--- conflicted
+++ resolved
@@ -673,11 +673,7 @@
 # a grouping library for NDR subsystems that may be used by more than one target
 bld.SAMBA_LIBRARY('ndr-samba',
     source=[],
-<<<<<<< HEAD
-    deps='''NDR_DRSBLOBS NDR_DRSUAPI NDR_IDMAP NDR_NTLMSSP NDR_SCHANNEL NDR_MGMT
-=======
     deps='''NDR_DRSBLOBS NDR_DRSUAPI NDR_IDMAP NDR_NTLMSSP NDR_NEGOEX NDR_SCHANNEL NDR_MGMT
->>>>>>> 92b8875a
     NDR_DNSSERVER NDR_EPMAPPER NDR_XATTR NDR_UNIXINFO NDR_NAMED_PIPE_AUTH NDR_DCOM
     NDR_NTPRINTING NDR_FSRVP NDR_WITNESS NDR_MDSSVC NDR_OPEN_FILES NDR_SMBXSRV''',
     private_library=True,
