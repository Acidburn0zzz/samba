/*
   Unix SMB/CIFS implementation.
   Copyright (C) Luke Morrison <luc785@hotmail.com> 2013

   This program is free software; you can redistribute it and/or modify
   it under the terms of the GNU General Public License as published by
   the Free Software Foundation; either version 3 of the License, or
   (at your option) any later version.

   This program is distributed in the hope that it will be useful,
   but WITHOUT ANY WARRANTY; without even the implied warranty of
   MERCHANTABILITY or FITNESS FOR A PARTICULAR PURPOSE.  See the
   GNU General Public License for more details.

   You should have received a copy of the GNU General Public License
   along with this program.  If not, see <http://www.gnu.org/licenses/>.
*/

#include <Python.h>
#include "includes.h"
#include "version.h"
#include "param/pyparam.h"
#include "gpo.h"
#include "ads.h"
#include "secrets.h"
#include "../libds/common/flags.h"
#include "librpc/rpc/pyrpc_util.h"
#include "auth/credentials/pycredentials.h"
#include "libcli/util/pyerrors.h"
#include "python/py3compat.h"

/* A Python C API module to use LIBGPO */

#define GPO_getter(ATTR) \
static PyObject* GPO_get_##ATTR(PyObject *self, void *closure) \
{ \
	struct GROUP_POLICY_OBJECT *gpo_ptr \
		= pytalloc_get_ptr(self); \
	\
	if (gpo_ptr->ATTR) \
		return PyStr_FromString(gpo_ptr->ATTR); \
	else \
		return Py_None; \
}
GPO_getter(ds_path)
GPO_getter(file_sys_path)
GPO_getter(display_name)
GPO_getter(name)
GPO_getter(link)
GPO_getter(user_extensions)
GPO_getter(machine_extensions)

static PyGetSetDef GPO_setters[] = {
	{discard_const_p(char, "ds_path"), (getter)GPO_get_ds_path, NULL, NULL,
		NULL},
	{discard_const_p(char, "file_sys_path"), (getter)GPO_get_file_sys_path,
		NULL, NULL, NULL},
	{discard_const_p(char, "display_name"), (getter)GPO_get_display_name,
		NULL, NULL, NULL},
	{discard_const_p(char, "name"), (getter)GPO_get_name, NULL, NULL,
		NULL},
	{discard_const_p(char, "link"), (getter)GPO_get_link, NULL, NULL,
		NULL},
	{discard_const_p(char, "user_extensions"),
		(getter)GPO_get_user_extensions,
		NULL, NULL, NULL},
	{discard_const_p(char, "machine_extensions"),
		(getter)GPO_get_machine_extensions, NULL, NULL, NULL},
	{NULL}
};

static PyObject *py_gpo_get_unix_path(PyObject *self, PyObject *args,
				      PyObject *kwds)
{
	NTSTATUS status;
	const char *cache_dir = NULL;
	PyObject *ret = Py_None;
	char *unix_path = NULL;
	TALLOC_CTX *frame = NULL;
	static const char *kwlist[] = {"cache_dir", NULL};
	struct GROUP_POLICY_OBJECT *gpo_ptr \
		= (struct GROUP_POLICY_OBJECT *)pytalloc_get_ptr(self);

	if (!PyArg_ParseTupleAndKeywords(args, kwds, "|s",
					 discard_const_p(char *, kwlist),
					 &cache_dir)) {
		PyErr_SetString(PyExc_SystemError,
				"Failed to parse arguments to "
				"gpo_get_unix_path()");
		goto out;
	}

	if (!cache_dir) {
		cache_dir = cache_path(GPO_CACHE_DIR);
		if (!cache_dir) {
			PyErr_SetString(PyExc_MemoryError,
					"Failed to determine gpo cache dir");
			goto out;
		}
	}

	frame = talloc_stackframe();

	status = gpo_get_unix_path(frame, cache_dir, gpo_ptr, &unix_path);

	TALLOC_FREE(frame);

	if (!NT_STATUS_IS_OK(status)) {
		PyErr_SetString(PyExc_SystemError,
				"Failed to determine gpo unix path");
		goto out;
	}

	ret = PyStr_FromString(unix_path);

out:
	return ret;
}

static PyMethodDef GPO_methods[] = {
	{"get_unix_path", (PyCFunction)py_gpo_get_unix_path, METH_KEYWORDS,
		NULL },
	{NULL}
};

static PyTypeObject GPOType = {
	PyVarObject_HEAD_INIT(NULL, 0)
	.tp_name = "gpo.GROUP_POLICY_OBJECT",
	.tp_doc = "GROUP_POLICY_OBJECT",
	.tp_getset = GPO_setters,
	.tp_methods = GPO_methods,
	.tp_flags = Py_TPFLAGS_DEFAULT | Py_TPFLAGS_BASETYPE,
};

typedef struct {
	PyObject_HEAD
	ADS_STRUCT *ads_ptr;
	struct cli_credentials *cli_creds;
} ADS;

static void py_ads_dealloc(ADS* self)
{
	ads_destroy(&(self->ads_ptr));
	Py_TYPE(self)->tp_free((PyObject*)self);
}

static PyObject* py_ads_new(PyTypeObject *type, PyObject *args, PyObject *kwds)
{
	ADS *self;
	self = (ADS*)type->tp_alloc(type, 0);
	return (PyObject*)self;
}

static PyObject* py_ads_connect(ADS *self);
static int py_ads_init(ADS *self, PyObject *args, PyObject *kwds)
{
	const char *realm = NULL;
	const char *workgroup = NULL;
	const char *ldap_server = NULL;
	PyObject *py_creds = NULL;
	PyObject *lp_obj = NULL;
	struct loadparm_context *lp_ctx = NULL;

	static const char *kwlist[] = {
		"ldap_server", "loadparm_context", "credentials", NULL
	};
	if (!PyArg_ParseTupleAndKeywords(args, kwds, "sO|O",
					 discard_const_p(char *, kwlist),
					 &ldap_server, &lp_obj, &py_creds)) {
		return -1;
	}

	if (py_creds) {
		if (!py_check_dcerpc_type(py_creds, "samba.credentials",
					  "Credentials")) {
			PyErr_Format(PyExc_TypeError,
				     "Expected samba.credentials "
				     "for credentials argument");
			return -1;
		}
		self->cli_creds
			= PyCredentials_AsCliCredentials(py_creds);
	}

	if (lp_obj) {
		bool ok = py_check_dcerpc_type(lp_obj, "samba.param",
					       "LoadParm");
		if (!ok) {
			PyErr_Format(PyExc_TypeError,
				     "Expected samba.param.LoadParm "
				     "for lp argument");
			return -1;
		}
		lp_ctx = pytalloc_get_type(lp_obj, struct loadparm_context);
		if (lp_ctx == NULL) {
			return -1;
		}
		ok = lp_load_initial_only(lp_ctx->szConfigFile);
		if (!ok) {
			return -1;
		}
	}

	if (self->cli_creds) {
		realm = cli_credentials_get_realm(self->cli_creds);
		workgroup = cli_credentials_get_domain(self->cli_creds);
	} else {
		realm = lp_realm();
		workgroup = lp_workgroup();
	}

	if (ldap_server == NULL) {
		return -1;
	}

	self->ads_ptr = ads_init(realm, workgroup, ldap_server);
	if (self->ads_ptr == NULL) {
		return -1;
	}

	return 0;
}

static PyObject* py_ads_connect(ADS *self)
{
	ADS_STATUS status;
	TALLOC_CTX *frame = talloc_stackframe();
	if (self->cli_creds) {
		self->ads_ptr->auth.user_name =
			SMB_STRDUP(cli_credentials_get_username(self->cli_creds));
		self->ads_ptr->auth.flags |= ADS_AUTH_USER_CREDS;
		self->ads_ptr->auth.password =
			SMB_STRDUP(cli_credentials_get_password(self->cli_creds));
		self->ads_ptr->auth.realm =
			SMB_STRDUP(cli_credentials_get_realm(self->cli_creds));

		status = ads_connect_user_creds(self->ads_ptr);
		if (!ADS_ERR_OK(status)) {
			PyErr_SetString(PyExc_SystemError,
					"ads_connect() failed");
			TALLOC_FREE(frame);
			Py_RETURN_FALSE;
		}
	} else {
		char *passwd = NULL;
		int ret = asprintf(&(self->ads_ptr->auth.user_name), "%s$",
				   lp_netbios_name());
		if (ret == -1) {
			PyErr_SetString(PyExc_SystemError,
					"Failed to asprintf");
			TALLOC_FREE(frame);
			Py_RETURN_FALSE;
		} else {
			self->ads_ptr->auth.flags |= ADS_AUTH_USER_CREDS;
		}

		if (!secrets_init()) {
			PyErr_SetString(PyExc_SystemError,
					"secrets_init() failed");
			TALLOC_FREE(frame);
			Py_RETURN_FALSE;
		}

		passwd = secrets_fetch_machine_password(self->ads_ptr->server.workgroup,
							NULL, NULL);
		if (passwd == NULL) {
			PyErr_SetString(PyExc_SystemError,
					"Failed to fetch the machine account "
					"password");
			TALLOC_FREE(frame);
			Py_RETURN_FALSE;
		}
		self->ads_ptr->auth.password = smb_xstrdup(passwd);
		SAFE_FREE(passwd);
		self->ads_ptr->auth.realm =
			smb_xstrdup(self->ads_ptr->server.realm);
		if (!strupper_m(self->ads_ptr->auth.realm)) {
			PyErr_SetString(PyExc_SystemError, "Failed to strdup");
			TALLOC_FREE(frame);
			Py_RETURN_FALSE;
		}

		status = ads_connect(self->ads_ptr);
		if (!ADS_ERR_OK(status)) {
			PyErr_SetString(PyExc_SystemError,
					"ads_connect() failed");
			TALLOC_FREE(frame);
			Py_RETURN_FALSE;
		}
	}

	TALLOC_FREE(frame);
	Py_RETURN_TRUE;
}

/* Parameter mapping and functions for the GP_EXT struct */
void initgpo(void);

/* Global methods aka do not need a special pyobject type */
static PyObject *py_gpo_get_sysvol_gpt_version(PyObject * self,
					       PyObject * args)
{
	TALLOC_CTX *tmp_ctx = NULL;
	char *unix_path;
	char *display_name = NULL;
	uint32_t sysvol_version = 0;
	PyObject *result;
	NTSTATUS status;

	tmp_ctx = talloc_new(NULL);

	if (!PyArg_ParseTuple(args, "s", &unix_path)) {
		return NULL;
	}
	status = gpo_get_sysvol_gpt_version(tmp_ctx, unix_path,
					    &sysvol_version,
					    &display_name);
	if (!NT_STATUS_IS_OK(status)) {
		PyErr_SetNTSTATUS(status);
		TALLOC_FREE(tmp_ctx);
		return NULL;
	}

	talloc_free(tmp_ctx);
	result = Py_BuildValue("[s,i]", display_name, sysvol_version);
	return result;
}

#ifdef HAVE_ADS
static ADS_STATUS find_samaccount(ADS_STRUCT *ads, TALLOC_CTX *mem_ctx,
				  const char *samaccountname,
				  uint32_t *uac_ret, const char **dn_ret)
{
	ADS_STATUS status;
	const char *attrs[] = { "userAccountControl", NULL };
	const char *filter;
	LDAPMessage *res = NULL;
	char *dn = NULL;
	uint32_t uac = 0;

	filter = talloc_asprintf(mem_ctx, "(sAMAccountName=%s)",
				 samaccountname);
	if (filter == NULL) {
		status = ADS_ERROR_NT(NT_STATUS_NO_MEMORY);
		goto out;
	}

	status = ads_do_search_all(ads, ads->config.bind_path,
				   LDAP_SCOPE_SUBTREE, filter, attrs, &res);

	if (!ADS_ERR_OK(status)) {
		goto out;
	}

	if (ads_count_replies(ads, res) != 1) {
		status = ADS_ERROR(LDAP_NO_RESULTS_RETURNED);
		goto out;
	}

	dn = ads_get_dn(ads, talloc_tos(), res);
	if (dn == NULL) {
		status = ADS_ERROR(LDAP_NO_MEMORY);
		goto out;
	}

	if (!ads_pull_uint32(ads, res, "userAccountControl", &uac)) {
		status = ADS_ERROR(LDAP_NO_SUCH_ATTRIBUTE);
		goto out;
	}

	if (uac_ret) {
		*uac_ret = uac;
	}

	if (dn_ret) {
		*dn_ret = talloc_strdup(mem_ctx, dn);
		if (*dn_ret == NULL) {
			status = ADS_ERROR(LDAP_NO_MEMORY);
			goto out;
		}
	}
out:
	TALLOC_FREE(dn);
	ads_msgfree(ads, res);

	return status;
}

static PyObject *py_ads_get_gpo_list(ADS *self, PyObject *args, PyObject *kwds)
{
	TALLOC_CTX *frame = NULL;
	struct GROUP_POLICY_OBJECT *gpo = NULL, *gpo_list = NULL;
	ADS_STATUS status;
	const char *samaccountname = NULL;
	const char *dn = NULL;
	uint32_t uac = 0;
	uint32_t flags = 0;
	struct security_token *token = NULL;
	PyObject *ret = Py_None;
	TALLOC_CTX *gpo_ctx;
	size_t list_size;
	size_t i;

	static const char *kwlist[] = {"samaccountname", NULL};
	if (!PyArg_ParseTupleAndKeywords(args, kwds, "s",
					 discard_const_p(char *, kwlist),
					 &samaccountname)) {
		PyErr_SetString(PyExc_SystemError,
				"Failed to parse arguments to "
				"py_ads_get_gpo_list()");
		goto out;
	}

	frame = talloc_stackframe();

	status = find_samaccount(self->ads_ptr, frame,
				 samaccountname, &uac, &dn);
	if (!ADS_ERR_OK(status)) {
		TALLOC_FREE(frame);
		PyErr_SetString(PyExc_SystemError,
				"Failed to find samAccountName");
		goto out;
	}

	if (uac & UF_WORKSTATION_TRUST_ACCOUNT ||
	    uac & UF_SERVER_TRUST_ACCOUNT) {
		flags |= GPO_LIST_FLAG_MACHINE;
		status = gp_get_machine_token(self->ads_ptr, frame, dn,
					      &token);
	} else {
		status = ads_get_sid_token(self->ads_ptr, frame, dn, &token);
	}
	if (!ADS_ERR_OK(status)) {
		TALLOC_FREE(frame);
		PyErr_SetString(PyExc_SystemError, "Failed to get token");
		goto out;
	}

	gpo_ctx = talloc_new(frame);
	status = ads_get_gpo_list(self->ads_ptr, gpo_ctx, dn, flags, token,
				  &gpo_list);
	if (!ADS_ERR_OK(status)) {
		TALLOC_FREE(frame);
		PyErr_SetString(PyExc_SystemError, "Failed to fetch GPO list");
		goto out;
	}

	/* Convert the C linked list into a python list */
	list_size = 0;
	for (gpo = gpo_list; gpo != NULL; gpo = gpo->next) {
		list_size++;
	}

	i = 0;
	ret = PyList_New(list_size);
	if (ret == NULL) {
		TALLOC_FREE(frame);
		goto out;
	}

	for (gpo = gpo_list; gpo != NULL; gpo = gpo->next) {
		PyObject *obj = pytalloc_reference_ex(&GPOType,
						      gpo_ctx, gpo);
		if (obj == NULL) {
			TALLOC_FREE(frame);
			goto out;
		}

		PyList_SetItem(ret, i, obj);
		i++;
	}

out:

	TALLOC_FREE(frame);
	return ret;
}

#endif

static PyMethodDef ADS_methods[] = {
	{ "connect", (PyCFunction)py_ads_connect, METH_NOARGS,
		"Connect to the LDAP server" },
#ifdef HAVE_ADS
<<<<<<< HEAD
	{ "get_gpo_list", (PyCFunction)py_ads_get_gpo_list, METH_KEYWORDS,
=======
	{ "get_gpo_list", (PyCFunction)py_ads_get_gpo_list, METH_VARARGS | METH_KEYWORDS,
>>>>>>> 76c3e172
		NULL },
#endif
	{ NULL }
};

static PyTypeObject ads_ADSType = {
	.tp_name = "gpo.ADS_STRUCT",
	.tp_basicsize = sizeof(ADS),
	.tp_dealloc = (destructor)py_ads_dealloc,
	.tp_flags = Py_TPFLAGS_DEFAULT,
	.tp_doc = "ADS struct",
	.tp_methods = ADS_methods,
	.tp_init = (initproc)py_ads_init,
	.tp_new = py_ads_new,
};

static PyMethodDef py_gpo_methods[] = {
	{"gpo_get_sysvol_gpt_version",
		(PyCFunction)py_gpo_get_sysvol_gpt_version,
		METH_VARARGS, NULL},
	{NULL}
};

static struct PyModuleDef moduledef = {
	PyModuleDef_HEAD_INIT,
	.m_name = "gpo",
	.m_doc = "libgpo python bindings",
	.m_size = -1,
	.m_methods = py_gpo_methods,
};

/* Will be called by python when loading this module */
void initgpo(void);

MODULE_INIT_FUNC(gpo)
{
	PyObject *m;

	debug_setup_talloc_log();

	/* Instantiate the types */
	m = PyModule_Create(&moduledef);
	if (m == NULL) {
		return m;
	}

	PyModule_AddObject(m, "version",
			   PyStr_FromString(SAMBA_VERSION_STRING));

	if (PyType_Ready(&ads_ADSType) < 0) {
		return m;
	}

	PyModule_AddObject(m, "ADS_STRUCT", (PyObject *)&ads_ADSType);

	if (pytalloc_BaseObject_PyType_Ready(&GPOType) < 0) {
		return m;
	}

	Py_INCREF((PyObject *)(void *)&GPOType);
	PyModule_AddObject(m, "GROUP_POLICY_OBJECT",
			   (PyObject *)&GPOType);
	return m;

}<|MERGE_RESOLUTION|>--- conflicted
+++ resolved
@@ -482,11 +482,7 @@
 	{ "connect", (PyCFunction)py_ads_connect, METH_NOARGS,
 		"Connect to the LDAP server" },
 #ifdef HAVE_ADS
-<<<<<<< HEAD
-	{ "get_gpo_list", (PyCFunction)py_ads_get_gpo_list, METH_KEYWORDS,
-=======
 	{ "get_gpo_list", (PyCFunction)py_ads_get_gpo_list, METH_VARARGS | METH_KEYWORDS,
->>>>>>> 76c3e172
 		NULL },
 #endif
 	{ NULL }
