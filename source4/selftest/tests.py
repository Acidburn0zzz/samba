#!/usr/bin/python
# This script generates a list of testsuites that should be run as part of
# the Samba 4 test suite.

# The output of this script is parsed by selftest.pl, which then decides
# which of the tests to actually run. It will, for example, skip all tests
# listed in selftest/skip or only run a subset during "make quicktest".

# The idea is that this script outputs all of the tests of Samba 4, not
# just those that are known to pass, and list those that should be skipped
# or are known to fail in selftest/skip or selftest/knownfail. This makes it
# very easy to see what functionality is still missing in Samba 4 and makes
# it possible to run the testsuite against other servers, such as Samba 3 or
# Windows that have a different set of features.

# The syntax for a testsuite is "-- TEST --" on a single line, followed
# by the name of the test, the environment it needs and the command to run, all
# three separated by newlines. All other lines in the output are considered
# comments.
from __future__ import print_function

import os
import sys
sys.path.insert(0, os.path.join(os.path.dirname(__file__), "../../selftest"))
import selftesthelpers
from selftesthelpers import bindir, srcdir, binpath, python
from selftesthelpers import configuration, plantestsuite
from selftesthelpers import planpythontestsuite, planperltestsuite
from selftesthelpers import plantestsuite_loadlist, extra_python
from selftesthelpers import skiptestsuite, source4dir, valgrindify
from selftesthelpers import smbtorture4_options, smbtorture4_testsuites
from selftesthelpers import smbtorture4, ntlm_auth3, samba3srcdir


print("OPTIONS %s" % " ".join(smbtorture4_options), file=sys.stderr)


def plansmbtorture4testsuite(name, env, options, modname=None):
    return selftesthelpers.plansmbtorture4testsuite(name, env, options,
                                                    target='samba4', modname=modname)


samba4srcdir = source4dir()
samba4bindir = bindir()
validate = os.getenv("VALIDATE", "")
if validate:
    validate_list = [validate]
else:
    validate_list = []

nmblookup4 = binpath('nmblookup4')
smbclient4 = binpath('smbclient4')

bbdir = os.path.join(srcdir(), "testprogs/blackbox")

# alias to highlight what tests we want to run against a DC with SMBv1 disabled
smbv1_disabled_testenv = "restoredc"

# Simple tests for LDAP and CLDAP
for auth_type in ['', '-k no', '-k yes']:
    for auth_level in ['--option=clientldapsaslwrapping=plain', '--sign', '--encrypt']:
        creds = '-U"$USERNAME%$PASSWORD"'
        options = creds + ' ' + auth_type + ' ' + auth_level
        plantestsuite("samba4.ldb.ldap with options %r(ad_dc_ntvfs)" % options, "ad_dc_ntvfs", "%s/test_ldb.sh ldap $SERVER %s" % (bbdir, options))

# see if we support ADS on the Samba3 side
try:
    config_h = os.environ["CONFIG_H"]
except KeyError:
    config_h = os.path.join(samba4bindir, "default/include/config.h")

# check available features
config_hash = dict()
f = open(config_h, 'r')
try:
    lines = f.readlines()
    config_hash = dict((x[0], ' '.join(x[1:]))
                       for x in map(lambda line: line.strip().split(' ')[1:],
                                    list(filter(lambda line: (line[0:7] == '#define') and (len(line.split(' ')) > 2), lines))))
finally:
    f.close()

have_heimdal_support = ("SAMBA4_USES_HEIMDAL" in config_hash)

for options in ['-U"$USERNAME%$PASSWORD"']:
    plantestsuite("samba4.ldb.ldaps with options %s(ad_dc_ntvfs)" % options, "ad_dc_ntvfs",
                  "%s/test_ldb.sh ldaps $SERVER_IP %s" % (bbdir, options))

creds_options = [
    '--simple-bind-dn=$USERNAME@$REALM --password=$PASSWORD',
]
peer_options = {
    'SERVER_IP': '$SERVER_IP',
    'SERVER_NAME': '$SERVER',
    'SERVER.REALM': '$SERVER.$REALM',
}
tls_verify_options = [
    '--option="tlsverifypeer=no_check"',
    '--option="tlsverifypeer=ca_only"',
    '--option="tlsverifypeer=ca_and_name_if_available"',
    '--option="tlsverifypeer=ca_and_name"',
    '--option="tlsverifypeer=as_strict_as_possible"',
]

# we use :local for fl2008r2dc because of the self-signed certificate
for env in ["ad_dc_ntvfs", "fl2008r2dc:local"]:
    for peer_key in peer_options.keys():
        peer_val = peer_options[peer_key]
        for creds in creds_options:
            for tls_verify in tls_verify_options:
                options = creds + ' ' + tls_verify
                plantestsuite("samba4.ldb.simple.ldaps with options %s %s(%s)" % (
                              peer_key, options, env), env,
                              "%s/test_ldb_simple.sh ldaps %s %s" % (bbdir, peer_val, options))

# test all "ldap server require strong auth" combinations
for env in ["ad_dc_ntvfs", "fl2008r2dc", "fl2003dc"]:
    options = '--simple-bind-dn="$USERNAME@$REALM" --password="$PASSWORD"'
    plantestsuite("samba4.ldb.simple.ldap with SIMPLE-BIND %s(%s)" % (options, env),
                  env, "%s/test_ldb_simple.sh ldap $SERVER %s" % (bbdir, options))
    options += ' --option="tlsverifypeer=no_check"'
    plantestsuite("samba4.ldb.simple.ldaps with SIMPLE-BIND %s(%s)" % (options, env),
                  env, "%s/test_ldb_simple.sh ldaps $SERVER %s" % (bbdir, options))

    auth_options = [
        '--option=clientldapsaslwrapping=plain',
        '--sign',
        '--encrypt',
        '-k yes --option=clientldapsaslwrapping=plain',
        '-k yes --sign',
        '-k yes --encrypt',
        '-k no --option=clientldapsaslwrapping=plain',
        '-k no --sign --option=ntlmssp_client:ldap_style_send_seal=no',
        '-k no --sign',
        '-k no --encrypt',
    ]

    for auth_option in auth_options:
        options = '-U"$USERNAME%$PASSWORD"' + ' ' + auth_option
        plantestsuite("samba4.ldb.simple.ldap with SASL-BIND %s(%s)" % (options, env),
                      env, "%s/test_ldb_simple.sh ldap $SERVER %s" % (bbdir, options))
    options = '-U"$USERNAME%$PASSWORD" --option="tlsverifypeer=no_check"'
    plantestsuite("samba4.ldb.simple.ldaps with SASL-BIND %s(%s)" % (options, env),
                  env, "%s/test_ldb_simple.sh ldaps $SERVER %s" % (bbdir, options))

for options in ['-U"$USERNAME%$PASSWORD"']:
    plantestsuite("samba4.ldb.ldapi with options %s(ad_dc_ntvfs:local)" % options, "ad_dc_ntvfs:local",
                  "%s/test_ldb.sh ldapi $PREFIX_ABS/ad_dc_ntvfs/private/ldapi %s" % (bbdir, options))

for t in smbtorture4_testsuites("ldap."):
    plansmbtorture4testsuite(t, "ad_dc_ntvfs", '-U"$USERNAME%$PASSWORD" //$SERVER_IP/_none_')

ldbdir = os.path.join(srcdir(), "lib/ldb")
# Don't run LDB tests when using system ldb, as we won't have ldbtest installed
if os.path.exists(os.path.join(samba4bindir, "ldbtest")):
    plantestsuite("ldb.base", "none", "%s/tests/test-tdb-subunit.sh %s" % (ldbdir, samba4bindir))
else:
    skiptestsuite("ldb.base", "Using system LDB, ldbtest not available")

plantestsuite_loadlist("samba4.tests.attr_from_server.python(ad_dc_ntvfs)",
                       "ad_dc_ntvfs:local",
                       [python, os.path.join(samba4srcdir, "dsdb/tests/python/attr_from_server.py"),
                        '$PREFIX_ABS/ad_dc_ntvfs/private/sam.ldb', '$LOADLIST', '$LISTOPT'])

# Tests for RPC

# add tests to this list as they start passing, so we test
# that they stay passing
ncacn_np_tests = ["rpc.schannel", "rpc.join", "rpc.lsa", "rpc.dssetup", "rpc.altercontext", "rpc.netlogon", "rpc.netlogon.admin", "rpc.handles", "rpc.samsync", "rpc.samba3-sessionkey", "rpc.samba3-getusername", "rpc.samba3-lsa", "rpc.samba3-bind", "rpc.samba3-netlogon", "rpc.asyncbind", "rpc.lsalookup", "rpc.lsa-getuser", "rpc.schannel2", "rpc.authcontext"]
ncalrpc_tests = ["rpc.schannel", "rpc.join", "rpc.lsa", "rpc.dssetup", "rpc.altercontext", "rpc.netlogon", "rpc.netlogon.admin", "rpc.asyncbind", "rpc.lsalookup", "rpc.lsa-getuser", "rpc.schannel2", "rpc.authcontext"]
drs_rpc_tests = smbtorture4_testsuites("drs.rpc")
ncacn_ip_tcp_tests = ["rpc.schannel", "rpc.join", "rpc.lsa", "rpc.dssetup", "rpc.drsuapi", "rpc.drsuapi_w2k8", "rpc.netlogon", "rpc.netlogon.admin", "rpc.asyncbind", "rpc.lsalookup", "rpc.lsa-getuser", "rpc.schannel2", "rpc.authcontext", "rpc.samr.passwords.validate"] + drs_rpc_tests
slow_ncacn_np_tests = ["rpc.samlogon", "rpc.samr", "rpc.samr.users", "rpc.samr.large-dc", "rpc.samr.users.privileges", "rpc.samr.passwords", "rpc.samr.passwords.pwdlastset", "rpc.samr.passwords.lockout", "rpc.samr.passwords.badpwdcount"]
slow_ncacn_ip_tcp_tests = ["rpc.cracknames"]

all_rpc_tests = ncalrpc_tests + ncacn_np_tests + ncacn_ip_tcp_tests + slow_ncacn_np_tests + slow_ncacn_ip_tcp_tests + ["rpc.lsa.secrets", "rpc.pac", "rpc.samba3-sharesec", "rpc.countcalls"]

# Make sure all tests get run
rpc_tests = smbtorture4_testsuites("rpc.")
auto_rpc_tests = list(filter(lambda t: t not in all_rpc_tests, rpc_tests))

for bindoptions in ["seal,padcheck"] + validate_list + ["bigendian"]:
    for transport in ["ncalrpc", "ncacn_np", "ncacn_ip_tcp"]:
        env = "ad_dc_ntvfs"
        if transport == "ncalrpc":
            tests = ncalrpc_tests
            env = "ad_dc_ntvfs:local"
        elif transport == "ncacn_np":
            tests = ncacn_np_tests
        elif transport == "ncacn_ip_tcp":
            tests = ncacn_ip_tcp_tests
        else:
            raise AssertionError("invalid transport %r" % transport)
        for t in tests:
            plansmbtorture4testsuite(t, env, ["%s:$SERVER[%s]" % (transport, bindoptions), '-U$USERNAME%$PASSWORD', '--workgroup=$DOMAIN'], "samba4.%s on %s with %s" % (t, transport, bindoptions))
        plansmbtorture4testsuite('rpc.samba3-sharesec', env, ["%s:$SERVER[%s]" % (transport, bindoptions), '-U$USERNAME%$PASSWORD', '--workgroup=$DOMAIN', '--option=torture:share=tmp'], "samba4.rpc.samba3.sharesec on %s with %s" % (transport, bindoptions))

# Plugin S4 DC tests (confirms named pipe auth forwarding).  This can be expanded once kerberos is supported in the plugin DC
#
for bindoptions in ["seal,padcheck"] + validate_list + ["bigendian"]:
    for t in ncacn_np_tests:
        env = "ad_dc"
        transport = "ncacn_np"
        plansmbtorture4testsuite(t, env, ["%s:$SERVER[%s]" % (transport, bindoptions), '-U$USERNAME%$PASSWORD', '--workgroup=$DOMAIN'], "samba4.%s with %s" % (t, bindoptions))

for bindoptions in [""] + validate_list + ["bigendian"]:
    for t in auto_rpc_tests:
        plansmbtorture4testsuite(t, "ad_dc_ntvfs", ["$SERVER[%s]" % bindoptions, '-U$USERNAME%$PASSWORD', '--workgroup=$DOMAIN'], "samba4.%s with %s" % (t, bindoptions))

t = "rpc.countcalls"
plansmbtorture4testsuite(t, "ad_dc_ntvfs:local", ["$SERVER[%s]" % bindoptions, '-U$USERNAME%$PASSWORD', '--workgroup=$DOMAIN'], modname="samba4.%s" % t)

for transport in ["ncacn_np", "ncacn_ip_tcp"]:
    env = "ad_dc_ntvfs"
    if transport == "ncacn_np":
        tests = slow_ncacn_np_tests
    elif transport == "ncacn_ip_tcp":
        tests = slow_ncacn_ip_tcp_tests
    else:
        raise AssertionError("Invalid transport %r" % transport)
    for t in tests:
        bindoptions = ''
        if t == 'rpc.cracknames':
            bindoptions = 'seal'
        plansmbtorture4testsuite(t, env, ["%s:$SERVER[%s]" % (transport, bindoptions), '-U$USERNAME%$PASSWORD', '--workgroup=$DOMAIN'], "samba4.%s on %s with %s" % (t, transport, bindoptions))

# Tests for the DFS referral calls implementation
for t in smbtorture4_testsuites("dfs."):
    plansmbtorture4testsuite(t, "ad_dc_ntvfs", '//$SERVER/ipc\$ -U$USERNAME%$PASSWORD')
    plansmbtorture4testsuite(t, "ad_dc", '//$SERVER/ipc\$ -U$USERNAME%$PASSWORD')

# Tests for the NET API (net.api.become.dc tested below against all the roles)
net_tests = list(filter(lambda x: "net.api.become.dc" not in x, smbtorture4_testsuites("net.")))
for t in net_tests:
    plansmbtorture4testsuite(t, "ad_dc_ntvfs", '$SERVER[%s] -U$USERNAME%%$PASSWORD -W$DOMAIN' % validate)

# Tests for session keys and encryption of RPC pipes
# FIXME: Integrate these into a single smbtorture test

transport = "ncacn_np"
for env in ["ad_dc_ntvfs", "nt4_dc"]:
    for ntlmoptions in [
        "-k no --option=clientusespnego=yes",
        "-k no --option=clientusespnego=yes --option=ntlmssp_client:128bit=no",
        "-k no --option=clientusespnego=yes --option=ntlmssp_client:56bit=yes",
        "-k no --option=clientusespnego=yes --option=ntlmssp_client:56bit=no",
        "-k no --option=clientusespnego=yes --option=ntlmssp_client:128bit=no --option=ntlmssp_client:56bit=yes",
        "-k no --option=clientusespnego=yes --option=ntlmssp_client:128bit=no --option=ntlmssp_client:56bit=no",
        "-k no --option=clientusespnego=yes --option=clientntlmv2auth=yes",
        "-k no --option=clientusespnego=yes --option=clientntlmv2auth=yes --option=ntlmssp_client:128bit=no",
        "-k no --option=clientusespnego=yes --option=clientntlmv2auth=yes --option=ntlmssp_client:128bit=no --option=ntlmssp_client:56bit=yes",
        "-k no --option=clientusespnego=no --option=clientntlmv2auth=yes",
        "-k no --option=gensec:spnego=no --option=clientntlmv2auth=yes",
        "-k no --option=clientusespnego=no"]:
        name = "rpc.lsa.secrets on %s with with %s" % (transport, ntlmoptions)
        plansmbtorture4testsuite('rpc.lsa.secrets', env, ["%s:$SERVER[]" % (transport), ntlmoptions, '-U$USERNAME%$PASSWORD', '--workgroup=$DOMAIN', '--option=gensec:target_hostname=$NETBIOSNAME'], "samba4.%s" % name)
    plantestsuite("samba.blackbox.pdbtest(%s)" % env, "%s:local" % env, [os.path.join(bbdir, "test_pdbtest.sh"), '$SERVER', "$PREFIX", "pdbtest", smbclient4, '$SMB_CONF_PATH', configuration])

gpo = smbtorture4_testsuites("gpo.")
for t in gpo:
    plansmbtorture4testsuite(t, 'ad_dc:local', ['//$SERVER/sysvol', '-U$USERNAME%$PASSWORD'])

transports = ["ncacn_np", "ncacn_ip_tcp"]

# Kerberos varies between functional levels, so it is important to check this on all of them
for env in ["ad_dc_ntvfs", "fl2000dc", "fl2003dc", "fl2008r2dc", "ad_dc"]:
    transport = "ncacn_np"
    plansmbtorture4testsuite('rpc.pac', env, ["%s:$SERVER[]" % (transport, ), '-U$USERNAME%$PASSWORD', '--workgroup=$DOMAIN'], "samba4.rpc.pac on %s" % (transport,))
    plansmbtorture4testsuite('rpc.lsa.secrets', env, ["%s:$SERVER[]" % (transport, ), '-k', 'yes', '-U$USERNAME%$PASSWORD', '--workgroup=$DOMAIN', '--option=gensec:target_hostname=$NETBIOSNAME', 'rpc.lsa.secrets'], "samba4.rpc.lsa.secrets on %s with Kerberos" % (transport,))
    plansmbtorture4testsuite('rpc.lsa.secrets', env, ["%s:$SERVER[]" % (transport, ), '-k', 'yes', '-U$USERNAME%$PASSWORD', '--workgroup=$DOMAIN', "--option=clientusespnegoprincipal=yes", '--option=gensec:target_hostname=$NETBIOSNAME'], "samba4.rpc.lsa.secrets on %s with Kerberos - use target principal" % (transport,))
    plansmbtorture4testsuite('rpc.lsa.secrets', env, ["%s:$SERVER[target_principal=dcom/$NETBIOSNAME]" % (transport, ), '-k', 'yes', '-U$USERNAME%$PASSWORD', '--workgroup=$DOMAIN'], "samba4.rpc.lsa.secrets on %s with Kerberos - netbios name principal dcom" % (transport,))
    plansmbtorture4testsuite('rpc.lsa.secrets', env, ["%s:$SERVER[target_principal=$NETBIOSNAME\$]" % (transport, ), '-k', 'yes', '-U$USERNAME%$PASSWORD', '--workgroup=$DOMAIN'], "samba4.rpc.lsa.secrets on %s with Kerberos - netbios name principal dollar" % (transport,))
    plansmbtorture4testsuite('rpc.lsa.secrets', env, ["%s:$SERVER[target_principal=$NETBIOSNAME]" % (transport, ), '-k', 'yes', '-U$USERNAME%$PASSWORD', '--workgroup=$DOMAIN'], "samba4.rpc.lsa.secrets on %s with Kerberos - netbios name principal" % (transport,))
    plansmbtorture4testsuite('rpc.lsa.secrets.none*', env, ["%s:$SERVER" % transport, '-k', 'yes', '-U$USERNAME%$PASSWORD', '--workgroup=$DOMAIN', "--option=gensec:fake_gssapi_krb5=yes", '--option=gensec:gssapi_krb5=no', '--option=gensec:target_hostname=$NETBIOSNAME'], "samba4.rpc.lsa.secrets on %s with Kerberos - use Samba3 style login" % transport)
    plansmbtorture4testsuite('rpc.lsa.secrets.none*', env, ["%s:$SERVER" % transport, '-k', 'yes', '-U$USERNAME%$PASSWORD', '--workgroup=$DOMAIN', "--option=gensec:fake_gssapi_krb5=yes", '--option=gensec:gssapi_krb5=no', '--option=gensec:target_hostname=$NETBIOSNAME', '--option=gensec_krb5:send_authenticator_checksum=false'], "samba4.rpc.lsa.secrets on %s with Kerberos - use raw-krb5-no-authenticator-checksum style login" % transport)
    plansmbtorture4testsuite('rpc.lsa.secrets.none*', env, ["%s:$SERVER" % transport, '-k', 'yes', '-U$USERNAME%$PASSWORD', '--workgroup=$DOMAIN', "--option=clientusespnegoprincipal=yes", '--option=gensec:fake_gssapi_krb5=yes', '--option=gensec:gssapi_krb5=no', '--option=gensec:target_hostname=$NETBIOSNAME'], "samba4.rpc.lsa.secrets on %s with Kerberos - use Samba3 style login, use target principal" % transport)

    # Winreg tests test bulk Kerberos encryption of DCE/RPC
    # We test rpc.winreg here too, because the winreg interface if
    # handled by the source3/rpc_server code.
    for bindoptions in ["connect", "packet", "krb5", "krb5,packet", "krb5,sign", "krb5,seal", "spnego", "spnego,packet", "spnego,sign", "spnego,seal"]:
        plansmbtorture4testsuite('rpc.winreg', env, ["%s:$SERVER[%s]" % (transport, bindoptions), '-k', 'yes', '-U$USERNAME%$PASSWORD', '--workgroup=$DOMAIN'], "samba4.rpc.winreg on %s with %s" % (transport, bindoptions))

    for transport in transports:
        plansmbtorture4testsuite('rpc.echo', env, ["%s:$SERVER[]" % (transport,), '-U$USERNAME%$PASSWORD', '--workgroup=$DOMAIN'], "samba4.rpc.echo on %s" % (transport, ))

        # Echo tests test bulk Kerberos encryption of DCE/RPC
        for bindoptions in ["connect", "krb5", "krb5,sign", "krb5,seal", "spnego", "spnego,sign", "spnego,seal"] + validate_list + ["padcheck", "bigendian", "bigendian,seal"]:
            echooptions = "--option=socket:testnonblock=True --option=torture:quick=yes -k yes"
            plansmbtorture4testsuite('rpc.echo', env, ["%s:$SERVER[%s]" % (transport, bindoptions), echooptions, '-U$USERNAME%$PASSWORD', '--workgroup=$DOMAIN'], "samba4.rpc.echo on %s with %s and %s" % (transport, bindoptions, echooptions))

for env in ["fl2000dc", "fl2008r2dc"]:
    plansmbtorture4testsuite("net.api.become.dc", env, '$SERVER[%s] -U$USERNAME%%$PASSWORD -W$DOMAIN' % validate)

for bindoptions in ["sign", "seal"]:
    plansmbtorture4testsuite('rpc.backupkey', "ad_dc_ntvfs", ["ncacn_np:$SERVER[%s]" % (bindoptions), '-U$USERNAME%$PASSWORD', '--workgroup=$DOMAIN'], "samba4.rpc.backupkey with %s" % (bindoptions))

for transport in transports:
    for bindoptions in ["sign", "seal"]:
        for ntlmoptions in [
            "--option=ntlmssp_client:ntlm2=yes --option=torture:quick=yes",
            "--option=ntlmssp_client:ntlm2=no --option=torture:quick=yes",
            "--option=ntlmssp_client:ntlm2=yes --option=ntlmssp_client:128bit=no --option=torture:quick=yes",
            "--option=ntlmssp_client:ntlm2=no --option=ntlmssp_client:128bit=no --option=torture:quick=yes",
            "--option=ntlmssp_client:ntlm2=yes --option=ntlmssp_client:keyexchange=no --option=torture:quick=yes",
            "--option=ntlmssp_client:ntlm2=no --option=ntlmssp_client:keyexchange=no --option=torture:quick=yes",
            "--option=clientntlmv2auth=yes --option=ntlmssp_client:keyexchange=no --option=torture:quick=yes",
            "--option=clientntlmv2auth=yes --option=ntlmssp_client:128bit=no --option=ntlmssp_client:keyexchange=yes --option=torture:quick=yes",
            "--option=clientntlmv2auth=yes --option=ntlmssp_client:128bit=no --option=ntlmssp_client:keyexchange=no --option=torture:quick=yes"]:
            if transport == "ncalrpc":
                env = "ad_dc_ntvfs:local"
            else:
                env = "ad_dc_ntvfs"
            plansmbtorture4testsuite('rpc.echo', env, ["%s:$SERVER[%s]" % (transport, bindoptions), ntlmoptions, '-U$USERNAME%$PASSWORD', '--workgroup=$DOMAIN'], "samba4.rpc.echo on %s with %s and %s" % (transport, bindoptions, ntlmoptions))

plansmbtorture4testsuite('rpc.echo', "ad_dc_ntvfs", ['ncacn_np:$SERVER[smb2]', '-U$USERNAME%$PASSWORD', '--workgroup=$DOMAIN'], "samba4.rpc.echo on ncacn_np over smb2")
for env in ["ad_dc", "nt4_dc"]:
    plansmbtorture4testsuite('rpc.echo', env, ['60a15ec5-4de8-11d7-a637-005056a20182@ncacn_np:$SERVER[]', '-U$USERNAME%$PASSWORD', '--workgroup=$DOMAIN', '--option=torture:quick=yes'], "samba4.rpc.echo on ncacn_np with object")
    plansmbtorture4testsuite('rpc.echo', env, ['60a15ec5-4de8-11d7-a637-005056a20182@ncacn_ip_tcp:$SERVER[]', '-U$USERNAME%$PASSWORD', '--workgroup=$DOMAIN', '--option=torture:quick=yes'], "samba4.rpc.echo on ncacn_ip_tcp with object")

plansmbtorture4testsuite('ntp.signd', "ad_dc_ntvfs:local", ['ncacn_np:$SERVER', '-U$USERNAME%$PASSWORD', '--workgroup=$DOMAIN'], "samba4.ntp.signd")

nbt_tests = smbtorture4_testsuites("nbt.")
for t in nbt_tests:
    plansmbtorture4testsuite(t, "ad_dc_ntvfs", "//$SERVER/_none_ -U\"$USERNAME%$PASSWORD\"")

# Tests against the NTVFS POSIX backend
ntvfsargs = ["--option=torture:sharedelay=100000", "--option=torture:oplocktimeout=3", "--option=torture:writetimeupdatedelay=500000"]

# Filter smb2 tests that should not run against ad_dc_ntvfs
smb2_s3only = [
    "smb2.change_notify_disabled",
    "smb2.dosmode",
    "smb2.credits",
    "smb2.kernel-oplocks",
    "smb2.durable-v2-delay",
    "smb2.aio_delay",
]
smb2 = [x for x in smbtorture4_testsuites("smb2.") if x not in smb2_s3only]

# The QFILEINFO-IPC test needs to be on ipc$
raw = list(filter(lambda x: "raw.qfileinfo.ipc" not in x, smbtorture4_testsuites("raw.")))
base = smbtorture4_testsuites("base.")

netapi = smbtorture4_testsuites("netapi.")

for t in base + raw + smb2 + netapi:
    plansmbtorture4testsuite(t, "ad_dc_ntvfs", ['//$SERVER/tmp', '-U$USERNAME%$PASSWORD'] + ntvfsargs)

libsmbclient = smbtorture4_testsuites("libsmbclient.")
protocols = [ 'NT1', 'SMB3' ]
for t in libsmbclient:
    url = "smb://$USERNAME:$PASSWORD@$SERVER/tmp"
    if t == "libsmbclient.list_shares":
        url = "smb://$USERNAME:$PASSWORD@$SERVER"

    for proto in protocols:
        libsmbclient_testargs = ["--option=torture:smburl=" + url,
                                 "--option=torture:replace_smbconf=%s/testdata/samba3/smb_new.conf" % srcdir(),
                                 "--option=torture:clientprotocol=%s" % proto]
        plansmbtorture4testsuite(t, "ad_dc", ['//$SERVER/tmp', '-U$USERNAME%$PASSWORD'] + libsmbclient_testargs, "samba4.%s.%s" % (t, proto))

plansmbtorture4testsuite("raw.qfileinfo.ipc", "ad_dc_ntvfs", '//$SERVER/ipc\$ -U$USERNAME%$PASSWORD')

for t in smbtorture4_testsuites("rap."):
    plansmbtorture4testsuite(t, "ad_dc_ntvfs", '//$SERVER/IPC\$ -U$USERNAME%$PASSWORD')

# Tests against the NTVFS CIFS backend
for t in base + raw:
    plansmbtorture4testsuite(t, "ad_dc_ntvfs", ['//$NETBIOSNAME/cifs', '-U$USERNAME%$PASSWORD', '--kerberos=yes'] + ntvfsargs, modname="samba4.ntvfs.cifs.krb5.%s" % t)

# Test NTVFS CIFS backend with S4U2Self and S4U2Proxy
t = "base.unlink"
plansmbtorture4testsuite(t, "ad_dc_ntvfs", ['//$NETBIOSNAME/cifs', '-U$USERNAME%$PASSWORD', '--kerberos=no'] + ntvfsargs, "samba4.ntvfs.cifs.ntlm.%s" % t)
plansmbtorture4testsuite(t, "rpc_proxy", ['//$NETBIOSNAME/cifs_to_dc', '-U$DC_USERNAME%$DC_PASSWORD', '--kerberos=yes'] + ntvfsargs, "samba4.ntvfs.cifs.krb5.%s" % t)
plansmbtorture4testsuite(t, "rpc_proxy", ['//$NETBIOSNAME/cifs_to_dc', '-U$DC_USERNAME%$DC_PASSWORD', '--kerberos=no'] + ntvfsargs, "samba4.ntvfs.cifs.ntlm.%s" % t)

plansmbtorture4testsuite('echo.udp', 'ad_dc_ntvfs:local', '//$SERVER/whatever')

# Local tests
for t in smbtorture4_testsuites("local."):
    # The local.resolve test needs a name to look up using real system (not emulated) name routines
    plansmbtorture4testsuite(t, "none", "ncalrpc:localhost")

# Confirm these tests with the system iconv too
for t in ["local.convert_string_handle", "local.convert_string", "local.ndr"]:
    options = "ncalrpc: --option='iconv:use_builtin_handlers=false'"
    plansmbtorture4testsuite(t, "none", options,
                             modname="samba4.%s.system.iconv" % t)

tdbtorture4 = binpath("tdbtorture")
if os.path.exists(tdbtorture4):
    plantestsuite("tdb.stress", "none", valgrindify(tdbtorture4))
else:
    skiptestsuite("tdb.stress", "Using system TDB, tdbtorture not available")

plansmbtorture4testsuite("drs.unit", "none", "ncalrpc:")

# Pidl tests
for f in sorted(os.listdir(os.path.join(samba4srcdir, "../pidl/tests"))):
    if f.endswith(".pl"):
        planperltestsuite("pidl.%s" % f[:-3], os.path.normpath(os.path.join(samba4srcdir, "../pidl/tests", f)))

# DNS tests
plantestsuite_loadlist("samba.tests.dns", "fl2003dc:local", [python, os.path.join(srcdir(), "python/samba/tests/dns.py"), '$SERVER', '$SERVER_IP', '--machine-pass', '-U"$USERNAME%$PASSWORD"', '--workgroup=$DOMAIN', '$LOADLIST', '$LISTOPT'])
plantestsuite_loadlist("samba.tests.dns", "rodc:local", [python, os.path.join(srcdir(), "python/samba/tests/dns.py"), '$SERVER', '$SERVER_IP', '--machine-pass', '-U"$USERNAME%$PASSWORD"', '--workgroup=$DOMAIN', '$LOADLIST', '$LISTOPT'])
plantestsuite_loadlist("samba.tests.dns", "vampire_dc:local", [python, os.path.join(srcdir(), "python/samba/tests/dns.py"), '$SERVER', '$SERVER_IP', '--machine-pass', '-U"$USERNAME%$PASSWORD"', '--workgroup=$DOMAIN', '$LOADLIST', '$LISTOPT'])

plantestsuite_loadlist("samba.tests.dns_forwarder", "fl2003dc:local", [python, os.path.join(srcdir(), "python/samba/tests/dns_forwarder.py"), '$SERVER', '$SERVER_IP', '$DNS_FORWARDER1', '$DNS_FORWARDER2', '--machine-pass', '-U"$USERNAME%$PASSWORD"', '--workgroup=$DOMAIN', '$LOADLIST', '$LISTOPT'])

plantestsuite_loadlist("samba.tests.dns_tkey", "fl2008r2dc", [python, os.path.join(srcdir(), "python/samba/tests/dns_tkey.py"), '$SERVER', '$SERVER_IP', '--machine-pass', '-U"$USERNAME%$PASSWORD"', '--workgroup=$DOMAIN', '$LOADLIST', '$LISTOPT'])
plantestsuite_loadlist("samba.tests.dns_wildcard", "ad_dc", [python, os.path.join(srcdir(), "python/samba/tests/dns_wildcard.py"), '$SERVER', '$SERVER_IP', '--machine-pass', '-U"$USERNAME%$PASSWORD"', '--workgroup=$DOMAIN', '$LOADLIST', '$LISTOPT'])

plantestsuite_loadlist("samba.tests.dns_invalid", "ad_dc", [python, os.path.join(srcdir(), "python/samba/tests/dns_invalid.py"), '$SERVER_IP', '--machine-pass', '-U"$USERNAME%$PASSWORD"', '--workgroup=$DOMAIN', '$LOADLIST', '$LISTOPT'])

for t in smbtorture4_testsuites("dns_internal."):
    plansmbtorture4testsuite(t, "ad_dc_ntvfs:local", '//$SERVER/whavever')

# Local tests
for t in smbtorture4_testsuites("dlz_bind9."):
    # The dlz_bind9 tests needs to look at the DNS database
    plansmbtorture4testsuite(t, "chgdcpass:local", ["ncalrpc:$SERVER", '-U$USERNAME%$PASSWORD'])

planpythontestsuite("nt4_dc", "samba.tests.libsmb", py3_compatible=True)

# Blackbox Tests:
# tests that interact directly with the command-line tools rather than using
# the API. These mainly test that the various command-line options of commands
# work correctly.

for env in ["ad_member", "s4member", "ad_dc_ntvfs", "chgdcpass"]:
    plantestsuite("samba4.blackbox.smbclient(%s:local)" % env, "%s:local" % env, [os.path.join(samba4srcdir, "utils/tests/test_smbclient.sh"), '$SERVER', '$SERVER_IP', '$USERNAME', '$PASSWORD', '$DOMAIN', smbclient4])

plantestsuite("samba4.blackbox.samba_tool(ad_dc_ntvfs:local)", "ad_dc_ntvfs:local", [os.path.join(samba4srcdir, "utils/tests/test_samba_tool.sh"), '$SERVER', '$SERVER_IP', '$USERNAME', '$PASSWORD', '$DOMAIN', smbclient4])
plantestsuite("samba4.blackbox.net_rpc_user(ad_dc)", "ad_dc", [os.path.join(bbdir, "test_net_rpc_user.sh"), '$SERVER', '$USERNAME', '$PASSWORD', '$DOMAIN'])

plantestsuite("samba4.blackbox.test_primary_group", "ad_dc:local", [os.path.join(bbdir, "test_primary_group.sh"), '$SERVER', '$USERNAME', '$PASSWORD', '$DOMAIN', '$PREFIX_ABS'])

if have_heimdal_support:
    for env in ["ad_dc_ntvfs", "ad_dc"]:
        plantestsuite("samba4.blackbox.pkinit(%s:local)" % env, "%s:local" % env, [os.path.join(bbdir, "test_pkinit_heimdal.sh"), '$SERVER', 'pkinit', '$PASSWORD', '$REALM', '$DOMAIN', '$PREFIX/%s' % env, "aes256-cts-hmac-sha1-96", smbclient4, configuration])
        plantestsuite("samba4.blackbox.pkinit_pac(%s:local)" % env, "%s:local" % env, [os.path.join(bbdir, "test_pkinit_pac_heimdal.sh"), '$SERVER', '$USERNAME', '$PASSWORD', '$REALM', '$DOMAIN', '$PREFIX/%s' % env, "aes256-cts-hmac-sha1-96", configuration])
    plantestsuite("samba4.blackbox.kinit(ad_dc_ntvfs:local)", "ad_dc_ntvfs:local", [os.path.join(bbdir, "test_kinit_heimdal.sh"), '$SERVER', '$USERNAME', '$PASSWORD', '$REALM', '$DOMAIN', '$PREFIX', "aes256-cts-hmac-sha1-96", smbclient4, configuration])
    plantestsuite("samba4.blackbox.kinit(fl2000dc:local)", "fl2000dc:local", [os.path.join(bbdir, "test_kinit_heimdal.sh"), '$SERVER', '$USERNAME', '$PASSWORD', '$REALM', '$DOMAIN', '$PREFIX', "arcfour-hmac-md5", smbclient4, configuration])
    plantestsuite("samba4.blackbox.kinit(fl2008r2dc:local)", "fl2008r2dc:local", [os.path.join(bbdir, "test_kinit_heimdal.sh"), '$SERVER', '$USERNAME', '$PASSWORD', '$REALM', '$DOMAIN', '$PREFIX', "aes256-cts-hmac-sha1-96", smbclient4, configuration])
    plantestsuite("samba4.blackbox.kinit_trust(fl2008r2dc:local)", "fl2008r2dc:local", [os.path.join(bbdir, "test_kinit_trusts_heimdal.sh"), '$SERVER', '$USERNAME', '$PASSWORD', '$REALM', '$DOMAIN', '$TRUST_SERVER', '$TRUST_USERNAME', '$TRUST_PASSWORD', '$TRUST_REALM', '$TRUST_DOMAIN', '$PREFIX', "forest", "aes256-cts-hmac-sha1-96"])
    plantestsuite("samba4.blackbox.kinit_trust(fl2003dc:local)", "fl2003dc:local", [os.path.join(bbdir, "test_kinit_trusts_heimdal.sh"), '$SERVER', '$USERNAME', '$PASSWORD', '$REALM', '$DOMAIN', '$TRUST_SERVER', '$TRUST_USERNAME', '$TRUST_PASSWORD', '$TRUST_REALM', '$TRUST_DOMAIN', '$PREFIX', "external", "arcfour-hmac-md5"])
    plantestsuite("samba4.blackbox.export.keytab(ad_dc_ntvfs:local)", "ad_dc_ntvfs:local", [os.path.join(bbdir, "test_export_keytab_heimdal.sh"), '$SERVER', '$USERNAME', '$REALM', '$DOMAIN', "$PREFIX", smbclient4])
    plantestsuite("samba4.blackbox.kpasswd(ad_dc_ntvfs:local)", "ad_dc_ntvfs:local", [os.path.join(bbdir, "test_kpasswd_heimdal.sh"), '$SERVER', '$USERNAME', '$PASSWORD', '$REALM', '$DOMAIN', "$PREFIX/ad_dc_ntvfs"])
else:
    plantestsuite("samba4.blackbox.kinit(ad_dc_ntvfs:local)", "ad_dc_ntvfs:local", [os.path.join(bbdir, "test_kinit_mit.sh"), '$SERVER', '$USERNAME', '$PASSWORD', '$REALM', '$DOMAIN', '$PREFIX', smbclient4, configuration])
    plantestsuite("samba4.blackbox.kinit(fl2000dc:local)", "fl2000dc:local", [os.path.join(bbdir, "test_kinit_mit.sh"), '$SERVER', '$USERNAME', '$PASSWORD', '$REALM', '$DOMAIN', '$PREFIX', smbclient4, configuration])
    plantestsuite("samba4.blackbox.kinit(fl2008r2dc:local)", "fl2008r2dc:local", [os.path.join(bbdir, "test_kinit_mit.sh"), '$SERVER', '$USERNAME', '$PASSWORD', '$REALM', '$DOMAIN', '$PREFIX', smbclient4, configuration])
    plantestsuite("samba4.blackbox.kinit_trust(fl2008r2dc:local)", "fl2008r2dc:local", [os.path.join(bbdir, "test_kinit_trusts_mit.sh"), '$SERVER', '$USERNAME', '$PASSWORD', '$REALM', '$DOMAIN', '$TRUST_SERVER', '$TRUST_USERNAME', '$TRUST_PASSWORD', '$TRUST_REALM', '$TRUST_DOMAIN', '$PREFIX', "forest"])
    plantestsuite("samba4.blackbox.kinit_trust(fl2003dc:local)", "fl2003dc:local", [os.path.join(bbdir, "test_kinit_trusts_mit.sh"), '$SERVER', '$USERNAME', '$PASSWORD', '$REALM', '$DOMAIN', '$TRUST_SERVER', '$TRUST_USERNAME', '$TRUST_PASSWORD', '$TRUST_REALM', '$TRUST_DOMAIN', '$PREFIX', "external"])
    plantestsuite("samba4.blackbox.export.keytab(ad_dc_ntvfs:local)", "ad_dc_ntvfs:local", [os.path.join(bbdir, "test_export_keytab_mit.sh"), '$SERVER', '$USERNAME', '$REALM', '$DOMAIN', "$PREFIX", smbclient4])
    plantestsuite("samba4.blackbox.kpasswd(ad_dc_ntvfs:local)", "ad_dc_ntvfs:local", [os.path.join(bbdir, "test_kpasswd_mit.sh"), '$SERVER', '$USERNAME', '$PASSWORD', '$REALM', '$DOMAIN', "$PREFIX/ad_dc_ntvfs"])

plantestsuite("samba4.blackbox.trust_ntlm", "fl2008r2dc:local", [os.path.join(bbdir, "test_trust_ntlm.sh"), '$SERVER_IP', '$USERNAME', '$PASSWORD', '$REALM', '$DOMAIN', '$TRUST_USERNAME', '$TRUST_PASSWORD', '$TRUST_REALM', '$TRUST_DOMAIN', 'forest', 'auto', 'NT_STATUS_LOGON_FAILURE'])
plantestsuite("samba4.blackbox.trust_ntlm", "fl2003dc:local", [os.path.join(bbdir, "test_trust_ntlm.sh"), '$SERVER_IP', '$USERNAME', '$PASSWORD', '$REALM', '$DOMAIN', '$TRUST_USERNAME', '$TRUST_PASSWORD', '$TRUST_REALM', '$TRUST_DOMAIN', 'external', 'auto', 'NT_STATUS_LOGON_FAILURE'])
plantestsuite("samba4.blackbox.trust_ntlm", "ad_member:local", [os.path.join(bbdir, "test_trust_ntlm.sh"), '$SERVER_IP', '$USERNAME', '$PASSWORD', '$SERVER', '$SERVER', '$DC_USERNAME', '$DC_PASSWORD', '$REALM', '$DOMAIN', 'member', 'auto', 'NT_STATUS_LOGON_FAILURE'])
plantestsuite("samba4.blackbox.trust_ntlm", "nt4_member:local", [os.path.join(bbdir, "test_trust_ntlm.sh"), '$SERVER_IP', '$USERNAME', '$PASSWORD', '$SERVER', '$SERVER', '$DC_USERNAME', '$DC_PASSWORD', '$DOMAIN', '$DOMAIN', 'member', 'auto', 'NT_STATUS_LOGON_FAILURE'])

plantestsuite("samba4.blackbox.trust_utils(fl2008r2dc:local)", "fl2008r2dc:local", [os.path.join(bbdir, "test_trust_utils.sh"), '$SERVER', '$USERNAME', '$PASSWORD', '$REALM', '$DOMAIN', '$TRUST_SERVER', '$TRUST_USERNAME', '$TRUST_PASSWORD', '$TRUST_REALM', '$TRUST_DOMAIN', '$PREFIX', "forest"])
plantestsuite("samba4.blackbox.trust_utils(fl2003dc:local)", "fl2003dc:local", [os.path.join(bbdir, "test_trust_utils.sh"), '$SERVER', '$USERNAME', '$PASSWORD', '$REALM', '$DOMAIN', '$TRUST_SERVER', '$TRUST_USERNAME', '$TRUST_PASSWORD', '$TRUST_REALM', '$TRUST_DOMAIN', '$PREFIX', "external"])
plantestsuite("samba4.blackbox.trust_token", "fl2008r2dc", [os.path.join(bbdir, "test_trust_token.sh"), '$SERVER', '$USERNAME', '$PASSWORD', '$REALM', '$DOMAIN', '$DOMSID', '$TRUST_USERNAME', '$TRUST_PASSWORD', '$TRUST_REALM', '$TRUST_DOMAIN', '$TRUST_DOMSID', 'forest'])
plantestsuite("samba4.blackbox.trust_token", "fl2003dc", [os.path.join(bbdir, "test_trust_token.sh"), '$SERVER', '$USERNAME', '$PASSWORD', '$REALM', '$DOMAIN', '$DOMSID', '$TRUST_USERNAME', '$TRUST_PASSWORD', '$TRUST_REALM', '$TRUST_DOMAIN', '$TRUST_DOMSID', 'external'])
plantestsuite("samba4.blackbox.ktpass(ad_dc_ntvfs)", "ad_dc_ntvfs", [os.path.join(bbdir, "test_ktpass.sh"), '$PREFIX/ad_dc_ntvfs'])
plantestsuite("samba4.blackbox.password_settings(ad_dc_ntvfs:local)", "ad_dc_ntvfs:local", [os.path.join(bbdir, "test_password_settings.sh"), '$SERVER', '$USERNAME', '$PASSWORD', '$REALM', '$DOMAIN', "$PREFIX/ad_dc_ntvfs"])
plantestsuite("samba4.blackbox.trust_user_account", "fl2008r2dc:local", [os.path.join(bbdir, "test_trust_user_account.sh"), '$PREFIX', '$REALM', '$DOMAIN', '$TRUST_REALM', '$TRUST_DOMAIN'])
plantestsuite("samba4.blackbox.cifsdd(ad_dc_ntvfs)", "ad_dc_ntvfs", [os.path.join(samba4srcdir, "client/tests/test_cifsdd.sh"), '$SERVER', '$USERNAME', '$PASSWORD', "$DOMAIN"])
plantestsuite("samba4.blackbox.nmblookup(ad_dc_ntvfs)", "ad_dc_ntvfs", [os.path.join(samba4srcdir, "utils/tests/test_nmblookup.sh"), '$NETBIOSNAME', '$NETBIOSALIAS', '$SERVER', '$SERVER_IP', nmblookup4])
plantestsuite("samba4.blackbox.locktest(ad_dc_ntvfs)", "ad_dc_ntvfs", [os.path.join(samba4srcdir, "torture/tests/test_locktest.sh"), '$SERVER', '$USERNAME', '$PASSWORD', '$DOMAIN', '$PREFIX'])
plantestsuite("samba4.blackbox.masktest", "ad_dc_ntvfs", [os.path.join(samba4srcdir, "torture/tests/test_masktest.sh"), '$SERVER', '$USERNAME', '$PASSWORD', '$DOMAIN', '$PREFIX'])
plantestsuite("samba4.blackbox.gentest(ad_dc_ntvfs)", "ad_dc_ntvfs", [os.path.join(samba4srcdir, "torture/tests/test_gentest.sh"), '$SERVER', '$USERNAME', '$PASSWORD', '$DOMAIN', "$PREFIX"])
plantestsuite("samba4.blackbox.rfc2307_mapping(ad_dc_ntvfs:local)", "ad_dc_ntvfs:local", [os.path.join(samba4srcdir, "../nsswitch/tests/test_rfc2307_mapping.sh"), '$DOMAIN', '$USERNAME', '$PASSWORD', "$SERVER", "$UID_RFC2307TEST", "$GID_RFC2307TEST", configuration])
plantestsuite("samba4.blackbox.chgdcpass", "chgdcpass", [os.path.join(bbdir, "test_chgdcpass.sh"), '$SERVER', "CHGDCPASS\$", '$REALM', '$DOMAIN', '$PREFIX', "aes256-cts-hmac-sha1-96", '$SELFTEST_PREFIX/chgdcpass', smbclient4])
plantestsuite("samba4.blackbox.samba_upgradedns(chgdcpass:local)", "chgdcpass:local", [os.path.join(bbdir, "test_samba_upgradedns.sh"), '$SERVER', '$REALM', '$PREFIX', '$SELFTEST_PREFIX/chgdcpass'])
plantestsuite("samba4.blackbox.net_ads(ad_dc:client)", "ad_dc:client", [os.path.join(bbdir, "test_net_ads.sh"), '$DC_SERVER', '$DC_USERNAME', '$DC_PASSWORD', '$PREFIX_ABS'])
plantestsuite("samba4.blackbox.client_etypes_all(ad_dc:client)", "ad_dc:client", [os.path.join(bbdir, "test_client_etypes.sh"), '$DC_SERVER', '$DC_USERNAME', '$DC_PASSWORD', '$PREFIX_ABS', 'all', '17_18_23'])
plantestsuite("samba4.blackbox.client_etypes_legacy(ad_dc:client)", "ad_dc:client", [os.path.join(bbdir, "test_client_etypes.sh"), '$DC_SERVER', '$DC_USERNAME', '$DC_PASSWORD', '$PREFIX_ABS', 'legacy', '23'])
plantestsuite("samba4.blackbox.client_etypes_strong(ad_dc:client)", "ad_dc:client", [os.path.join(bbdir, "test_client_etypes.sh"), '$DC_SERVER', '$DC_USERNAME', '$DC_PASSWORD', '$PREFIX_ABS', 'strong', '17_18'])
plantestsuite("samba4.blackbox.net_ads_dns(ad_member:local)", "ad_member:local", [os.path.join(bbdir, "test_net_ads_dns.sh"), '$DC_SERVER', '$DC_USERNAME', '$DC_PASSWORD', '$REALM', '$USERNAME', '$PASSWORD'])
plantestsuite("samba4.blackbox.samba-tool_ntacl(ad_member:local)", "ad_member:local", [os.path.join(bbdir, "test_samba-tool_ntacl.sh"), '$PREFIX'])
plantestsuite_loadlist("samba4.rpc.echo against NetBIOS alias", "ad_dc_ntvfs", [valgrindify(smbtorture4), "$LISTOPT", "$LOADLIST", 'ncacn_np:$NETBIOSALIAS', '-U$DOMAIN/$USERNAME%$PASSWORD', 'rpc.echo'])
# json tests hook into ``chgdcpass'' to make them run in contributor CI on
# gitlab
planpythontestsuite("chgdcpass", "samba.tests.blackbox.netads_json")

# Tests using the "Simple" NTVFS backend
for t in ["base.rw1"]:
    plansmbtorture4testsuite(t, "ad_dc_ntvfs", ["//$SERVER/simple", '-U$USERNAME%$PASSWORD'], modname="samba4.ntvfs.simple.%s" % t)

# Domain S4member Tests
plansmbtorture4testsuite('rpc.echo', "s4member", ['ncacn_np:$NETBIOSNAME', '-U$NETBIOSNAME/$USERNAME%$PASSWORD'], "samba4.rpc.echo against s4member server with local creds")
plansmbtorture4testsuite('rpc.echo', "s4member", ['ncacn_np:$NETBIOSNAME', '-U$DOMAIN/$DC_USERNAME%$DC_PASSWORD'], "samba4.rpc.echo against s4member server with domain creds")
plansmbtorture4testsuite('rpc.samr', "s4member", ['ncacn_np:$NETBIOSNAME', '-U$NETBIOSNAME/$USERNAME%$PASSWORD'], "samba4.rpc.samr against s4member server with local creds")
plansmbtorture4testsuite('rpc.samr.users', "s4member", ['ncacn_np:$NETBIOSNAME', '-U$NETBIOSNAME/$USERNAME%$PASSWORD'], "samba4.rpc.samr.users against s4member server with local creds",)
plansmbtorture4testsuite('rpc.samr.passwords', "s4member", ['ncacn_np:$NETBIOSNAME', '-U$NETBIOSNAME/$USERNAME%$PASSWORD'], "samba4.rpc.samr.passwords against s4member server with local creds")
plantestsuite("samba4.blackbox.smbclient against s4member server with local creds", "s4member", [os.path.join(samba4srcdir, "client/tests/test_smbclient.sh"), '$NETBIOSNAME', '$USERNAME', '$PASSWORD', '$NETBIOSNAME', '$PREFIX', smbclient4])

# RPC Proxy
plansmbtorture4testsuite("rpc.echo", "rpc_proxy", ['ncacn_ip_tcp:$NETBIOSNAME', '-U$DOMAIN/$DC_USERNAME%$DC_PASSWORD'], modname="samba4.rpc.echo against rpc proxy with domain creds")

# Tests SMB signing
for mech in [
    "-k no",
    "-k no --option=clientusespnego=no",
    "-k no --option=gensec:spengo=no",
    "-k yes",
    "-k yes --option=gensec:fake_gssapi_krb5=yes --option=gensec:gssapi_krb5=no"]:
    for signing in ["--signing=on", "--signing=required"]:
        signoptions = "%s %s" % (mech, signing)
        name = "smb.signing on with %s" % signoptions
        plansmbtorture4testsuite('base.xcopy', "ad_dc_ntvfs", ['//$NETBIOSNAME/xcopy_share', signoptions, '-U$USERNAME%$PASSWORD'], modname="samba4.%s" % name)

for mech in [
    "-k no",
    "-k no --option=clientusespnego=no",
    "-k no --option=gensec:spengo=no",
    "-k yes"]:
    signoptions = "%s --signing=off" % mech
    name = "smb.signing disabled on with %s" % signoptions
    plansmbtorture4testsuite('base.xcopy', "s4member", ['//$NETBIOSNAME/xcopy_share', signoptions, '-U$DC_USERNAME%$DC_PASSWORD'], "samba4.%s domain-creds" % name)
    plansmbtorture4testsuite('base.xcopy', "ad_member", ['//$NETBIOSNAME/xcopy_share', signoptions, '-U$DC_USERNAME%$DC_PASSWORD'], "samba4.%s domain-creds" % name)
    plansmbtorture4testsuite('base.xcopy', "ad_dc", ['//$NETBIOSNAME/xcopy_share', signoptions, '-U$USERNAME%$PASSWORD'], "samba4.%s" % name)
    plansmbtorture4testsuite('base.xcopy', "ad_dc",
                             ['//$NETBIOSNAME/xcopy_share', signoptions, '-U$DC_USERNAME%$DC_PASSWORD'], "samba4.%s administrator" % name)

plantestsuite("samba4.blackbox.bogusdomain", "ad_member", ["testprogs/blackbox/bogus.sh", "$NETBIOSNAME", "xcopy_share", '$USERNAME', '$PASSWORD', '$DC_USERNAME', '$DC_PASSWORD', smbclient4])
for mech in [
    "-k no",
    "-k no --option=clientusespnego=no",
    "-k no --option=gensec:spengo=no"]:
    signoptions = "%s --signing=off" % mech
    plansmbtorture4testsuite('base.xcopy', "s4member", ['//$NETBIOSNAME/xcopy_share', signoptions, '-U$NETBIOSNAME/$USERNAME%$PASSWORD'], modname="samba4.smb.signing on with %s local-creds" % signoptions)

plansmbtorture4testsuite('base.xcopy', "ad_dc_ntvfs", ['//$NETBIOSNAME/xcopy_share', '-k', 'no', '--signing=yes', '-U%'], modname="samba4.smb.signing --signing=yes anon")
plansmbtorture4testsuite('base.xcopy', "ad_dc_ntvfs", ['//$NETBIOSNAME/xcopy_share', '-k', 'no', '--signing=required', '-U%'], modname="samba4.smb.signing --signing=required anon")
plansmbtorture4testsuite('base.xcopy', "s4member", ['//$NETBIOSNAME/xcopy_share', '-k', 'no', '--signing=no', '-U%'], modname="samba4.smb.signing --signing=no anon")


wb_opts_default = ["--option=\"torture:strict mode=no\"", "--option=\"torture:timelimit=1\"", "--option=\"torture:winbindd_separator=/\"", "--option=\"torture:winbindd_netbios_name=$SERVER\"", "--option=\"torture:winbindd_netbios_domain=$DOMAIN\""]

winbind_ad_client_tests = smbtorture4_testsuites("winbind.struct") + smbtorture4_testsuites("winbind.pac")
winbind_wbclient_tests = smbtorture4_testsuites("winbind.wbclient")
for env in ["ad_dc", "s4member", "ad_member", "nt4_member"]:
    wb_opts = wb_opts_default[:]
    if env in ["ad_member"]:
        wb_opts += ["--option=\"torture:winbindd_domain_without_prefix=$DOMAIN\""]
    for t in winbind_ad_client_tests:
        plansmbtorture4testsuite(t, "%s:local" % env, wb_opts + ['//$SERVER/tmp', '--realm=$REALM', '--machine-pass', '--option=torture:addc=$DC_SERVER'])

for env in ["nt4_dc", "fl2003dc"]:
    for t in winbind_wbclient_tests:
        plansmbtorture4testsuite(t, "%s:local" % env, '//$SERVER/tmp -U$DC_USERNAME%$DC_PASSWORD')

for env in ["nt4_dc", "nt4_member", "ad_dc", "ad_member", "s4member", "chgdcpass", "rodc"]:
    tests = ["--ping", "--separator",
             "--own-domain",
             "--all-domains",
             "--trusted-domains",
             "--domain-info=BUILTIN",
             "--domain-info=$DOMAIN",
             "--online-status",
             "--online-status --domain=BUILTIN",
             "--online-status --domain=$DOMAIN",
             "--check-secret --domain=$DOMAIN",
             "--change-secret --domain=$DOMAIN",
             "--check-secret --domain=$DOMAIN",
             "--online-status --domain=$DOMAIN",
             "--domain-users",
             "--domain-groups",
             "--name-to-sid=$DC_USERNAME",
             "--name-to-sid=$DOMAIN/$DC_USERNAME",
             "--user-info=$DOMAIN/$DC_USERNAME",
             "--user-groups=$DOMAIN/$DC_USERNAME",
             "--authenticate=$DOMAIN/$DC_USERNAME%$DC_PASSWORD",
             "--allocate-uid",
             "--allocate-gid"]

    for t in tests:
        plantestsuite("samba.wbinfo_simple.%s" % (t.replace(" --", ".").replace("--", "")), "%s:local" % env, [os.path.join(srcdir(), "nsswitch/tests/test_wbinfo_simple.sh"), t])

    plantestsuite(
        "samba.wbinfo_sids2xids.(%s:local)" % env, "%s:local" % env,
        [os.path.join(samba3srcdir, "script/tests/test_wbinfo_sids2xids.sh")])

    planpythontestsuite(env + ":local", "samba.tests.ntlm_auth", py3_compatible=True)

for env in ["ktest"]:
    planpythontestsuite(env + ":local", "samba.tests.ntlm_auth_krb5", py3_compatible=True)

for env in ["s4member_dflt_domain", "s4member"]:
    for cmd in ["id", "getent"]:
        users = ["$DC_USERNAME", "$DC_USERNAME@$REALM"]
        if env == "s4member":
            users = ["$DOMAIN/$DC_USERNAME", "$DC_USERNAME@$REALM"]
        for usr in users:
            plantestsuite("samba4.winbind.dom_name_parse.cmd", env, "%s/dom_parse.sh %s %s" % (bbdir, cmd, usr))

nsstest4 = binpath("nsstest")
for env in ["ad_dc:local", "s4member:local", "nt4_dc:local", "ad_member:local", "nt4_member:local"]:
    if os.path.exists(nsstest4):
        plantestsuite("samba.nss.test using winbind(%s)" % env, env, [os.path.join(bbdir, "nsstest.sh"), nsstest4, os.path.join(samba4bindir, "shared/libnss_wrapper_winbind.so.2")])
    else:
        skiptestsuite("samba.nss.test using winbind(%s)" % env, "nsstest not available")

subunitrun = valgrindify(python) + " " + os.path.join(samba4srcdir, "scripting/bin/subunitrun")
if extra_python is not None:
    subunitrun3 = valgrindify(extra_python) + " " + os.path.join(samba4srcdir, "scripting/bin/subunitrun")


def planoldpythontestsuite(env, module, name=None, extra_path=[], environ={}, extra_args=[], py3_compatible=False):
    environ = dict(environ)
    py_path = list(extra_path)
    if py_path:
        environ["PYTHONPATH"] = ":".join(["$PYTHONPATH"] + py_path)
    args = ["%s=%s" % item for item in environ.items()]
    args += [subunitrun, "$LISTOPT", "$LOADLIST", module]
    args += extra_args
    if name is None:
        name = module
    plantestsuite_loadlist(name, env, args)
    if py3_compatible and extra_python is not None:
        args[args.index(subunitrun)] = subunitrun3
        python_name = os.path.basename(extra_python)
        plantestsuite_loadlist(name + "." + python_name, env, args)

# Run complex search expressions test once for each database backend.
# Right now ad_dc has mdb and ad_dc_ntvfs has tdb
mdb_testenv = "ad_dc"
tdb_testenv = "ad_dc_ntvfs"
for testenv in [mdb_testenv, tdb_testenv]:
    planoldpythontestsuite(testenv, "samba.tests.complex_expressions", extra_args=['-U"$USERNAME%$PASSWORD"'], py3_compatible=True)

planoldpythontestsuite("ad_dc_ntvfs:local", "samba.tests.gensec", extra_args=['-U"$USERNAME%$PASSWORD"'], py3_compatible=True)
planoldpythontestsuite("none", "simple", extra_path=["%s/lib/tdb/python/tests" % srcdir()], name="tdb.python",  py3_compatible=True)
planpythontestsuite("ad_dc_ntvfs:local", "samba.tests.dcerpc.sam", py3_compatible=True)
planpythontestsuite("ad_dc_ntvfs:local", "samba.tests.dsdb", py3_compatible=True)
planpythontestsuite("none", "samba.tests.dsdb_lock", py3_compatible=True)
planpythontestsuite("ad_dc_ntvfs:local", "samba.tests.dcerpc.bare", py3_compatible=True)
planpythontestsuite("ad_dc_ntvfs:local", "samba.tests.dcerpc.unix", py3_compatible=True)
planpythontestsuite("ad_dc_ntvfs:local", "samba.tests.dcerpc.srvsvc")
planpythontestsuite("ad_dc_ntvfs:local", "samba.tests.samba_tool.timecmd", py3_compatible=True)
planpythontestsuite("ad_dc_ntvfs:local", "samba.tests.samba_tool.join", py3_compatible=True)

planpythontestsuite("none", "samba.tests.samba_tool.visualize", py3_compatible=True)


# test fsmo show
for env in ["ad_dc_ntvfs", "fl2000dc", "fl2003dc", "fl2008r2dc"]:
    planpythontestsuite(env + ":local", "samba.tests.samba_tool.fsmo", py3_compatible=True)

# test user.edit
for env in ["ad_dc:local", "ad_dc_ntvfs:local", "fl2000dc:local", "fl2003dc:local", "fl2008r2dc:local"]:
    plantestsuite("samba.tests.samba_tool.edit", env, [os.path.join(srcdir(), "python/samba/tests/samba_tool/edit.sh"), '$SERVER', '$USERNAME', '$PASSWORD'])

# We run this test against both AD DC implementations because it is
# the only test we have of GPO get/set behaviour, and this involves
# the file server as well as the LDAP server.
# It's also a good sanity-check that sysvol backup worked correctly.
for env in ["ad_dc_ntvfs", "ad_dc", "offlinebackupdc", "renamedc",
            smbv1_disabled_testenv]:
    planpythontestsuite(env + ":local", "samba.tests.samba_tool.gpo",
                        py3_compatible=True)

planpythontestsuite("ad_dc_ntvfs:local", "samba.tests.samba_tool.processes", py3_compatible=True)
planpythontestsuite("ad_dc_ntvfs:local", "samba.tests.samba_tool.user", py3_compatible=True)
planpythontestsuite("ad_dc_ntvfs:local", "samba.tests.samba_tool.user_wdigest",  py3_compatible=True)
planpythontestsuite("ad_dc:local", "samba.tests.samba_tool.user", py3_compatible=True)
planpythontestsuite("ad_dc:local", "samba.tests.samba_tool.user_virtualCryptSHA", py3_compatible=True)
planpythontestsuite("chgdcpass:local", "samba.tests.samba_tool.user_check_password_script", py3_compatible=True)
planpythontestsuite("ad_dc_ntvfs:local", "samba.tests.samba_tool.group", py3_compatible=True)
planpythontestsuite("ad_dc_ntvfs:local", "samba.tests.samba_tool.ou", py3_compatible=True)
planpythontestsuite("ad_dc_ntvfs:local", "samba.tests.samba_tool.computer", py3_compatible=True)
planpythontestsuite("ad_dc_ntvfs:local", "samba.tests.samba_tool.forest", py3_compatible=True)
planpythontestsuite("ad_dc_ntvfs:local", "samba.tests.samba_tool.schema", py3_compatible=True)
planpythontestsuite("ad_dc:local", "samba.tests.samba_tool.ntacl", py3_compatible=True)
planpythontestsuite("none", "samba.tests.samba_tool.provision_password_check",  py3_compatible=True)
planpythontestsuite("none", "samba.tests.samba_tool.help", py3_compatible=True)
planpythontestsuite("ad_dc_ntvfs:local", "samba.tests.samba_tool.passwordsettings", py3_compatible=True)

# Run these against chgdcpass to share the runtime load
planpythontestsuite("chgdcpass:local", "samba.tests.samba_tool.sites", py3_compatible=True)
planpythontestsuite("chgdcpass:local", "samba.tests.samba_tool.dnscmd", py3_compatible=True)

# Run this against chgdcpass to ensure at least one python3 test
# against this autobuild target (samba-ad-dc-2)
planpythontestsuite("chgdcpass:local", "samba.tests.dcerpc.rpcecho", py3_compatible=True)

planoldpythontestsuite("nt4_dc", "samba.tests.netbios", extra_args=['-U"$USERNAME%$PASSWORD"'], py3_compatible=True)
planoldpythontestsuite("ad_dc:local", "samba.tests.gpo", extra_args=['-U"$USERNAME%$PASSWORD"'], py3_compatible=True)
planoldpythontestsuite("ad_dc:local", "samba.tests.dckeytab", extra_args=['-U"$USERNAME%$PASSWORD"'], py3_compatible=True)

for env in ["ad_dc", smbv1_disabled_testenv]:
    planoldpythontestsuite(env, "samba.tests.smb", extra_args=['-U"$USERNAME%$PASSWORD"'], py3_compatible=True)
    planoldpythontestsuite(env + ":local", "samba.tests.ntacls_backup",
        extra_args=['-U"$USERNAME%$PASSWORD"'], py3_compatible=True)

planoldpythontestsuite(
    "ad_dc_ntvfs:local", "samba.tests.dcerpc.registry",
    extra_args=['-U"$USERNAME%$PASSWORD"'], py3_compatible=True)

planoldpythontestsuite("ad_dc_ntvfs", "samba.tests.dcerpc.dnsserver", extra_args=['-U"$USERNAME%$PASSWORD"'], py3_compatible=True)
planoldpythontestsuite("ad_dc", "samba.tests.dcerpc.dnsserver", extra_args=['-U"$USERNAME%$PASSWORD"'], py3_compatible=True)
planoldpythontestsuite("chgdcpass", "samba.tests.dcerpc.raw_protocol", py3_compatible=True,
                       environ={'MAX_NUM_AUTH': '8'})

if have_heimdal_support:
    planoldpythontestsuite("ad_dc:local", "samba.tests.auth_log", extra_args=['-U"$USERNAME%$PASSWORD"'],
                           environ={'CLIENT_IP': '127.0.0.11',
                                    'SOCKET_WRAPPER_DEFAULT_IFACE': 11})
    planoldpythontestsuite("ad_dc_ntvfs:local", "samba.tests.auth_log", extra_args=['-U"$USERNAME%$PASSWORD"'],
                           environ={'CLIENT_IP': '127.0.0.11',
                                    'SOCKET_WRAPPER_DEFAULT_IFACE': 11})
    planoldpythontestsuite("ad_dc:local", "samba.tests.auth_log_pass_change", extra_args=['-U"$USERNAME%$PASSWORD"'],
                           environ={'CLIENT_IP': '127.0.0.11',
                                    'SOCKET_WRAPPER_DEFAULT_IFACE': 11})
    planoldpythontestsuite("ad_dc_ntvfs:local", "samba.tests.auth_log_pass_change", extra_args=['-U"$USERNAME%$PASSWORD"'],
                           environ={'CLIENT_IP': '127.0.0.11',
                                    'SOCKET_WRAPPER_DEFAULT_IFACE': 11})
    planoldpythontestsuite("ad_dc_ntvfs:local", "samba.tests.auth_log_ncalrpc", extra_args=['-U"$USERNAME%$PASSWORD"'])
    planoldpythontestsuite("ad_dc:local", "samba.tests.auth_log_ncalrpc", extra_args=['-U"$USERNAME%$PASSWORD"'])
    planoldpythontestsuite("ad_dc:local", "samba.tests.auth_log_samlogon",
                           extra_args=['-U"$USERNAME%$PASSWORD"'],
                           environ={'CLIENT_IP': '127.0.0.11',
                                    'SOCKET_WRAPPER_DEFAULT_IFACE': 11})
    planoldpythontestsuite("ad_dc_ntvfs:local", "samba.tests.auth_log_samlogon",
                           extra_args=['-U"$USERNAME%$PASSWORD"'],
                           environ={'CLIENT_IP': '127.0.0.11',
                                    'SOCKET_WRAPPER_DEFAULT_IFACE': 11})
    planoldpythontestsuite("ad_dc:local", "samba.tests.auth_log_netlogon",
                           extra_args=['-U"$USERNAME%$PASSWORD"'],
                           environ={'CLIENT_IP': '127.0.0.11',
                                    'SOCKET_WRAPPER_DEFAULT_IFACE': 11})
    planoldpythontestsuite("ad_dc_ntvfs:local", "samba.tests.auth_log_netlogon",
                           extra_args=['-U"$USERNAME%$PASSWORD"'],
                           environ={'CLIENT_IP': '127.0.0.11',
                                    'SOCKET_WRAPPER_DEFAULT_IFACE': 11})
    planoldpythontestsuite("ad_dc:local",
                           "samba.tests.auth_log_netlogon_bad_creds",
                           extra_args=['-U"$USERNAME%$PASSWORD"'],
                           environ={'CLIENT_IP': '127.0.0.11',
                                    'SOCKET_WRAPPER_DEFAULT_IFACE': 11})
    planoldpythontestsuite("ad_dc_ntvfs:local",
                           "samba.tests.auth_log_netlogon_bad_creds",
                           extra_args=['-U"$USERNAME%$PASSWORD"'],
                           environ={'CLIENT_IP': '127.0.0.11',
                                    'SOCKET_WRAPPER_DEFAULT_IFACE': 11})
    planoldpythontestsuite("ad_dc:local", "samba.tests.audit_log_pass_change",
                           extra_args=['-U"$USERNAME%$PASSWORD"'],
                           environ={'CLIENT_IP': '127.0.0.11',
                                    'SOCKET_WRAPPER_DEFAULT_IFACE': 11})
    planoldpythontestsuite("ad_dc:local", "samba.tests.audit_log_dsdb",
                           extra_args=['-U"$USERNAME%$PASSWORD"'],
                           environ={'CLIENT_IP': '127.0.0.11',
                                    'SOCKET_WRAPPER_DEFAULT_IFACE': 11})
    planoldpythontestsuite("ad_dc:local", "samba.tests.group_audit",
                           extra_args=['-U"$USERNAME%$PASSWORD"'],
                           environ={'CLIENT_IP': '127.0.0.11',
                                    'SOCKET_WRAPPER_DEFAULT_IFACE': 11})

planoldpythontestsuite("fl2008r2dc:local",
                       "samba.tests.getdcname",
                       extra_args=['-U"$USERNAME%$PASSWORD"'],
                       py3_compatible=True)

planoldpythontestsuite("ad_dc",
                       "samba.tests.net_join_no_spnego",
                       extra_args=['-U"$USERNAME%$PASSWORD"'],
                       py3_compatible=True)
planoldpythontestsuite("ad_dc",
                       "samba.tests.net_join",
                       extra_args=['-U"$USERNAME%$PASSWORD"'],
                       py3_compatible=True)
# Need to test the password hashing in multiple environments to ensure that
# all the possible options are covered
#
# ad_dc:local functional_level >= 2008, gpg keys available
planoldpythontestsuite("ad_dc:local",
                       "samba.tests.password_hash_gpgme",
                       extra_args=['-U"$USERNAME%$PASSWORD"'], py3_compatible=True)
# ad_dc_ntvfs:local functional level >= 2008, gpg keys not available
planoldpythontestsuite("ad_dc_ntvfs:local",
                       "samba.tests.password_hash_fl2008",
                       extra_args=['-U"$USERNAME%$PASSWORD"'], py3_compatible=True)
# fl2003dc:local functional level < 2008, gpg keys not available
planoldpythontestsuite("fl2003dc:local",
                       "samba.tests.password_hash_fl2003",
                       extra_args=['-U"$USERNAME%$PASSWORD"'], py3_compatible=True)
# ad_dc: wDigest values over ldap
planoldpythontestsuite("ad_dc",
                       "samba.tests.password_hash_ldap",
                       extra_args=['-U"$USERNAME%$PASSWORD"'], py3_compatible=True)

for env in ["ad_dc", smbv1_disabled_testenv]:
    planoldpythontestsuite(env + ":local", "samba.tests.domain_backup",
                           extra_args=['-U"$USERNAME%$PASSWORD"'])

planoldpythontestsuite("none",
                       "samba.tests.domain_backup_offline")
# Encrypted secrets
# ensure default provision (ad_dc) and join (vampire_dc)
# encrypt secret values on disk.
planoldpythontestsuite("ad_dc:local",
                       "samba.tests.encrypted_secrets",
                       extra_args=['-U"$USERNAME%$PASSWORD"'], py3_compatible=True)
planoldpythontestsuite("vampire_dc:local",
                       "samba.tests.encrypted_secrets",
                       extra_args=['-U"$USERNAME%$PASSWORD"'], py3_compatible=True)
# The fl2000dc environment is provisioned with the --plaintext_secrets option
# so this test will fail, which proves the secrets are not being encrypted.
# There is an entry in known_fail.d.
planoldpythontestsuite("fl2000dc:local",
                       "samba.tests.encrypted_secrets",
                       extra_args=['-U"$USERNAME%$PASSWORD"'], py3_compatible=True)

planpythontestsuite("none",
                    "samba.tests.lsa_string",
                    py3_compatible=True)

planoldpythontestsuite("ad_dc_ntvfs",
                       "samba.tests.krb5_credentials",
                       py3_compatible=True,
                       extra_args=['-U"$USERNAME%$PASSWORD"'])

for env in ["ad_dc_ntvfs", "vampire_dc", "promoted_dc"]:
    planoldpythontestsuite(env,
                           "samba.tests.py_credentials",
                           extra_args=['-U"$USERNAME%$PASSWORD"'], py3_compatible=True)
planoldpythontestsuite("ad_dc_ntvfs",
                       "samba.tests.emulate.traffic",
                       extra_args=['-U"$USERNAME%$PASSWORD"'], py3_compatible=True)
planoldpythontestsuite("ad_dc_ntvfs",
                       "samba.tests.emulate.traffic_packet",
                       extra_args=['-U"$USERNAME%$PASSWORD"'], py3_compatible=True)
planoldpythontestsuite("ad_dc_ntvfs",
                       "samba.tests.blackbox.traffic_replay",
                       extra_args=['-U"$USERNAME%$PASSWORD"'], py3_compatible=True)
planoldpythontestsuite("ad_dc_ntvfs",
                       "samba.tests.blackbox.traffic_learner",
                       extra_args=['-U"$USERNAME%$PASSWORD"'], py3_compatible=True)
planoldpythontestsuite("ad_dc_ntvfs",
                       "samba.tests.blackbox.traffic_summary",
                       extra_args=['-U"$USERNAME%$PASSWORD"'], py3_compatible=True)
planoldpythontestsuite("none", "samba.tests.loadparm")

#
# Want a selection of environments across the process models
#
for env in ["ad_dc_ntvfs:local", "ad_dc:local",
            "fl2003dc:local", "fl2008r2dc:local",
            "promoted_dc:local"]:
    planoldpythontestsuite(env, "samba.tests.blackbox.smbcontrol", py3_compatible=True)

plantestsuite_loadlist("samba4.ldap.python(ad_dc_ntvfs)", "ad_dc_ntvfs", [python, os.path.join(samba4srcdir, "dsdb/tests/python/ldap.py"), '$SERVER', '-U"$USERNAME%$PASSWORD"', '--workgroup=$DOMAIN', '$LOADLIST', '$LISTOPT'])
plantestsuite_loadlist("samba4.tokengroups.krb5.python(ad_dc_ntvfs)", "ad_dc_ntvfs:local", [python, os.path.join(samba4srcdir, "dsdb/tests/python/token_group.py"), '$SERVER', '-U"$USERNAME%$PASSWORD"', '--workgroup=$DOMAIN', '-k', 'yes', '$LOADLIST', '$LISTOPT'])
plantestsuite_loadlist("samba4.tokengroups.ntlm.python(ad_dc_ntvfs)", "ad_dc_ntvfs:local", [python, os.path.join(samba4srcdir, "dsdb/tests/python/token_group.py"), '$SERVER', '-U"$USERNAME%$PASSWORD"', '--workgroup=$DOMAIN', '-k', 'no', '$LOADLIST', '$LISTOPT'])
plantestsuite("samba4.sam.python(fl2008r2dc)", "fl2008r2dc", [python, os.path.join(samba4srcdir, "dsdb/tests/python/sam.py"), '$SERVER', '-U"$USERNAME%$PASSWORD"', '--workgroup=$DOMAIN'])
plantestsuite("samba4.sam.python(ad_dc_ntvfs)", "ad_dc_ntvfs", [python, os.path.join(samba4srcdir, "dsdb/tests/python/sam.py"), '$SERVER', '-U"$USERNAME%$PASSWORD"', '--workgroup=$DOMAIN'])
plantestsuite("samba4.user_account_control.python(ad_dc_ntvfs)", "ad_dc_ntvfs", [python, os.path.join(samba4srcdir, "dsdb/tests/python/user_account_control.py"), '$SERVER', '-U"$USERNAME%$PASSWORD"', '--workgroup=$DOMAIN'])
planoldpythontestsuite("ad_dc_ntvfs", "dsdb_schema_info",
                       extra_path=[os.path.join(samba4srcdir, 'dsdb/tests/python')],
                       name="samba4.schemaInfo.python(ad_dc_ntvfs)",
        extra_args=['-U"$DOMAIN/$DC_USERNAME%$DC_PASSWORD"'], py3_compatible=True)

planpythontestsuite("ad_dc_ntvfs:local", "samba.tests.dsdb_schema_attributes", py3_compatible=True)

plantestsuite_loadlist("samba4.urgent_replication.python(ad_dc_ntvfs)", "ad_dc_ntvfs:local", [python, os.path.join(samba4srcdir, "dsdb/tests/python/urgent_replication.py"), '$PREFIX_ABS/ad_dc_ntvfs/private/sam.ldb', '$LOADLIST', '$LISTOPT'])
plantestsuite_loadlist("samba4.ldap.dirsync.python(ad_dc_ntvfs)", "ad_dc_ntvfs", [python, os.path.join(samba4srcdir, "dsdb/tests/python/dirsync.py"), '$SERVER', '-U"$USERNAME%$PASSWORD"', '--workgroup=$DOMAIN', '$LOADLIST', '$LISTOPT'])
plantestsuite_loadlist("samba4.ldap.match_rules.python", "ad_dc_ntvfs", [python, os.path.join(srcdir(), "lib/ldb-samba/tests/match_rules.py"), '$PREFIX_ABS/ad_dc_ntvfs/private/sam.ldb', '-U"$USERNAME%$PASSWORD"', '--workgroup=$DOMAIN', '$LOADLIST', '$LISTOPT'])
plantestsuite_loadlist("samba4.ldap.notification.python(ad_dc_ntvfs)", "ad_dc_ntvfs", [python, os.path.join(samba4srcdir, "dsdb/tests/python/notification.py"), '$SERVER', '-U"$USERNAME%$PASSWORD"', '--workgroup=$DOMAIN', '$LOADLIST', '$LISTOPT'])
plantestsuite_loadlist("samba4.ldap.sites.python(ad_dc_ntvfs)", "ad_dc_ntvfs", [python, os.path.join(samba4srcdir, "dsdb/tests/python/sites.py"), '$SERVER', '-U"$USERNAME%$PASSWORD"', '--workgroup=$DOMAIN', '$LOADLIST', '$LISTOPT'])

planoldpythontestsuite("ad_dc_ntvfs", "sort", environ={'SERVER' : '$SERVER', 'DATA_DIR' : os.path.join(samba4srcdir, 'dsdb/tests/python/testdata/')}, name="samba4.ldap.sort.python", extra_path=[os.path.join(samba4srcdir, 'dsdb/tests/python')], extra_args=['-U"$USERNAME%$PASSWORD"', '--workgroup=$DOMAIN'], py3_compatible=True)

plantestsuite_loadlist("samba4.ldap.vlv.python(ad_dc_ntvfs)", "ad_dc_ntvfs", [python, os.path.join(samba4srcdir, "dsdb/tests/python/vlv.py"), '$SERVER', '-U"$USERNAME%$PASSWORD"', '--workgroup=$DOMAIN', '$LOADLIST', '$LISTOPT'])
plantestsuite_loadlist("samba4.ldap.linked_attributes.python(ad_dc_ntvfs)", "ad_dc_ntvfs:local", [python, os.path.join(samba4srcdir, "dsdb/tests/python/linked_attributes.py"), '$PREFIX_ABS/ad_dc_ntvfs/private/sam.ldb', '-U"$USERNAME%$PASSWORD"', '--workgroup=$DOMAIN', '$LOADLIST', '$LISTOPT'])

# These should be the first tests run against testenvs created by backup/restore
for env in ['offlinebackupdc', 'restoredc', 'renamedc', 'labdc']:
    # check that a restored DC matches the original DC (backupfromdc)
    plantestsuite("samba4.blackbox.ldapcmp_restore", env,
                  ["PYTHON=%s" % python,
                   os.path.join(bbdir, "ldapcmp_restoredc.sh"),
                   '$PREFIX_ABS/backupfromdc', '$PREFIX_ABS/%s' % env])

# we also test joining backupfromdc here, as it's a bit special in that it
# doesn't have Default-First-Site-Name
for env in ['backupfromdc', 'offlinebackupdc', 'restoredc', 'renamedc',
	    'labdc']:
    # basic test that we can join the testenv DC
    plantestsuite("samba4.blackbox.join_ldapcmp", env,
                  ["PYTHON=%s" % python, os.path.join(bbdir, "join_ldapcmp.sh")])

plantestsuite_loadlist("samba4.ldap.rodc.python(rodc)", "rodc",
                       [python,
                        os.path.join(samba4srcdir, "dsdb/tests/python/rodc.py"),
                        '$SERVER', '-U"$USERNAME%$PASSWORD"',
                        '--workgroup=$DOMAIN', '$LOADLIST', '$LISTOPT'])

plantestsuite_loadlist("samba4.ldap.rodc_rwdc.python(rodc)", "rodc:local",
                       [python,
                        os.path.join(samba4srcdir,
                                     "dsdb/tests/python/rodc_rwdc.py"),
                        '$SERVER', '$DC_SERVER', '-U"$USERNAME%$PASSWORD"',
                        '--workgroup=$DOMAIN', '$LOADLIST', '$LISTOPT'])

planoldpythontestsuite("rodc:local", "replica_sync_rodc",
                       extra_path=[os.path.join(samba4srcdir, 'torture/drs/python')],
                       name="samba4.drs.replica_sync_rodc.python(rodc)",
                       environ={'DC1': '$DC_SERVER', 'DC2': '$RODC_DC_SERVER'},
		       extra_args=['-U$DOMAIN/$DC_USERNAME%$DC_PASSWORD'],
                       py3_compatible=True)

planoldpythontestsuite("ad_dc_ntvfs", "password_settings",
                       extra_path=[os.path.join(samba4srcdir, 'dsdb/tests/python')],
                       name="samba4.ldap.passwordsettings.python",
                       extra_args=['-U$DOMAIN/$DC_USERNAME%$DC_PASSWORD'],
                       py3_compatible=True)

for env in ["ad_dc_ntvfs", "fl2000dc", "fl2003dc", "fl2008r2dc"]:
    plantestsuite_loadlist("samba4.ldap_schema.python(%s)" % env, env, [python, os.path.join(samba4srcdir, "dsdb/tests/python/ldap_schema.py"), '$SERVER', '-U"$USERNAME%$PASSWORD"', '--workgroup=$DOMAIN', '$LOADLIST', '$LISTOPT'])
    plantestsuite("samba4.ldap.possibleInferiors.python(%s)" % env, env, [python, os.path.join(samba4srcdir, "dsdb/samdb/ldb_modules/tests/possibleinferiors.py"), "ldap://$SERVER", '-U"$USERNAME%$PASSWORD"', "-W$DOMAIN"])
    plantestsuite_loadlist("samba4.ldap.secdesc.python(%s)" % env, env, [python, os.path.join(samba4srcdir, "dsdb/tests/python/sec_descriptor.py"), '$SERVER', '-U"$USERNAME%$PASSWORD"', '--workgroup=$DOMAIN', '$LOADLIST', '$LISTOPT'])
    plantestsuite_loadlist("samba4.ldap.acl.python(%s)" % env, env, [python, os.path.join(samba4srcdir, "dsdb/tests/python/acl.py"), '$SERVER', '-U"$USERNAME%$PASSWORD"', '--workgroup=$DOMAIN', '$LOADLIST', '$LISTOPT'])
    if env != "fl2000dc":
        # This test makes excessive use of the "userPassword" attribute which
        # isn't available on DCs with Windows 2000 domain function level -
        # therefore skip it in that configuration
        plantestsuite_loadlist("samba4.ldap.passwords.python(%s)" % env, env, [python, os.path.join(samba4srcdir, "dsdb/tests/python/passwords.py"), "$SERVER", '-U"$USERNAME%$PASSWORD"', "-W$DOMAIN", '$LOADLIST', '$LISTOPT'])

env = "ad_dc_ntvfs"
plantestsuite_loadlist("samba4.ldap.confidential_attr.python(%s)" % env, env, [python, os.path.join(samba4srcdir, "dsdb/tests/python/confidential_attr.py"), '$SERVER', '-U"$USERNAME%$PASSWORD"', '--workgroup=$DOMAIN', '$LOADLIST', '$LISTOPT'])

for env in ["ad_dc_ntvfs"]:
    # This test takes a lot of time, so we run it against a minimum of
    # environments, please only add new ones if there's really a
    # difference we need to test
    plantestsuite_loadlist("samba4.ldap.password_lockout.python(%s)" % env, env, [python, os.path.join(samba4srcdir, "dsdb/tests/python/password_lockout.py"), "$SERVER", '-U"$USERNAME%$PASSWORD"', "-W$DOMAIN", "--realm=$REALM", '$LOADLIST', '$LISTOPT'])
    planoldpythontestsuite(env, "tombstone_reanimation",
                           name="samba4.tombstone_reanimation.python",
                           environ={'TEST_SERVER': '$SERVER', 'TEST_USERNAME': '$USERNAME', 'TEST_PASSWORD': '$PASSWORD'},
                           extra_path=[os.path.join(samba4srcdir, 'dsdb/tests/python')], py3_compatible=True
                           )

# this is a basic sanity-check of Kerberos/NTLM user login
for env in ["offlinebackupdc", "restoredc", "renamedc", "labdc"]:
    plantestsuite_loadlist("samba4.ldap.login_basics.python(%s)" % env, env,
                           [python, os.path.join(samba4srcdir, "dsdb/tests/python/login_basics.py"),
                            "$SERVER", '-U"$USERNAME%$PASSWORD"', "-W$DOMAIN", "--realm=$REALM",
                            '$LOADLIST', '$LISTOPT'])

planpythontestsuite("ad_dc_ntvfs:local", "samba.tests.upgradeprovisionneeddc", py3_compatible=True)
planpythontestsuite("ad_dc:local", "samba.tests.posixacl", py3_compatible=True)
planpythontestsuite("ad_dc_no_nss:local", "samba.tests.posixacl", py3_compatible=True)
plantestsuite_loadlist("samba4.deletetest.python(ad_dc_ntvfs)", "ad_dc_ntvfs", [python, os.path.join(samba4srcdir, "dsdb/tests/python/deletetest.py"),
                                                                                '$SERVER', '-U"$USERNAME%$PASSWORD"', '--workgroup=$DOMAIN', '$LOADLIST', '$LISTOPT'])
plantestsuite("samba4.blackbox.samba3dump", "none", [os.path.join(samba4srcdir, "selftest/test_samba3dump.sh")])
plantestsuite("samba4.blackbox.upgrade", "none", ["PYTHON=%s" % python, os.path.join(samba4srcdir, "setup/tests/blackbox_s3upgrade.sh"), '$PREFIX/provision'])
plantestsuite("samba4.blackbox.provision.py", "none", ["PYTHON=%s" % python, os.path.join(samba4srcdir, "setup/tests/blackbox_provision.sh"), '$PREFIX/provision'])
plantestsuite("samba4.blackbox.supported_features", "none",
              ["PYTHON=%s" % python,
               os.path.join(samba4srcdir,
                            "setup/tests/blackbox_supported_features.sh"),
               '$PREFIX/provision'])
plantestsuite("samba4.blackbox.start_backup", "none",
              ["PYTHON=%s" % python,
               os.path.join(samba4srcdir,
                            "setup/tests/blackbox_start_backup.sh"),
               '$PREFIX/provision'])
plantestsuite("samba4.blackbox.upgradeprovision.current", "none", ["PYTHON=%s" % python, os.path.join(samba4srcdir, "setup/tests/blackbox_upgradeprovision.sh"), '$PREFIX/provision'])
plantestsuite("samba4.blackbox.setpassword.py", "none", ["PYTHON=%s" % python, os.path.join(samba4srcdir, "setup/tests/blackbox_setpassword.sh"), '$PREFIX/provision'])
plantestsuite("samba4.blackbox.newuser.py", "none", ["PYTHON=%s" % python, os.path.join(samba4srcdir, "setup/tests/blackbox_newuser.sh"), '$PREFIX/provision'])
plantestsuite("samba4.blackbox.group.py", "none", ["PYTHON=%s" % python, os.path.join(samba4srcdir, "setup/tests/blackbox_group.sh"), '$PREFIX/provision'])
plantestsuite("samba4.blackbox.spn.py(ad_dc_ntvfs:local)", "ad_dc_ntvfs:local", ["PYTHON=%s" % python, os.path.join(samba4srcdir, "setup/tests/blackbox_spn.sh"), '$PREFIX/ad_dc_ntvfs'])
plantestsuite_loadlist("samba4.ldap.bind(fl2008r2dc)", "fl2008r2dc", [python, os.path.join(srcdir(), "auth/credentials/tests/bind.py"), '$SERVER', '-U"$USERNAME%$PASSWORD"', '$LOADLIST', '$LISTOPT'])

# This makes sure we test the rid allocation code
t = "rpc.samr.large-dc"
plansmbtorture4testsuite(t, "vampire_dc", ['$SERVER', '-U$USERNAME%$PASSWORD', '--workgroup=$DOMAIN'], modname=("samba4.%s.one" % t))
plansmbtorture4testsuite(t, "vampire_dc", ['$SERVER', '-U$USERNAME%$PASSWORD', '--workgroup=$DOMAIN'], modname="samba4.%s.two" % t)

# RPC smoke-tests for testenvs of interest (RODC, etc)
for env in ['rodc', 'offlinebackupdc', 'restoredc', 'renamedc', 'labdc']:
    plansmbtorture4testsuite('rpc.echo', env, ['ncacn_np:$SERVER', "-k", "yes", '-U$USERNAME%$PASSWORD', '--workgroup=$DOMAIN'], modname="samba4.rpc.echo")
    plansmbtorture4testsuite('rpc.echo', "%s:local" % env, ['ncacn_np:$SERVER', "-k", "yes", '-P', '--workgroup=$DOMAIN'], modname="samba4.rpc.echo")
    plansmbtorture4testsuite('rpc.echo', "%s:local" % env, ['ncacn_np:$SERVER', "-k", "no", '-Utestallowed\ account%$DC_PASSWORD', '--workgroup=$DOMAIN'], modname="samba4.rpc.echo.testallowed")
    plansmbtorture4testsuite('rpc.echo', "%s:local" % env, ['ncacn_np:$SERVER', "-k", "no", '-Utestdenied%$DC_PASSWORD', '--workgroup=$DOMAIN'], modname="samba4.rpc.echo.testdenied")
    plantestsuite("samba4.blackbox.smbclient(%s:local)" % env, "%s:local" % env, [os.path.join(samba4srcdir, "utils/tests/test_smbclient.sh"), '$SERVER', '$SERVER_IP', '$USERNAME', '$PASSWORD', '$DOMAIN', binpath('smbclient')])

planpythontestsuite("rodc:local", "samba.tests.samba_tool.rodc", py3_compatible=True)

plantestsuite("samba.blackbox.rpcclient_samlogon", "rodc:local", [os.path.join(samba3srcdir, "script/tests/test_rpcclient_samlogon.sh"),
                                                                  "$DC_USERNAME", "$DC_PASSWORD", "ncacn_np:$SERVER", configuration])

plantestsuite("samba.blackbox.rpcclient_samlogon_testallowed", "rodc:local", [os.path.join(samba3srcdir, "script/tests/test_rpcclient_samlogon.sh"),
                                                                              "testallowed\ account", "$DC_PASSWORD", "ncacn_np:$SERVER", configuration])

plantestsuite("samba.blackbox.rpcclient_samlogon_testdenied", "rodc:local", [os.path.join(samba3srcdir, "script/tests/test_rpcclient_samlogon.sh"),
                                                                             "testdenied", "$DC_PASSWORD", "ncacn_np:$SERVER", configuration])


plantestsuite("samba4.blackbox.provision-backend", "none", ["PYTHON=%s" % python, os.path.join(samba4srcdir, "setup/tests/blackbox_provision-backend.sh"), '$PREFIX/provision'])

# Test renaming the DC
plantestsuite("samba4.blackbox.renamedc.sh", "none", ["PYTHON=%s" % python, os.path.join(bbdir, "renamedc.sh"), '$PREFIX/provision'])

# DRS python tests

env = 'vampire_dc'
planoldpythontestsuite(env, "ridalloc_exop",
                       extra_path=[os.path.join(samba4srcdir, 'torture/drs/python')],
                       name="samba4.drs.ridalloc_exop.python(%s)" % env,
                       environ={'DC1': "$DC_SERVER", 'DC2': '$%s_SERVER' % env.upper()},
                       extra_args=['-U$DOMAIN/$DC_USERNAME%$DC_PASSWORD'],
                       py3_compatible=True)

for env in ['vampire_dc', 'promoted_dc']:
    planoldpythontestsuite("%s:local" % env, "samba_tool_drs",
                           extra_path=[os.path.join(samba4srcdir, 'torture/drs/python')],
                           name="samba4.drs.samba_tool_drs.python(%s)" % env,
                           environ={'DC1': '$DC_SERVER', 'DC2': '$%s_SERVER' % env.upper()},
                           extra_args=['-U$DOMAIN/$DC_USERNAME%$DC_PASSWORD'],
                           py3_compatible=True)
    planoldpythontestsuite("%s:local" % env, "samba_tool_drs_showrepl",
                           extra_path=[os.path.join(samba4srcdir, 'torture/drs/python')],
                           name="samba4.drs.samba_tool_drs_showrepl.python(%s)" % env,
                           environ={'DC1': '$DC_SERVER', 'DC2': '$%s_SERVER' % env.upper()},
                           extra_args=['-U$DOMAIN/$DC_USERNAME%$DC_PASSWORD'],
                           py3_compatible=True)
    planoldpythontestsuite("%s:local" % env, "replica_sync",
                           extra_path=[os.path.join(samba4srcdir, 'torture/drs/python')],
                           name="samba4.drs.replica_sync.python(%s)" % env,
                           environ={'DC1': '$DC_SERVER', 'DC2': '$%s_SERVER' % env.upper()},
                           extra_args=['-U$DOMAIN/$DC_USERNAME%$DC_PASSWORD'],
                           py3_compatible=True)
    planoldpythontestsuite(env, "delete_object",
                           extra_path=[os.path.join(samba4srcdir, 'torture/drs/python')],
                           name="samba4.drs.delete_object.python(%s)" % env,
                           environ={'DC1': '$DC_SERVER', 'DC2': '$%s_SERVER' % env.upper()},
                           extra_args=['-U$DOMAIN/$DC_USERNAME%$DC_PASSWORD'],
                           py3_compatible=True)
    planoldpythontestsuite(env, "fsmo",
                           name="samba4.drs.fsmo.python(%s)" % env,
                           extra_path=[os.path.join(samba4srcdir, 'torture/drs/python')],
                           environ={'DC1': "$DC_SERVER", 'DC2': '$%s_SERVER' % env.upper()},
                           extra_args=['-U$DOMAIN/$DC_USERNAME%$DC_PASSWORD'],
                           py3_compatible=True)
    planoldpythontestsuite(env, "repl_move",
                           extra_path=[os.path.join(samba4srcdir, 'torture/drs/python')],
                           name="samba4.drs.repl_move.python(%s)" % env,
                           environ={'DC1': "$DC_SERVER", 'DC2': '$%s_SERVER' % env.upper()},
                           extra_args=['-U$DOMAIN/$DC_USERNAME%$DC_PASSWORD'],
                           py3_compatible=True)
    planoldpythontestsuite(env, "getnc_exop",
                           extra_path=[os.path.join(samba4srcdir, 'torture/drs/python')],
                           name="samba4.drs.getnc_exop.python(%s)" % env,
                           environ={'DC1': "$DC_SERVER", 'DC2': '$%s_SERVER' % env.upper()},
                           extra_args=['-U$DOMAIN/$DC_USERNAME%$DC_PASSWORD'],
                           py3_compatible=True)
    planoldpythontestsuite(env, "getnc_unpriv",
                           extra_path=[os.path.join(samba4srcdir, 'torture/drs/python')],
                           name="samba4.drs.getnc_unpriv.python(%s)" % env,
                           environ={'DC1': "$DC_SERVER", 'DC2': '$%s_SERVER' % env.upper()},
                           extra_args=['-U$DOMAIN/$DC_USERNAME%$DC_PASSWORD'],
                           py3_compatible=True)
    planoldpythontestsuite(env, "linked_attributes_drs",
                           extra_path=[os.path.join(samba4srcdir, 'torture/drs/python')],
                           name="samba4.drs.linked_attributes_drs.python(%s)" % env,
                           environ={'DC1': "$DC_SERVER", 'DC2': '$%s_SERVER' % env.upper()},
                           extra_args=['-U$DOMAIN/$DC_USERNAME%$DC_PASSWORD'])
    planoldpythontestsuite(env, "link_conflicts",
                           extra_path=[os.path.join(samba4srcdir, 'torture/drs/python')],
                           name="samba4.drs.link_conflicts.python(%s)" % env,
                           environ={'DC1': "$DC_SERVER", 'DC2': '$%s_SERVER' % env.upper()},
			   extra_args=['-U$DOMAIN/$DC_USERNAME%$DC_PASSWORD'],
                           py3_compatible=True)

for env in ['vampire_dc', 'promoted_dc', 'vampire_2000_dc']:
    planoldpythontestsuite(env, "repl_schema",
                           extra_path=[os.path.join(samba4srcdir, 'torture/drs/python')],
                           name="samba4.drs.repl_schema.python(%s)" % env,
                           environ={'DC1': "$DC_SERVER", 'DC2': '$%s_SERVER' % env.upper()},
                           extra_args=['-U$DOMAIN/$DC_USERNAME%$DC_PASSWORD'],
                           py3_compatible=True)

# A side-effect of the getncchanges tests is that they will create hundreds of
# tombstone objects, so run them last to avoid interferring with (and slowing
# down) the other DRS tests
for env in ['vampire_dc', 'promoted_dc']:
    planoldpythontestsuite(env, "getncchanges",
                           extra_path=[os.path.join(samba4srcdir, 'torture/drs/python')],
                           name="samba4.drs.getncchanges.python(%s)" % env,
                           environ={'DC1': "$DC_SERVER", 'DC2': '$%s_SERVER' % env.upper()},
			   extra_args=['-U$DOMAIN/$DC_USERNAME%$DC_PASSWORD'],
                           py3_compatible=True)

for env in ['ad_dc_ntvfs']:
    planoldpythontestsuite(env, "repl_rodc",
                           extra_path=[os.path.join(samba4srcdir, 'torture/drs/python')],
                           name="samba4.drs.repl_rodc.python(%s)" % env,
                           environ={'DC1': "$DC_SERVER", 'DC2': '$DC_SERVER'},
                           extra_args=['-U$DOMAIN/$DC_USERNAME%$DC_PASSWORD'],
                           py3_compatible=True)
    planoldpythontestsuite(env, "samba.tests.join",
                           name="samba.tests.join.python(%s)" % env,
                           extra_args=['-U$DOMAIN/$DC_USERNAME%$DC_PASSWORD'],
                           py3_compatible=True)
    planoldpythontestsuite(env, "cracknames",
                           extra_path=[os.path.join(samba4srcdir, 'torture/drs/python')],
                           name="samba4.drs.cracknames.python(%s)" % env,
                           environ={'DC1': "$DC_SERVER", 'DC2': '$DC_SERVER'},
                           extra_args=['-U$DOMAIN/$DC_USERNAME%$DC_PASSWORD'],
                           py3_compatible=True)

planoldpythontestsuite("chgdcpass:local", "samba.tests.blackbox.samba_dnsupdate",
                       environ={'DNS_SERVER_IP': '$SERVER_IP'})

for env in ["ad_dc_ntvfs", "s4member", "rodc", "promoted_dc", "ad_dc", "ad_member"]:
    plantestsuite("samba.blackbox.wbinfo(%s:local)" % env, "%s:local" % env, [os.path.join(samba4srcdir, "../nsswitch/tests/test_wbinfo.sh"), '$DOMAIN', '$DC_USERNAME', '$DC_PASSWORD', env])

#
# KDC Tests
#

# This test is for users cached at the RODC
plansmbtorture4testsuite('krb5.kdc', "rodc", ['ncacn_np:$SERVER_IP', "-k", "yes", '-Utestdenied%$PASSWORD',
                                              '--workgroup=$DOMAIN', '--realm=$REALM',
                                              '--option=torture:krb5-upn=testdenied_upn@$REALM.upn',
                                              '--option=torture:expect_rodc=true'],
                         "samba4.krb5.kdc with account DENIED permission to replicate to an RODC")
plansmbtorture4testsuite('krb5.kdc', "rodc", ['ncacn_np:$SERVER_IP', "-k", "yes", '-Utestallowed\ account%$PASSWORD',
                                              '--workgroup=$DOMAIN', '--realm=$REALM',
                                              '--option=torture:expect_machine_account=true',
                                              '--option=torture:krb5-upn=testallowed\ upn@$REALM',
                                              '--option=torture:krb5-hostname=testallowed',
                                              '--option=torture:expect_rodc=true',
                                              '--option=torture:expect_cached_at_rodc=true'],
                         "samba4.krb5.kdc with account ALLOWED permission to replicate to an RODC")

# This ensures we have correct behaviour on a server that is not not the PDC emulator
env = "promoted_dc"
plansmbtorture4testsuite('krb5.kdc', env, ['ncacn_np:$SERVER_IP', "-k", "yes", '-U$USERNAME%$PASSWORD', '--workgroup=$DOMAIN', '--realm=$REALM'],
                         "samba4.krb5.kdc with specified account")
plansmbtorture4testsuite('krb5.kdc', env, ['ncacn_np:$SERVER_IP', "-k", "yes", '-Utestupnspn%$PASSWORD', '--workgroup=$DOMAIN', '--realm=$REALM',
                                           '--option=torture:expect_machine_account=true',
                                           '--option=torture:krb5-upn=http/testupnspn.$DNSNAME@$REALM',
                                           '--option=torture:krb5-hostname=testupnspn.$DNSNAME',
                                           '--option=torture:krb5-service=http'],
                         "samba4.krb5.kdc with account having identical UPN and SPN")


for env in ["rodc", "promoted_dc", "fl2000dc", "fl2008r2dc"]:
    if env == "rodc":
        # The machine account is cached at the RODC, as it is the local account
        extra_options = ['--option=torture:expect_rodc=true', '--option=torture:expect_cached_at_rodc=true']
    else:
        extra_options = []

    plansmbtorture4testsuite('krb5.kdc', "%s:local" % env, ['ncacn_np:$SERVER_IP', "-k", "yes", '-P',
                                                            '--workgroup=$DOMAIN', '--realm=$REALM',
                                                            '--option=torture:krb5-hostname=$SERVER',
                                                            '--option=torture:run_removedollar_test=true',
                                                            '--option=torture:expect_machine_account=true'] + extra_options,
                             "samba4.krb5.kdc with machine account")


for env in [
        'vampire_dc',
        'promoted_dc']:
    planoldpythontestsuite(env, "samba.tests.kcc",
                           name="samba.tests.kcc",
                           environ={'TEST_SERVER': '$SERVER', 'TEST_USERNAME': '$USERNAME',
                                    'TEST_PASSWORD': '$PASSWORD',
                                    'TEST_ENV': env
                                    },
                           extra_path=[os.path.join(srcdir(), "samba/python"), ],
                           py3_compatible=True)
    planpythontestsuite(env, "samba.tests.samba_tool.visualize_drs", py3_compatible=True)

planpythontestsuite("ad_dc_ntvfs:local", "samba.tests.kcc.kcc_utils", py3_compatible=True)

for env in ["simpleserver", "fileserver", "nt4_dc", "ad_dc", "ad_dc_ntvfs",
            "ad_member", "offlinebackupdc", "restoredc", "renamedc", "labdc"]:
    planoldpythontestsuite(env, "netlogonsvc",
                           extra_path=[os.path.join(srcdir(), 'python/samba/tests')],
                           name="samba.tests.netlogonsvc.python(%s)" % env,
                           py3_compatible=True)

for env in ["ktest", "ad_member", "ad_dc_no_ntlm"]:
    planoldpythontestsuite(env, "ntlmdisabled",
                           extra_path=[os.path.join(srcdir(), 'python/samba/tests')],
                           name="samba.tests.ntlmdisabled.python(%s)" % env,
                           py3_compatible=True)

# Demote the vampire DC, it must be the last test each DC, before the dbcheck
for env in ['vampire_dc', 'promoted_dc', 'rodc']:
    planoldpythontestsuite(env, "samba.tests.samba_tool.demote",
                           name="samba.tests.samba_tool.demote",
                           environ={
                               'CONFIGFILE': '$PREFIX/%s/etc/smb.conf' % env
                           },
                           extra_args=['-U"$USERNAME%$PASSWORD"'],
                           extra_path=[os.path.join(srcdir(), "samba/python")]
                           )
# TODO: Verifying the databases really should be a part of the
# environment teardown.
# check the databases are all OK. PLEASE LEAVE THIS AS THE LAST TEST
for env in ["ad_dc_ntvfs", "ad_dc", "fl2000dc", "fl2003dc", "fl2008r2dc",
            'vampire_dc', 'promoted_dc', 'backupfromdc', 'restoredc',
            'renamedc', 'offlinebackupdc', 'labdc']:
    plantestsuite("samba4.blackbox.dbcheck(%s)" % env, env + ":local", ["PYTHON=%s" % python, os.path.join(bbdir, "dbcheck.sh"), '$PREFIX/provision', configuration])

#
# Tests to verify bug 13653 https://bugzilla.samba.org/show_bug.cgi?id=13653
# ad_dc has an lmdb backend, ad_dc_ntvfs has a tdb backend.
#
planoldpythontestsuite("ad_dc_ntvfs:local",
                       "samba.tests.blackbox.bug13653",
                       extra_args=['-U"$USERNAME%$PASSWORD"'],
                       environ={'TEST_ENV': 'ad_dc_ntvfs'},
                       py3_compatible=True)
planoldpythontestsuite("ad_dc:local",
                       "samba.tests.blackbox.bug13653",
                       extra_args=['-U"$USERNAME%$PASSWORD"'],
                       environ={'TEST_ENV': 'ad_dc'},
                       py3_compatible=True)
# cmocka tests not requiring a specific environment
#
<<<<<<< HEAD
plantestsuite("samba4.dsdb.samdb.ldb_modules.unique_object_sids" , "none",
=======
plantestsuite("samba4.dsdb.samdb.ldb_modules.unique_object_sids", "none",
>>>>>>> 5b2a3764
              [os.path.join(bindir(), "test_unique_object_sids")])
plantestsuite("samba4.dsdb.samdb.ldb_modules.encrypted_secrets.tdb", "none",
              [os.path.join(bindir(), "test_encrypted_secrets_tdb")])
plantestsuite("samba4.dsdb.samdb.ldb_modules.encrypted_secrets.mdb", "none",
              [os.path.join(bindir(), "test_encrypted_secrets_mdb")])
plantestsuite("lib.audit_logging.audit_logging", "none",
              [os.path.join(bindir(), "audit_logging_test")])
plantestsuite("lib.audit_logging.audit_logging.errors", "none",
              [os.path.join(bindir(), "audit_logging_error_test")])
plantestsuite("samba4.dsdb.samdb.ldb_modules.audit_util", "none",
              [os.path.join(bindir(), "test_audit_util")])
plantestsuite("samba4.dsdb.samdb.ldb_modules.audit_log", "none",
<<<<<<< HEAD
                  [os.path.join(bindir(), "test_audit_log")])
plantestsuite("samba4.dcerpc.dnsserver.dnsutils", "none",
              [os.path.join(bindir(), "test_rpc_dns_server_dnsutils")])
=======
              [os.path.join(bindir(), "test_audit_log")])
plantestsuite("samba4.dsdb.samdb.ldb_modules.audit_log.errors", "none",
              [os.path.join(bindir(), "test_audit_log_errors")])
plantestsuite("samba4.dsdb.samdb.ldb_modules.group_audit", "none",
              [os.path.join(bindir(), "test_group_audit")])
plantestsuite("samba4.dsdb.samdb.ldb_modules.group_audit.errors", "none",
              [os.path.join(bindir(), "test_group_audit_errors")])
plantestsuite("samba4.dcerpc.dnsserver.dnsutils", "none",
              [os.path.join(bindir(), "test_rpc_dns_server_dnsutils")])

# process restart and limit tests, these break the environment so need to run
# in their own specific environment
planoldpythontestsuite("preforkrestartdc:local",
                       "samba.tests.prefork_restart",
                       extra_path=[
                           os.path.join(srcdir(), 'python/samba/tests')],
                       extra_args=['-U"$USERNAME%$PASSWORD"'],
                       name="samba.tests.prefork_restart",
                       py3_compatible=True)
planoldpythontestsuite("preforkrestartdc:local",
                       "samba.tests.blackbox.smbcontrol_process",
                       extra_path=[
                           os.path.join(srcdir(), 'python/samba/tests')],
                       extra_args=['-U"$USERNAME%$PASSWORD"'],
                       name="samba.tests.blackbox.smbcontrol_process",
                       py3_compatible=True)
planoldpythontestsuite("proclimitdc:local",
                       "samba.tests.process_limits",
                       extra_path=[
                           os.path.join(srcdir(), 'python/samba/tests')],
                       extra_args=['-U"$USERNAME%$PASSWORD"'],
                       environ={'CLIENT_IP': '127.0.0.11',
                                'SOCKET_WRAPPER_DEFAULT_IFACE': 11},
                       name="samba.tests.process_limits",
                       py3_compatible=True)
>>>>>>> 5b2a3764
<|MERGE_RESOLUTION|>--- conflicted
+++ resolved
@@ -1229,11 +1229,7 @@
                        py3_compatible=True)
 # cmocka tests not requiring a specific environment
 #
-<<<<<<< HEAD
-plantestsuite("samba4.dsdb.samdb.ldb_modules.unique_object_sids" , "none",
-=======
 plantestsuite("samba4.dsdb.samdb.ldb_modules.unique_object_sids", "none",
->>>>>>> 5b2a3764
               [os.path.join(bindir(), "test_unique_object_sids")])
 plantestsuite("samba4.dsdb.samdb.ldb_modules.encrypted_secrets.tdb", "none",
               [os.path.join(bindir(), "test_encrypted_secrets_tdb")])
@@ -1246,11 +1242,6 @@
 plantestsuite("samba4.dsdb.samdb.ldb_modules.audit_util", "none",
               [os.path.join(bindir(), "test_audit_util")])
 plantestsuite("samba4.dsdb.samdb.ldb_modules.audit_log", "none",
-<<<<<<< HEAD
-                  [os.path.join(bindir(), "test_audit_log")])
-plantestsuite("samba4.dcerpc.dnsserver.dnsutils", "none",
-              [os.path.join(bindir(), "test_rpc_dns_server_dnsutils")])
-=======
               [os.path.join(bindir(), "test_audit_log")])
 plantestsuite("samba4.dsdb.samdb.ldb_modules.audit_log.errors", "none",
               [os.path.join(bindir(), "test_audit_log_errors")])
@@ -1285,5 +1276,4 @@
                        environ={'CLIENT_IP': '127.0.0.11',
                                 'SOCKET_WRAPPER_DEFAULT_IFACE': 11},
                        name="samba.tests.process_limits",
-                       py3_compatible=True)
->>>>>>> 5b2a3764
+                       py3_compatible=True)