/*
   Unix SMB/CIFS implementation.

   DNS server handler for queries

   Copyright (C) 2010 Kai Blin  <kai@samba.org>

   This program is free software; you can redistribute it and/or modify
   it under the terms of the GNU General Public License as published by
   the Free Software Foundation; either version 3 of the License, or
   (at your option) any later version.

   This program is distributed in the hope that it will be useful,
   but WITHOUT ANY WARRANTY; without even the implied warranty of
   MERCHANTABILITY or FITNESS FOR A PARTICULAR PURPOSE.  See the
   GNU General Public License for more details.

   You should have received a copy of the GNU General Public License
   along with this program.  If not, see <http://www.gnu.org/licenses/>.
*/

#include "includes.h"
#include "smbd/service_task.h"
#include "libcli/util/werror.h"
#include "librpc/ndr/libndr.h"
#include "librpc/gen_ndr/ndr_dns.h"
#include "librpc/gen_ndr/ndr_dnsp.h"
#include <ldb.h>
#include "param/param.h"
#include "dsdb/samdb/samdb.h"
#include "dsdb/common/util.h"
#include "dns_server/dns_server.h"
#include "libcli/dns/libdns.h"
#include "lib/util/util_net.h"
#include "lib/util/tevent_werror.h"
#include "auth/auth.h"
#include "auth/credentials/credentials.h"
#include "auth/gensec/gensec.h"

#undef DBGC_CLASS
#define DBGC_CLASS DBGC_DNS

static WERROR add_response_rr(const char *name,
			      const struct dnsp_DnssrvRpcRecord *rec,
			      struct dns_res_rec **answers)
{
	struct dns_res_rec *ans = *answers;
<<<<<<< HEAD
	uint16_t ai = *ancount;
	enum ndr_err_code ndr_err;
=======
	uint16_t ai = talloc_array_length(ans);
	enum ndr_err_code ndr_err;

	if (ai == UINT16_MAX) {
		return WERR_BUFFER_OVERFLOW;
	}

	/*
	 * "ans" is always non-NULL and thus its own talloc context
	 */
	ans = talloc_realloc(ans, ans, struct dns_res_rec, ai+1);
	if (ans == NULL) {
		return WERR_NOMEM;
	}
>>>>>>> 92b8875a

	ZERO_STRUCT(ans[ai]);

	switch (rec->wType) {
	case DNS_QTYPE_CNAME:
		ans[ai].rdata.cname_record = talloc_strdup(ans, rec->data.cname);
		W_ERROR_HAVE_NO_MEMORY(ans[ai].rdata.cname_record);
		break;
	case DNS_QTYPE_A:
		ans[ai].rdata.ipv4_record = talloc_strdup(ans, rec->data.ipv4);
		W_ERROR_HAVE_NO_MEMORY(ans[ai].rdata.ipv4_record);
		break;
	case DNS_QTYPE_AAAA:
		ans[ai].rdata.ipv6_record = talloc_strdup(ans, rec->data.ipv6);
		W_ERROR_HAVE_NO_MEMORY(ans[ai].rdata.ipv6_record);
		break;
	case DNS_TYPE_NS:
		ans[ai].rdata.ns_record = talloc_strdup(ans, rec->data.ns);
		W_ERROR_HAVE_NO_MEMORY(ans[ai].rdata.ns_record);
		break;
	case DNS_QTYPE_SRV:
		ans[ai].rdata.srv_record.priority = rec->data.srv.wPriority;
		ans[ai].rdata.srv_record.weight   = rec->data.srv.wWeight;
		ans[ai].rdata.srv_record.port     = rec->data.srv.wPort;
		ans[ai].rdata.srv_record.target   = talloc_strdup(
			ans, rec->data.srv.nameTarget);
		W_ERROR_HAVE_NO_MEMORY(ans[ai].rdata.srv_record.target);
		break;
	case DNS_QTYPE_SOA:
		ans[ai].rdata.soa_record.mname	 = talloc_strdup(
			ans, rec->data.soa.mname);
		W_ERROR_HAVE_NO_MEMORY(ans[ai].rdata.soa_record.mname);
		ans[ai].rdata.soa_record.rname	 = talloc_strdup(
			ans, rec->data.soa.rname);
		W_ERROR_HAVE_NO_MEMORY(ans[ai].rdata.soa_record.rname);
		ans[ai].rdata.soa_record.serial	 = rec->data.soa.serial;
		ans[ai].rdata.soa_record.refresh = rec->data.soa.refresh;
		ans[ai].rdata.soa_record.retry	 = rec->data.soa.retry;
		ans[ai].rdata.soa_record.expire	 = rec->data.soa.expire;
		ans[ai].rdata.soa_record.minimum = rec->data.soa.minimum;
		break;
	case DNS_QTYPE_PTR:
		ans[ai].rdata.ptr_record = talloc_strdup(ans, rec->data.ptr);
		W_ERROR_HAVE_NO_MEMORY(ans[ai].rdata.ptr_record);
		break;
	case DNS_QTYPE_MX:
		ans[ai].rdata.mx_record.preference = rec->data.mx.wPriority;
		ans[ai].rdata.mx_record.exchange = talloc_strdup(
			ans, rec->data.mx.nameTarget);
		if (ans[ai].rdata.mx_record.exchange == NULL) {
			return WERR_NOMEM;
		}
		break;
	case DNS_QTYPE_TXT:
		ndr_err = ndr_dnsp_string_list_copy(ans,
						    &rec->data.txt,
						    &ans[ai].rdata.txt_record.txt);
		if (!NDR_ERR_CODE_IS_SUCCESS(ndr_err)) {
			return WERR_NOMEM;
		}
		break;
	default:
		DEBUG(0, ("Got unhandled type %u query.\n", rec->wType));
		return DNS_ERR(NOT_IMPLEMENTED);
	}

	ans[ai].name = talloc_strdup(ans, name);
	W_ERROR_HAVE_NO_MEMORY(ans[ai].name);
	ans[ai].rr_type = rec->wType;
	ans[ai].rr_class = DNS_QCLASS_IN;
	ans[ai].ttl = rec->dwTtlSeconds;
	ans[ai].length = UINT16_MAX;

	*answers = ans;

	return WERR_OK;
}

static WERROR add_dns_res_rec(struct dns_res_rec **pdst,
			      const struct dns_res_rec *src)
{
	struct dns_res_rec *dst = *pdst;
	uint16_t di = talloc_array_length(dst);
	enum ndr_err_code ndr_err;

	if (di == UINT16_MAX) {
		return WERR_BUFFER_OVERFLOW;
	}

	dst = talloc_realloc(dst, dst, struct dns_res_rec, di+1);
	if (dst == NULL) {
		return WERR_NOMEM;
	}

	ZERO_STRUCT(dst[di]);

	dst[di] = (struct dns_res_rec) {
		.name = talloc_strdup(dst, src->name),
		.rr_type = src->rr_type,
		.rr_class = src->rr_class,
		.ttl = src->ttl,
		.length = src->length
	};

	if (dst[di].name == NULL) {
		return WERR_NOMEM;
	}

	switch (src->rr_type) {
	case DNS_QTYPE_CNAME:
		dst[di].rdata.cname_record = talloc_strdup(
			dst, src->rdata.cname_record);
		if (dst[di].rdata.cname_record == NULL) {
			return WERR_NOMEM;
		}
		break;
	case DNS_QTYPE_A:
		dst[di].rdata.ipv4_record = talloc_strdup(
			dst, src->rdata.ipv4_record);
		if (dst[di].rdata.ipv4_record == NULL) {
			return WERR_NOMEM;
		}
		break;
	case DNS_QTYPE_AAAA:
		dst[di].rdata.ipv6_record = talloc_strdup(
			dst, src->rdata.ipv6_record);
		if (dst[di].rdata.ipv6_record == NULL) {
			return WERR_NOMEM;
		}
		break;
	case DNS_TYPE_NS:
		dst[di].rdata.ns_record = talloc_strdup(
			dst, src->rdata.ns_record);
		if (dst[di].rdata.ns_record == NULL) {
			return WERR_NOMEM;
		}
		break;
	case DNS_QTYPE_SRV:
		dst[di].rdata.srv_record = (struct dns_srv_record) {
			.priority = src->rdata.srv_record.priority,
			.weight   = src->rdata.srv_record.weight,
			.port     = src->rdata.srv_record.port,
			.target   = talloc_strdup(
				dst, src->rdata.srv_record.target)
		};
		if (dst[di].rdata.srv_record.target == NULL) {
			return WERR_NOMEM;
		}
		break;
	case DNS_QTYPE_SOA:
		dst[di].rdata.soa_record = (struct dns_soa_record) {
			.mname	 = talloc_strdup(
				dst, src->rdata.soa_record.mname),
			.rname	 = talloc_strdup(
				dst, src->rdata.soa_record.rname),
			.serial	 = src->rdata.soa_record.serial,
			.refresh = src->rdata.soa_record.refresh,
			.retry   = src->rdata.soa_record.retry,
			.expire  = src->rdata.soa_record.expire,
			.minimum = src->rdata.soa_record.minimum
		};

		if ((dst[di].rdata.soa_record.mname == NULL) ||
		    (dst[di].rdata.soa_record.rname == NULL)) {
			return WERR_NOMEM;
		}

		break;
	case DNS_QTYPE_PTR:
		dst[di].rdata.ptr_record = talloc_strdup(
			dst, src->rdata.ptr_record);
		if (dst[di].rdata.ptr_record == NULL) {
			return WERR_NOMEM;
		}
		break;
	case DNS_QTYPE_MX:
		dst[di].rdata.mx_record = (struct dns_mx_record) {
			.preference = src->rdata.mx_record.preference,
			.exchange   = talloc_strdup(
				src, src->rdata.mx_record.exchange)
		};

		if (dst[di].rdata.mx_record.exchange == NULL) {
			return WERR_NOMEM;
		}
		break;
	case DNS_QTYPE_TXT:
		ndr_err = ndr_dnsp_string_list_copy(dst,
						    &src->rdata.txt_record.txt,
						    &dst[di].rdata.txt_record.txt);
		if (!NDR_ERR_CODE_IS_SUCCESS(ndr_err)) {
			return WERR_NOMEM;
		}
		break;
	default:
		DBG_WARNING("Got unhandled type %u query.\n", src->rr_type);
		return DNS_ERR(NOT_IMPLEMENTED);
	}

	*pdst = dst;

	return WERR_OK;
}

struct ask_forwarder_state {
	struct tevent_context *ev;
	uint16_t id;
	struct dns_name_packet in_packet;
};

static void ask_forwarder_done(struct tevent_req *subreq);

static struct tevent_req *ask_forwarder_send(
	TALLOC_CTX *mem_ctx, struct tevent_context *ev,
	struct dns_server *dns,
	const char *forwarder, struct dns_name_question *question)
{
	struct tevent_req *req, *subreq;
	struct ask_forwarder_state *state;
	struct dns_res_rec *options;
	struct dns_name_packet out_packet = { 0, };
	DATA_BLOB out_blob;
	enum ndr_err_code ndr_err;
	WERROR werr;

	req = tevent_req_create(mem_ctx, &state, struct ask_forwarder_state);
	if (req == NULL) {
		return NULL;
	}
	state->ev = ev;
	generate_random_buffer((uint8_t *)&state->id, sizeof(state->id));

	if (!is_ipaddress(forwarder)) {
		DEBUG(0, ("Invalid 'dns forwarder' setting '%s', needs to be "
			  "an IP address\n", forwarder));
		tevent_req_werror(req, DNS_ERR(NAME_ERROR));
		return tevent_req_post(req, ev);
	}

	out_packet.id = state->id;
	out_packet.operation |= DNS_OPCODE_QUERY | DNS_FLAG_RECURSION_DESIRED;
	out_packet.qdcount = 1;
	out_packet.questions = question;

	werr = dns_generate_options(dns, state, &options);
	if (!W_ERROR_IS_OK(werr)) {
		tevent_req_werror(req, werr);
		return tevent_req_post(req, ev);
	}

	out_packet.arcount = 1;
	out_packet.additional = options;

	ndr_err = ndr_push_struct_blob(
		&out_blob, state, &out_packet,
		(ndr_push_flags_fn_t)ndr_push_dns_name_packet);
	if (!NDR_ERR_CODE_IS_SUCCESS(ndr_err)) {
		tevent_req_werror(req, DNS_ERR(SERVER_FAILURE));
		return tevent_req_post(req, ev);
	}
	subreq = dns_udp_request_send(state, ev, forwarder, out_blob.data,
				      out_blob.length);
	if (tevent_req_nomem(subreq, req)) {
		return tevent_req_post(req, ev);
	}
	tevent_req_set_callback(subreq, ask_forwarder_done, req);
	return req;
}

static void ask_forwarder_done(struct tevent_req *subreq)
{
	struct tevent_req *req = tevent_req_callback_data(
		subreq, struct tevent_req);
	struct ask_forwarder_state *state = tevent_req_data(
		req, struct ask_forwarder_state);
	DATA_BLOB in_blob;
	enum ndr_err_code ndr_err;
	int ret;

	ret = dns_udp_request_recv(subreq, state,
				   &in_blob.data, &in_blob.length);
	TALLOC_FREE(subreq);

	if (ret != 0) {
		tevent_req_werror(req, unix_to_werror(ret));
		return;
	}

	ndr_err = ndr_pull_struct_blob(
		&in_blob, state, &state->in_packet,
		(ndr_pull_flags_fn_t)ndr_pull_dns_name_packet);
	if (!NDR_ERR_CODE_IS_SUCCESS(ndr_err)) {
		tevent_req_werror(req, DNS_ERR(SERVER_FAILURE));
		return;
	}
	if (state->in_packet.id != state->id) {
		tevent_req_werror(req, DNS_ERR(NAME_ERROR));
		return;
	}
	tevent_req_done(req);
}

static WERROR ask_forwarder_recv(
	struct tevent_req *req, TALLOC_CTX *mem_ctx,
	struct dns_res_rec **answers, uint16_t *ancount,
	struct dns_res_rec **nsrecs, uint16_t *nscount,
	struct dns_res_rec **additional, uint16_t *arcount)
{
	struct ask_forwarder_state *state = tevent_req_data(
		req, struct ask_forwarder_state);
	struct dns_name_packet *in_packet = &state->in_packet;
	WERROR err;

	if (tevent_req_is_werror(req, &err)) {
		return err;
	}

	*ancount = in_packet->ancount;
	*answers = talloc_move(mem_ctx, &in_packet->answers);

	*nscount = in_packet->nscount;
	*nsrecs = talloc_move(mem_ctx, &in_packet->nsrecs);

	*arcount = in_packet->arcount;
	*additional = talloc_move(mem_ctx, &in_packet->additional);

	return WERR_OK;
}

static WERROR add_zone_authority_record(struct dns_server *dns,
					TALLOC_CTX *mem_ctx,
					const struct dns_name_question *question,
					struct dns_res_rec **nsrecs)
{
	const char *zone = NULL;
	struct dnsp_DnssrvRpcRecord *recs;
	struct dns_res_rec *ns = *nsrecs;
	uint16_t rec_count;
	struct ldb_dn *dn = NULL;
	unsigned int ri;
	WERROR werror;

	zone = dns_get_authoritative_zone(dns, question->name);
	DEBUG(10, ("Creating zone authority record for '%s'\n", zone));

	werror = dns_name2dn(dns, mem_ctx, zone, &dn);
	if (!W_ERROR_IS_OK(werror)) {
		return werror;
	}

	werror = dns_lookup_records(dns, mem_ctx, dn, &recs, &rec_count);
	if (!W_ERROR_IS_OK(werror)) {
		return werror;
	}

	for (ri = 0; ri < rec_count; ri++) {
		if (recs[ri].wType == DNS_TYPE_SOA) {
			werror = add_response_rr(zone, &recs[ri], &ns);
			if (!W_ERROR_IS_OK(werror)) {
				return werror;
			}
		}
	}

	*nsrecs = ns;

	return WERR_OK;
}

static struct tevent_req *handle_authoritative_send(
	TALLOC_CTX *mem_ctx, struct tevent_context *ev,
	struct dns_server *dns, const char *forwarder,
	struct dns_name_question *question,
	struct dns_res_rec **answers, struct dns_res_rec **nsrecs);
static WERROR handle_authoritative_recv(struct tevent_req *req);

struct handle_dnsrpcrec_state {
	struct dns_res_rec **answers;
	struct dns_res_rec **nsrecs;
};

static void handle_dnsrpcrec_gotauth(struct tevent_req *subreq);
static void handle_dnsrpcrec_gotforwarded(struct tevent_req *subreq);

static struct tevent_req *handle_dnsrpcrec_send(
	TALLOC_CTX *mem_ctx, struct tevent_context *ev,
	struct dns_server *dns, const char *forwarder,
	const struct dns_name_question *question,
	struct dnsp_DnssrvRpcRecord *rec,
	struct dns_res_rec **answers, struct dns_res_rec **nsrecs)
{
	struct tevent_req *req, *subreq;
	struct handle_dnsrpcrec_state *state;
	struct dns_name_question *new_q;
	bool resolve_cname;
	WERROR werr;

	req = tevent_req_create(mem_ctx, &state,
				struct handle_dnsrpcrec_state);
	if (req == NULL) {
		return NULL;
	}
	state->answers = answers;
	state->nsrecs = nsrecs;

	resolve_cname = ((rec->wType == DNS_TYPE_CNAME) &&
			 ((question->question_type == DNS_QTYPE_A) ||
			  (question->question_type == DNS_QTYPE_AAAA)));

	if (!resolve_cname) {
		if ((question->question_type != DNS_QTYPE_ALL) &&
		    (rec->wType !=
		     (enum dns_record_type) question->question_type)) {
			tevent_req_done(req);
			return tevent_req_post(req, ev);
		}

		werr = add_response_rr(question->name, rec, state->answers);
		if (tevent_req_werror(req, werr)) {
			return tevent_req_post(req, ev);
		}

		tevent_req_done(req);
		return tevent_req_post(req, ev);
	}

	werr = add_response_rr(question->name, rec, state->answers);
	if (tevent_req_werror(req, werr)) {
		return tevent_req_post(req, ev);
	}

	new_q = talloc(state, struct dns_name_question);
	if (tevent_req_nomem(new_q, req)) {
		return tevent_req_post(req, ev);
	}

	*new_q = (struct dns_name_question) {
		.question_type = question->question_type,
		.question_class = question->question_class,
		.name = rec->data.cname
	};

	if (dns_authorative_for_zone(dns, new_q->name)) {
		subreq = handle_authoritative_send(
			state, ev, dns, forwarder, new_q,
			state->answers, state->nsrecs);
		if (tevent_req_nomem(subreq, req)) {
			return tevent_req_post(req, ev);
		}
		tevent_req_set_callback(subreq, handle_dnsrpcrec_gotauth, req);
		return req;
	}

	subreq = ask_forwarder_send(state, ev, dns, forwarder, new_q);
	if (tevent_req_nomem(subreq, req)) {
		return tevent_req_post(req, ev);
	}
	tevent_req_set_callback(subreq, handle_dnsrpcrec_gotforwarded, req);

	return req;
}

static void handle_dnsrpcrec_gotauth(struct tevent_req *subreq)
{
	struct tevent_req *req = tevent_req_callback_data(
		subreq, struct tevent_req);
	WERROR werr;

	werr = handle_authoritative_recv(subreq);
	TALLOC_FREE(subreq);
	if (tevent_req_werror(req, werr)) {
		return;
	}
	tevent_req_done(req);
}

static void handle_dnsrpcrec_gotforwarded(struct tevent_req *subreq)
{
	struct tevent_req *req = tevent_req_callback_data(
		subreq, struct tevent_req);
	struct handle_dnsrpcrec_state *state = tevent_req_data(
		req, struct handle_dnsrpcrec_state);
	struct dns_res_rec *answers, *nsrecs, *additional;
	uint16_t ancount = 0;
	uint16_t nscount = 0;
	uint16_t arcount = 0;
	uint16_t i;
	WERROR werr;

	werr = ask_forwarder_recv(subreq, state, &answers, &ancount,
				  &nsrecs, &nscount, &additional, &arcount);
	if (tevent_req_werror(req, werr)) {
		return;
	}

	for (i=0; i<ancount; i++) {
		werr = add_dns_res_rec(state->answers, &answers[i]);
		if (tevent_req_werror(req, werr)) {
			return;
		}
	}

	for (i=0; i<nscount; i++) {
		werr = add_dns_res_rec(state->nsrecs, &nsrecs[i]);
		if (tevent_req_werror(req, werr)) {
			return;
		}
	}

	tevent_req_done(req);
}

static WERROR handle_dnsrpcrec_recv(struct tevent_req *req)
{
	return tevent_req_simple_recv_werror(req);
}

struct handle_authoritative_state {
	struct tevent_context *ev;
	struct dns_server *dns;
	struct dns_name_question *question;
	const char *forwarder;

	struct dnsp_DnssrvRpcRecord *recs;
	uint16_t rec_count;
	uint16_t recs_done;

	struct dns_res_rec **answers;
	struct dns_res_rec **nsrecs;
};

static void handle_authoritative_done(struct tevent_req *subreq);

static struct tevent_req *handle_authoritative_send(
	TALLOC_CTX *mem_ctx, struct tevent_context *ev,
	struct dns_server *dns, const char *forwarder,
	struct dns_name_question *question,
	struct dns_res_rec **answers, struct dns_res_rec **nsrecs)
{
	struct tevent_req *req, *subreq;
	struct handle_authoritative_state *state;
	struct ldb_dn *dn = NULL;
	WERROR werr;

	req = tevent_req_create(mem_ctx, &state,
				struct handle_authoritative_state);
	if (req == NULL) {
		return NULL;
	}
	state->ev = ev;
	state->dns = dns;
	state->question = question;
	state->forwarder = forwarder;
	state->answers = answers;
	state->nsrecs = nsrecs;

	werr = dns_name2dn(dns, state, question->name, &dn);
	if (tevent_req_werror(req, werr)) {
		return tevent_req_post(req, ev);
	}

	werr = dns_lookup_records(dns, state, dn, &state->recs,
				  &state->rec_count);
	TALLOC_FREE(dn);
	if (tevent_req_werror(req, werr)) {
		return tevent_req_post(req, ev);
	}

	if (state->rec_count == 0) {
		tevent_req_werror(req, DNS_ERR(NAME_ERROR));
		return tevent_req_post(req, ev);
	}

	subreq = handle_dnsrpcrec_send(
		state, state->ev, state->dns, state->forwarder,
		state->question, &state->recs[state->recs_done],
		state->answers, state->nsrecs);
	if (tevent_req_nomem(subreq, req)) {
		return tevent_req_post(req, ev);
	}
	tevent_req_set_callback(subreq, handle_authoritative_done, req);
	return req;
}

static void handle_authoritative_done(struct tevent_req *subreq)
{
	struct tevent_req *req = tevent_req_callback_data(
		subreq, struct tevent_req);
	struct handle_authoritative_state *state = tevent_req_data(
		req, struct handle_authoritative_state);
	WERROR werr;

	werr = handle_dnsrpcrec_recv(subreq);
	TALLOC_FREE(subreq);
	if (tevent_req_werror(req, werr)) {
		return;
	}

	state->recs_done += 1;

	if (state->recs_done == state->rec_count) {
		tevent_req_done(req);
		return;
	}

	subreq = handle_dnsrpcrec_send(
		state, state->ev, state->dns, state->forwarder,
		state->question, &state->recs[state->recs_done],
		state->answers, state->nsrecs);
	if (tevent_req_nomem(subreq, req)) {
		return;
	}
	tevent_req_set_callback(subreq, handle_authoritative_done, req);
}

static WERROR handle_authoritative_recv(struct tevent_req *req)
{
	struct handle_authoritative_state *state = tevent_req_data(
		req, struct handle_authoritative_state);
	WERROR werr;

	if (tevent_req_is_werror(req, &werr)) {
		return werr;
	}

	werr = add_zone_authority_record(state->dns, state, state->question,
					 state->nsrecs);
	if (!W_ERROR_IS_OK(werr)) {
		return werr;
	}

	return WERR_OK;
}

static NTSTATUS create_tkey(struct dns_server *dns,
			    const char* name,
			    const char* algorithm,
			    struct dns_server_tkey **tkey)
{
	NTSTATUS status;
	struct dns_server_tkey_store *store = dns->tkeys;
	struct dns_server_tkey *k = talloc_zero(store, struct dns_server_tkey);

	if (k == NULL) {
		return NT_STATUS_NO_MEMORY;
	}

	k->name = talloc_strdup(k, name);

	if (k->name  == NULL) {
		return NT_STATUS_NO_MEMORY;
	}

	k->algorithm = talloc_strdup(k, algorithm);
	if (k->algorithm == NULL) {
		return NT_STATUS_NO_MEMORY;
	}

	status = samba_server_gensec_start(k,
					   dns->task->event_ctx,
					   dns->task->msg_ctx,
					   dns->task->lp_ctx,
					   dns->server_credentials,
					   "dns",
					   &k->gensec);
	if (!NT_STATUS_IS_OK(status)) {
		DEBUG(1, ("Failed to start GENSEC server code: %s\n", nt_errstr(status)));
		*tkey = NULL;
		return status;
	}

	gensec_want_feature(k->gensec, GENSEC_FEATURE_SIGN);

	status = gensec_start_mech_by_oid(k->gensec, GENSEC_OID_SPNEGO);

	if (!NT_STATUS_IS_OK(status)) {
		DEBUG(1, ("Failed to start GENSEC server code: %s\n",
			  nt_errstr(status)));
		*tkey = NULL;
		return status;
	}

	if (store->tkeys[store->next_idx] != NULL) {
		TALLOC_FREE(store->tkeys[store->next_idx]);
	}

	store->tkeys[store->next_idx] = k;
	(store->next_idx)++;
	store->next_idx %= store->size;

	*tkey = k;
	return NT_STATUS_OK;
}

static NTSTATUS accept_gss_ticket(TALLOC_CTX *mem_ctx,
				  struct dns_server *dns,
				  struct dns_server_tkey *tkey,
				  const DATA_BLOB *key,
				  DATA_BLOB *reply,
				  uint16_t *dns_auth_error)
{
	NTSTATUS status;

	status = gensec_update_ev(tkey->gensec, mem_ctx, dns->task->event_ctx,
				  *key, reply);

	if (NT_STATUS_EQUAL(NT_STATUS_MORE_PROCESSING_REQUIRED, status)) {
		*dns_auth_error = DNS_RCODE_OK;
		return status;
	}

	if (NT_STATUS_IS_OK(status)) {

		status = gensec_session_info(tkey->gensec, tkey, &tkey->session_info);
		if (!NT_STATUS_IS_OK(status)) {
			*dns_auth_error = DNS_RCODE_BADKEY;
			return status;
		}
		*dns_auth_error = DNS_RCODE_OK;
	}

	return status;
}

static WERROR handle_tkey(struct dns_server *dns,
                          TALLOC_CTX *mem_ctx,
                          const struct dns_name_packet *in,
			  struct dns_request_state *state,
                          struct dns_res_rec **answers,
                          uint16_t *ancount)
{
	struct dns_res_rec *in_tkey = NULL;
	struct dns_res_rec *ret_tkey;
	uint16_t i;

	for (i = 0; i < in->arcount; i++) {
		if (in->additional[i].rr_type == DNS_QTYPE_TKEY) {
			in_tkey = &in->additional[i];
			break;
		}
	}

	/* If this is a TKEY query, it should have a TKEY RR.
	 * Behaviour is not really specified in RFC 2930 or RFC 3645, but
	 * FORMAT_ERROR seems to be what BIND uses .*/
	if (in_tkey == NULL) {
		return DNS_ERR(FORMAT_ERROR);
	}

	ret_tkey = talloc_zero(mem_ctx, struct dns_res_rec);
	if (ret_tkey == NULL) {
		return WERR_NOMEM;
	}

	ret_tkey->name = talloc_strdup(ret_tkey, in_tkey->name);
	if (ret_tkey->name == NULL) {
		return WERR_NOMEM;
	}

	ret_tkey->rr_type = DNS_QTYPE_TKEY;
	ret_tkey->rr_class = DNS_QCLASS_ANY;
	ret_tkey->length = UINT16_MAX;

	ret_tkey->rdata.tkey_record.algorithm = talloc_strdup(ret_tkey,
			in_tkey->rdata.tkey_record.algorithm);
	if (ret_tkey->rdata.tkey_record.algorithm  == NULL) {
		return WERR_NOMEM;
	}

	ret_tkey->rdata.tkey_record.inception = in_tkey->rdata.tkey_record.inception;
	ret_tkey->rdata.tkey_record.expiration = in_tkey->rdata.tkey_record.expiration;
	ret_tkey->rdata.tkey_record.mode = in_tkey->rdata.tkey_record.mode;

	switch (in_tkey->rdata.tkey_record.mode) {
	case DNS_TKEY_MODE_DH:
		/* FIXME: According to RFC 2930, we MUST support this, but we don't.
		 * Still, claim it's a bad key instead of a bad mode */
		ret_tkey->rdata.tkey_record.error = DNS_RCODE_BADKEY;
		break;
	case DNS_TKEY_MODE_GSSAPI: {
		NTSTATUS status;
		struct dns_server_tkey *tkey;
		DATA_BLOB key;
		DATA_BLOB reply;

		tkey = dns_find_tkey(dns->tkeys, in->questions[0].name);
		if (tkey != NULL && tkey->complete) {
			/* TODO: check if the key is still valid */
			DEBUG(1, ("Rejecting tkey negotiation for already established key\n"));
			ret_tkey->rdata.tkey_record.error = DNS_RCODE_BADNAME;
			break;
		}

		if (tkey == NULL) {
			status  = create_tkey(dns, in->questions[0].name,
					      in_tkey->rdata.tkey_record.algorithm,
					      &tkey);
			if (!NT_STATUS_IS_OK(status)) {
				ret_tkey->rdata.tkey_record.error = DNS_RCODE_BADKEY;
				return ntstatus_to_werror(status);
			}
		}

		key.data = in_tkey->rdata.tkey_record.key_data;
		key.length = in_tkey->rdata.tkey_record.key_size;

		status = accept_gss_ticket(ret_tkey, dns, tkey, &key, &reply,
					   &ret_tkey->rdata.tkey_record.error);
		if (NT_STATUS_EQUAL(status, NT_STATUS_MORE_PROCESSING_REQUIRED)) {
			DEBUG(1, ("More processing required\n"));
			ret_tkey->rdata.tkey_record.error = DNS_RCODE_BADKEY;
		} else if (NT_STATUS_IS_OK(status)) {
			DEBUG(1, ("Tkey handshake completed\n"));
			ret_tkey->rdata.tkey_record.key_size = reply.length;
			ret_tkey->rdata.tkey_record.key_data = talloc_memdup(ret_tkey,
								reply.data,
								reply.length);
			state->sign = true;
			state->key_name = talloc_strdup(state->mem_ctx, tkey->name);
			if (state->key_name == NULL) {
				return WERR_NOMEM;
			}
		} else {
			DEBUG(1, ("GSS key negotiation returned %s\n", nt_errstr(status)));
			ret_tkey->rdata.tkey_record.error = DNS_RCODE_BADKEY;
		}

		break;
		}
	case DNS_TKEY_MODE_DELETE:
		/* TODO: implement me */
		DEBUG(1, ("Should delete tkey here\n"));
		ret_tkey->rdata.tkey_record.error = DNS_RCODE_OK;
		break;
	case DNS_TKEY_MODE_NULL:
	case DNS_TKEY_MODE_SERVER:
	case DNS_TKEY_MODE_CLIENT:
	case DNS_TKEY_MODE_LAST:
		/* We don't have to implement these, return a mode error */
		ret_tkey->rdata.tkey_record.error = DNS_RCODE_BADMODE;
		break;
	default:
		DEBUG(1, ("Unsupported TKEY mode %d\n",
		      in_tkey->rdata.tkey_record.mode));
	}

	*answers = ret_tkey;
	*ancount = 1;

	return WERR_OK;
}

struct dns_server_process_query_state {
	struct dns_res_rec *answers;
	uint16_t ancount;
	struct dns_res_rec *nsrecs;
	uint16_t nscount;
	struct dns_res_rec *additional;
	uint16_t arcount;
};

static void dns_server_process_query_got_auth(struct tevent_req *subreq);
static void dns_server_process_query_got_response(struct tevent_req *subreq);

struct tevent_req *dns_server_process_query_send(
	TALLOC_CTX *mem_ctx, struct tevent_context *ev,
	struct dns_server *dns,	struct dns_request_state *req_state,
	const struct dns_name_packet *in)
{
	struct tevent_req *req, *subreq;
	struct dns_server_process_query_state *state;

	req = tevent_req_create(mem_ctx, &state,
				struct dns_server_process_query_state);
	if (req == NULL) {
		return NULL;
	}
	if (in->qdcount != 1) {
		tevent_req_werror(req, DNS_ERR(FORMAT_ERROR));
		return tevent_req_post(req, ev);
	}

	/* Windows returns NOT_IMPLEMENTED on this as well */
	if (in->questions[0].question_class == DNS_QCLASS_NONE) {
		tevent_req_werror(req, DNS_ERR(NOT_IMPLEMENTED));
		return tevent_req_post(req, ev);
	}

	if (in->questions[0].question_type == DNS_QTYPE_TKEY) {
                WERROR err;

		err = handle_tkey(dns, state, in, req_state,
				  &state->answers, &state->ancount);
		if (tevent_req_werror(req, err)) {
			return tevent_req_post(req, ev);
		}
		tevent_req_done(req);
		return tevent_req_post(req, ev);
	}

	if (dns_authorative_for_zone(dns, in->questions[0].name)) {

		req_state->flags |= DNS_FLAG_AUTHORITATIVE;

		/*
		 * Initialize the response arrays, so that we can use
		 * them as their own talloc contexts when doing the
		 * realloc
		 */
		state->answers = talloc_array(state, struct dns_res_rec, 0);
		if (tevent_req_nomem(state->answers, req)) {
			return tevent_req_post(req, ev);
		}
		state->nsrecs = talloc_array(state, struct dns_res_rec, 0);
		if (tevent_req_nomem(state->nsrecs, req)) {
			return tevent_req_post(req, ev);
		}

		subreq = handle_authoritative_send(
			state, ev, dns, lpcfg_dns_forwarder(dns->task->lp_ctx),
			&in->questions[0], &state->answers, &state->nsrecs);
		if (tevent_req_nomem(subreq, req)) {
			return tevent_req_post(req, ev);
		}
		tevent_req_set_callback(
			subreq, dns_server_process_query_got_auth, req);
		return req;
	}

	if ((req_state->flags & DNS_FLAG_RECURSION_DESIRED) &&
	    (req_state->flags & DNS_FLAG_RECURSION_AVAIL)) {
		DEBUG(2, ("Not authoritative for '%s', forwarding\n",
			  in->questions[0].name));

		subreq = ask_forwarder_send(
			state, ev, dns, lpcfg_dns_forwarder(dns->task->lp_ctx),
			&in->questions[0]);
		if (tevent_req_nomem(subreq, req)) {
			return tevent_req_post(req, ev);
		}
		tevent_req_set_callback(
			subreq, dns_server_process_query_got_response, req);
		return req;
	}

	tevent_req_werror(req, DNS_ERR(NAME_ERROR));
	return tevent_req_post(req, ev);
}

static void dns_server_process_query_got_response(struct tevent_req *subreq)
{
	struct tevent_req *req = tevent_req_callback_data(
		subreq, struct tevent_req);
	struct dns_server_process_query_state *state = tevent_req_data(
		req, struct dns_server_process_query_state);
	WERROR err;

	err = ask_forwarder_recv(subreq, state,
				 &state->answers, &state->ancount,
				 &state->nsrecs, &state->nscount,
				 &state->additional, &state->arcount);
	TALLOC_FREE(subreq);
	if (tevent_req_werror(req, err)) {
		return;
	}
	tevent_req_done(req);
}

static void dns_server_process_query_got_auth(struct tevent_req *subreq)
{
	struct tevent_req *req = tevent_req_callback_data(
		subreq, struct tevent_req);
	struct dns_server_process_query_state *state = tevent_req_data(
		req, struct dns_server_process_query_state);
	WERROR werr;

	werr = handle_authoritative_recv(subreq);
	TALLOC_FREE(subreq);
	if (tevent_req_werror(req, werr)) {
		return;
	}
	state->ancount = talloc_array_length(state->answers);
	state->nscount = talloc_array_length(state->nsrecs);
	state->arcount = talloc_array_length(state->additional);

	tevent_req_done(req);
}

WERROR dns_server_process_query_recv(
	struct tevent_req *req, TALLOC_CTX *mem_ctx,
	struct dns_res_rec **answers,    uint16_t *ancount,
	struct dns_res_rec **nsrecs,     uint16_t *nscount,
	struct dns_res_rec **additional, uint16_t *arcount)
{
	struct dns_server_process_query_state *state = tevent_req_data(
		req, struct dns_server_process_query_state);
	WERROR err = WERR_OK;

	if (tevent_req_is_werror(req, &err)) {

		if ((!W_ERROR_EQUAL(err, DNS_ERR(NAME_ERROR))) &&
		    (!W_ERROR_EQUAL(err, WERR_DNS_ERROR_NAME_DOES_NOT_EXIST))) {
			return err;
		}
	}
	*answers = talloc_move(mem_ctx, &state->answers);
	*ancount = state->ancount;
	*nsrecs = talloc_move(mem_ctx, &state->nsrecs);
	*nscount = state->nscount;
	*additional = talloc_move(mem_ctx, &state->additional);
	*arcount = state->arcount;
	return err;
}<|MERGE_RESOLUTION|>--- conflicted
+++ resolved
@@ -45,10 +45,6 @@
 			      struct dns_res_rec **answers)
 {
 	struct dns_res_rec *ans = *answers;
-<<<<<<< HEAD
-	uint16_t ai = *ancount;
-	enum ndr_err_code ndr_err;
-=======
 	uint16_t ai = talloc_array_length(ans);
 	enum ndr_err_code ndr_err;
 
@@ -63,7 +59,6 @@
 	if (ans == NULL) {
 		return WERR_NOMEM;
 	}
->>>>>>> 92b8875a
 
 	ZERO_STRUCT(ans[ai]);
 
