--- conflicted
+++ resolved
@@ -136,12 +136,8 @@
 
 		ret->ev = s4_event_context_init(ret->mem_ctx);
 		if (ret->ev == NULL) {
-<<<<<<< HEAD
-			PyErr_SetString(PyExc_TypeError, "Expected loadparm context");
-=======
 			PyErr_SetString(PyExc_TypeError,
 					"Unable to initialise event context");
->>>>>>> 1f07059a
 			Py_DECREF(ret);
 			return NULL;
 		}
