/* 
   Unix SMB/CIFS implementation.
   raw dcerpc operations

   Copyright (C) Tim Potter 2003
   Copyright (C) Andrew Tridgell 2003-2005
   Copyright (C) Jelmer Vernooij 2004-2005
   
   This program is free software; you can redistribute it and/or modify
   it under the terms of the GNU General Public License as published by
   the Free Software Foundation; either version 3 of the License, or
   (at your option) any later version.
   
   This program is distributed in the hope that it will be useful,
   but WITHOUT ANY WARRANTY; without even the implied warranty of
   MERCHANTABILITY or FITNESS FOR A PARTICULAR PURPOSE.  See the
   GNU General Public License for more details.
   
   You should have received a copy of the GNU General Public License
   along with this program.  If not, see <http://www.gnu.org/licenses/>.
*/

#include "includes.h"
#include "system/filesys.h"
#include "../lib/util/dlinklist.h"
#include "lib/events/events.h"
#include "librpc/rpc/dcerpc.h"
#include "librpc/rpc/dcerpc_proto.h"
#include "librpc/gen_ndr/ndr_misc.h"
#include "librpc/gen_ndr/ndr_dcerpc.h"
#include "auth/gensec/gensec.h"
#include "param/param.h"
#include "lib/util/tevent_ntstatus.h"
#include "librpc/rpc/rpc_common.h"
#include "lib/tsocket/tsocket.h"
#include "libcli/smb/tstream_smbXcli_np.h"


enum rpc_request_state {
	RPC_REQUEST_QUEUED,
	RPC_REQUEST_PENDING,
	RPC_REQUEST_DONE
};

/*
  handle for an async dcerpc request
*/
struct rpc_request {
	struct rpc_request *next, *prev;
	struct dcerpc_pipe *p;
	NTSTATUS status;
	uint32_t call_id;
	enum rpc_request_state state;
	DATA_BLOB payload;
	uint32_t flags;
	uint32_t fault_code;

	/* this is used to distinguish bind and alter_context requests
	   from normal requests */
	void (*recv_handler)(struct rpc_request *conn, 
			     DATA_BLOB *blob, struct ncacn_packet *pkt);

	const struct GUID *object;
	uint16_t opnum;
	DATA_BLOB request_data;
	bool ignore_timeout;
	bool wait_for_sync;
	bool verify_bitmask1;
	bool verify_pcontext;

	struct {
		void (*callback)(struct rpc_request *);
		void *private_data;
	} async;
};

_PUBLIC_ NTSTATUS dcerpc_init(void)
{
	return gensec_init();
}

static void dcerpc_connection_dead(struct dcecli_connection *conn, NTSTATUS status);
static void dcerpc_schedule_io_trigger(struct dcecli_connection *c);

static struct rpc_request *dcerpc_request_send(TALLOC_CTX *mem_ctx,
					       struct dcerpc_pipe *p,
					       const struct GUID *object,
					       uint16_t opnum,
					       DATA_BLOB *stub_data);
static NTSTATUS dcerpc_request_recv(struct rpc_request *req,
				    TALLOC_CTX *mem_ctx,
				    DATA_BLOB *stub_data);
static NTSTATUS dcerpc_ndr_validate_in(struct dcecli_connection *c,
				       TALLOC_CTX *mem_ctx,
				       DATA_BLOB blob,
				       size_t struct_size,
				       ndr_push_flags_fn_t ndr_push,
				       ndr_pull_flags_fn_t ndr_pull);
static NTSTATUS dcerpc_ndr_validate_out(struct dcecli_connection *c,
					struct ndr_pull *pull_in,
					void *struct_ptr,
					size_t struct_size,
					ndr_push_flags_fn_t ndr_push,
					ndr_pull_flags_fn_t ndr_pull,
					ndr_print_function_t ndr_print);
static NTSTATUS dcerpc_shutdown_pipe(struct dcecli_connection *p, NTSTATUS status);
static NTSTATUS dcerpc_send_request(struct dcecli_connection *p, DATA_BLOB *data,
			     bool trigger_read);
static NTSTATUS dcerpc_send_read(struct dcecli_connection *p);

/* destroy a dcerpc connection */
static int dcerpc_connection_destructor(struct dcecli_connection *conn)
{
	if (conn->dead) {
		conn->free_skipped = true;
		return -1;
	}
	dcerpc_connection_dead(conn, NT_STATUS_LOCAL_DISCONNECT);
	return 0;
}


/* initialise a dcerpc connection. 
   the event context is optional
*/
static struct dcecli_connection *dcerpc_connection_init(TALLOC_CTX *mem_ctx, 
						 struct tevent_context *ev)
{
	struct dcecli_connection *c;

	c = talloc_zero(mem_ctx, struct dcecli_connection);
	if (!c) {
		return NULL;
	}

	c->event_ctx = ev;

	if (c->event_ctx == NULL) {
		talloc_free(c);
		return NULL;
	}

	c->call_id = 1;
	c->security_state.auth_type = DCERPC_AUTH_TYPE_NONE;
	c->security_state.auth_level = DCERPC_AUTH_LEVEL_NONE;
	c->security_state.auth_context_id = 0;
	c->security_state.session_key = dcerpc_generic_session_key;
	c->security_state.generic_state = NULL;
	c->flags = 0;
	/*
	 * Windows uses 5840 for ncacn_ip_tcp,
	 * so we also use it (for every transport)
	 * by default. But we give the transport
	 * the chance to overwrite it.
	 */
	c->srv_max_xmit_frag = 5840;
	c->srv_max_recv_frag = 5840;
	c->max_total_response_size = DCERPC_NCACN_RESPONSE_DEFAULT_MAX_SIZE;
	c->pending = NULL;

	c->io_trigger = tevent_create_immediate(c);
	if (c->io_trigger == NULL) {
		talloc_free(c);
		return NULL;
	}

	talloc_set_destructor(c, dcerpc_connection_destructor);

	return c;
}

struct dcerpc_bh_state {
	struct dcerpc_pipe *p;
};

static bool dcerpc_bh_is_connected(struct dcerpc_binding_handle *h)
{
	struct dcerpc_bh_state *hs = dcerpc_binding_handle_data(h,
				     struct dcerpc_bh_state);

	if (!hs->p) {
		return false;
	}

	if (!hs->p->conn) {
		return false;
	}

	if (hs->p->conn->dead) {
		return false;
	}

	return true;
}

static uint32_t dcerpc_bh_set_timeout(struct dcerpc_binding_handle *h,
				      uint32_t timeout)
{
	struct dcerpc_bh_state *hs = dcerpc_binding_handle_data(h,
				     struct dcerpc_bh_state);
	uint32_t old;

	if (!hs->p) {
		return DCERPC_REQUEST_TIMEOUT;
	}

	old = hs->p->request_timeout;
	hs->p->request_timeout = timeout;

	return old;
}

static void dcerpc_bh_auth_info(struct dcerpc_binding_handle *h,
				enum dcerpc_AuthType *auth_type,
				enum dcerpc_AuthLevel *auth_level)
{
	struct dcerpc_bh_state *hs = dcerpc_binding_handle_data(h,
				     struct dcerpc_bh_state);

	if (hs->p == NULL) {
		return;
	}

	if (hs->p->conn == NULL) {
		return;
	}

	*auth_type = hs->p->conn->security_state.auth_type;
	*auth_level = hs->p->conn->security_state.auth_level;
}

struct dcerpc_bh_raw_call_state {
	struct tevent_context *ev;
	struct dcerpc_binding_handle *h;
	DATA_BLOB in_data;
	DATA_BLOB out_data;
	uint32_t out_flags;
};

static void dcerpc_bh_raw_call_done(struct rpc_request *subreq);

static struct tevent_req *dcerpc_bh_raw_call_send(TALLOC_CTX *mem_ctx,
						  struct tevent_context *ev,
						  struct dcerpc_binding_handle *h,
						  const struct GUID *object,
						  uint32_t opnum,
						  uint32_t in_flags,
						  const uint8_t *in_data,
						  size_t in_length)
{
	struct dcerpc_bh_state *hs = dcerpc_binding_handle_data(h,
				     struct dcerpc_bh_state);
	struct tevent_req *req;
	struct dcerpc_bh_raw_call_state *state;
	bool ok;
	struct rpc_request *subreq;

	req = tevent_req_create(mem_ctx, &state,
				struct dcerpc_bh_raw_call_state);
	if (req == NULL) {
		return NULL;
	}
	state->ev = ev;
	state->h = h;
	state->in_data.data = discard_const_p(uint8_t, in_data);
	state->in_data.length = in_length;

	ok = dcerpc_bh_is_connected(h);
	if (!ok) {
		tevent_req_nterror(req, NT_STATUS_CONNECTION_DISCONNECTED);
		return tevent_req_post(req, ev);
	}

	subreq = dcerpc_request_send(state,
				     hs->p,
				     object,
				     opnum,
				     &state->in_data);
	if (tevent_req_nomem(subreq, req)) {
		return tevent_req_post(req, ev);
	}
	subreq->async.callback = dcerpc_bh_raw_call_done;
	subreq->async.private_data = req;

	return req;
}

static void dcerpc_bh_raw_call_done(struct rpc_request *subreq)
{
	struct tevent_req *req =
		talloc_get_type_abort(subreq->async.private_data,
		struct tevent_req);
	struct dcerpc_bh_raw_call_state *state =
		tevent_req_data(req,
		struct dcerpc_bh_raw_call_state);
	NTSTATUS status;
	uint32_t fault_code;

	state->out_flags = 0;
	if (subreq->flags & DCERPC_PULL_BIGENDIAN) {
		state->out_flags |= LIBNDR_FLAG_BIGENDIAN;
	}

	fault_code = subreq->fault_code;

	status = dcerpc_request_recv(subreq, state, &state->out_data);
	if (NT_STATUS_EQUAL(status, NT_STATUS_NET_WRITE_FAULT)) {
		status = dcerpc_fault_to_nt_status(fault_code);
	}

	/*
	 * We trigger the callback in the next event run
	 * because the code in this file might trigger
	 * multiple request callbacks from within a single
	 * while loop.
	 *
	 * In order to avoid segfaults from within
	 * dcerpc_connection_dead() we call
	 * tevent_req_defer_callback().
	 */
	tevent_req_defer_callback(req, state->ev);

	if (!NT_STATUS_IS_OK(status)) {
		tevent_req_nterror(req, status);
		return;
	}

	tevent_req_done(req);
}

static NTSTATUS dcerpc_bh_raw_call_recv(struct tevent_req *req,
					TALLOC_CTX *mem_ctx,
					uint8_t **out_data,
					size_t *out_length,
					uint32_t *out_flags)
{
	struct dcerpc_bh_raw_call_state *state =
		tevent_req_data(req,
		struct dcerpc_bh_raw_call_state);
	NTSTATUS status;

	if (tevent_req_is_nterror(req, &status)) {
		tevent_req_received(req);
		return status;
	}

	*out_data = talloc_move(mem_ctx, &state->out_data.data);
	*out_length = state->out_data.length;
	*out_flags = state->out_flags;
	tevent_req_received(req);
	return NT_STATUS_OK;
}

struct dcerpc_bh_disconnect_state {
	uint8_t _dummy;
};

static struct tevent_req *dcerpc_bh_disconnect_send(TALLOC_CTX *mem_ctx,
						struct tevent_context *ev,
						struct dcerpc_binding_handle *h)
{
	struct dcerpc_bh_state *hs = dcerpc_binding_handle_data(h,
				     struct dcerpc_bh_state);
	struct tevent_req *req;
	struct dcerpc_bh_disconnect_state *state;
	bool ok;

	req = tevent_req_create(mem_ctx, &state,
				struct dcerpc_bh_disconnect_state);
	if (req == NULL) {
		return NULL;
	}

	ok = dcerpc_bh_is_connected(h);
	if (!ok) {
		tevent_req_nterror(req, NT_STATUS_CONNECTION_DISCONNECTED);
		return tevent_req_post(req, ev);
	}

	/* TODO: do a real disconnect ... */
	hs->p = NULL;

	tevent_req_done(req);
	return tevent_req_post(req, ev);
}

static NTSTATUS dcerpc_bh_disconnect_recv(struct tevent_req *req)
{
	NTSTATUS status;

	if (tevent_req_is_nterror(req, &status)) {
		tevent_req_received(req);
		return status;
	}

	tevent_req_received(req);
	return NT_STATUS_OK;
}

static bool dcerpc_bh_push_bigendian(struct dcerpc_binding_handle *h)
{
	struct dcerpc_bh_state *hs = dcerpc_binding_handle_data(h,
				     struct dcerpc_bh_state);

	if (hs->p->conn->flags & DCERPC_PUSH_BIGENDIAN) {
		return true;
	}

	return false;
}

static bool dcerpc_bh_ref_alloc(struct dcerpc_binding_handle *h)
{
	struct dcerpc_bh_state *hs = dcerpc_binding_handle_data(h,
				     struct dcerpc_bh_state);

	if (hs->p->conn->flags & DCERPC_NDR_REF_ALLOC) {
		return true;
	}

	return false;
}

static bool dcerpc_bh_use_ndr64(struct dcerpc_binding_handle *h)
{
	struct dcerpc_bh_state *hs = dcerpc_binding_handle_data(h,
				     struct dcerpc_bh_state);

	if (hs->p->conn->flags & DCERPC_NDR64) {
		return true;
	}

	return false;
}

static void dcerpc_bh_do_ndr_print(struct dcerpc_binding_handle *h,
				   int ndr_flags,
				   const void *_struct_ptr,
				   const struct ndr_interface_call *call)
{
	struct dcerpc_bh_state *hs = dcerpc_binding_handle_data(h,
				     struct dcerpc_bh_state);
	void *struct_ptr = discard_const(_struct_ptr);

	if (ndr_flags & NDR_IN) {
		if (hs->p->conn->flags & DCERPC_DEBUG_PRINT_IN) {
			ndr_print_function_debug(call->ndr_print,
						 call->name,
						 ndr_flags,
						 struct_ptr);
		}
	}
	if (ndr_flags & NDR_OUT) {
		if (hs->p->conn->flags & DCERPC_DEBUG_PRINT_OUT) {
			ndr_print_function_debug(call->ndr_print,
						 call->name,
						 ndr_flags,
						 struct_ptr);
		}
	}
}

static void dcerpc_bh_ndr_push_failed(struct dcerpc_binding_handle *h,
				      NTSTATUS error,
				      const void *struct_ptr,
				      const struct ndr_interface_call *call)
{
	DEBUG(2,("Unable to ndr_push structure for %s - %s\n",
		 call->name, nt_errstr(error)));
}

static void dcerpc_bh_ndr_pull_failed(struct dcerpc_binding_handle *h,
				      NTSTATUS error,
				      const DATA_BLOB *blob,
				      const struct ndr_interface_call *call)
{
	struct dcerpc_bh_state *hs = dcerpc_binding_handle_data(h,
				     struct dcerpc_bh_state);
	const uint32_t num_examples = 20;
	uint32_t i;

	DEBUG(2,("Unable to ndr_pull structure for %s - %s\n",
		 call->name, nt_errstr(error)));

	if (hs->p->conn->packet_log_dir == NULL) return;

	for (i=0;i<num_examples;i++) {
		char *name=NULL;
		int ret;

		ret = asprintf(&name, "%s/rpclog/%s-out.%d",
			       hs->p->conn->packet_log_dir,
			       call->name, i);
		if (ret == -1) {
			return;
		}
		if (!file_exist(name)) {
			if (file_save(name, blob->data, blob->length)) {
				DEBUG(10,("Logged rpc packet to %s\n", name));
			}
			free(name);
			break;
		}
		free(name);
	}
}

static NTSTATUS dcerpc_bh_ndr_validate_in(struct dcerpc_binding_handle *h,
					  TALLOC_CTX *mem_ctx,
					  const DATA_BLOB *blob,
					  const struct ndr_interface_call *call)
{
	struct dcerpc_bh_state *hs = dcerpc_binding_handle_data(h,
				     struct dcerpc_bh_state);

	if (hs->p->conn->flags & DCERPC_DEBUG_VALIDATE_IN) {
		NTSTATUS status;

		status = dcerpc_ndr_validate_in(hs->p->conn,
						mem_ctx,
						*blob,
						call->struct_size,
						call->ndr_push,
						call->ndr_pull);
		if (!NT_STATUS_IS_OK(status)) {
			DEBUG(0,("Validation [in] failed for %s - %s\n",
				 call->name, nt_errstr(status)));
			return status;
		}
	}

	DEBUG(10,("rpc request data:\n"));
	dump_data(10, blob->data, blob->length);

	return NT_STATUS_OK;
}

static NTSTATUS dcerpc_bh_ndr_validate_out(struct dcerpc_binding_handle *h,
					   struct ndr_pull *pull_in,
					   const void *_struct_ptr,
					   const struct ndr_interface_call *call)
{
	struct dcerpc_bh_state *hs = dcerpc_binding_handle_data(h,
				     struct dcerpc_bh_state);
	void *struct_ptr = discard_const(_struct_ptr);

	DEBUG(10,("rpc reply data:\n"));
	dump_data(10, pull_in->data, pull_in->data_size);

	if (pull_in->offset != pull_in->data_size) {
		DEBUG(0,("Warning! ignoring %u unread bytes at ofs:%u (0x%08X) for %s!\n",
			 pull_in->data_size - pull_in->offset,
			 pull_in->offset, pull_in->offset,
			 call->name));
		/* we used to return NT_STATUS_INFO_LENGTH_MISMATCH here,
		   but it turns out that early versions of NT
		   (specifically NT3.1) add junk onto the end of rpc
		   packets, so if we want to interoperate at all with
		   those versions then we need to ignore this error */
	}

	if (hs->p->conn->flags & DCERPC_DEBUG_VALIDATE_OUT) {
		NTSTATUS status;

		status = dcerpc_ndr_validate_out(hs->p->conn,
						 pull_in,
						 struct_ptr,
						 call->struct_size,
						 call->ndr_push,
						 call->ndr_pull,
						 call->ndr_print);
		if (!NT_STATUS_IS_OK(status)) {
			DEBUG(2,("Validation [out] failed for %s - %s\n",
				 call->name, nt_errstr(status)));
			return status;
		}
	}

	return NT_STATUS_OK;
}

static const struct dcerpc_binding_handle_ops dcerpc_bh_ops = {
	.name			= "dcerpc",
	.is_connected		= dcerpc_bh_is_connected,
	.set_timeout		= dcerpc_bh_set_timeout,
	.auth_info		= dcerpc_bh_auth_info,
	.raw_call_send		= dcerpc_bh_raw_call_send,
	.raw_call_recv		= dcerpc_bh_raw_call_recv,
	.disconnect_send	= dcerpc_bh_disconnect_send,
	.disconnect_recv	= dcerpc_bh_disconnect_recv,

	.push_bigendian		= dcerpc_bh_push_bigendian,
	.ref_alloc		= dcerpc_bh_ref_alloc,
	.use_ndr64		= dcerpc_bh_use_ndr64,
	.do_ndr_print		= dcerpc_bh_do_ndr_print,
	.ndr_push_failed	= dcerpc_bh_ndr_push_failed,
	.ndr_pull_failed	= dcerpc_bh_ndr_pull_failed,
	.ndr_validate_in	= dcerpc_bh_ndr_validate_in,
	.ndr_validate_out	= dcerpc_bh_ndr_validate_out,
};

/* initialise a dcerpc pipe. */
struct dcerpc_binding_handle *dcerpc_pipe_binding_handle(struct dcerpc_pipe *p)
{
	struct dcerpc_binding_handle *h;
	struct dcerpc_bh_state *hs;

	h = dcerpc_binding_handle_create(p,
					 &dcerpc_bh_ops,
					 NULL,
					 NULL, /* TODO */
					 &hs,
					 struct dcerpc_bh_state,
					 __location__);
	if (h == NULL) {
		return NULL;
	}
	hs->p = p;

	dcerpc_binding_handle_set_sync_ev(h, p->conn->event_ctx);

	return h;
}

/* initialise a dcerpc pipe. */
_PUBLIC_ struct dcerpc_pipe *dcerpc_pipe_init(TALLOC_CTX *mem_ctx, struct tevent_context *ev)
{
	struct dcerpc_pipe *p;

	p = talloc_zero(mem_ctx, struct dcerpc_pipe);
	if (!p) {
		return NULL;
	}

	p->conn = dcerpc_connection_init(p, ev);
	if (p->conn == NULL) {
		talloc_free(p);
		return NULL;
	}

	p->last_fault_code = 0;
	p->context_id = 0;
	p->request_timeout = DCERPC_REQUEST_TIMEOUT;
	p->binding = NULL;

	ZERO_STRUCT(p->syntax);
	ZERO_STRUCT(p->transfer_syntax);

	if (DEBUGLVL(100)) {
		p->conn->flags |= DCERPC_DEBUG_PRINT_BOTH;
	}

	p->binding_handle = dcerpc_pipe_binding_handle(p);
	if (p->binding_handle == NULL) {
		talloc_free(p);
		return NULL;
	}

	return p;
}


/* 
   choose the next call id to use
*/
static uint32_t next_call_id(struct dcecli_connection *c)
{
	c->call_id++;
	if (c->call_id == 0) {
		c->call_id++;
	}
	return c->call_id;
}

/**
  setup for a ndr pull, also setting up any flags from the binding string
*/
static struct ndr_pull *ndr_pull_init_flags(struct dcecli_connection *c, 
					    DATA_BLOB *blob, TALLOC_CTX *mem_ctx)
{
	struct ndr_pull *ndr = ndr_pull_init_blob(blob, mem_ctx);

	if (ndr == NULL) return ndr;

	if (c->flags & DCERPC_DEBUG_PAD_CHECK) {
		ndr->flags |= LIBNDR_FLAG_PAD_CHECK;
	}

	if (c->flags & DCERPC_NDR_REF_ALLOC) {
		ndr->flags |= LIBNDR_FLAG_REF_ALLOC;
	}

	if (c->flags & DCERPC_NDR64) {
		ndr->flags |= LIBNDR_FLAG_NDR64;
	}

	return ndr;
}

/* 
   parse a data blob into a ncacn_packet structure. This handles both
   input and output packets
*/
static NTSTATUS ncacn_pull(struct dcecli_connection *c, DATA_BLOB *blob, TALLOC_CTX *mem_ctx, 
			    struct ncacn_packet *pkt)
{
	struct ndr_pull *ndr;
	enum ndr_err_code ndr_err;

	ndr = ndr_pull_init_blob(blob, mem_ctx);
	if (!ndr) {
		return NT_STATUS_NO_MEMORY;
	}

	if (! (CVAL(blob->data, DCERPC_DREP_OFFSET) & DCERPC_DREP_LE)) {
		ndr->flags |= LIBNDR_FLAG_BIGENDIAN;
	}

	if (CVAL(blob->data, DCERPC_PFC_OFFSET) & DCERPC_PFC_FLAG_OBJECT_UUID) {
		ndr->flags |= LIBNDR_FLAG_OBJECT_PRESENT;
	}

	ndr_err = ndr_pull_ncacn_packet(ndr, NDR_SCALARS|NDR_BUFFERS, pkt);
	TALLOC_FREE(ndr);
	if (!NDR_ERR_CODE_IS_SUCCESS(ndr_err)) {
		return ndr_map_error2ntstatus(ndr_err);
	}

	if (pkt->frag_length != blob->length) {
		return NT_STATUS_RPC_PROTOCOL_ERROR;
	}

	return NT_STATUS_OK;
}

/* 
   parse the authentication information on a dcerpc response packet
*/
static NTSTATUS ncacn_pull_request_auth(struct dcecli_connection *c, TALLOC_CTX *mem_ctx, 
					DATA_BLOB *raw_packet,
					struct ncacn_packet *pkt)
{
	NTSTATUS status;
	struct dcerpc_auth auth;
	uint32_t auth_length;

	status = dcerpc_verify_ncacn_packet_header(pkt, DCERPC_PKT_RESPONSE,
					pkt->u.response.stub_and_verifier.length,
					0, /* required_flags */
					DCERPC_PFC_FLAG_FIRST |
					DCERPC_PFC_FLAG_LAST);
	if (!NT_STATUS_IS_OK(status)) {
		return status;
	}

	switch (c->security_state.auth_level) {
	case DCERPC_AUTH_LEVEL_PRIVACY:
	case DCERPC_AUTH_LEVEL_INTEGRITY:
		break;

	case DCERPC_AUTH_LEVEL_CONNECT:
		if (pkt->auth_length != 0) {
			break;
		}
		return NT_STATUS_OK;
	case DCERPC_AUTH_LEVEL_NONE:
		if (pkt->auth_length != 0) {
			return NT_STATUS_INVALID_NETWORK_RESPONSE;
		}
		return NT_STATUS_OK;

	default:
		return NT_STATUS_INVALID_LEVEL;
	}

	if (pkt->auth_length == 0) {
		return NT_STATUS_INVALID_NETWORK_RESPONSE;
	}

	if (c->security_state.generic_state == NULL) {
		return NT_STATUS_INTERNAL_ERROR;
	}

	status = dcerpc_pull_auth_trailer(pkt, mem_ctx,
					  &pkt->u.response.stub_and_verifier,
					  &auth, &auth_length, false);
	NT_STATUS_NOT_OK_RETURN(status);

	pkt->u.response.stub_and_verifier.length -= auth_length;

	if (auth.auth_type != c->security_state.auth_type) {
		return NT_STATUS_RPC_PROTOCOL_ERROR;
	}

	if (auth.auth_level != c->security_state.auth_level) {
		return NT_STATUS_RPC_PROTOCOL_ERROR;
	}

	if (auth.auth_context_id != c->security_state.auth_context_id) {
		return NT_STATUS_RPC_PROTOCOL_ERROR;
	}

	/* check signature or unseal the packet */
	switch (c->security_state.auth_level) {
	case DCERPC_AUTH_LEVEL_PRIVACY:
		status = gensec_unseal_packet(c->security_state.generic_state, 
					      raw_packet->data + DCERPC_REQUEST_LENGTH,
					      pkt->u.response.stub_and_verifier.length, 
					      raw_packet->data,
					      raw_packet->length - auth.credentials.length,
					      &auth.credentials);
		memcpy(pkt->u.response.stub_and_verifier.data,
		       raw_packet->data + DCERPC_REQUEST_LENGTH,
		       pkt->u.response.stub_and_verifier.length);
		break;
		
	case DCERPC_AUTH_LEVEL_INTEGRITY:
		status = gensec_check_packet(c->security_state.generic_state, 
					     pkt->u.response.stub_and_verifier.data, 
					     pkt->u.response.stub_and_verifier.length, 
					     raw_packet->data,
					     raw_packet->length - auth.credentials.length,
					     &auth.credentials);
		break;

	case DCERPC_AUTH_LEVEL_CONNECT:
		/* for now we ignore possible signatures here */
		status = NT_STATUS_OK;
		break;

	default:
		status = NT_STATUS_INVALID_LEVEL;
		break;
	}
	
	/* remove the indicated amount of padding */
	if (pkt->u.response.stub_and_verifier.length < auth.auth_pad_length) {
		return NT_STATUS_INFO_LENGTH_MISMATCH;
	}
	pkt->u.response.stub_and_verifier.length -= auth.auth_pad_length;

	return status;
}


/* 
   push a dcerpc request packet into a blob, possibly signing it.
*/
static NTSTATUS ncacn_push_request_sign(struct dcecli_connection *c, 
					 DATA_BLOB *blob, TALLOC_CTX *mem_ctx, 
					 size_t sig_size,
					 struct ncacn_packet *pkt)
{
	NTSTATUS status;
	struct ndr_push *ndr;
	DATA_BLOB creds2;
	size_t payload_length;
	enum ndr_err_code ndr_err;
	size_t hdr_size = DCERPC_REQUEST_LENGTH;
	struct dcerpc_auth auth_info = {
		.auth_type = c->security_state.auth_type,
		.auth_level = c->security_state.auth_level,
		.auth_context_id = c->security_state.auth_context_id,
	};

	switch (c->security_state.auth_level) {
	case DCERPC_AUTH_LEVEL_PRIVACY:
	case DCERPC_AUTH_LEVEL_INTEGRITY:
		if (sig_size == 0) {
			return NT_STATUS_INTERNAL_ERROR;
		}
		break;

	case DCERPC_AUTH_LEVEL_CONNECT:
		/* TODO: let the gensec mech decide if it wants to generate a signature */
		return ncacn_push_auth(blob, mem_ctx, pkt, NULL);

	case DCERPC_AUTH_LEVEL_NONE:
		return ncacn_push_auth(blob, mem_ctx, pkt, NULL);

	default:
		return NT_STATUS_INVALID_LEVEL;
	}

	ndr = ndr_push_init_ctx(mem_ctx);
	if (!ndr) {
		return NT_STATUS_NO_MEMORY;
	}

	if (c->flags & DCERPC_PUSH_BIGENDIAN) {
		ndr->flags |= LIBNDR_FLAG_BIGENDIAN;
	}

	if (c->flags & DCERPC_NDR64) {
		ndr->flags |= LIBNDR_FLAG_NDR64;
	}

	if (pkt->pfc_flags & DCERPC_PFC_FLAG_OBJECT_UUID) {
		ndr->flags |= LIBNDR_FLAG_OBJECT_PRESENT;
		hdr_size += 16;
	}

	ndr_err = ndr_push_ncacn_packet(ndr, NDR_SCALARS|NDR_BUFFERS, pkt);
	if (!NDR_ERR_CODE_IS_SUCCESS(ndr_err)) {
		return ndr_map_error2ntstatus(ndr_err);
	}

	/* pad to 16 byte multiple in the payload portion of the
	   packet. This matches what w2k3 does. Note that we can't use
	   ndr_push_align() as that is relative to the start of the
	   whole packet, whereas w2k8 wants it relative to the start
	   of the stub */
	auth_info.auth_pad_length =
		DCERPC_AUTH_PAD_LENGTH(pkt->u.request.stub_and_verifier.length);
	ndr_err = ndr_push_zero(ndr, auth_info.auth_pad_length);
	if (!NDR_ERR_CODE_IS_SUCCESS(ndr_err)) {
		return ndr_map_error2ntstatus(ndr_err);
	}

	payload_length = pkt->u.request.stub_and_verifier.length + 
		auth_info.auth_pad_length;

	/* add the auth verifier */
	ndr_err = ndr_push_dcerpc_auth(ndr, NDR_SCALARS|NDR_BUFFERS, &auth_info);
	if (!NDR_ERR_CODE_IS_SUCCESS(ndr_err)) {
		return ndr_map_error2ntstatus(ndr_err);
	}

	/* extract the whole packet as a blob */
	*blob = ndr_push_blob(ndr);

	/*
	 * Setup the frag and auth length in the packet buffer.
	 * This is needed if the GENSEC mech does AEAD signing
	 * of the packet headers. The signature itself will be
	 * appended later.
	 */
	dcerpc_set_frag_length(blob, blob->length + sig_size);
	dcerpc_set_auth_length(blob, sig_size);

	/* sign or seal the packet */
	switch (c->security_state.auth_level) {
	case DCERPC_AUTH_LEVEL_PRIVACY:
		status = gensec_seal_packet(c->security_state.generic_state, 
					    mem_ctx, 
					    blob->data + hdr_size,
					    payload_length,
					    blob->data,
					    blob->length,
					    &creds2);
		if (!NT_STATUS_IS_OK(status)) {
			return status;
		}
		break;

	case DCERPC_AUTH_LEVEL_INTEGRITY:
		status = gensec_sign_packet(c->security_state.generic_state, 
					    mem_ctx, 
					    blob->data + hdr_size,
					    payload_length, 
					    blob->data,
					    blob->length,
					    &creds2);
		if (!NT_STATUS_IS_OK(status)) {
			return status;
		}
		break;

	default:
		status = NT_STATUS_INVALID_LEVEL;
		break;
	}

	if (creds2.length != sig_size) {
		/* this means the sig_size estimate for the signature
		   was incorrect. We have to correct the packet
		   sizes. That means we could go over the max fragment
		   length */
		DEBUG(3,("ncacn_push_request_sign: creds2.length[%u] != sig_size[%u] pad[%u] stub[%u]\n",
			(unsigned) creds2.length,
			(unsigned) sig_size,
			(unsigned) auth_info.auth_pad_length,
			(unsigned) pkt->u.request.stub_and_verifier.length));
		dcerpc_set_frag_length(blob, blob->length + creds2.length);
		dcerpc_set_auth_length(blob, creds2.length);
	}

	if (!data_blob_append(mem_ctx, blob, creds2.data, creds2.length)) {
		return NT_STATUS_NO_MEMORY;
	}

	return NT_STATUS_OK;
}


/* 
   fill in the fixed values in a dcerpc header 
*/
static void init_ncacn_hdr(struct dcecli_connection *c, struct ncacn_packet *pkt)
{
	pkt->rpc_vers = 5;
	pkt->rpc_vers_minor = 0;
	if (c->flags & DCERPC_PUSH_BIGENDIAN) {
		pkt->drep[0] = 0;
	} else {
		pkt->drep[0] = DCERPC_DREP_LE;
	}
	pkt->drep[1] = 0;
	pkt->drep[2] = 0;
	pkt->drep[3] = 0;
}

/*
  map a bind nak reason to a NTSTATUS
*/
static NTSTATUS dcerpc_map_nak_reason(enum dcerpc_bind_nak_reason reason)
{
	switch (reason) {
	case DCERPC_BIND_NAK_REASON_PROTOCOL_VERSION_NOT_SUPPORTED:
		return NT_STATUS_REVISION_MISMATCH;
	case DCERPC_BIND_NAK_REASON_INVALID_AUTH_TYPE:
		return NT_STATUS_INVALID_PARAMETER;
	default:
		break;
	}
	return NT_STATUS_UNSUCCESSFUL;
}

static NTSTATUS dcerpc_map_ack_reason(const struct dcerpc_ack_ctx *ack)
{
	if (ack == NULL) {
		return NT_STATUS_RPC_PROTOCOL_ERROR;
	}

	switch (ack->result) {
	case DCERPC_BIND_ACK_RESULT_NEGOTIATE_ACK:
		/*
		 * We have not asked for this...
		 */
		return NT_STATUS_RPC_PROTOCOL_ERROR;
	default:
		break;
	}

	switch (ack->reason.value) {
	case DCERPC_BIND_ACK_REASON_ABSTRACT_SYNTAX_NOT_SUPPORTED:
		return NT_STATUS_RPC_UNSUPPORTED_NAME_SYNTAX;
	case DCERPC_BIND_ACK_REASON_TRANSFER_SYNTAXES_NOT_SUPPORTED:
		return NT_STATUS_RPC_UNSUPPORTED_NAME_SYNTAX;
	default:
		break;
	}
	return NT_STATUS_UNSUCCESSFUL;
}

/*
  remove requests from the pending or queued queues
 */
static int dcerpc_req_dequeue(struct rpc_request *req)
{
	switch (req->state) {
	case RPC_REQUEST_QUEUED:
		DLIST_REMOVE(req->p->conn->request_queue, req);
		break;
	case RPC_REQUEST_PENDING:
		DLIST_REMOVE(req->p->conn->pending, req);
		break;
	case RPC_REQUEST_DONE:
		break;
	}
	return 0;
}


/*
  mark the dcerpc connection dead. All outstanding requests get an error
*/
static void dcerpc_connection_dead(struct dcecli_connection *conn, NTSTATUS status)
{
	if (conn->dead) return;

	conn->dead = true;

	TALLOC_FREE(conn->io_trigger);
	conn->io_trigger_pending = false;

	dcerpc_shutdown_pipe(conn, status);

	/* all pending requests get the error */
	while (conn->pending) {
		struct rpc_request *req = conn->pending;
		dcerpc_req_dequeue(req);
		req->state = RPC_REQUEST_DONE;
		req->status = status;
		if (req->async.callback) {
			req->async.callback(req);
		}
	}	

	/* all requests, which are not shipped */
	while (conn->request_queue) {
		struct rpc_request *req = conn->request_queue;
		dcerpc_req_dequeue(req);
		req->state = RPC_REQUEST_DONE;
		req->status = status;
		if (req->async.callback) {
			req->async.callback(req);
		}
	}

	talloc_set_destructor(conn, NULL);
	if (conn->free_skipped) {
		talloc_free(conn);
	}
}

/*
  forward declarations of the recv_data handlers for the types of
  packets we need to handle
*/
static void dcerpc_request_recv_data(struct dcecli_connection *c, 
				     DATA_BLOB *raw_packet, struct ncacn_packet *pkt);

/*
  receive a dcerpc reply from the transport. Here we work out what
  type of reply it is (normal request, bind or alter context) and
  dispatch to the appropriate handler
*/
static void dcerpc_recv_data(struct dcecli_connection *conn, DATA_BLOB *blob, NTSTATUS status)
{
	struct ncacn_packet pkt;

	if (conn->dead) {
		return;
	}

	if (NT_STATUS_IS_OK(status) && blob->length == 0) {
		status = NT_STATUS_UNEXPECTED_NETWORK_ERROR;
	}

	/* the transport may be telling us of a severe error, such as
	   a dropped socket */
	if (!NT_STATUS_IS_OK(status)) {
		data_blob_free(blob);
		dcerpc_connection_dead(conn, status);
		return;
	}

	/* parse the basic packet to work out what type of response this is */
	status = ncacn_pull(conn, blob, blob->data, &pkt);
	if (!NT_STATUS_IS_OK(status)) {
		data_blob_free(blob);
		dcerpc_connection_dead(conn, status);
		return;
	}

	dcerpc_request_recv_data(conn, blob, &pkt);
}

/*
  handle timeouts of individual dcerpc requests
*/
static void dcerpc_timeout_handler(struct tevent_context *ev, struct tevent_timer *te, 
				   struct timeval t, void *private_data)
{
	struct rpc_request *req = talloc_get_type(private_data, struct rpc_request);

	if (req->ignore_timeout) {
		dcerpc_req_dequeue(req);
		req->state = RPC_REQUEST_DONE;
		req->status = NT_STATUS_IO_TIMEOUT;
		if (req->async.callback) {
			req->async.callback(req);
		}
		return;
	}

	dcerpc_connection_dead(req->p->conn, NT_STATUS_IO_TIMEOUT);
}

struct dcerpc_bind_state {
	struct tevent_context *ev;
	struct dcerpc_pipe *p;
};

static void dcerpc_bind_fail_handler(struct rpc_request *subreq);
static void dcerpc_bind_recv_handler(struct rpc_request *subreq,
				     DATA_BLOB *raw_packet,
				     struct ncacn_packet *pkt);

struct tevent_req *dcerpc_bind_send(TALLOC_CTX *mem_ctx,
				    struct tevent_context *ev,
				    struct dcerpc_pipe *p,
				    const struct ndr_syntax_id *syntax,
				    const struct ndr_syntax_id *transfer_syntax)
{
	struct tevent_req *req;
	struct dcerpc_bind_state *state;
	struct ncacn_packet pkt;
	DATA_BLOB blob;
	NTSTATUS status;
	struct rpc_request *subreq;
	uint32_t flags;

	req = tevent_req_create(mem_ctx, &state,
				struct dcerpc_bind_state);
	if (req == NULL) {
		return NULL;
	}

	state->ev = ev;
	state->p = p;

	p->syntax = *syntax;
	p->transfer_syntax = *transfer_syntax;

	flags = dcerpc_binding_get_flags(p->binding);

	init_ncacn_hdr(p->conn, &pkt);

	pkt.ptype = DCERPC_PKT_BIND;
	pkt.pfc_flags = DCERPC_PFC_FLAG_FIRST | DCERPC_PFC_FLAG_LAST;
	pkt.call_id = p->conn->call_id;
	pkt.auth_length = 0;

	if (flags & DCERPC_CONCURRENT_MULTIPLEX) {
		pkt.pfc_flags |= DCERPC_PFC_FLAG_CONC_MPX;
	}

	if (p->conn->flags & DCERPC_PROPOSE_HEADER_SIGNING) {
		pkt.pfc_flags |= DCERPC_PFC_FLAG_SUPPORT_HEADER_SIGN;
	}

	pkt.u.bind.max_xmit_frag = p->conn->srv_max_xmit_frag;
	pkt.u.bind.max_recv_frag = p->conn->srv_max_recv_frag;
	pkt.u.bind.assoc_group_id = dcerpc_binding_get_assoc_group_id(p->binding);
	pkt.u.bind.num_contexts = 1;
	pkt.u.bind.ctx_list = talloc_array(mem_ctx, struct dcerpc_ctx_list, 1);
	if (tevent_req_nomem(pkt.u.bind.ctx_list, req)) {
		return tevent_req_post(req, ev);
	}
	pkt.u.bind.ctx_list[0].context_id = p->context_id;
	pkt.u.bind.ctx_list[0].num_transfer_syntaxes = 1;
	pkt.u.bind.ctx_list[0].abstract_syntax = p->syntax;
	pkt.u.bind.ctx_list[0].transfer_syntaxes = &p->transfer_syntax;
	pkt.u.bind.auth_info = data_blob(NULL, 0);

	/* construct the NDR form of the packet */
	status = ncacn_push_auth(&blob, state, &pkt,
				 p->conn->security_state.tmp_auth_info.out);
	if (tevent_req_nterror(req, status)) {
		return tevent_req_post(req, ev);
	}

	/*
	 * we allocate a dcerpc_request so we can be in the same
	 * request queue as normal requests
	 */
	subreq = talloc_zero(state, struct rpc_request);
	if (tevent_req_nomem(subreq, req)) {
		return tevent_req_post(req, ev);
	}

	subreq->state = RPC_REQUEST_PENDING;
	subreq->call_id = pkt.call_id;
	subreq->async.private_data = req;
	subreq->async.callback = dcerpc_bind_fail_handler;
	subreq->p = p;
	subreq->recv_handler = dcerpc_bind_recv_handler;
	DLIST_ADD_END(p->conn->pending, subreq);
	talloc_set_destructor(subreq, dcerpc_req_dequeue);

	status = dcerpc_send_request(p->conn, &blob, true);
	if (tevent_req_nterror(req, status)) {
		return tevent_req_post(req, ev);
	}

	tevent_add_timer(ev, subreq,
			 timeval_current_ofs(DCERPC_REQUEST_TIMEOUT, 0),
			 dcerpc_timeout_handler, subreq);

	return req;
}

static void dcerpc_bind_fail_handler(struct rpc_request *subreq)
{
	struct tevent_req *req =
		talloc_get_type_abort(subreq->async.private_data,
		struct tevent_req);
	struct dcerpc_bind_state *state =
		tevent_req_data(req,
		struct dcerpc_bind_state);
	NTSTATUS status = subreq->status;

	TALLOC_FREE(subreq);

	/*
	 * We trigger the callback in the next event run
	 * because the code in this file might trigger
	 * multiple request callbacks from within a single
	 * while loop.
	 *
	 * In order to avoid segfaults from within
	 * dcerpc_connection_dead() we call
	 * tevent_req_defer_callback().
	 */
	tevent_req_defer_callback(req, state->ev);

	tevent_req_nterror(req, status);
}

static void dcerpc_bind_recv_handler(struct rpc_request *subreq,
				     DATA_BLOB *raw_packet,
				     struct ncacn_packet *pkt)
{
	struct tevent_req *req =
		talloc_get_type_abort(subreq->async.private_data,
		struct tevent_req);
	struct dcerpc_bind_state *state =
		tevent_req_data(req,
		struct dcerpc_bind_state);
	struct dcecli_connection *conn = state->p->conn;
	struct dcecli_security *sec = &conn->security_state;
	struct dcerpc_binding *b = NULL;
	NTSTATUS status;
	uint32_t flags;

	/*
	 * Note that pkt is allocated under raw_packet->data,
	 * while raw_packet->data is a child of subreq.
	 */
	talloc_steal(state, raw_packet->data);
	TALLOC_FREE(subreq);

	/*
	 * We trigger the callback in the next event run
	 * because the code in this file might trigger
	 * multiple request callbacks from within a single
	 * while loop.
	 *
	 * In order to avoid segfaults from within
	 * dcerpc_connection_dead() we call
	 * tevent_req_defer_callback().
	 */
	tevent_req_defer_callback(req, state->ev);

	if (pkt->ptype == DCERPC_PKT_BIND_NAK) {
		status = dcerpc_map_nak_reason(pkt->u.bind_nak.reject_reason);

		DEBUG(2,("dcerpc: bind_nak reason %d - %s\n",
			 pkt->u.bind_nak.reject_reason, nt_errstr(status)));

		tevent_req_nterror(req, status);
		return;
	}

	status = dcerpc_verify_ncacn_packet_header(pkt,
					DCERPC_PKT_BIND_ACK,
					pkt->u.bind_ack.auth_info.length,
					DCERPC_PFC_FLAG_FIRST |
					DCERPC_PFC_FLAG_LAST,
					DCERPC_PFC_FLAG_CONC_MPX |
					DCERPC_PFC_FLAG_SUPPORT_HEADER_SIGN);
	if (!NT_STATUS_IS_OK(status)) {
		state->p->last_fault_code = DCERPC_NCA_S_PROTO_ERROR;
		tevent_req_nterror(req, NT_STATUS_NET_WRITE_FAULT);
		return;
	}

	if (pkt->u.bind_ack.num_results != 1) {
		state->p->last_fault_code = DCERPC_NCA_S_PROTO_ERROR;
		tevent_req_nterror(req, NT_STATUS_NET_WRITE_FAULT);
		return;
	}

	if (pkt->u.bind_ack.ctx_list[0].result != 0) {
		status = dcerpc_map_ack_reason(&pkt->u.bind_ack.ctx_list[0]);
		DEBUG(2,("dcerpc: bind_ack failed - reason %d - %s\n",
			 pkt->u.bind_ack.ctx_list[0].reason.value,
			 nt_errstr(status)));
		tevent_req_nterror(req, status);
		return;
	}

	/*
	 * DCE-RPC 1.1 (c706) specifies
	 * CONST_MUST_RCV_FRAG_SIZE as 1432
	 */
	if (pkt->u.bind_ack.max_xmit_frag < 1432) {
		state->p->last_fault_code = DCERPC_NCA_S_PROTO_ERROR;
		tevent_req_nterror(req, NT_STATUS_NET_WRITE_FAULT);
		return;
	}
	if (pkt->u.bind_ack.max_recv_frag < 1432) {
		state->p->last_fault_code = DCERPC_NCA_S_PROTO_ERROR;
		tevent_req_nterror(req, NT_STATUS_NET_WRITE_FAULT);
		return;
	}
	conn->srv_max_xmit_frag = MIN(conn->srv_max_xmit_frag,
				      pkt->u.bind_ack.max_xmit_frag);
	conn->srv_max_recv_frag = MIN(conn->srv_max_recv_frag,
				      pkt->u.bind_ack.max_recv_frag);

	flags = dcerpc_binding_get_flags(state->p->binding);

	if ((flags & DCERPC_CONCURRENT_MULTIPLEX) &&
	    (pkt->pfc_flags & DCERPC_PFC_FLAG_CONC_MPX)) {
		conn->flags |= DCERPC_CONCURRENT_MULTIPLEX;
	}

	if ((conn->flags & DCERPC_PROPOSE_HEADER_SIGNING) &&
	    (pkt->pfc_flags & DCERPC_PFC_FLAG_SUPPORT_HEADER_SIGN)) {
		conn->flags |= DCERPC_HEADER_SIGNING;
	}

	/* the bind_ack might contain a reply set of credentials */
	if (pkt->auth_length != 0 && sec->tmp_auth_info.in != NULL) {
<<<<<<< HEAD
		uint32_t auth_length;

		status = dcerpc_pull_auth_trailer(pkt, sec->tmp_auth_info.mem,
						  &pkt->u.bind_ack.auth_info,
						  sec->tmp_auth_info.in,
						  &auth_length, true);
=======
		status = dcerpc_pull_auth_trailer(pkt, sec->tmp_auth_info.mem,
						  &pkt->u.bind_ack.auth_info,
						  sec->tmp_auth_info.in,
						  NULL, true);
>>>>>>> a4dd3c91
		if (tevent_req_nterror(req, status)) {
			return;
		}
	}

	/*
	 * We're the owner of the binding, so we're allowed to modify it.
	 */
	b = discard_const_p(struct dcerpc_binding, state->p->binding);
	status = dcerpc_binding_set_assoc_group_id(b,
						   pkt->u.bind_ack.assoc_group_id);
	if (tevent_req_nterror(req, status)) {
		return;
	}

	tevent_req_done(req);
}

NTSTATUS dcerpc_bind_recv(struct tevent_req *req)
{
	return tevent_req_simple_recv_ntstatus(req);
}

/* 
   perform a continued bind (and auth3)
*/
NTSTATUS dcerpc_auth3(struct dcerpc_pipe *p,
		      TALLOC_CTX *mem_ctx)
{
	struct ncacn_packet pkt;
	NTSTATUS status;
	DATA_BLOB blob;
	uint32_t flags;

	flags = dcerpc_binding_get_flags(p->binding);

	init_ncacn_hdr(p->conn, &pkt);

	pkt.ptype = DCERPC_PKT_AUTH3;
	pkt.pfc_flags = DCERPC_PFC_FLAG_FIRST | DCERPC_PFC_FLAG_LAST;
	pkt.call_id = next_call_id(p->conn);
	pkt.auth_length = 0;
	pkt.u.auth3.auth_info = data_blob(NULL, 0);

	if (flags & DCERPC_CONCURRENT_MULTIPLEX) {
		pkt.pfc_flags |= DCERPC_PFC_FLAG_CONC_MPX;
	}

	/* construct the NDR form of the packet */
	status = ncacn_push_auth(&blob, mem_ctx, &pkt,
				 p->conn->security_state.tmp_auth_info.out);
	if (!NT_STATUS_IS_OK(status)) {
		return status;
	}

	/* send it on its way */
	status = dcerpc_send_request(p->conn, &blob, false);
	if (!NT_STATUS_IS_OK(status)) {
		return status;
	}

	return NT_STATUS_OK;	
}


/*
  process a fragment received from the transport layer during a
  request

  This function frees the data 
*/
static void dcerpc_request_recv_data(struct dcecli_connection *c, 
				     DATA_BLOB *raw_packet, struct ncacn_packet *pkt)
{
	struct rpc_request *req;
	unsigned int length;
	NTSTATUS status = NT_STATUS_OK;

	/*
	  if this is an authenticated connection then parse and check
	  the auth info. We have to do this before finding the
	  matching packet, as the request structure might have been
	  removed due to a timeout, but if it has been we still need
	  to run the auth routines so that we don't get the sign/seal
	  info out of step with the server
	*/
	if (pkt->ptype == DCERPC_PKT_RESPONSE) {
		status = ncacn_pull_request_auth(c, raw_packet->data, raw_packet, pkt);
	}

	/* find the matching request */
	for (req=c->pending;req;req=req->next) {
		if (pkt->call_id == req->call_id) break;
	}

#if 0
	/* useful for testing certain vendors RPC servers */
	if (req == NULL && c->pending && pkt->call_id == 0) {
		DEBUG(0,("HACK FOR INCORRECT CALL ID\n"));
		req = c->pending;
	}
#endif

	if (req == NULL) {
		DEBUG(2,("dcerpc_request: unmatched call_id %u in response packet\n", pkt->call_id));
		data_blob_free(raw_packet);
		return;
	}

	talloc_steal(req, raw_packet->data);

	if (req->recv_handler != NULL) {
		dcerpc_req_dequeue(req);
		req->state = RPC_REQUEST_DONE;

		/*
		 * We have to look at shipping further requests before calling
		 * the async function, that one might close the pipe
		 */
		dcerpc_schedule_io_trigger(c);

		req->recv_handler(req, raw_packet, pkt);
		return;
	}

	if (pkt->ptype == DCERPC_PKT_FAULT) {
		status = dcerpc_fault_to_nt_status(pkt->u.fault.status);
		DEBUG(5,("rpc fault: %s\n", dcerpc_errstr(c, pkt->u.fault.status)));
		if (NT_STATUS_EQUAL(status, NT_STATUS_RPC_PROTOCOL_ERROR)) {
			dcerpc_connection_dead(c, status);
			return;
		}
		if (NT_STATUS_EQUAL(status, NT_STATUS_RPC_SEC_PKG_ERROR)) {
			dcerpc_connection_dead(c, status);
			return;
		}
		req->fault_code = pkt->u.fault.status;
		req->status = NT_STATUS_NET_WRITE_FAULT;
		goto req_done;
	}

	if (pkt->ptype != DCERPC_PKT_RESPONSE) {
		DEBUG(2,("Unexpected packet type %d in dcerpc response\n",
			 (int)pkt->ptype)); 
		dcerpc_connection_dead(c, NT_STATUS_RPC_PROTOCOL_ERROR);
		return;
	}

	/* now check the status from the auth routines, and if it failed then fail
	   this request accordingly */
	if (!NT_STATUS_IS_OK(status)) {
		dcerpc_connection_dead(c, status);
		return;
	}

	length = pkt->u.response.stub_and_verifier.length;

	if (req->payload.length + length > c->max_total_response_size) {
		DEBUG(2,("Unexpected total payload 0x%X > 0x%X dcerpc response\n",
			 (unsigned)req->payload.length + length,
			 (unsigned)c->max_total_response_size));
		dcerpc_connection_dead(c, NT_STATUS_RPC_PROTOCOL_ERROR);
		return;
	}

	if (length > 0) {
		req->payload.data = talloc_realloc(req, 
						   req->payload.data, 
						   uint8_t,
						   req->payload.length + length);
		if (!req->payload.data) {
			req->status = NT_STATUS_NO_MEMORY;
			goto req_done;
		}
		memcpy(req->payload.data+req->payload.length, 
		       pkt->u.response.stub_and_verifier.data, length);
		req->payload.length += length;
	}

	if (!(pkt->pfc_flags & DCERPC_PFC_FLAG_LAST)) {
		data_blob_free(raw_packet);
		dcerpc_send_read(c);
		return;
	}

	if (req->verify_bitmask1) {
		req->p->conn->security_state.verified_bitmask1 = true;
	}
	if (req->verify_pcontext) {
		req->p->verified_pcontext = true;
	}

	if (!(pkt->drep[0] & DCERPC_DREP_LE)) {
		req->flags |= DCERPC_PULL_BIGENDIAN;
	} else {
		req->flags &= ~DCERPC_PULL_BIGENDIAN;
	}

req_done:
	data_blob_free(raw_packet);

	/* we've got the full payload */
	dcerpc_req_dequeue(req);
	req->state = RPC_REQUEST_DONE;

	/*
	 * We have to look at shipping further requests before calling
	 * the async function, that one might close the pipe
	 */
	dcerpc_schedule_io_trigger(c);

	if (req->async.callback) {
		req->async.callback(req);
	}
}

static NTSTATUS dcerpc_request_prepare_vt(struct rpc_request *req);

/*
  perform the send side of a async dcerpc request
*/
static struct rpc_request *dcerpc_request_send(TALLOC_CTX *mem_ctx,
					       struct dcerpc_pipe *p,
					       const struct GUID *object,
					       uint16_t opnum,
					       DATA_BLOB *stub_data)
{
	struct rpc_request *req;
	NTSTATUS status;

	req = talloc_zero(mem_ctx, struct rpc_request);
	if (req == NULL) {
		return NULL;
	}

	req->p = p;
	req->call_id = next_call_id(p->conn);
	req->state = RPC_REQUEST_QUEUED;

	if (object != NULL) {
		req->object = (struct GUID *)talloc_memdup(req, (const void *)object, sizeof(*object));
		if (req->object == NULL) {
			talloc_free(req);
			return NULL;
		}
	}

	req->opnum = opnum;
	req->request_data.length = stub_data->length;
	req->request_data.data = stub_data->data;

	status = dcerpc_request_prepare_vt(req);
	if (!NT_STATUS_IS_OK(status)) {
		talloc_free(req);
		return NULL;
	}

	DLIST_ADD_END(p->conn->request_queue, req);
	talloc_set_destructor(req, dcerpc_req_dequeue);

	dcerpc_schedule_io_trigger(p->conn);

	if (p->request_timeout) {
		tevent_add_timer(p->conn->event_ctx, req,
				timeval_current_ofs(p->request_timeout, 0), 
				dcerpc_timeout_handler, req);
	}

	return req;
}

static NTSTATUS dcerpc_request_prepare_vt(struct rpc_request *req)
{
	struct dcecli_security *sec = &req->p->conn->security_state;
	struct dcerpc_sec_verification_trailer *t;
	struct dcerpc_sec_vt *c = NULL;
	struct ndr_push *ndr = NULL;
	enum ndr_err_code ndr_err;

	if (sec->auth_level < DCERPC_AUTH_LEVEL_INTEGRITY) {
		return NT_STATUS_OK;
	}

	t = talloc_zero(req, struct dcerpc_sec_verification_trailer);
	if (t == NULL) {
		return NT_STATUS_NO_MEMORY;
	}

	if (!sec->verified_bitmask1) {
		t->commands = talloc_realloc(t, t->commands,
					     struct dcerpc_sec_vt,
					     t->count.count + 1);
		if (t->commands == NULL) {
			return NT_STATUS_NO_MEMORY;
		}
		c = &t->commands[t->count.count++];
		ZERO_STRUCTP(c);

		c->command = DCERPC_SEC_VT_COMMAND_BITMASK1;
		if (req->p->conn->flags & DCERPC_PROPOSE_HEADER_SIGNING) {
			c->u.bitmask1 = DCERPC_SEC_VT_CLIENT_SUPPORTS_HEADER_SIGNING;
		}
		req->verify_bitmask1 = true;
	}

	if (!req->p->verified_pcontext) {
		t->commands = talloc_realloc(t, t->commands,
					     struct dcerpc_sec_vt,
					     t->count.count + 1);
		if (t->commands == NULL) {
			return NT_STATUS_NO_MEMORY;
		}
		c = &t->commands[t->count.count++];
		ZERO_STRUCTP(c);

		c->command = DCERPC_SEC_VT_COMMAND_PCONTEXT;
		c->u.pcontext.abstract_syntax = req->p->syntax;
		c->u.pcontext.transfer_syntax = req->p->transfer_syntax;

		req->verify_pcontext = true;
	}

	if (!(req->p->conn->flags & DCERPC_HEADER_SIGNING)) {
		t->commands = talloc_realloc(t, t->commands,
					     struct dcerpc_sec_vt,
					     t->count.count + 1);
		if (t->commands == NULL) {
			return NT_STATUS_NO_MEMORY;
		}
		c = &t->commands[t->count.count++];
		ZERO_STRUCTP(c);

		c->command = DCERPC_SEC_VT_COMMAND_HEADER2;
		c->u.header2.ptype = DCERPC_PKT_REQUEST;
		if (req->p->conn->flags & DCERPC_PUSH_BIGENDIAN) {
			c->u.header2.drep[0] = 0;
		} else {
			c->u.header2.drep[0] = DCERPC_DREP_LE;
		}
		c->u.header2.drep[1] = 0;
		c->u.header2.drep[2] = 0;
		c->u.header2.drep[3] = 0;
		c->u.header2.call_id = req->call_id;
		c->u.header2.context_id = req->p->context_id;
		c->u.header2.opnum = req->opnum;
	}

	if (t->count.count == 0) {
		TALLOC_FREE(t);
		return NT_STATUS_OK;
	}

	c = &t->commands[t->count.count - 1];
	c->command |= DCERPC_SEC_VT_COMMAND_END;

	if (DEBUGLEVEL >= 10) {
		NDR_PRINT_DEBUG(dcerpc_sec_verification_trailer, t);
	}

	ndr = ndr_push_init_ctx(req);
	if (ndr == NULL) {
		return NT_STATUS_NO_MEMORY;
	}

	/*
	 * for now we just copy and append
	 */

	ndr_err = ndr_push_bytes(ndr, req->request_data.data,
				 req->request_data.length);
	if (!NDR_ERR_CODE_IS_SUCCESS(ndr_err)) {
		return ndr_map_error2ntstatus(ndr_err);
	}

	ndr_err = ndr_push_dcerpc_sec_verification_trailer(ndr,
						NDR_SCALARS | NDR_BUFFERS,
						t);
	if (!NDR_ERR_CODE_IS_SUCCESS(ndr_err)) {
		return ndr_map_error2ntstatus(ndr_err);
	}
	req->request_data = ndr_push_blob(ndr);

	return NT_STATUS_OK;
}

/*
  Send a request using the transport
*/

static void dcerpc_ship_next_request(struct dcecli_connection *c)
{
	struct rpc_request *req;
	struct dcerpc_pipe *p;
	DATA_BLOB *stub_data;
	struct ncacn_packet pkt;
	DATA_BLOB blob;
	uint32_t remaining, chunk_size;
	bool first_packet = true;
	size_t sig_size = 0;
	bool need_async = false;
	bool can_async = true;

	req = c->request_queue;
	if (req == NULL) {
		return;
	}

	p = req->p;
	stub_data = &req->request_data;

	if (c->pending) {
		need_async = true;
	}

	if (c->security_state.auth_level >= DCERPC_AUTH_LEVEL_INTEGRITY) {
		can_async = gensec_have_feature(c->security_state.generic_state,
						GENSEC_FEATURE_ASYNC_REPLIES);
	}

	if (need_async && !can_async) {
		req->wait_for_sync = true;
		return;
	}

	DLIST_REMOVE(c->request_queue, req);
	DLIST_ADD(c->pending, req);
	req->state = RPC_REQUEST_PENDING;

	init_ncacn_hdr(p->conn, &pkt);

	remaining = stub_data->length;

	/* we can write a full max_recv_frag size, minus the dcerpc
	   request header size */
	chunk_size = p->conn->srv_max_recv_frag;
	chunk_size -= DCERPC_REQUEST_LENGTH;
	if (c->security_state.auth_level >= DCERPC_AUTH_LEVEL_INTEGRITY) {
		size_t max_payload = chunk_size;

		max_payload -= DCERPC_AUTH_TRAILER_LENGTH;
		max_payload -= (max_payload % DCERPC_AUTH_PAD_ALIGNMENT);

		sig_size = gensec_sig_size(c->security_state.generic_state,
					   max_payload);
		if (sig_size) {
			chunk_size -= DCERPC_AUTH_TRAILER_LENGTH;
			chunk_size -= sig_size;
		}
	}
	chunk_size -= (chunk_size % DCERPC_AUTH_PAD_ALIGNMENT);

	pkt.ptype = DCERPC_PKT_REQUEST;
	pkt.call_id = req->call_id;
	pkt.auth_length = 0;
	pkt.pfc_flags = 0;
	pkt.u.request.context_id = p->context_id;
	pkt.u.request.opnum = req->opnum;

	if (req->object) {
		pkt.u.request.object.object = *req->object;
		pkt.pfc_flags |= DCERPC_PFC_FLAG_OBJECT_UUID;
		chunk_size -= ndr_size_GUID(req->object,0);
	}

	/* we send a series of pdus without waiting for a reply */
	while (remaining > 0 || first_packet) {
		uint32_t chunk = MIN(chunk_size, remaining);
		bool last_frag = false;
		bool do_trans = false;

		first_packet = false;
		pkt.pfc_flags &= ~(DCERPC_PFC_FLAG_FIRST |DCERPC_PFC_FLAG_LAST);

		if (remaining == stub_data->length) {
			pkt.pfc_flags |= DCERPC_PFC_FLAG_FIRST;
		}
		if (chunk == remaining) {
			pkt.pfc_flags |= DCERPC_PFC_FLAG_LAST;
			last_frag = true;
		}

		pkt.u.request.alloc_hint = remaining;
		pkt.u.request.stub_and_verifier.data = stub_data->data + 
			(stub_data->length - remaining);
		pkt.u.request.stub_and_verifier.length = chunk;

		req->status = ncacn_push_request_sign(p->conn, &blob, req, sig_size, &pkt);
		if (!NT_STATUS_IS_OK(req->status)) {
			req->state = RPC_REQUEST_DONE;
			DLIST_REMOVE(p->conn->pending, req);
			return;
		}

		if (last_frag && !need_async) {
			do_trans = true;
		}

		req->status = dcerpc_send_request(p->conn, &blob, do_trans);
		if (!NT_STATUS_IS_OK(req->status)) {
			req->state = RPC_REQUEST_DONE;
			DLIST_REMOVE(p->conn->pending, req);
			return;
		}		

		if (last_frag && !do_trans) {
			req->status = dcerpc_send_read(p->conn);
			if (!NT_STATUS_IS_OK(req->status)) {
				req->state = RPC_REQUEST_DONE;
				DLIST_REMOVE(p->conn->pending, req);
				return;
			}
		}

		remaining -= chunk;
	}
}

static void dcerpc_io_trigger(struct tevent_context *ctx,
			      struct tevent_immediate *im,
			      void *private_data)
{
	struct dcecli_connection *c =
		talloc_get_type_abort(private_data,
		struct dcecli_connection);

	c->io_trigger_pending = false;

	dcerpc_schedule_io_trigger(c);

	dcerpc_ship_next_request(c);
}

static void dcerpc_schedule_io_trigger(struct dcecli_connection *c)
{
	if (c->dead) {
		return;
	}

	if (c->request_queue == NULL) {
		return;
	}

	if (c->request_queue->wait_for_sync && c->pending) {
		return;
	}

	if (c->io_trigger_pending) {
		return;
	}

	c->io_trigger_pending = true;

	tevent_schedule_immediate(c->io_trigger,
				  c->event_ctx,
				  dcerpc_io_trigger,
				  c);
}

/*
  perform the receive side of a async dcerpc request
*/
static NTSTATUS dcerpc_request_recv(struct rpc_request *req,
				    TALLOC_CTX *mem_ctx,
				    DATA_BLOB *stub_data)
{
	NTSTATUS status;

	while (req->state != RPC_REQUEST_DONE) {
		struct tevent_context *ctx = req->p->conn->event_ctx;
		if (tevent_loop_once(ctx) != 0) {
			return NT_STATUS_CONNECTION_DISCONNECTED;
		}
	}
	*stub_data = req->payload;
	status = req->status;
	if (stub_data->data) {
		stub_data->data = talloc_steal(mem_ctx, stub_data->data);
	}
	if (NT_STATUS_EQUAL(status, NT_STATUS_NET_WRITE_FAULT)) {
		req->p->last_fault_code = req->fault_code;
	}
	talloc_unlink(talloc_parent(req), req);
	return status;
}

/*
  this is a paranoid NDR validator. For every packet we push onto the wire
  we pull it back again, then push it again. Then we compare the raw NDR data
  for that to the NDR we initially generated. If they don't match then we know
  we must have a bug in either the pull or push side of our code
*/
static NTSTATUS dcerpc_ndr_validate_in(struct dcecli_connection *c, 
				       TALLOC_CTX *mem_ctx,
				       DATA_BLOB blob,
				       size_t struct_size,
				       ndr_push_flags_fn_t ndr_push,
				       ndr_pull_flags_fn_t ndr_pull)
{
	void *st;
	struct ndr_pull *pull;
	struct ndr_push *push;
	DATA_BLOB blob2;
	enum ndr_err_code ndr_err;

	st = talloc_size(mem_ctx, struct_size);
	if (!st) {
		return NT_STATUS_NO_MEMORY;
	}

	pull = ndr_pull_init_flags(c, &blob, mem_ctx);
	if (!pull) {
		return NT_STATUS_NO_MEMORY;
	}
	pull->flags |= LIBNDR_FLAG_REF_ALLOC;

	if (c->flags & DCERPC_PUSH_BIGENDIAN) {
		pull->flags |= LIBNDR_FLAG_BIGENDIAN;
	}

	if (c->flags & DCERPC_NDR64) {
		pull->flags |= LIBNDR_FLAG_NDR64;
	}

	ndr_err = ndr_pull(pull, NDR_IN, st);
	if (!NDR_ERR_CODE_IS_SUCCESS(ndr_err)) {
		NTSTATUS status = ndr_map_error2ntstatus(ndr_err);
		ndr_err = ndr_pull_error(pull, NDR_ERR_VALIDATE,
					 "failed input validation pull - %s",
					 nt_errstr(status));
		return ndr_map_error2ntstatus(ndr_err);
	}

	push = ndr_push_init_ctx(mem_ctx);
	if (!push) {
		return NT_STATUS_NO_MEMORY;
	}	

	if (c->flags & DCERPC_PUSH_BIGENDIAN) {
		push->flags |= LIBNDR_FLAG_BIGENDIAN;
	}

	if (c->flags & DCERPC_NDR64) {
		push->flags |= LIBNDR_FLAG_NDR64;
	}

	ndr_err = ndr_push(push, NDR_IN, st);
	if (!NDR_ERR_CODE_IS_SUCCESS(ndr_err)) {
		NTSTATUS status = ndr_map_error2ntstatus(ndr_err);
		ndr_err = ndr_pull_error(pull, NDR_ERR_VALIDATE,
					 "failed input validation push - %s",
					 nt_errstr(status));
		return ndr_map_error2ntstatus(ndr_err);
	}

	blob2 = ndr_push_blob(push);

	if (data_blob_cmp(&blob, &blob2) != 0) {
		DEBUG(3,("original:\n"));
		dump_data(3, blob.data, blob.length);
		DEBUG(3,("secondary:\n"));
		dump_data(3, blob2.data, blob2.length);
		ndr_err = ndr_pull_error(pull, NDR_ERR_VALIDATE,
					 "failed input validation blobs doesn't match");
		return ndr_map_error2ntstatus(ndr_err);
	}

	return NT_STATUS_OK;
}

/*
  this is a paranoid NDR input validator. For every packet we pull
  from the wire we push it back again then pull and push it
  again. Then we compare the raw NDR data for that to the NDR we
  initially generated. If they don't match then we know we must have a
  bug in either the pull or push side of our code
*/
static NTSTATUS dcerpc_ndr_validate_out(struct dcecli_connection *c,
					struct ndr_pull *pull_in,
					void *struct_ptr,
					size_t struct_size,
					ndr_push_flags_fn_t ndr_push,
					ndr_pull_flags_fn_t ndr_pull,
					ndr_print_function_t ndr_print)
{
	void *st;
	struct ndr_pull *pull;
	struct ndr_push *push;
	DATA_BLOB blob, blob2;
	TALLOC_CTX *mem_ctx = pull_in;
	char *s1, *s2;
	enum ndr_err_code ndr_err;

	st = talloc_size(mem_ctx, struct_size);
	if (!st) {
		return NT_STATUS_NO_MEMORY;
	}
	memcpy(st, struct_ptr, struct_size);

	push = ndr_push_init_ctx(mem_ctx);
	if (!push) {
		return NT_STATUS_NO_MEMORY;
	}	

	ndr_err = ndr_push(push, NDR_OUT, struct_ptr);
	if (!NDR_ERR_CODE_IS_SUCCESS(ndr_err)) {
		NTSTATUS status = ndr_map_error2ntstatus(ndr_err);
		ndr_err = ndr_push_error(push, NDR_ERR_VALIDATE,
					 "failed output validation push - %s",
					 nt_errstr(status));
		return ndr_map_error2ntstatus(ndr_err);
	}

	blob = ndr_push_blob(push);

	pull = ndr_pull_init_flags(c, &blob, mem_ctx);
	if (!pull) {
		return NT_STATUS_NO_MEMORY;
	}

	pull->flags |= LIBNDR_FLAG_REF_ALLOC;
	ndr_err = ndr_pull(pull, NDR_OUT, st);
	if (!NDR_ERR_CODE_IS_SUCCESS(ndr_err)) {
		NTSTATUS status = ndr_map_error2ntstatus(ndr_err);
		ndr_err = ndr_pull_error(pull, NDR_ERR_VALIDATE,
					 "failed output validation pull - %s",
					 nt_errstr(status));
		return ndr_map_error2ntstatus(ndr_err);
	}

	push = ndr_push_init_ctx(mem_ctx);
	if (!push) {
		return NT_STATUS_NO_MEMORY;
	}	

	ndr_err = ndr_push(push, NDR_OUT, st);
	if (!NDR_ERR_CODE_IS_SUCCESS(ndr_err)) {
		NTSTATUS status = ndr_map_error2ntstatus(ndr_err);
		ndr_err = ndr_push_error(push, NDR_ERR_VALIDATE,
					 "failed output validation push2 - %s",
					 nt_errstr(status));
		return ndr_map_error2ntstatus(ndr_err);
	}

	blob2 = ndr_push_blob(push);

	if (data_blob_cmp(&blob, &blob2) != 0) {
		DEBUG(3,("original:\n"));
		dump_data(3, blob.data, blob.length);
		DEBUG(3,("secondary:\n"));
		dump_data(3, blob2.data, blob2.length);
		ndr_err = ndr_push_error(push, NDR_ERR_VALIDATE,
					 "failed output validation blobs doesn't match");
		return ndr_map_error2ntstatus(ndr_err);
	}

	/* this checks the printed forms of the two structures, which effectively
	   tests all of the value() attributes */
	s1 = ndr_print_function_string(mem_ctx, ndr_print, "VALIDATE", 
				       NDR_OUT, struct_ptr);
	s2 = ndr_print_function_string(mem_ctx, ndr_print, "VALIDATE", 
				       NDR_OUT, st);
	if (strcmp(s1, s2) != 0) {
#if 1
		DEBUG(3,("VALIDATE ERROR:\nWIRE:\n%s\n GEN:\n%s\n", s1, s2));
#else
		/* this is sometimes useful */
		printf("VALIDATE ERROR\n");
		file_save("wire.dat", s1, strlen(s1));
		file_save("gen.dat", s2, strlen(s2));
		system("diff -u wire.dat gen.dat");
#endif
		ndr_err = ndr_push_error(push, NDR_ERR_VALIDATE,
					 "failed output validation strings doesn't match");
		return ndr_map_error2ntstatus(ndr_err);
	}

	return NT_STATUS_OK;
}

/*
  a useful function for retrieving the server name we connected to
*/
_PUBLIC_ const char *dcerpc_server_name(struct dcerpc_pipe *p)
{
	return p->conn ? p->conn->server_name : NULL;
}


/*
  get the dcerpc auth_level for a open connection
*/
uint32_t dcerpc_auth_level(struct dcecli_connection *c) 
{
	uint8_t auth_level;

	if (c->flags & DCERPC_SEAL) {
		auth_level = DCERPC_AUTH_LEVEL_PRIVACY;
	} else if (c->flags & DCERPC_SIGN) {
		auth_level = DCERPC_AUTH_LEVEL_INTEGRITY;
	} else if (c->flags & DCERPC_CONNECT) {
		auth_level = DCERPC_AUTH_LEVEL_CONNECT;
	} else {
		auth_level = DCERPC_AUTH_LEVEL_NONE;
	}
	return auth_level;
}

struct dcerpc_alter_context_state {
	struct tevent_context *ev;
	struct dcerpc_pipe *p;
};

static void dcerpc_alter_context_fail_handler(struct rpc_request *subreq);
static void dcerpc_alter_context_recv_handler(struct rpc_request *req,
					      DATA_BLOB *raw_packet,
					      struct ncacn_packet *pkt);

struct tevent_req *dcerpc_alter_context_send(TALLOC_CTX *mem_ctx,
					     struct tevent_context *ev,
					     struct dcerpc_pipe *p,
					     const struct ndr_syntax_id *syntax,
					     const struct ndr_syntax_id *transfer_syntax)
{
	struct tevent_req *req;
	struct dcerpc_alter_context_state *state;
	struct ncacn_packet pkt;
	DATA_BLOB blob;
	NTSTATUS status;
	struct rpc_request *subreq;
	uint32_t flags;

	req = tevent_req_create(mem_ctx, &state,
				struct dcerpc_alter_context_state);
	if (req == NULL) {
		return NULL;
	}

	state->ev = ev;
	state->p = p;

	p->syntax = *syntax;
	p->transfer_syntax = *transfer_syntax;

	flags = dcerpc_binding_get_flags(p->binding);

	init_ncacn_hdr(p->conn, &pkt);

	pkt.ptype = DCERPC_PKT_ALTER;
	pkt.pfc_flags = DCERPC_PFC_FLAG_FIRST | DCERPC_PFC_FLAG_LAST;
	pkt.call_id = p->conn->call_id;
	pkt.auth_length = 0;

	if (flags & DCERPC_CONCURRENT_MULTIPLEX) {
		pkt.pfc_flags |= DCERPC_PFC_FLAG_CONC_MPX;
	}

	pkt.u.alter.max_xmit_frag = p->conn->srv_max_xmit_frag;
	pkt.u.alter.max_recv_frag = p->conn->srv_max_recv_frag;
	pkt.u.alter.assoc_group_id = dcerpc_binding_get_assoc_group_id(p->binding);
	pkt.u.alter.num_contexts = 1;
	pkt.u.alter.ctx_list = talloc_array(state, struct dcerpc_ctx_list, 1);
	if (tevent_req_nomem(pkt.u.alter.ctx_list, req)) {
		return tevent_req_post(req, ev);
	}
	pkt.u.alter.ctx_list[0].context_id = p->context_id;
	pkt.u.alter.ctx_list[0].num_transfer_syntaxes = 1;
	pkt.u.alter.ctx_list[0].abstract_syntax = p->syntax;
	pkt.u.alter.ctx_list[0].transfer_syntaxes = &p->transfer_syntax;
	pkt.u.alter.auth_info = data_blob(NULL, 0);

	/* construct the NDR form of the packet */
	status = ncacn_push_auth(&blob, state, &pkt,
				 p->conn->security_state.tmp_auth_info.out);
	if (tevent_req_nterror(req, status)) {
		return tevent_req_post(req, ev);
	}

	/*
	 * we allocate a dcerpc_request so we can be in the same
	 * request queue as normal requests
	 */
	subreq = talloc_zero(state, struct rpc_request);
	if (tevent_req_nomem(subreq, req)) {
		return tevent_req_post(req, ev);
	}

	subreq->state = RPC_REQUEST_PENDING;
	subreq->call_id = pkt.call_id;
	subreq->async.private_data = req;
	subreq->async.callback = dcerpc_alter_context_fail_handler;
	subreq->p = p;
	subreq->recv_handler = dcerpc_alter_context_recv_handler;
	DLIST_ADD_END(p->conn->pending, subreq);
	talloc_set_destructor(subreq, dcerpc_req_dequeue);

	status = dcerpc_send_request(p->conn, &blob, true);
	if (tevent_req_nterror(req, status)) {
		return tevent_req_post(req, ev);
	}

	tevent_add_timer(ev, subreq,
			 timeval_current_ofs(DCERPC_REQUEST_TIMEOUT, 0),
			 dcerpc_timeout_handler, subreq);

	return req;
}

static void dcerpc_alter_context_fail_handler(struct rpc_request *subreq)
{
	struct tevent_req *req =
		talloc_get_type_abort(subreq->async.private_data,
		struct tevent_req);
	struct dcerpc_alter_context_state *state =
		tevent_req_data(req,
		struct dcerpc_alter_context_state);
	NTSTATUS status = subreq->status;

	TALLOC_FREE(subreq);

	/*
	 * We trigger the callback in the next event run
	 * because the code in this file might trigger
	 * multiple request callbacks from within a single
	 * while loop.
	 *
	 * In order to avoid segfaults from within
	 * dcerpc_connection_dead() we call
	 * tevent_req_defer_callback().
	 */
	tevent_req_defer_callback(req, state->ev);

	tevent_req_nterror(req, status);
}

static void dcerpc_alter_context_recv_handler(struct rpc_request *subreq,
					      DATA_BLOB *raw_packet,
					      struct ncacn_packet *pkt)
{
	struct tevent_req *req =
		talloc_get_type_abort(subreq->async.private_data,
		struct tevent_req);
	struct dcerpc_alter_context_state *state =
		tevent_req_data(req,
		struct dcerpc_alter_context_state);
	struct dcecli_connection *conn = state->p->conn;
	struct dcecli_security *sec = &conn->security_state;
	NTSTATUS status;

	/*
	 * Note that pkt is allocated under raw_packet->data,
	 * while raw_packet->data is a child of subreq.
	 */
	talloc_steal(state, raw_packet->data);
	TALLOC_FREE(subreq);

	/*
	 * We trigger the callback in the next event run
	 * because the code in this file might trigger
	 * multiple request callbacks from within a single
	 * while loop.
	 *
	 * In order to avoid segfaults from within
	 * dcerpc_connection_dead() we call
	 * tevent_req_defer_callback().
	 */
	tevent_req_defer_callback(req, state->ev);

	if (pkt->ptype == DCERPC_PKT_FAULT) {
		DEBUG(5,("dcerpc: alter_resp - rpc fault: %s\n",
			 dcerpc_errstr(state, pkt->u.fault.status)));
		if (pkt->u.fault.status == DCERPC_FAULT_ACCESS_DENIED) {
			state->p->last_fault_code = pkt->u.fault.status;
			tevent_req_nterror(req, NT_STATUS_LOGON_FAILURE);
		} else if (pkt->u.fault.status == DCERPC_FAULT_SEC_PKG_ERROR) {
			state->p->last_fault_code = pkt->u.fault.status;
			tevent_req_nterror(req, NT_STATUS_LOGON_FAILURE);
		} else {
			state->p->last_fault_code = pkt->u.fault.status;
			status = dcerpc_fault_to_nt_status(pkt->u.fault.status);
			tevent_req_nterror(req, status);
		}
		return;
	}

	status = dcerpc_verify_ncacn_packet_header(pkt,
					DCERPC_PKT_ALTER_RESP,
					pkt->u.alter_resp.auth_info.length,
					DCERPC_PFC_FLAG_FIRST |
					DCERPC_PFC_FLAG_LAST,
					DCERPC_PFC_FLAG_CONC_MPX |
					DCERPC_PFC_FLAG_SUPPORT_HEADER_SIGN);
	if (!NT_STATUS_IS_OK(status)) {
<<<<<<< HEAD
		state->p->last_fault_code = DCERPC_NCA_S_PROTO_ERROR;
		tevent_req_nterror(req, NT_STATUS_NET_WRITE_FAULT);
		return;
	}

	if (pkt->u.alter_resp.num_results != 1) {
=======
>>>>>>> a4dd3c91
		state->p->last_fault_code = DCERPC_NCA_S_PROTO_ERROR;
		tevent_req_nterror(req, NT_STATUS_NET_WRITE_FAULT);
		return;
	}

<<<<<<< HEAD
	if (pkt->u.alter_resp.ctx_list[0].result != 0) {
		status = dcerpc_map_ack_reason(&pkt->u.alter_resp.ctx_list[0]);
		DEBUG(2,("dcerpc: alter_resp failed - reason %d - %s\n",
			 pkt->u.alter_resp.ctx_list[0].reason.value,
			 nt_errstr(status)));
		tevent_req_nterror(req, status);
		return;
	}

	/* the alter_resp might contain a reply set of credentials */
	if (pkt->auth_length != 0 && sec->tmp_auth_info.in != NULL) {
		uint32_t auth_length;

		status = dcerpc_pull_auth_trailer(pkt, sec->tmp_auth_info.mem,
						  &pkt->u.alter_resp.auth_info,
						  sec->tmp_auth_info.in,
						  &auth_length, true);
=======
	if (pkt->u.alter_resp.num_results != 1) {
		state->p->last_fault_code = DCERPC_NCA_S_PROTO_ERROR;
		tevent_req_nterror(req, NT_STATUS_NET_WRITE_FAULT);
		return;
	}

	if (pkt->u.alter_resp.ctx_list[0].result != 0) {
		status = dcerpc_map_ack_reason(&pkt->u.alter_resp.ctx_list[0]);
		DEBUG(2,("dcerpc: alter_resp failed - reason %d - %s\n",
			 pkt->u.alter_resp.ctx_list[0].reason.value,
			 nt_errstr(status)));
		tevent_req_nterror(req, status);
		return;
	}

	/* the alter_resp might contain a reply set of credentials */
	if (pkt->auth_length != 0 && sec->tmp_auth_info.in != NULL) {
		status = dcerpc_pull_auth_trailer(pkt, sec->tmp_auth_info.mem,
						  &pkt->u.alter_resp.auth_info,
						  sec->tmp_auth_info.in,
						  NULL, true);
>>>>>>> a4dd3c91
		if (tevent_req_nterror(req, status)) {
			return;
		}
	}

	tevent_req_done(req);
}

NTSTATUS dcerpc_alter_context_recv(struct tevent_req *req)
{
	return tevent_req_simple_recv_ntstatus(req);
}

/* 
   send a dcerpc alter_context request
*/
_PUBLIC_ NTSTATUS dcerpc_alter_context(struct dcerpc_pipe *p, 
			      TALLOC_CTX *mem_ctx,
			      const struct ndr_syntax_id *syntax,
			      const struct ndr_syntax_id *transfer_syntax)
{
	struct tevent_req *subreq;
	struct tevent_context *ev = p->conn->event_ctx;
	bool ok;

	/* TODO: create a new event context here */

	subreq = dcerpc_alter_context_send(mem_ctx, ev,
					   p, syntax, transfer_syntax);
	if (subreq == NULL) {
		return NT_STATUS_NO_MEMORY;
	}

	ok = tevent_req_poll(subreq, ev);
	if (!ok) {
		NTSTATUS status;
		status = map_nt_error_from_unix_common(errno);
		return status;
	}

	return dcerpc_alter_context_recv(subreq);
}

static void dcerpc_transport_dead(struct dcecli_connection *c, NTSTATUS status)
{
	if (c->transport.stream == NULL) {
		return;
	}

	tevent_queue_stop(c->transport.write_queue);
	TALLOC_FREE(c->transport.read_subreq);
	TALLOC_FREE(c->transport.stream);

	if (NT_STATUS_EQUAL(NT_STATUS_UNSUCCESSFUL, status)) {
		status = NT_STATUS_UNEXPECTED_NETWORK_ERROR;
	}

	if (NT_STATUS_EQUAL(NT_STATUS_OK, status)) {
		status = NT_STATUS_END_OF_FILE;
	}

	dcerpc_recv_data(c, NULL, status);
}


/*
   shutdown SMB pipe connection
*/
struct dcerpc_shutdown_pipe_state {
	struct dcecli_connection *c;
	NTSTATUS status;
};

static void dcerpc_shutdown_pipe_done(struct tevent_req *subreq);

static NTSTATUS dcerpc_shutdown_pipe(struct dcecli_connection *c, NTSTATUS status)
{
	struct dcerpc_shutdown_pipe_state *state;
	struct tevent_req *subreq;

	if (c->transport.stream == NULL) {
		return NT_STATUS_OK;
	}

	state = talloc_zero(c, struct dcerpc_shutdown_pipe_state);
	if (state == NULL) {
		return NT_STATUS_NO_MEMORY;
	}
	state->c = c;
	state->status = status;

	subreq = tstream_disconnect_send(state, c->event_ctx, c->transport.stream);
	if (subreq == NULL) {
		return NT_STATUS_NO_MEMORY;
	}
	tevent_req_set_callback(subreq, dcerpc_shutdown_pipe_done, state);

	return status;
}

static void dcerpc_shutdown_pipe_done(struct tevent_req *subreq)
{
	struct dcerpc_shutdown_pipe_state *state =
		tevent_req_callback_data(subreq, struct dcerpc_shutdown_pipe_state);
	struct dcecli_connection *c = state->c;
	NTSTATUS status = state->status;
	int error;

	/*
	 * here we ignore the return values...
	 */
	tstream_disconnect_recv(subreq, &error);
	TALLOC_FREE(subreq);

	TALLOC_FREE(state);

	dcerpc_transport_dead(c, status);
}



struct dcerpc_send_read_state {
	struct dcecli_connection *p;
};

static int dcerpc_send_read_state_destructor(struct dcerpc_send_read_state *state)
{
	struct dcecli_connection *p = state->p;

	p->transport.read_subreq = NULL;

	return 0;
}

static void dcerpc_send_read_done(struct tevent_req *subreq);

static NTSTATUS dcerpc_send_read(struct dcecli_connection *p)
{
	struct dcerpc_send_read_state *state;

	if (p->transport.read_subreq != NULL) {
		p->transport.pending_reads++;
		return NT_STATUS_OK;
	}

	state = talloc_zero(p, struct dcerpc_send_read_state);
	if (state == NULL) {
		return NT_STATUS_NO_MEMORY;
	}
	state->p = p;

	talloc_set_destructor(state, dcerpc_send_read_state_destructor);

	p->transport.read_subreq = dcerpc_read_ncacn_packet_send(state,
							  p->event_ctx,
							  p->transport.stream);
	if (p->transport.read_subreq == NULL) {
		return NT_STATUS_NO_MEMORY;
	}
	tevent_req_set_callback(p->transport.read_subreq, dcerpc_send_read_done, state);

	return NT_STATUS_OK;
}

static void dcerpc_send_read_done(struct tevent_req *subreq)
{
	struct dcerpc_send_read_state *state =
		tevent_req_callback_data(subreq,
					 struct dcerpc_send_read_state);
	struct dcecli_connection *p = state->p;
	NTSTATUS status;
	struct ncacn_packet *pkt;
	DATA_BLOB blob;

	status = dcerpc_read_ncacn_packet_recv(subreq, state,
					       &pkt, &blob);
	TALLOC_FREE(subreq);
	if (!NT_STATUS_IS_OK(status)) {
		TALLOC_FREE(state);
		dcerpc_transport_dead(p, status);
		return;
	}

	/*
	 * here we steal into thet connection context,
	 * but p->transport.recv_data() will steal or free it again
	 */
	talloc_steal(p, blob.data);
	TALLOC_FREE(state);

	if (p->transport.pending_reads > 0) {
		p->transport.pending_reads--;

		status = dcerpc_send_read(p);
		if (!NT_STATUS_IS_OK(status)) {
			dcerpc_transport_dead(p, status);
			return;
		}
	}

	dcerpc_recv_data(p, &blob, NT_STATUS_OK);
}

struct dcerpc_send_request_state {
	struct dcecli_connection *p;
	DATA_BLOB blob;
	struct iovec iov;
};

static int dcerpc_send_request_state_destructor(struct dcerpc_send_request_state *state)
{
	struct dcecli_connection *p = state->p;

	p->transport.read_subreq = NULL;

	return 0;
}

static void dcerpc_send_request_wait_done(struct tevent_req *subreq);
static void dcerpc_send_request_done(struct tevent_req *subreq);

static NTSTATUS dcerpc_send_request(struct dcecli_connection *p, DATA_BLOB *data,
				    bool trigger_read)
{
	struct dcerpc_send_request_state *state;
	struct tevent_req *subreq;
	bool use_trans = trigger_read;

	if (p->transport.stream == NULL) {
		return NT_STATUS_CONNECTION_DISCONNECTED;
	}

	state = talloc_zero(p, struct dcerpc_send_request_state);
	if (state == NULL) {
		return NT_STATUS_NO_MEMORY;
	}
	state->p = p;

	state->blob = data_blob_talloc(state, data->data, data->length);
	if (state->blob.data == NULL) {
		TALLOC_FREE(state);
		return NT_STATUS_NO_MEMORY;
	}
	state->iov.iov_base = (void *)state->blob.data;
	state->iov.iov_len = state->blob.length;

	if (p->transport.read_subreq != NULL) {
		use_trans = false;
	}

	if (!tstream_is_smbXcli_np(p->transport.stream)) {
		use_trans = false;
	}

	if (use_trans) {
		/*
		 * we need to block reads until our write is
		 * the next in the write queue.
		 */
		p->transport.read_subreq = tevent_queue_wait_send(state, p->event_ctx,
							     p->transport.write_queue);
		if (p->transport.read_subreq == NULL) {
			TALLOC_FREE(state);
			return NT_STATUS_NO_MEMORY;
		}
		tevent_req_set_callback(p->transport.read_subreq,
					dcerpc_send_request_wait_done,
					state);

		talloc_set_destructor(state, dcerpc_send_request_state_destructor);

		trigger_read = false;
	}

	subreq = tstream_writev_queue_send(state, p->event_ctx,
					   p->transport.stream,
					   p->transport.write_queue,
					   &state->iov, 1);
	if (subreq == NULL) {
		TALLOC_FREE(state);
		return NT_STATUS_NO_MEMORY;
	}
	tevent_req_set_callback(subreq, dcerpc_send_request_done, state);

	if (trigger_read) {
		dcerpc_send_read(p);
	}

	return NT_STATUS_OK;
}

static void dcerpc_send_request_wait_done(struct tevent_req *subreq)
{
	struct dcerpc_send_request_state *state =
		tevent_req_callback_data(subreq,
		struct dcerpc_send_request_state);
	struct dcecli_connection *p = state->p;
	NTSTATUS status;
	bool ok;

	p->transport.read_subreq = NULL;
	talloc_set_destructor(state, NULL);

	ok = tevent_queue_wait_recv(subreq);
	if (!ok) {
		TALLOC_FREE(state);
		dcerpc_transport_dead(p, NT_STATUS_NO_MEMORY);
		return;
	}

	if (tevent_queue_length(p->transport.write_queue) <= 2) {
		status = tstream_smbXcli_np_use_trans(p->transport.stream);
		if (!NT_STATUS_IS_OK(status)) {
			TALLOC_FREE(state);
			dcerpc_transport_dead(p, status);
			return;
		}
	}

	/* we free subreq after tstream_cli_np_use_trans */
	TALLOC_FREE(subreq);

	dcerpc_send_read(p);
}

static void dcerpc_send_request_done(struct tevent_req *subreq)
{
	struct dcerpc_send_request_state *state =
		tevent_req_callback_data(subreq,
		struct dcerpc_send_request_state);
	int ret;
	int error;

	ret = tstream_writev_queue_recv(subreq, &error);
	TALLOC_FREE(subreq);
	if (ret == -1) {
		struct dcecli_connection *p = state->p;
		NTSTATUS status = map_nt_error_from_unix_common(error);

		TALLOC_FREE(state);
		dcerpc_transport_dead(p, status);
		return;
	}

	TALLOC_FREE(state);
}<|MERGE_RESOLUTION|>--- conflicted
+++ resolved
@@ -1415,19 +1415,10 @@
 
 	/* the bind_ack might contain a reply set of credentials */
 	if (pkt->auth_length != 0 && sec->tmp_auth_info.in != NULL) {
-<<<<<<< HEAD
-		uint32_t auth_length;
-
-		status = dcerpc_pull_auth_trailer(pkt, sec->tmp_auth_info.mem,
-						  &pkt->u.bind_ack.auth_info,
-						  sec->tmp_auth_info.in,
-						  &auth_length, true);
-=======
 		status = dcerpc_pull_auth_trailer(pkt, sec->tmp_auth_info.mem,
 						  &pkt->u.bind_ack.auth_info,
 						  sec->tmp_auth_info.in,
 						  NULL, true);
->>>>>>> a4dd3c91
 		if (tevent_req_nterror(req, status)) {
 			return;
 		}
@@ -2420,21 +2411,17 @@
 					DCERPC_PFC_FLAG_CONC_MPX |
 					DCERPC_PFC_FLAG_SUPPORT_HEADER_SIGN);
 	if (!NT_STATUS_IS_OK(status)) {
-<<<<<<< HEAD
 		state->p->last_fault_code = DCERPC_NCA_S_PROTO_ERROR;
 		tevent_req_nterror(req, NT_STATUS_NET_WRITE_FAULT);
 		return;
 	}
 
 	if (pkt->u.alter_resp.num_results != 1) {
-=======
->>>>>>> a4dd3c91
 		state->p->last_fault_code = DCERPC_NCA_S_PROTO_ERROR;
 		tevent_req_nterror(req, NT_STATUS_NET_WRITE_FAULT);
 		return;
 	}
 
-<<<<<<< HEAD
 	if (pkt->u.alter_resp.ctx_list[0].result != 0) {
 		status = dcerpc_map_ack_reason(&pkt->u.alter_resp.ctx_list[0]);
 		DEBUG(2,("dcerpc: alter_resp failed - reason %d - %s\n",
@@ -2446,35 +2433,10 @@
 
 	/* the alter_resp might contain a reply set of credentials */
 	if (pkt->auth_length != 0 && sec->tmp_auth_info.in != NULL) {
-		uint32_t auth_length;
-
-		status = dcerpc_pull_auth_trailer(pkt, sec->tmp_auth_info.mem,
-						  &pkt->u.alter_resp.auth_info,
-						  sec->tmp_auth_info.in,
-						  &auth_length, true);
-=======
-	if (pkt->u.alter_resp.num_results != 1) {
-		state->p->last_fault_code = DCERPC_NCA_S_PROTO_ERROR;
-		tevent_req_nterror(req, NT_STATUS_NET_WRITE_FAULT);
-		return;
-	}
-
-	if (pkt->u.alter_resp.ctx_list[0].result != 0) {
-		status = dcerpc_map_ack_reason(&pkt->u.alter_resp.ctx_list[0]);
-		DEBUG(2,("dcerpc: alter_resp failed - reason %d - %s\n",
-			 pkt->u.alter_resp.ctx_list[0].reason.value,
-			 nt_errstr(status)));
-		tevent_req_nterror(req, status);
-		return;
-	}
-
-	/* the alter_resp might contain a reply set of credentials */
-	if (pkt->auth_length != 0 && sec->tmp_auth_info.in != NULL) {
 		status = dcerpc_pull_auth_trailer(pkt, sec->tmp_auth_info.mem,
 						  &pkt->u.alter_resp.auth_info,
 						  sec->tmp_auth_info.in,
 						  NULL, true);
->>>>>>> a4dd3c91
 		if (tevent_req_nterror(req, status)) {
 			return;
 		}
