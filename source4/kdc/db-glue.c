--- conflicted
+++ resolved
@@ -1213,7 +1213,6 @@
 	}
 
 	if (!(tdo->trust_direction & direction)) {
-<<<<<<< HEAD
 		krb5_clear_error_message(context);
 		ret = SDB_ERR_NOENTRY;
 		goto out;
@@ -1233,44 +1232,16 @@
 		/*
 		 * We don't support selective authentication yet.
 		 */
-=======
->>>>>>> 76c3e172
 		krb5_clear_error_message(context);
 		ret = SDB_ERR_NOENTRY;
 		goto out;
 	}
-
-<<<<<<< HEAD
-	if (tdo->domain_name.string == NULL) {
-=======
-	if (tdo->trust_type != LSA_TRUST_TYPE_UPLEVEL) {
-		/*
-		 * Only UPLEVEL domains support kerberos here,
-		 * as we don't support LSA_TRUST_TYPE_MIT.
-		 */
-		krb5_clear_error_message(context);
-		ret = SDB_ERR_NOENTRY;
-		goto out;
-	}
-
-	if (tdo->trust_attributes & LSA_TRUST_ATTRIBUTE_CROSS_ORGANIZATION) {
-		/*
-		 * We don't support selective authentication yet.
-		 */
->>>>>>> 76c3e172
-		krb5_clear_error_message(context);
-		ret = SDB_ERR_NOENTRY;
-		goto out;
-	}
-<<<<<<< HEAD
-=======
 
 	if (tdo->domain_name.string == NULL) {
 		krb5_clear_error_message(context);
 		ret = SDB_ERR_NOENTRY;
 		goto out;
 	}
->>>>>>> 76c3e172
 	partner_realm = strupper_talloc(mem_ctx, tdo->domain_name.string);
 	if (partner_realm == NULL) {
 		krb5_clear_error_message(context);
