/* 
   Unix SMB/CIFS implementation.

   Kerberos backend for GENSEC
   
   Copyright (C) Andrew Bartlett <abartlet@samba.org> 2004-2005
   Copyright (C) Stefan Metzmacher <metze@samba.org> 2004-2005

   This program is free software; you can redistribute it and/or modify
   it under the terms of the GNU General Public License as published by
   the Free Software Foundation; either version 3 of the License, or
   (at your option) any later version.
   
   This program is distributed in the hope that it will be useful,
   but WITHOUT ANY WARRANTY; without even the implied warranty of
   MERCHANTABILITY or FITNESS FOR A PARTICULAR PURPOSE.  See the
   GNU General Public License for more details.

   
   You should have received a copy of the GNU General Public License
   along with this program.  If not, see <http://www.gnu.org/licenses/>.
*/

#include "includes.h"
#include <tevent.h>
#include "lib/util/tevent_ntstatus.h"
#include "lib/events/events.h"
#include "system/kerberos.h"
#include "system/gssapi.h"
#include "auth/kerberos/kerberos.h"
#include "librpc/gen_ndr/krb5pac.h"
#include "auth/auth.h"
#include <ldb.h>
#include "auth/auth_sam.h"
#include "librpc/gen_ndr/dcerpc.h"
#include "auth/credentials/credentials.h"
#include "auth/credentials/credentials_krb5.h"
#include "auth/gensec/gensec.h"
#include "auth/gensec/gensec_internal.h"
#include "auth/gensec/gensec_proto.h"
#include "auth/gensec/gensec_toplevel_proto.h"
#include "param/param.h"
#include "auth/session_proto.h"
#include "gensec_gssapi.h"
#include "lib/util/util_net.h"
#include "auth/kerberos/pac_utils.h"
#include "auth/kerberos/gssapi_helper.h"

#ifndef gss_mech_spnego
gss_OID_desc spnego_mech_oid_desc =
		{ 6, discard_const_p(void, "\x2b\x06\x01\x05\x05\x02") };
#define gss_mech_spnego (&spnego_mech_oid_desc)
#endif

_PUBLIC_ NTSTATUS gensec_gssapi_init(TALLOC_CTX *);

static size_t gensec_gssapi_max_input_size(struct gensec_security *gensec_security);
static size_t gensec_gssapi_max_wrapped_size(struct gensec_security *gensec_security);
static size_t gensec_gssapi_sig_size(struct gensec_security *gensec_security, size_t data_size);

static int gensec_gssapi_destructor(struct gensec_gssapi_state *gensec_gssapi_state)
{
	OM_uint32 min_stat;

	if (gensec_gssapi_state->delegated_cred_handle != GSS_C_NO_CREDENTIAL) {
		gss_release_cred(&min_stat,
				 &gensec_gssapi_state->delegated_cred_handle);
	}

	if (gensec_gssapi_state->gssapi_context != GSS_C_NO_CONTEXT) {
		gss_delete_sec_context(&min_stat,
				       &gensec_gssapi_state->gssapi_context,
				       GSS_C_NO_BUFFER);
	}

	if (gensec_gssapi_state->server_name != GSS_C_NO_NAME) {
		gss_release_name(&min_stat,
				 &gensec_gssapi_state->server_name);
	}
	if (gensec_gssapi_state->client_name != GSS_C_NO_NAME) {
		gss_release_name(&min_stat,
				 &gensec_gssapi_state->client_name);
	}

	return 0;
}

static NTSTATUS gensec_gssapi_setup_server_principal(TALLOC_CTX *mem_ctx,
						     const char *target_principal,
						     const char *service,
						     const char *hostname,
						     const char *realm,
						     const gss_OID mech,
						     char **pserver_principal,
						     gss_name_t *pserver_name)
{
	char *server_principal = NULL;
	gss_buffer_desc name_token;
	gss_OID name_type;
	OM_uint32 maj_stat, min_stat = 0;

	if (target_principal != NULL) {
		server_principal = talloc_strdup(mem_ctx, target_principal);
		name_type = GSS_C_NULL_OID;
	} else {
		server_principal = talloc_asprintf(mem_ctx,
						   "%s/%s@%s",
						   service, hostname, realm);
		name_type = GSS_C_NT_USER_NAME;
	}
	if (server_principal == NULL) {
		return NT_STATUS_NO_MEMORY;
	}

	name_token.value = (uint8_t *)server_principal;
	name_token.length = strlen(server_principal);

	maj_stat = gss_import_name(&min_stat,
				   &name_token,
				   name_type,
				   pserver_name);
	if (maj_stat) {
		DBG_WARNING("GSS Import name of %s failed: %s\n",
			    server_principal,
			    gssapi_error_string(mem_ctx,
						maj_stat,
						min_stat,
						mech));
		TALLOC_FREE(server_principal);
		return NT_STATUS_INVALID_PARAMETER;
	}

	*pserver_principal = server_principal;

	return NT_STATUS_OK;
}

static NTSTATUS gensec_gssapi_start(struct gensec_security *gensec_security)
{
	struct gensec_gssapi_state *gensec_gssapi_state;
	krb5_error_code ret;
#ifdef SAMBA4_USES_HEIMDAL
	const char *realm;
#endif

	gensec_gssapi_state = talloc_zero(gensec_security, struct gensec_gssapi_state);
	if (!gensec_gssapi_state) {
		return NT_STATUS_NO_MEMORY;
	}

	gensec_security->private_data = gensec_gssapi_state;

	gensec_gssapi_state->gssapi_context = GSS_C_NO_CONTEXT;

	/* TODO: Fill in channel bindings */
	gensec_gssapi_state->input_chan_bindings = GSS_C_NO_CHANNEL_BINDINGS;

	gensec_gssapi_state->server_name = GSS_C_NO_NAME;
	gensec_gssapi_state->client_name = GSS_C_NO_NAME;
	
	gensec_gssapi_state->gss_want_flags = 0;
	gensec_gssapi_state->expire_time = GENSEC_EXPIRE_TIME_INFINITY;

	if (gensec_setting_bool(gensec_security->settings, "gensec_gssapi", "delegation_by_kdc_policy", true)) {
		gensec_gssapi_state->gss_want_flags |= GSS_C_DELEG_POLICY_FLAG;
	}
	if (gensec_setting_bool(gensec_security->settings, "gensec_gssapi", "mutual", true)) {
		gensec_gssapi_state->gss_want_flags |= GSS_C_MUTUAL_FLAG;
	}
	if (gensec_setting_bool(gensec_security->settings, "gensec_gssapi", "delegation", false)) {
		gensec_gssapi_state->gss_want_flags |= GSS_C_DELEG_FLAG;
	}
	if (gensec_setting_bool(gensec_security->settings, "gensec_gssapi", "replay", true)) {
		gensec_gssapi_state->gss_want_flags |= GSS_C_REPLAY_FLAG;
	}
	if (gensec_setting_bool(gensec_security->settings, "gensec_gssapi", "sequence", true)) {
		gensec_gssapi_state->gss_want_flags |= GSS_C_SEQUENCE_FLAG;
	}

	if (gensec_security->want_features & GENSEC_FEATURE_SESSION_KEY) {
		gensec_gssapi_state->gss_want_flags |= GSS_C_INTEG_FLAG;
	}
	if (gensec_security->want_features & GENSEC_FEATURE_SIGN) {
		gensec_gssapi_state->gss_want_flags |= GSS_C_INTEG_FLAG;
	}
	if (gensec_security->want_features & GENSEC_FEATURE_SEAL) {
		gensec_gssapi_state->gss_want_flags |= GSS_C_INTEG_FLAG;
		gensec_gssapi_state->gss_want_flags |= GSS_C_CONF_FLAG;
	}
	if (gensec_security->want_features & GENSEC_FEATURE_DCE_STYLE) {
		gensec_gssapi_state->gss_want_flags |= GSS_C_DCE_STYLE;
	}

	gensec_gssapi_state->gss_got_flags = 0;

	switch (gensec_security->ops->auth_type) {
	case DCERPC_AUTH_TYPE_SPNEGO:
		gensec_gssapi_state->gss_oid = gss_mech_spnego;
		break;
	case DCERPC_AUTH_TYPE_KRB5:
	default:
		gensec_gssapi_state->gss_oid =
			discard_const_p(void, gss_mech_krb5);
		break;
	}

	ret = smb_krb5_init_context(gensec_gssapi_state,
				    gensec_security->settings->lp_ctx,
				    &gensec_gssapi_state->smb_krb5_context);
	if (ret) {
		DEBUG(1,("gensec_gssapi_start: smb_krb5_init_context failed (%s)\n",
			 error_message(ret)));
		talloc_free(gensec_gssapi_state);
		return NT_STATUS_INTERNAL_ERROR;
	}

	gensec_gssapi_state->client_cred = NULL;
	gensec_gssapi_state->server_cred = NULL;

	gensec_gssapi_state->delegated_cred_handle = GSS_C_NO_CREDENTIAL;

	gensec_gssapi_state->sasl = false;
	gensec_gssapi_state->sasl_state = STAGE_GSS_NEG;
	gensec_gssapi_state->sasl_protection = 0;

	gensec_gssapi_state->max_wrap_buf_size
		= gensec_setting_int(gensec_security->settings, "gensec_gssapi", "max wrap buf size", 65536);
	gensec_gssapi_state->gss_exchange_count = 0;
	gensec_gssapi_state->sig_size = 0;

	talloc_set_destructor(gensec_gssapi_state, gensec_gssapi_destructor);

#ifdef SAMBA4_USES_HEIMDAL
	realm = lpcfg_realm(gensec_security->settings->lp_ctx);
	if (realm != NULL) {
		ret = gsskrb5_set_default_realm(realm);
		if (ret) {
			DEBUG(1,("gensec_gssapi_start: gsskrb5_set_default_realm failed\n"));
			talloc_free(gensec_gssapi_state);
			return NT_STATUS_INTERNAL_ERROR;
		}
	}

	/* don't do DNS lookups of any kind, it might/will fail for a netbios name */
	ret = gsskrb5_set_dns_canonicalize(gensec_setting_bool(gensec_security->settings, "krb5", "set_dns_canonicalize", false));
	if (ret) {
		DEBUG(1,("gensec_gssapi_start: gsskrb5_set_dns_canonicalize failed\n"));
		talloc_free(gensec_gssapi_state);
		return NT_STATUS_INTERNAL_ERROR;
	}
#endif
	return NT_STATUS_OK;
}

static NTSTATUS gensec_gssapi_server_start(struct gensec_security *gensec_security)
{
	NTSTATUS nt_status;
	int ret;
	struct gensec_gssapi_state *gensec_gssapi_state;
	struct cli_credentials *machine_account;
	struct gssapi_creds_container *gcc;

	nt_status = gensec_gssapi_start(gensec_security);
	if (!NT_STATUS_IS_OK(nt_status)) {
		return nt_status;
	}

	gensec_gssapi_state = talloc_get_type(gensec_security->private_data, struct gensec_gssapi_state);

	machine_account = gensec_get_credentials(gensec_security);
	
	if (!machine_account) {
		DEBUG(3, ("No machine account credentials specified\n"));
		return NT_STATUS_CANT_ACCESS_DOMAIN_INFO;
	} else {
		ret = cli_credentials_get_server_gss_creds(machine_account, 
							   gensec_security->settings->lp_ctx, &gcc);
		if (ret) {
			DEBUG(1, ("Acquiring acceptor credentials failed: %s\n",
				  error_message(ret)));
			return NT_STATUS_CANT_ACCESS_DOMAIN_INFO;
		}
	}

	gensec_gssapi_state->server_cred = gcc;
	return NT_STATUS_OK;

}

static NTSTATUS gensec_gssapi_sasl_server_start(struct gensec_security *gensec_security)
{
	NTSTATUS nt_status;
	struct gensec_gssapi_state *gensec_gssapi_state;
	nt_status = gensec_gssapi_server_start(gensec_security);

	if (NT_STATUS_IS_OK(nt_status)) {
		gensec_gssapi_state = talloc_get_type(gensec_security->private_data, struct gensec_gssapi_state);
		gensec_gssapi_state->sasl = true;
	}
	return nt_status;
}

static NTSTATUS gensec_gssapi_client_creds(struct gensec_security *gensec_security,
					   struct tevent_context *ev)
{
	struct gensec_gssapi_state *gensec_gssapi_state;
	struct gssapi_creds_container *gcc;
	struct cli_credentials *creds = gensec_get_credentials(gensec_security);
	const char *error_string;
	int ret;

	gensec_gssapi_state = talloc_get_type(gensec_security->private_data, struct gensec_gssapi_state);

	/* Only run this the first time the update() call is made */
	if (gensec_gssapi_state->client_cred) {
		return NT_STATUS_OK;
	}

	ret = cli_credentials_get_client_gss_creds(creds,
						   ev,
						   gensec_security->settings->lp_ctx, &gcc, &error_string);
	switch (ret) {
	case 0:
		break;
	case EINVAL:
		DEBUG(3, ("Cannot obtain client GSS credentials we need to contact %s : %s\n", gensec_gssapi_state->target_principal, error_string));
		return NT_STATUS_INVALID_PARAMETER;
	case KRB5KDC_ERR_PREAUTH_FAILED:
	case KRB5KDC_ERR_C_PRINCIPAL_UNKNOWN:
	case KRB5KRB_AP_ERR_BAD_INTEGRITY:
		DEBUG(1, ("Wrong username or password: %s\n", error_string));
		return NT_STATUS_LOGON_FAILURE;
	case KRB5KDC_ERR_CLIENT_REVOKED:
		DEBUG(1, ("Account locked out: %s\n", error_string));
		return NT_STATUS_ACCOUNT_LOCKED_OUT;
	case KRB5_REALM_UNKNOWN:
	case KRB5_KDC_UNREACH:
		DEBUG(3, ("Cannot reach a KDC we require to contact %s : %s\n", gensec_gssapi_state->target_principal, error_string));
		return NT_STATUS_NO_LOGON_SERVERS;
	case KRB5_CC_NOTFOUND:
	case KRB5_CC_END:
		DEBUG(2, ("Error obtaining ticket we require to contact %s: (possibly due to clock skew between us and the KDC) %s\n", gensec_gssapi_state->target_principal, error_string));
		return NT_STATUS_TIME_DIFFERENCE_AT_DC;
	default:
		DEBUG(1, ("Aquiring initiator credentials failed: %s\n", error_string));
		return NT_STATUS_UNSUCCESSFUL;
	}

	gensec_gssapi_state->client_cred = gcc;
	if (!talloc_reference(gensec_gssapi_state, gcc)) {
		return NT_STATUS_NO_MEMORY;
	}

	return NT_STATUS_OK;
}

static NTSTATUS gensec_gssapi_client_start(struct gensec_security *gensec_security)
{
	struct gensec_gssapi_state *gensec_gssapi_state;
	struct cli_credentials *creds = gensec_get_credentials(gensec_security);
	NTSTATUS nt_status;
	const char *target_principal = NULL;
	const char *hostname = gensec_get_target_hostname(gensec_security);
	const char *service = gensec_get_target_service(gensec_security);
	const char *realm = cli_credentials_get_realm(creds);

	target_principal = gensec_get_target_principal(gensec_security);
	if (target_principal != NULL) {
		goto do_start;
	}

	if (!hostname) {
		DEBUG(3, ("No hostname for target computer passed in, cannot use kerberos for this connection\n"));
		return NT_STATUS_INVALID_PARAMETER;
	}
	if (is_ipaddress(hostname)) {
		DEBUG(2, ("Cannot do GSSAPI to an IP address\n"));
		return NT_STATUS_INVALID_PARAMETER;
	}
	if (strcmp(hostname, "localhost") == 0) {
		DEBUG(2, ("GSSAPI to 'localhost' does not make sense\n"));
		return NT_STATUS_INVALID_PARAMETER;
	}

	if (realm == NULL) {
<<<<<<< HEAD
		const char *cred_name = cli_credentials_get_unparsed_name(creds,
									  gensec_security);
		DEBUG(3, ("cli_credentials(%s) without realm, "
			  "cannot use kerberos for this connection %s/%s\n",
			  cred_name, service, hostname));
		talloc_free(discard_const_p(char, cred_name));
=======
		char *cred_name = cli_credentials_get_unparsed_name(creds,
								gensec_security);
		DEBUG(3, ("cli_credentials(%s) without realm, "
			  "cannot use kerberos for this connection %s/%s\n",
			  cred_name, service, hostname));
		TALLOC_FREE(cred_name);
>>>>>>> aaa7d4da
		return NT_STATUS_INVALID_PARAMETER;
	}

do_start:

	nt_status = gensec_gssapi_start(gensec_security);
	if (!NT_STATUS_IS_OK(nt_status)) {
		return nt_status;
	}

	gensec_gssapi_state = talloc_get_type(gensec_security->private_data, struct gensec_gssapi_state);

	if (cli_credentials_get_impersonate_principal(creds)) {
		gensec_gssapi_state->gss_want_flags &= ~(GSS_C_DELEG_FLAG|GSS_C_DELEG_POLICY_FLAG);
	}

	return NT_STATUS_OK;
}

static NTSTATUS gensec_gssapi_sasl_client_start(struct gensec_security *gensec_security)
{
	NTSTATUS nt_status;
	struct gensec_gssapi_state *gensec_gssapi_state;
	nt_status = gensec_gssapi_client_start(gensec_security);

	if (NT_STATUS_IS_OK(nt_status)) {
		gensec_gssapi_state = talloc_get_type(gensec_security->private_data, struct gensec_gssapi_state);
		gensec_gssapi_state->sasl = true;
	}
	return nt_status;
}

static NTSTATUS gensec_gssapi_update_internal(struct gensec_security *gensec_security,
					      TALLOC_CTX *out_mem_ctx,
					      struct tevent_context *ev,
					      const DATA_BLOB in, DATA_BLOB *out)
{
	struct gensec_gssapi_state *gensec_gssapi_state
		= talloc_get_type(gensec_security->private_data, struct gensec_gssapi_state);
	NTSTATUS nt_status = NT_STATUS_LOGON_FAILURE;
	OM_uint32 maj_stat, min_stat;
	OM_uint32 min_stat2;
	gss_buffer_desc input_token = { 0, NULL };
	gss_buffer_desc output_token = { 0, NULL };
	struct cli_credentials *cli_creds = gensec_get_credentials(gensec_security);
	const char *target_principal = gensec_get_target_principal(gensec_security);
	const char *hostname = gensec_get_target_hostname(gensec_security);
	const char *service = gensec_get_target_service(gensec_security);
	const char *client_realm = cli_credentials_get_realm(cli_creds);
	const char *server_realm = NULL;
	gss_OID gss_oid_p = NULL;
	OM_uint32 time_req = 0;
	OM_uint32 time_rec = 0;
	struct timeval tv;

	time_req = gensec_setting_int(gensec_security->settings,
				      "gensec_gssapi", "requested_life_time",
				      time_req);

	input_token.length = in.length;
	input_token.value = in.data;

	switch (gensec_gssapi_state->sasl_state) {
	case STAGE_GSS_NEG:
	{
		switch (gensec_security->gensec_role) {
		case GENSEC_CLIENT:
		{
			bool fallback = false;
#ifdef SAMBA4_USES_HEIMDAL
			struct gsskrb5_send_to_kdc send_to_kdc;
			krb5_error_code ret;
#else
			bool fallback = false;
#endif

			nt_status = gensec_gssapi_client_creds(gensec_security, ev);
			if (!NT_STATUS_IS_OK(nt_status)) {
				return nt_status;
			}

#ifdef SAMBA4_USES_HEIMDAL
			send_to_kdc.func = smb_krb5_send_and_recv_func;
			send_to_kdc.ptr = ev;

			min_stat = gsskrb5_set_send_to_kdc(&send_to_kdc);
			if (min_stat) {
				DEBUG(1,("gensec_gssapi_update: gsskrb5_set_send_to_kdc failed\n"));
				return NT_STATUS_INTERNAL_ERROR;
			}
#endif

			/*
			 * With credentials for
			 * administrator@FOREST1.EXAMPLE.COM this patch changes
			 * the target_principal for the ldap service of host
			 * dc2.forest2.example.com from
			 *
			 *   ldap/dc2.forest2.example.com@FOREST1.EXAMPLE.COM
			 *
			 * to
			 *
			 *   ldap/dc2.forest2.example.com@FOREST2.EXAMPLE.COM
			 *
			 * Typically
			 * ldap/dc2.forest2.example.com@FOREST1.EXAMPLE.COM
			 * should be used in order to allow the KDC of
			 * FOREST1.EXAMPLE.COM to generate a referral ticket
			 * for krbtgt/FOREST2.EXAMPLE.COM@FOREST1.EXAMPLE.COM.
			 *
			 * The problem is that KDCs only return such referral
			 * tickets if there's a forest trust between
			 * FOREST1.EXAMPLE.COM and FOREST2.EXAMPLE.COM. If
			 * there's only an external domain trust between
			 * FOREST1.EXAMPLE.COM and FOREST2.EXAMPLE.COM the KDC
			 * of FOREST1.EXAMPLE.COM will respond with
			 * S_PRINCIPAL_UNKNOWN when being asked for
			 * ldap/dc2.forest2.example.com@FOREST1.EXAMPLE.COM.
			 *
			 * In the case of an external trust the client can
			 * still ask explicitly for
			 * krbtgt/FOREST2.EXAMPLE.COM@FOREST1.EXAMPLE.COM and
			 * the KDC of FOREST1.EXAMPLE.COM will generate it.
			 *
			 * From there the client can use the
			 * krbtgt/FOREST2.EXAMPLE.COM@FOREST1.EXAMPLE.COM
			 * ticket and ask a KDC of FOREST2.EXAMPLE.COM for a
			 * service ticket for
			 * ldap/dc2.forest2.example.com@FOREST2.EXAMPLE.COM.
			 *
			 * With Heimdal we'll get the fallback on
			 * S_PRINCIPAL_UNKNOWN behavior when we pass
			 * ldap/dc2.forest2.example.com@FOREST2.EXAMPLE.COM as
			 * target principal. As _krb5_get_cred_kdc_any() first
			 * calls get_cred_kdc_referral() (which always starts
			 * with the client realm) and falls back to
			 * get_cred_kdc_capath() (which starts with the given
			 * realm).
			 *
			 * MIT krb5 only tries the given realm of the target
			 * principal, if we want to autodetect support for
			 * transitive forest trusts, would have to do the
			 * fallback ourself.
			 */
#ifndef SAMBA4_USES_HEIMDAL
			if (gensec_gssapi_state->server_name == NULL) {
				nt_status = gensec_gssapi_setup_server_principal(gensec_gssapi_state,
										 target_principal,
										 service,
										 hostname,
										 client_realm,
										 gensec_gssapi_state->gss_oid,
										 &gensec_gssapi_state->target_principal,
										 &gensec_gssapi_state->server_name);
				if (!NT_STATUS_IS_OK(nt_status)) {
					return nt_status;
				}

				maj_stat = gss_init_sec_context(&min_stat,
								gensec_gssapi_state->client_cred->creds,
								&gensec_gssapi_state->gssapi_context,
								gensec_gssapi_state->server_name,
								gensec_gssapi_state->gss_oid,
								gensec_gssapi_state->gss_want_flags,
								time_req,
								gensec_gssapi_state->input_chan_bindings,
								&input_token,
								&gss_oid_p,
								&output_token,
								&gensec_gssapi_state->gss_got_flags, /* ret flags */
								&time_rec);
				if (maj_stat != GSS_S_FAILURE) {
					goto init_sec_context_done;
				}
				if (min_stat != (OM_uint32)KRB5KDC_ERR_S_PRINCIPAL_UNKNOWN) {
					goto init_sec_context_done;
				}
				if (target_principal != NULL) {
					goto init_sec_context_done;
				}

				fallback = true;
				TALLOC_FREE(gensec_gssapi_state->target_principal);
				gss_release_name(&min_stat2, &gensec_gssapi_state->server_name);
			}
#endif /* !SAMBA4_USES_HEIMDAL */
			if (gensec_gssapi_state->server_name == NULL) {
				server_realm = smb_krb5_get_realm_from_hostname(gensec_gssapi_state,
										hostname,
										client_realm);
				if (server_realm == NULL) {
					return NT_STATUS_NO_MEMORY;
				}

<<<<<<< HEAD
=======
#ifndef SAMBA4_USES_HEIMDAL
>>>>>>> aaa7d4da
				if (fallback &&
				    strequal(client_realm, server_realm)) {
					goto init_sec_context_done;
				}
<<<<<<< HEAD
=======
#endif /* !SAMBA4_USES_HEIMDAL */
>>>>>>> aaa7d4da

				nt_status = gensec_gssapi_setup_server_principal(gensec_gssapi_state,
										 target_principal,
										 service,
										 hostname,
										 server_realm,
										 gensec_gssapi_state->gss_oid,
										 &gensec_gssapi_state->target_principal,
										 &gensec_gssapi_state->server_name);
				if (!NT_STATUS_IS_OK(nt_status)) {
					return nt_status;
				}
			}

			maj_stat = gss_init_sec_context(&min_stat, 
							gensec_gssapi_state->client_cred->creds,
							&gensec_gssapi_state->gssapi_context, 
							gensec_gssapi_state->server_name, 
							gensec_gssapi_state->gss_oid,
							gensec_gssapi_state->gss_want_flags, 
							time_req,
							gensec_gssapi_state->input_chan_bindings,
							&input_token, 
							&gss_oid_p,
							&output_token, 
							&gensec_gssapi_state->gss_got_flags, /* ret flags */
							&time_rec);
			goto init_sec_context_done;
			/* JUMP! */
init_sec_context_done:
			if (gss_oid_p) {
				gensec_gssapi_state->gss_oid = gss_oid_p;
			}

#ifdef SAMBA4_USES_HEIMDAL
			send_to_kdc.func = smb_krb5_send_and_recv_func;
			send_to_kdc.ptr = NULL;

			ret = gsskrb5_set_send_to_kdc(&send_to_kdc);
			if (ret) {
				DEBUG(1,("gensec_gssapi_update: gsskrb5_set_send_to_kdc failed\n"));
				return NT_STATUS_INTERNAL_ERROR;
			}
#endif
			break;
		}
		case GENSEC_SERVER:
		{
			maj_stat = gss_accept_sec_context(&min_stat, 
							  &gensec_gssapi_state->gssapi_context, 
							  gensec_gssapi_state->server_cred->creds,
							  &input_token, 
							  gensec_gssapi_state->input_chan_bindings,
							  &gensec_gssapi_state->client_name, 
							  &gss_oid_p,
							  &output_token, 
							  &gensec_gssapi_state->gss_got_flags, 
							  &time_rec,
							  &gensec_gssapi_state->delegated_cred_handle);
			if (gss_oid_p) {
				gensec_gssapi_state->gss_oid = gss_oid_p;
			}
			break;
		}
		default:
			return NT_STATUS_INVALID_PARAMETER;
			
		}

		gensec_gssapi_state->gss_exchange_count++;

		if (maj_stat == GSS_S_COMPLETE) {
			*out = data_blob_talloc(out_mem_ctx, output_token.value, output_token.length);
			gss_release_buffer(&min_stat2, &output_token);
			
			if (gensec_gssapi_state->gss_got_flags & GSS_C_DELEG_FLAG &&
			    gensec_gssapi_state->delegated_cred_handle != GSS_C_NO_CREDENTIAL) {
				DEBUG(5, ("gensec_gssapi: credentials were delegated\n"));
			} else {
				DEBUG(5, ("gensec_gssapi: NO credentials were delegated\n"));
			}

			tv = timeval_current_ofs(time_rec, 0);
			gensec_gssapi_state->expire_time = timeval_to_nttime(&tv);

			/* We may have been invoked as SASL, so there
			 * is more work to do */
			if (gensec_gssapi_state->sasl) {
				gensec_gssapi_state->sasl_state = STAGE_SASL_SSF_NEG;
				return NT_STATUS_MORE_PROCESSING_REQUIRED;
			} else {
				gensec_gssapi_state->sasl_state = STAGE_DONE;

				if (gensec_have_feature(gensec_security, GENSEC_FEATURE_SEAL)) {
					DEBUG(5, ("GSSAPI Connection will be cryptographically sealed\n"));
				} else if (gensec_have_feature(gensec_security, GENSEC_FEATURE_SIGN)) {
					DEBUG(5, ("GSSAPI Connection will be cryptographically signed\n"));
				} else {
					DEBUG(5, ("GSSAPI Connection will have no cryptographic protection\n"));
				}

				return NT_STATUS_OK;
			}
		} else if (maj_stat == GSS_S_CONTINUE_NEEDED) {
			*out = data_blob_talloc(out_mem_ctx, output_token.value, output_token.length);
			gss_release_buffer(&min_stat2, &output_token);
			
			return NT_STATUS_MORE_PROCESSING_REQUIRED;
		} else if (maj_stat == GSS_S_CONTEXT_EXPIRED) {
			gss_cred_id_t creds = NULL;
			gss_name_t name;
			gss_buffer_desc buffer;
			OM_uint32 lifetime = 0;
			gss_cred_usage_t usage;
			const char *role = NULL;
			DEBUG(0, ("GSS %s Update(krb5)(%d) Update failed, credentials expired during GSSAPI handshake!\n",
				  role,
				  gensec_gssapi_state->gss_exchange_count));

			
			switch (gensec_security->gensec_role) {
			case GENSEC_CLIENT:
				creds = gensec_gssapi_state->client_cred->creds;
				role = "client";
				break;
			case GENSEC_SERVER:
				creds = gensec_gssapi_state->server_cred->creds;
				role = "server";
				break;
			}

			maj_stat = gss_inquire_cred(&min_stat, 
						    creds,
						    &name, &lifetime, &usage, NULL);

			if (maj_stat == GSS_S_COMPLETE) {
				const char *usage_string = NULL;
				switch (usage) {
				case GSS_C_BOTH:
					usage_string = "GSS_C_BOTH";
					break;
				case GSS_C_ACCEPT:
					usage_string = "GSS_C_ACCEPT";
					break;
				case GSS_C_INITIATE:
					usage_string = "GSS_C_INITIATE";
					break;
				}
				maj_stat = gss_display_name(&min_stat, name, &buffer, NULL);
				if (maj_stat) {
					buffer.value = NULL;
					buffer.length = 0;
				}
				if (lifetime > 0) {
					DEBUG(0, ("GSSAPI gss_inquire_cred indicates expiry of %*.*s in %u sec for %s\n", 
						  (int)buffer.length, (int)buffer.length, (char *)buffer.value, 
						  lifetime, usage_string));
				} else {
					DEBUG(0, ("GSSAPI gss_inquire_cred indicates %*.*s has already expired for %s\n", 
						  (int)buffer.length, (int)buffer.length, (char *)buffer.value, 
						  usage_string));
				}
				gss_release_buffer(&min_stat, &buffer);
				gss_release_name(&min_stat, &name);
			} else if (maj_stat != GSS_S_COMPLETE) {
				DEBUG(0, ("inquiry of credential lifefime via GSSAPI gss_inquire_cred failed: %s\n",
					  gssapi_error_string(out_mem_ctx, maj_stat, min_stat, gensec_gssapi_state->gss_oid)));
			}
			return NT_STATUS_INVALID_PARAMETER;
		} else if (smb_gss_oid_equal(gensec_gssapi_state->gss_oid,
					     gss_mech_krb5)) {
			switch (min_stat) {
			case KRB5KRB_AP_ERR_TKT_NYV:
				DEBUG(1, ("Error with ticket to contact %s: possible clock skew between us and the KDC or target server: %s\n",
					  gensec_gssapi_state->target_principal,
					  gssapi_error_string(out_mem_ctx, maj_stat, min_stat, gensec_gssapi_state->gss_oid)));
				return NT_STATUS_TIME_DIFFERENCE_AT_DC; /* Make SPNEGO ignore us, we can't go any further here */
			case KRB5KRB_AP_ERR_TKT_EXPIRED:
				DEBUG(1, ("Error with ticket to contact %s: ticket is expired, possible clock skew between us and the KDC or target server: %s\n",
					  gensec_gssapi_state->target_principal,
					  gssapi_error_string(out_mem_ctx, maj_stat, min_stat, gensec_gssapi_state->gss_oid)));
				return NT_STATUS_INVALID_PARAMETER; /* Make SPNEGO ignore us, we can't go any further here */
			case KRB5_KDC_UNREACH:
				DEBUG(3, ("Cannot reach a KDC we require in order to obtain a ticket to %s: %s\n",
					  gensec_gssapi_state->target_principal,
					  gssapi_error_string(out_mem_ctx, maj_stat, min_stat, gensec_gssapi_state->gss_oid)));
				return NT_STATUS_NO_LOGON_SERVERS; /* Make SPNEGO ignore us, we can't go any further here */
			case KRB5KDC_ERR_S_PRINCIPAL_UNKNOWN:
				DEBUG(3, ("Server %s is not registered with our KDC: %s\n",
					  gensec_gssapi_state->target_principal,
					  gssapi_error_string(out_mem_ctx, maj_stat, min_stat, gensec_gssapi_state->gss_oid)));
				return NT_STATUS_INVALID_PARAMETER; /* Make SPNEGO ignore us, we can't go any further here */
			case KRB5KRB_AP_ERR_MSG_TYPE:
				/* garbage input, possibly from the auto-mech detection */
				return NT_STATUS_INVALID_PARAMETER;
			default:
				DEBUG(1, ("GSS %s Update(krb5)(%d) Update failed: %s\n",
					  gensec_security->gensec_role == GENSEC_CLIENT ? "client" : "server",
					  gensec_gssapi_state->gss_exchange_count,
					  gssapi_error_string(out_mem_ctx, maj_stat, min_stat, gensec_gssapi_state->gss_oid)));
				return NT_STATUS_LOGON_FAILURE;
			}
		} else {
			DEBUG(1, ("GSS %s Update(%d) failed: %s\n",
				  gensec_security->gensec_role == GENSEC_CLIENT ? "client" : "server",
				  gensec_gssapi_state->gss_exchange_count,
				  gssapi_error_string(out_mem_ctx, maj_stat, min_stat, gensec_gssapi_state->gss_oid)));
			return NT_STATUS_LOGON_FAILURE;
		}
		break;
	}

	/* These last two stages are only done if we were invoked as SASL */
	case STAGE_SASL_SSF_NEG:
	{
		switch (gensec_security->gensec_role) {
		case GENSEC_CLIENT:
		{
			uint8_t maxlength_proposed[4]; 
			uint8_t maxlength_accepted[4]; 
			uint8_t security_supported;
			int conf_state;
			gss_qop_t qop_state;
			input_token.length = in.length;
			input_token.value = in.data;

			/* As a client, we have just send a
			 * zero-length blob to the server (after the
			 * normal GSSAPI exchange), and it has replied
			 * with it's SASL negotiation */
			
			maj_stat = gss_unwrap(&min_stat, 
					      gensec_gssapi_state->gssapi_context, 
					      &input_token,
					      &output_token, 
					      &conf_state,
					      &qop_state);
			if (GSS_ERROR(maj_stat)) {
				DEBUG(1, ("gensec_gssapi_update: GSS UnWrap of SASL protection negotiation failed: %s\n", 
					  gssapi_error_string(out_mem_ctx, maj_stat, min_stat, gensec_gssapi_state->gss_oid)));
				return NT_STATUS_ACCESS_DENIED;
			}
			
			if (output_token.length < 4) {
				return NT_STATUS_INVALID_PARAMETER;
			}

			memcpy(maxlength_proposed, output_token.value, 4);
			gss_release_buffer(&min_stat, &output_token);

			/* first byte is the proposed security */
			security_supported = maxlength_proposed[0];
			maxlength_proposed[0] = '\0';
			
			/* Rest is the proposed max wrap length */
			gensec_gssapi_state->max_wrap_buf_size = MIN(RIVAL(maxlength_proposed, 0), 
								     gensec_gssapi_state->max_wrap_buf_size);
			gensec_gssapi_state->sasl_protection = 0;
			if (security_supported & NEG_SEAL) {
				if (gensec_have_feature(gensec_security, GENSEC_FEATURE_SEAL)) {
					gensec_gssapi_state->sasl_protection |= NEG_SEAL;
				}
			}
			if (security_supported & NEG_SIGN) {
				if (gensec_have_feature(gensec_security, GENSEC_FEATURE_SIGN)) {
					gensec_gssapi_state->sasl_protection |= NEG_SIGN;
				}
			}
			if (security_supported & NEG_NONE) {
				gensec_gssapi_state->sasl_protection |= NEG_NONE;
			}
			if (gensec_gssapi_state->sasl_protection == 0) {
				DEBUG(1, ("Remote server does not support unprotected connections\n"));
				return NT_STATUS_ACCESS_DENIED;
			}

			/* Send back the negotiated max length */

			RSIVAL(maxlength_accepted, 0, gensec_gssapi_state->max_wrap_buf_size);

			maxlength_accepted[0] = gensec_gssapi_state->sasl_protection;
			
			input_token.value = maxlength_accepted;
			input_token.length = sizeof(maxlength_accepted);

			maj_stat = gss_wrap(&min_stat, 
					    gensec_gssapi_state->gssapi_context, 
					    false,
					    GSS_C_QOP_DEFAULT,
					    &input_token,
					    &conf_state,
					    &output_token);
			if (GSS_ERROR(maj_stat)) {
				DEBUG(1, ("GSS Update(SSF_NEG): GSS Wrap failed: %s\n", 
					  gssapi_error_string(out_mem_ctx, maj_stat, min_stat, gensec_gssapi_state->gss_oid)));
				return NT_STATUS_ACCESS_DENIED;
			}
			
			*out = data_blob_talloc(out_mem_ctx, output_token.value, output_token.length);
			gss_release_buffer(&min_stat, &output_token);

			/* quirk:  This changes the value that gensec_have_feature returns, to be that after SASL negotiation */
			gensec_gssapi_state->sasl_state = STAGE_DONE;

			if (gensec_have_feature(gensec_security, GENSEC_FEATURE_SEAL)) {
				DEBUG(3, ("SASL/GSSAPI Connection to server will be cryptographically sealed\n"));
			} else if (gensec_have_feature(gensec_security, GENSEC_FEATURE_SIGN)) {
				DEBUG(3, ("SASL/GSSAPI Connection to server will be cryptographically signed\n"));
			} else {
				DEBUG(3, ("SASL/GSSAPI Connection to server will have no cryptographically protection\n"));
			}

			return NT_STATUS_OK;
		}
		case GENSEC_SERVER:
		{
			uint8_t maxlength_proposed[4]; 
			uint8_t security_supported = 0x0;
			int conf_state;

			/* As a server, we have just been sent a zero-length blob (note this, but it isn't fatal) */
			if (in.length != 0) {
				DEBUG(1, ("SASL/GSSAPI: client sent non-zero length starting SASL negotiation!\n"));
			}
			
			/* Give the client some idea what we will support */
			  
			RSIVAL(maxlength_proposed, 0, gensec_gssapi_state->max_wrap_buf_size);
			/* first byte is the proposed security */
			maxlength_proposed[0] = '\0';
			
			gensec_gssapi_state->sasl_protection = 0;
			if (gensec_have_feature(gensec_security, GENSEC_FEATURE_SEAL)) {
				security_supported |= NEG_SEAL;
			} 
			if (gensec_have_feature(gensec_security, GENSEC_FEATURE_SIGN)) {
				security_supported |= NEG_SIGN;
			}
			if (security_supported == 0) {
				/* If we don't support anything, this must be 0 */
				RSIVAL(maxlength_proposed, 0, 0x0);
			}

			/* TODO:  We may not wish to support this */
			security_supported |= NEG_NONE;
			maxlength_proposed[0] = security_supported;
			
			input_token.value = maxlength_proposed;
			input_token.length = sizeof(maxlength_proposed);

			maj_stat = gss_wrap(&min_stat, 
					    gensec_gssapi_state->gssapi_context, 
					    false,
					    GSS_C_QOP_DEFAULT,
					    &input_token,
					    &conf_state,
					    &output_token);
			if (GSS_ERROR(maj_stat)) {
				DEBUG(1, ("GSS Update(SSF_NEG): GSS Wrap failed: %s\n", 
					  gssapi_error_string(out_mem_ctx, maj_stat, min_stat, gensec_gssapi_state->gss_oid)));
				return NT_STATUS_ACCESS_DENIED;
			}
			
			*out = data_blob_talloc(out_mem_ctx, output_token.value, output_token.length);
			gss_release_buffer(&min_stat, &output_token);

			gensec_gssapi_state->sasl_state = STAGE_SASL_SSF_ACCEPT;
			return NT_STATUS_MORE_PROCESSING_REQUIRED;
		}
		default:
  			return NT_STATUS_INVALID_PARAMETER;
			
		}
	}
	/* This is s server-only stage */
	case STAGE_SASL_SSF_ACCEPT:
	{
		uint8_t maxlength_accepted[4]; 
		uint8_t security_accepted;
		int conf_state;
		gss_qop_t qop_state;
		input_token.length = in.length;
		input_token.value = in.data;
			
		maj_stat = gss_unwrap(&min_stat, 
				      gensec_gssapi_state->gssapi_context, 
				      &input_token,
				      &output_token, 
				      &conf_state,
				      &qop_state);
		if (GSS_ERROR(maj_stat)) {
			DEBUG(1, ("gensec_gssapi_update: GSS UnWrap of SASL protection negotiation failed: %s\n", 
				  gssapi_error_string(out_mem_ctx, maj_stat, min_stat, gensec_gssapi_state->gss_oid)));
			return NT_STATUS_ACCESS_DENIED;
		}
			
		if (output_token.length < 4) {
			return NT_STATUS_INVALID_PARAMETER;
		}

		memcpy(maxlength_accepted, output_token.value, 4);
		gss_release_buffer(&min_stat, &output_token);
		
		/* first byte is the proposed security */
		security_accepted = maxlength_accepted[0];
		maxlength_accepted[0] = '\0';

		/* Rest is the proposed max wrap length */
		gensec_gssapi_state->max_wrap_buf_size = MIN(RIVAL(maxlength_accepted, 0), 
							     gensec_gssapi_state->max_wrap_buf_size);

		gensec_gssapi_state->sasl_protection = 0;
		if (security_accepted & NEG_SEAL) {
			if (!gensec_have_feature(gensec_security, GENSEC_FEATURE_SEAL)) {
				DEBUG(1, ("Remote client wanted seal, but gensec refused\n"));
				return NT_STATUS_ACCESS_DENIED;
			}
			gensec_gssapi_state->sasl_protection |= NEG_SEAL;
		}
		if (security_accepted & NEG_SIGN) {
			if (!gensec_have_feature(gensec_security, GENSEC_FEATURE_SIGN)) {
				DEBUG(1, ("Remote client wanted sign, but gensec refused\n"));
				return NT_STATUS_ACCESS_DENIED;
			}
			gensec_gssapi_state->sasl_protection |= NEG_SIGN;
		}
		if (security_accepted & NEG_NONE) {
			gensec_gssapi_state->sasl_protection |= NEG_NONE;
		}

		/* quirk:  This changes the value that gensec_have_feature returns, to be that after SASL negotiation */
		gensec_gssapi_state->sasl_state = STAGE_DONE;
		if (gensec_have_feature(gensec_security, GENSEC_FEATURE_SEAL)) {
			DEBUG(5, ("SASL/GSSAPI Connection from client will be cryptographically sealed\n"));
		} else if (gensec_have_feature(gensec_security, GENSEC_FEATURE_SIGN)) {
			DEBUG(5, ("SASL/GSSAPI Connection from client will be cryptographically signed\n"));
		} else {
			DEBUG(5, ("SASL/GSSAPI Connection from client will have no cryptographic protection\n"));
		}

		*out = data_blob(NULL, 0);
		return NT_STATUS_OK;	
	}
	default:
		return NT_STATUS_INVALID_PARAMETER;
	}
}

struct gensec_gssapi_update_state {
	NTSTATUS status;
	DATA_BLOB out;
};

static struct tevent_req *gensec_gssapi_update_send(TALLOC_CTX *mem_ctx,
						    struct tevent_context *ev,
						    struct gensec_security *gensec_security,
						    const DATA_BLOB in)
{
	struct tevent_req *req = NULL;
	struct gensec_gssapi_update_state *state = NULL;
	NTSTATUS status;

	req = tevent_req_create(mem_ctx, &state,
				struct gensec_gssapi_update_state);
	if (req == NULL) {
		return NULL;
	}

	status = gensec_gssapi_update_internal(gensec_security,
					       state, ev, in,
					       &state->out);
	state->status = status;
	if (NT_STATUS_EQUAL(status, NT_STATUS_MORE_PROCESSING_REQUIRED)) {
		tevent_req_done(req);
		return tevent_req_post(req, ev);
	}
	if (tevent_req_nterror(req, status)) {
		return tevent_req_post(req, ev);
	}

	tevent_req_done(req);
	return tevent_req_post(req, ev);
}

static NTSTATUS gensec_gssapi_update_recv(struct tevent_req *req,
					  TALLOC_CTX *out_mem_ctx,
					  DATA_BLOB *out)
{
	struct gensec_gssapi_update_state *state =
		tevent_req_data(req,
		struct gensec_gssapi_update_state);
	NTSTATUS status;

	*out = data_blob_null;

	if (tevent_req_is_nterror(req, &status)) {
		tevent_req_received(req);
		return status;
	}

	*out = state->out;
	talloc_steal(out_mem_ctx, state->out.data);
	status = state->status;
	tevent_req_received(req);
	return status;
}

static NTSTATUS gensec_gssapi_wrap(struct gensec_security *gensec_security, 
				   TALLOC_CTX *mem_ctx, 
				   const DATA_BLOB *in, 
				   DATA_BLOB *out)
{
	struct gensec_gssapi_state *gensec_gssapi_state
		= talloc_get_type(gensec_security->private_data, struct gensec_gssapi_state);
	OM_uint32 maj_stat, min_stat;
	gss_buffer_desc input_token, output_token;
	int conf_state;
	input_token.length = in->length;
	input_token.value = in->data;

	maj_stat = gss_wrap(&min_stat, 
			    gensec_gssapi_state->gssapi_context, 
			    gensec_have_feature(gensec_security, GENSEC_FEATURE_SEAL),
			    GSS_C_QOP_DEFAULT,
			    &input_token,
			    &conf_state,
			    &output_token);
	if (GSS_ERROR(maj_stat)) {
		DEBUG(1, ("gensec_gssapi_wrap: GSS Wrap failed: %s\n", 
			  gssapi_error_string(mem_ctx, maj_stat, min_stat, gensec_gssapi_state->gss_oid)));
		return NT_STATUS_ACCESS_DENIED;
	}

	*out = data_blob_talloc(mem_ctx, output_token.value, output_token.length);
	gss_release_buffer(&min_stat, &output_token);

	if (gensec_gssapi_state->sasl) {
		size_t max_wrapped_size = gensec_gssapi_max_wrapped_size(gensec_security);
		if (max_wrapped_size < out->length) {
			DEBUG(1, ("gensec_gssapi_wrap: when wrapped, INPUT data (%u) is grew to be larger than SASL negotiated maximum output size (%u > %u)\n",
				  (unsigned)in->length, 
				  (unsigned)out->length, 
				  (unsigned int)max_wrapped_size));
			return NT_STATUS_INVALID_PARAMETER;
		}
	}
	
	if (gensec_have_feature(gensec_security, GENSEC_FEATURE_SEAL)
	    && !conf_state) {
		return NT_STATUS_ACCESS_DENIED;
	}
	return NT_STATUS_OK;
}

static NTSTATUS gensec_gssapi_unwrap(struct gensec_security *gensec_security, 
				     TALLOC_CTX *mem_ctx, 
				     const DATA_BLOB *in, 
				     DATA_BLOB *out)
{
	struct gensec_gssapi_state *gensec_gssapi_state
		= talloc_get_type(gensec_security->private_data, struct gensec_gssapi_state);
	OM_uint32 maj_stat, min_stat;
	gss_buffer_desc input_token, output_token;
	int conf_state;
	gss_qop_t qop_state;
	input_token.length = in->length;
	input_token.value = in->data;
	
	if (gensec_gssapi_state->sasl) {
		size_t max_wrapped_size = gensec_gssapi_max_wrapped_size(gensec_security);
		if (max_wrapped_size < in->length) {
			DEBUG(1, ("gensec_gssapi_unwrap: WRAPPED data is larger than SASL negotiated maximum size\n"));
			return NT_STATUS_INVALID_PARAMETER;
		}
	}
	
	maj_stat = gss_unwrap(&min_stat, 
			      gensec_gssapi_state->gssapi_context, 
			      &input_token,
			      &output_token, 
			      &conf_state,
			      &qop_state);
	if (GSS_ERROR(maj_stat)) {
		DEBUG(1, ("gensec_gssapi_unwrap: GSS UnWrap failed: %s\n", 
			  gssapi_error_string(mem_ctx, maj_stat, min_stat, gensec_gssapi_state->gss_oid)));
		return NT_STATUS_ACCESS_DENIED;
	}

	*out = data_blob_talloc(mem_ctx, output_token.value, output_token.length);
	gss_release_buffer(&min_stat, &output_token);
	
	if (gensec_have_feature(gensec_security, GENSEC_FEATURE_SEAL)
	    && !conf_state) {
		return NT_STATUS_ACCESS_DENIED;
	}
	return NT_STATUS_OK;
}

/* Find out the maximum input size negotiated on this connection */

static size_t gensec_gssapi_max_input_size(struct gensec_security *gensec_security) 
{
	struct gensec_gssapi_state *gensec_gssapi_state
		= talloc_get_type(gensec_security->private_data, struct gensec_gssapi_state);
	OM_uint32 maj_stat, min_stat;
	OM_uint32 max_input_size;

	maj_stat = gss_wrap_size_limit(&min_stat, 
				       gensec_gssapi_state->gssapi_context,
				       gensec_have_feature(gensec_security, GENSEC_FEATURE_SEAL),
				       GSS_C_QOP_DEFAULT,
				       gensec_gssapi_state->max_wrap_buf_size,
				       &max_input_size);
	if (GSS_ERROR(maj_stat)) {
		TALLOC_CTX *mem_ctx = talloc_new(NULL); 
		DEBUG(1, ("gensec_gssapi_max_input_size: determining signature size with gss_wrap_size_limit failed: %s\n",
			  gssapi_error_string(mem_ctx, maj_stat, min_stat, gensec_gssapi_state->gss_oid)));
		talloc_free(mem_ctx);
		return 0;
	}

	return max_input_size;
}

/* Find out the maximum output size negotiated on this connection */
static size_t gensec_gssapi_max_wrapped_size(struct gensec_security *gensec_security) 
{
	struct gensec_gssapi_state *gensec_gssapi_state = talloc_get_type(gensec_security->private_data, struct gensec_gssapi_state);;
	return gensec_gssapi_state->max_wrap_buf_size;
}

static NTSTATUS gensec_gssapi_seal_packet(struct gensec_security *gensec_security, 
					  TALLOC_CTX *mem_ctx, 
					  uint8_t *data, size_t length, 
					  const uint8_t *whole_pdu, size_t pdu_length, 
					  DATA_BLOB *sig)
{
	struct gensec_gssapi_state *gensec_gssapi_state
		= talloc_get_type(gensec_security->private_data, struct gensec_gssapi_state);
	bool hdr_signing = false;
	size_t sig_size = 0;
	NTSTATUS status;

	if (gensec_security->want_features & GENSEC_FEATURE_SIGN_PKT_HEADER) {
		hdr_signing = true;
	}

	sig_size = gensec_gssapi_sig_size(gensec_security, length);

	status = gssapi_seal_packet(gensec_gssapi_state->gssapi_context,
				    gensec_gssapi_state->gss_oid,
				    hdr_signing, sig_size,
				    data, length,
				    whole_pdu, pdu_length,
				    mem_ctx, sig);
	if (!NT_STATUS_IS_OK(status)) {
		DEBUG(0, ("gssapi_seal_packet(hdr_signing=%u,sig_size=%zu,"
			  "data=%zu,pdu=%zu) failed: %s\n",
			  hdr_signing, sig_size, length, pdu_length,
			  nt_errstr(status)));
		return status;
	}

	return NT_STATUS_OK;
}

static NTSTATUS gensec_gssapi_unseal_packet(struct gensec_security *gensec_security, 
					    uint8_t *data, size_t length, 
					    const uint8_t *whole_pdu, size_t pdu_length,
					    const DATA_BLOB *sig)
{
	struct gensec_gssapi_state *gensec_gssapi_state
		= talloc_get_type(gensec_security->private_data, struct gensec_gssapi_state);
	bool hdr_signing = false;
	NTSTATUS status;

	if (gensec_security->want_features & GENSEC_FEATURE_SIGN_PKT_HEADER) {
		hdr_signing = true;
	}

	status = gssapi_unseal_packet(gensec_gssapi_state->gssapi_context,
				      gensec_gssapi_state->gss_oid,
				      hdr_signing,
				      data, length,
				      whole_pdu, pdu_length,
				      sig);
	if (!NT_STATUS_IS_OK(status)) {
		DEBUG(0, ("gssapi_unseal_packet(hdr_signing=%u,sig_size=%zu,"
			  "data=%zu,pdu=%zu) failed: %s\n",
			  hdr_signing, sig->length, length, pdu_length,
			  nt_errstr(status)));
		return status;
	}

	return NT_STATUS_OK;
}

static NTSTATUS gensec_gssapi_sign_packet(struct gensec_security *gensec_security, 
					  TALLOC_CTX *mem_ctx, 
					  const uint8_t *data, size_t length, 
					  const uint8_t *whole_pdu, size_t pdu_length, 
					  DATA_BLOB *sig)
{
	struct gensec_gssapi_state *gensec_gssapi_state
		= talloc_get_type(gensec_security->private_data, struct gensec_gssapi_state);
	bool hdr_signing = false;
	NTSTATUS status;

	if (gensec_security->want_features & GENSEC_FEATURE_SIGN_PKT_HEADER) {
		hdr_signing = true;
	}

	status = gssapi_sign_packet(gensec_gssapi_state->gssapi_context,
				    gensec_gssapi_state->gss_oid,
				    hdr_signing,
				    data, length,
				    whole_pdu, pdu_length,
				    mem_ctx, sig);
	if (!NT_STATUS_IS_OK(status)) {
		DEBUG(0, ("gssapi_sign_packet(hdr_signing=%u,"
			  "data=%zu,pdu=%zu) failed: %s\n",
			  hdr_signing, length, pdu_length,
			  nt_errstr(status)));
		return status;
	}

	return NT_STATUS_OK;
}

static NTSTATUS gensec_gssapi_check_packet(struct gensec_security *gensec_security, 
					   const uint8_t *data, size_t length, 
					   const uint8_t *whole_pdu, size_t pdu_length, 
					   const DATA_BLOB *sig)
{
	struct gensec_gssapi_state *gensec_gssapi_state
		= talloc_get_type(gensec_security->private_data, struct gensec_gssapi_state);
	bool hdr_signing = false;
	NTSTATUS status;

	if (gensec_security->want_features & GENSEC_FEATURE_SIGN_PKT_HEADER) {
		hdr_signing = true;
	}

	status = gssapi_check_packet(gensec_gssapi_state->gssapi_context,
				     gensec_gssapi_state->gss_oid,
				     hdr_signing,
				     data, length,
				     whole_pdu, pdu_length,
				     sig);
	if (!NT_STATUS_IS_OK(status)) {
		DEBUG(0, ("gssapi_check_packet(hdr_signing=%u,sig_size=%zu,"
			  "data=%zu,pdu=%zu) failed: %s\n",
			  hdr_signing, sig->length, length, pdu_length,
			  nt_errstr(status)));
		return status;
	}

	return NT_STATUS_OK;
}

/* Try to figure out what features we actually got on the connection */
static bool gensec_gssapi_have_feature(struct gensec_security *gensec_security, 
				       uint32_t feature) 
{
	struct gensec_gssapi_state *gensec_gssapi_state
		= talloc_get_type(gensec_security->private_data, struct gensec_gssapi_state);
	if (feature & GENSEC_FEATURE_SIGN) {
		/* If we are going GSSAPI SASL, then we honour the second negotiation */
		if (gensec_gssapi_state->sasl 
		    && gensec_gssapi_state->sasl_state == STAGE_DONE) {
			return ((gensec_gssapi_state->sasl_protection & NEG_SIGN) 
				&& (gensec_gssapi_state->gss_got_flags & GSS_C_INTEG_FLAG));
		}
		return gensec_gssapi_state->gss_got_flags & GSS_C_INTEG_FLAG;
	}
	if (feature & GENSEC_FEATURE_SEAL) {
		/* If we are going GSSAPI SASL, then we honour the second negotiation */
		if (gensec_gssapi_state->sasl 
		    && gensec_gssapi_state->sasl_state == STAGE_DONE) {
			return ((gensec_gssapi_state->sasl_protection & NEG_SEAL) 
				 && (gensec_gssapi_state->gss_got_flags & GSS_C_CONF_FLAG));
		}
		return gensec_gssapi_state->gss_got_flags & GSS_C_CONF_FLAG;
	}
	if (feature & GENSEC_FEATURE_SESSION_KEY) {
		/* Only for GSSAPI/Krb5 */
		if (smb_gss_oid_equal(gensec_gssapi_state->gss_oid,
				      gss_mech_krb5)) {
			return true;
		}
	}
	if (feature & GENSEC_FEATURE_DCE_STYLE) {
		return gensec_gssapi_state->gss_got_flags & GSS_C_DCE_STYLE;
	}
	if (feature & GENSEC_FEATURE_NEW_SPNEGO) {
		NTSTATUS status;
		uint32_t keytype;

		if (!(gensec_gssapi_state->gss_got_flags & GSS_C_INTEG_FLAG)) {
			return false;
		}

		if (gensec_setting_bool(gensec_security->settings, "gensec_gssapi", "force_new_spnego", false)) {
			return true;
		}
		if (gensec_setting_bool(gensec_security->settings, "gensec_gssapi", "disable_new_spnego", false)) {
			return false;
		}

		status = gssapi_get_session_key(gensec_gssapi_state,
						gensec_gssapi_state->gssapi_context, NULL, &keytype);
		/* 
		 * We should do a proper sig on the mechListMic unless
		 * we know we have to be backwards compatible with
		 * earlier windows versions.  
		 * 
		 * Negotiating a non-krb5
		 * mech for example should be regarded as having
		 * NEW_SPNEGO
		 */
		if (NT_STATUS_IS_OK(status)) {
			switch (keytype) {
			case ENCTYPE_DES_CBC_CRC:
			case ENCTYPE_DES_CBC_MD5:
			case ENCTYPE_ARCFOUR_HMAC:
			case ENCTYPE_DES3_CBC_SHA1:
				return false;
			}
		}
		return true;
	}
	/* We can always do async (rather than strict request/reply) packets.  */
	if (feature & GENSEC_FEATURE_ASYNC_REPLIES) {
		return true;
	}
	if (feature & GENSEC_FEATURE_SIGN_PKT_HEADER) {
		return true;
	}
	return false;
}

static NTTIME gensec_gssapi_expire_time(struct gensec_security *gensec_security)
{
	struct gensec_gssapi_state *gensec_gssapi_state =
		talloc_get_type_abort(gensec_security->private_data,
		struct gensec_gssapi_state);

	return gensec_gssapi_state->expire_time;
}

/*
 * Extract the 'sesssion key' needed by SMB signing and ncacn_np 
 * (for encrypting some passwords).
 * 
 * This breaks all the abstractions, but what do you expect...
 */
static NTSTATUS gensec_gssapi_session_key(struct gensec_security *gensec_security, 
					  TALLOC_CTX *mem_ctx,
					  DATA_BLOB *session_key) 
{
	struct gensec_gssapi_state *gensec_gssapi_state
		= talloc_get_type(gensec_security->private_data, struct gensec_gssapi_state);
	return gssapi_get_session_key(mem_ctx, gensec_gssapi_state->gssapi_context, session_key, NULL);
}

/* Get some basic (and authorization) information about the user on
 * this session.  This uses either the PAC (if present) or a local
 * database lookup */
static NTSTATUS gensec_gssapi_session_info(struct gensec_security *gensec_security,
					   TALLOC_CTX *mem_ctx,
					   struct auth_session_info **_session_info) 
{
	NTSTATUS nt_status;
	TALLOC_CTX *tmp_ctx;
	struct gensec_gssapi_state *gensec_gssapi_state
		= talloc_get_type(gensec_security->private_data, struct gensec_gssapi_state);
	struct auth_session_info *session_info = NULL;
	OM_uint32 maj_stat, min_stat;
	DATA_BLOB pac_blob, *pac_blob_ptr = NULL;

	gss_buffer_desc name_token;
	char *principal_string;
	
	tmp_ctx = talloc_named(mem_ctx, 0, "gensec_gssapi_session_info context");
	NT_STATUS_HAVE_NO_MEMORY(tmp_ctx);

	maj_stat = gss_display_name (&min_stat,
				     gensec_gssapi_state->client_name,
				     &name_token,
				     NULL);
	if (GSS_ERROR(maj_stat)) {
		DEBUG(1, ("GSS display_name failed: %s\n",
			  gssapi_error_string(tmp_ctx, maj_stat, min_stat, gensec_gssapi_state->gss_oid)));
		talloc_free(tmp_ctx);
		return NT_STATUS_FOOBAR;
	}

	principal_string = talloc_strndup(tmp_ctx,
					  (const char *)name_token.value,
					  name_token.length);

	gss_release_buffer(&min_stat, &name_token);

	if (!principal_string) {
		talloc_free(tmp_ctx);
		return NT_STATUS_NO_MEMORY;
	}

	nt_status = gssapi_obtain_pac_blob(tmp_ctx,  gensec_gssapi_state->gssapi_context,
					   gensec_gssapi_state->client_name,
					   &pac_blob);
	
	/* IF we have the PAC - otherwise we need to get this
	 * data from elsewere - local ldb, or (TODO) lookup of some
	 * kind... 
	 */
	if (NT_STATUS_IS_OK(nt_status)) {
		pac_blob_ptr = &pac_blob;
	}
	nt_status = gensec_generate_session_info_pac(tmp_ctx,
						     gensec_security,
						     gensec_gssapi_state->smb_krb5_context,
						     pac_blob_ptr, principal_string,
						     gensec_get_remote_address(gensec_security),
						     &session_info);
	if (!NT_STATUS_IS_OK(nt_status)) {
		talloc_free(tmp_ctx);
		return nt_status;
	}

	nt_status = gensec_gssapi_session_key(gensec_security, session_info, &session_info->session_key);
	if (!NT_STATUS_IS_OK(nt_status)) {
		talloc_free(tmp_ctx);
		return nt_status;
	}

	if (gensec_gssapi_state->gss_got_flags & GSS_C_DELEG_FLAG &&
	    gensec_gssapi_state->delegated_cred_handle != GSS_C_NO_CREDENTIAL) {
		krb5_error_code ret;
		const char *error_string;

		DEBUG(10, ("gensec_gssapi: delegated credentials supplied by client\n"));

		/*
		 * Create anonymous credentials for now.
		 *
		 * We will update them with the provided client gss creds.
		 */
		session_info->credentials = cli_credentials_init_anon(session_info);
		if (session_info->credentials == NULL) {
			talloc_free(tmp_ctx);
			return NT_STATUS_NO_MEMORY;
		}

		ret = cli_credentials_set_client_gss_creds(session_info->credentials, 
							   gensec_security->settings->lp_ctx,
							   gensec_gssapi_state->delegated_cred_handle,
							   CRED_SPECIFIED, &error_string);
		if (ret) {
			talloc_free(tmp_ctx);
			DEBUG(2,("Failed to get gss creds: %s\n", error_string));
			return NT_STATUS_NO_MEMORY;
		}
		
		/* This credential handle isn't useful for password authentication, so ensure nobody tries to do that */
		cli_credentials_set_kerberos_state(session_info->credentials, CRED_MUST_USE_KERBEROS);

		/* It has been taken from this place... */
		gensec_gssapi_state->delegated_cred_handle = GSS_C_NO_CREDENTIAL;
	} else {
		DEBUG(10, ("gensec_gssapi: NO delegated credentials supplied by client\n"));
	}

	*_session_info = talloc_steal(mem_ctx, session_info);
	talloc_free(tmp_ctx);

	return NT_STATUS_OK;
}

static size_t gensec_gssapi_sig_size(struct gensec_security *gensec_security, size_t data_size)
{
	struct gensec_gssapi_state *gensec_gssapi_state
		= talloc_get_type(gensec_security->private_data, struct gensec_gssapi_state);
	size_t sig_size;

	if (gensec_gssapi_state->sig_size > 0) {
		return gensec_gssapi_state->sig_size;
	}

	sig_size = gssapi_get_sig_size(gensec_gssapi_state->gssapi_context,
				       gensec_gssapi_state->gss_oid,
				       gensec_gssapi_state->gss_got_flags,
				       data_size);

	gensec_gssapi_state->sig_size = sig_size;
	return gensec_gssapi_state->sig_size;
}

static const char *gensec_gssapi_final_auth_type(struct gensec_security *gensec_security)
{
	struct gensec_gssapi_state *gensec_gssapi_state
		= talloc_get_type(gensec_security->private_data, struct gensec_gssapi_state);
	/* Only return the string for GSSAPI/Krb5 */
	if (smb_gss_oid_equal(gensec_gssapi_state->gss_oid,
			      gss_mech_krb5)) {
		return GENSEC_FINAL_AUTH_TYPE_KRB5;
	} else {
		return "gensec_gssapi: UNKNOWN MECH";
	}
}

static const char *gensec_gssapi_krb5_oids[] = { 
	GENSEC_OID_KERBEROS5_OLD,
	GENSEC_OID_KERBEROS5,
	NULL 
};

static const char *gensec_gssapi_spnego_oids[] = { 
	GENSEC_OID_SPNEGO,
	NULL 
};

/* As a server, this could in theory accept any GSSAPI mech */
static const struct gensec_security_ops gensec_gssapi_spnego_security_ops = {
	.name		= "gssapi_spnego",
	.sasl_name	= "GSS-SPNEGO",
	.auth_type	= DCERPC_AUTH_TYPE_SPNEGO,
	.oid            = gensec_gssapi_spnego_oids,
	.client_start   = gensec_gssapi_client_start,
	.server_start   = gensec_gssapi_server_start,
	.magic  	= gensec_magic_check_krb5_oid,
	.update_send	= gensec_gssapi_update_send,
	.update_recv	= gensec_gssapi_update_recv,
	.session_key	= gensec_gssapi_session_key,
	.session_info	= gensec_gssapi_session_info,
	.sign_packet	= gensec_gssapi_sign_packet,
	.check_packet	= gensec_gssapi_check_packet,
	.seal_packet	= gensec_gssapi_seal_packet,
	.unseal_packet	= gensec_gssapi_unseal_packet,
	.max_input_size	  = gensec_gssapi_max_input_size,
	.max_wrapped_size = gensec_gssapi_max_wrapped_size,
	.wrap           = gensec_gssapi_wrap,
	.unwrap         = gensec_gssapi_unwrap,
	.have_feature   = gensec_gssapi_have_feature,
	.expire_time    = gensec_gssapi_expire_time,
	.final_auth_type = gensec_gssapi_final_auth_type,
	.enabled        = false,
	.kerberos       = true,
	.priority       = GENSEC_GSSAPI
};

/* As a server, this could in theory accept any GSSAPI mech */
static const struct gensec_security_ops gensec_gssapi_krb5_security_ops = {
	.name		= "gssapi_krb5",
	.auth_type	= DCERPC_AUTH_TYPE_KRB5,
	.oid            = gensec_gssapi_krb5_oids,
	.client_start   = gensec_gssapi_client_start,
	.server_start   = gensec_gssapi_server_start,
	.magic  	= gensec_magic_check_krb5_oid,
	.update_send	= gensec_gssapi_update_send,
	.update_recv	= gensec_gssapi_update_recv,
	.session_key	= gensec_gssapi_session_key,
	.session_info	= gensec_gssapi_session_info,
	.sig_size	= gensec_gssapi_sig_size,
	.sign_packet	= gensec_gssapi_sign_packet,
	.check_packet	= gensec_gssapi_check_packet,
	.seal_packet	= gensec_gssapi_seal_packet,
	.unseal_packet	= gensec_gssapi_unseal_packet,
	.max_input_size	  = gensec_gssapi_max_input_size,
	.max_wrapped_size = gensec_gssapi_max_wrapped_size,
	.wrap           = gensec_gssapi_wrap,
	.unwrap         = gensec_gssapi_unwrap,
	.have_feature   = gensec_gssapi_have_feature,
	.expire_time    = gensec_gssapi_expire_time,
	.final_auth_type = gensec_gssapi_final_auth_type,
	.enabled        = true,
	.kerberos       = true,
	.priority       = GENSEC_GSSAPI
};

/* As a server, this could in theory accept any GSSAPI mech */
static const struct gensec_security_ops gensec_gssapi_sasl_krb5_security_ops = {
	.name		  = "gssapi_krb5_sasl",
	.sasl_name        = "GSSAPI",
	.client_start     = gensec_gssapi_sasl_client_start,
	.server_start     = gensec_gssapi_sasl_server_start,
	.update_send      = gensec_gssapi_update_send,
	.update_recv      = gensec_gssapi_update_recv,
	.session_key	  = gensec_gssapi_session_key,
	.session_info	  = gensec_gssapi_session_info,
	.max_input_size	  = gensec_gssapi_max_input_size,
	.max_wrapped_size = gensec_gssapi_max_wrapped_size,
	.wrap             = gensec_gssapi_wrap,
	.unwrap           = gensec_gssapi_unwrap,
	.have_feature     = gensec_gssapi_have_feature,
	.expire_time      = gensec_gssapi_expire_time,
	.final_auth_type = gensec_gssapi_final_auth_type,
	.enabled          = true,
	.kerberos         = true,
	.priority         = GENSEC_GSSAPI
};

_PUBLIC_ NTSTATUS gensec_gssapi_init(TALLOC_CTX *ctx)
{
	NTSTATUS ret;

	ret = gensec_register(ctx, &gensec_gssapi_spnego_security_ops);
	if (!NT_STATUS_IS_OK(ret)) {
		DEBUG(0,("Failed to register '%s' gensec backend!\n",
			gensec_gssapi_spnego_security_ops.name));
		return ret;
	}

	ret = gensec_register(ctx, &gensec_gssapi_krb5_security_ops);
	if (!NT_STATUS_IS_OK(ret)) {
		DEBUG(0,("Failed to register '%s' gensec backend!\n",
			gensec_gssapi_krb5_security_ops.name));
		return ret;
	}

	ret = gensec_register(ctx, &gensec_gssapi_sasl_krb5_security_ops);
	if (!NT_STATUS_IS_OK(ret)) {
		DEBUG(0,("Failed to register '%s' gensec backend!\n",
			gensec_gssapi_sasl_krb5_security_ops.name));
		return ret;
	}

	return ret;
}<|MERGE_RESOLUTION|>--- conflicted
+++ resolved
@@ -383,21 +383,12 @@
 	}
 
 	if (realm == NULL) {
-<<<<<<< HEAD
-		const char *cred_name = cli_credentials_get_unparsed_name(creds,
-									  gensec_security);
-		DEBUG(3, ("cli_credentials(%s) without realm, "
-			  "cannot use kerberos for this connection %s/%s\n",
-			  cred_name, service, hostname));
-		talloc_free(discard_const_p(char, cred_name));
-=======
 		char *cred_name = cli_credentials_get_unparsed_name(creds,
 								gensec_security);
 		DEBUG(3, ("cli_credentials(%s) without realm, "
 			  "cannot use kerberos for this connection %s/%s\n",
 			  cred_name, service, hostname));
 		TALLOC_FREE(cred_name);
->>>>>>> aaa7d4da
 		return NT_STATUS_INVALID_PARAMETER;
 	}
 
@@ -466,7 +457,6 @@
 		switch (gensec_security->gensec_role) {
 		case GENSEC_CLIENT:
 		{
-			bool fallback = false;
 #ifdef SAMBA4_USES_HEIMDAL
 			struct gsskrb5_send_to_kdc send_to_kdc;
 			krb5_error_code ret;
@@ -592,18 +582,12 @@
 					return NT_STATUS_NO_MEMORY;
 				}
 
-<<<<<<< HEAD
-=======
 #ifndef SAMBA4_USES_HEIMDAL
->>>>>>> aaa7d4da
 				if (fallback &&
 				    strequal(client_realm, server_realm)) {
 					goto init_sec_context_done;
 				}
-<<<<<<< HEAD
-=======
 #endif /* !SAMBA4_USES_HEIMDAL */
->>>>>>> aaa7d4da
 
 				nt_status = gensec_gssapi_setup_server_principal(gensec_gssapi_state,
 										 target_principal,
