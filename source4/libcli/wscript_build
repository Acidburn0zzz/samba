--- conflicted
+++ resolved
@@ -39,16 +39,6 @@
     deps='LIBCLI_SMB2 tevent-util',
     public_deps='cli_composite samba-credentials gensec LIBCLI_RESOLVE tevent',
     private_headers='smb_composite/smb_composite.h',
-<<<<<<< HEAD
-    )
-
-bld.SAMBA_PYTHON('pysmb',
-    source='pysmb.c',
-    deps='LIBCLI_SMB_COMPOSITE LIBCLI_SMB2 tevent-util pyparam_util pytalloc-util',
-	public_deps='cli_composite samba-credentials gensec LIBCLI_RESOLVE tevent param_options',
-    realname='samba/smb.so'
-=======
->>>>>>> 76c3e172
     )
 
 
