/*
   Unix SMB/CIFS implementation.

   endpoint server for the netlogon pipe

   Copyright (C) Andrew Bartlett <abartlet@samba.org> 2004-2008
   Copyright (C) Stefan Metzmacher <metze@samba.org>  2005
   Copyright (C) Matthias Dieter Wallnöfer            2009-2010

   This program is free software; you can redistribute it and/or modify
   it under the terms of the GNU General Public License as published by
   the Free Software Foundation; either version 3 of the License, or
   (at your option) any later version.

   This program is distributed in the hope that it will be useful,
   but WITHOUT ANY WARRANTY; without even the implied warranty of
   MERCHANTABILITY or FITNESS FOR A PARTICULAR PURPOSE.  See the
   GNU General Public License for more details.

   You should have received a copy of the GNU General Public License
   along with this program.  If not, see <http://www.gnu.org/licenses/>.
*/

#include "includes.h"
#include "rpc_server/dcerpc_server.h"
#include "auth/auth.h"
#include "auth/auth_sam_reply.h"
#include "dsdb/samdb/samdb.h"
#include "../lib/util/util_ldb.h"
#include "../libcli/auth/schannel.h"
#include "libcli/security/security.h"
#include "param/param.h"
#include "lib/messaging/irpc.h"
#include "librpc/gen_ndr/ndr_irpc_c.h"
#include "../libcli/ldap/ldap_ndr.h"
#include "dsdb/samdb/ldb_modules/util.h"
#include "lib/tsocket/tsocket.h"
#include "librpc/gen_ndr/ndr_netlogon.h"
#include "librpc/gen_ndr/ndr_lsa.h"
#include "librpc/gen_ndr/ndr_samr.h"
#include "librpc/gen_ndr/ndr_irpc.h"
#include "librpc/gen_ndr/ndr_winbind.h"
#include "librpc/gen_ndr/ndr_winbind_c.h"
#include "lib/socket/netif.h"
#include "rpc_server/common/sid_helper.h"
#include "lib/util/util_str_escape.h"

#define DCESRV_INTERFACE_NETLOGON_BIND(context, iface) \
       dcesrv_interface_netlogon_bind(context, iface)

/*
 * This #define allows the netlogon interface to accept invalid
 * association groups, because association groups are to coordinate
 * handles, and handles are not used in NETLOGON. This in turn avoids
 * the need to coordinate these across multiple possible NETLOGON
 * processes
 */
#define DCESRV_INTERFACE_NETLOGON_FLAGS DCESRV_INTERFACE_FLAGS_HANDLES_NOT_USED

static NTSTATUS dcesrv_interface_netlogon_bind(struct dcesrv_connection_context *context,
					       const struct dcesrv_interface *iface)
{
	return dcesrv_interface_bind_reject_connect(context, iface);
}

#define NETLOGON_SERVER_PIPE_STATE_MAGIC 0x4f555358
struct netlogon_server_pipe_state {
	struct netr_Credential client_challenge;
	struct netr_Credential server_challenge;
};

static NTSTATUS dcesrv_netr_ServerReqChallenge(struct dcesrv_call_state *dce_call, TALLOC_CTX *mem_ctx,
					struct netr_ServerReqChallenge *r)
{
	struct netlogon_server_pipe_state *pipe_state = NULL;
	NTSTATUS ntstatus;

	ZERO_STRUCTP(r->out.return_credentials);

	pipe_state = dcesrv_iface_state_find_conn(dce_call,
			NETLOGON_SERVER_PIPE_STATE_MAGIC,
			struct netlogon_server_pipe_state);
	TALLOC_FREE(pipe_state);

	pipe_state = talloc_zero(dce_call,
				 struct netlogon_server_pipe_state);
	if (pipe_state == NULL) {
		return NT_STATUS_NO_MEMORY;
	}

	pipe_state->client_challenge = *r->in.credentials;

	generate_random_buffer(pipe_state->server_challenge.data,
			       sizeof(pipe_state->server_challenge.data));

	*r->out.return_credentials = pipe_state->server_challenge;

	ntstatus = dcesrv_iface_state_store_conn(dce_call,
			NETLOGON_SERVER_PIPE_STATE_MAGIC,
			pipe_state);
	if (!NT_STATUS_IS_OK(ntstatus)) {
		return ntstatus;
	}

	ntstatus = schannel_save_challenge(dce_call->conn->dce_ctx->lp_ctx,
					   &pipe_state->client_challenge,
					   &pipe_state->server_challenge,
					   r->in.computer_name);
	if (!NT_STATUS_IS_OK(ntstatus)) {
		TALLOC_FREE(pipe_state);
		return ntstatus;
	}

	return NT_STATUS_OK;
}

/*
 * Do the actual processing of a netr_ServerAuthenticate3 message.
 * called from dcesrv_netr_ServerAuthenticate3, which handles the logging.
 */
static NTSTATUS dcesrv_netr_ServerAuthenticate3_helper(
	struct dcesrv_call_state *dce_call,
	TALLOC_CTX *mem_ctx,
	struct netr_ServerAuthenticate3 *r,
	const char **trust_account_for_search,
	const char **trust_account_in_db,
	struct dom_sid **sid)
{
	struct netlogon_server_pipe_state *pipe_state = NULL;
	bool challenge_valid = false;
	struct netlogon_server_pipe_state challenge;
	struct netlogon_creds_CredentialState *creds;
	struct ldb_context *sam_ctx;
	struct samr_Password *curNtHash = NULL;
	struct samr_Password *prevNtHash = NULL;
	uint32_t user_account_control;
	int num_records;
	struct ldb_message **msgs;
	NTSTATUS nt_status;
	const char *attrs[] = {"unicodePwd", "userAccountControl",
			       "objectSid", "samAccountName", NULL};
	uint32_t server_flags = 0;
	uint32_t negotiate_flags = 0;
	bool allow_nt4_crypto = lpcfg_allow_nt4_crypto(dce_call->conn->dce_ctx->lp_ctx);
	bool reject_des_client = !allow_nt4_crypto;
	bool reject_md5_client = lpcfg_reject_md5_clients(dce_call->conn->dce_ctx->lp_ctx);
	int schannel = lpcfg_server_schannel(dce_call->conn->dce_ctx->lp_ctx);
	bool reject_none_rpc = (schannel == true);

	ZERO_STRUCTP(r->out.return_credentials);
	*r->out.rid = 0;

	pipe_state = dcesrv_iface_state_find_conn(dce_call,
			NETLOGON_SERVER_PIPE_STATE_MAGIC,
			struct netlogon_server_pipe_state);
	if (pipe_state != NULL) {
		/*
		 * If we had a challenge remembered on the connection
		 * consider this for usage. This can't be cleanup
		 * by other clients.
		 *
		 * This is the default code path for typical clients
		 * which call netr_ServerReqChallenge() and
		 * netr_ServerAuthenticate3() on the same dcerpc connection.
		 */
		challenge = *pipe_state;

		challenge_valid = true;

	} else {
		NTSTATUS ntstatus;

		/*
		 * Fallback and try to get the challenge from
		 * the global cache.
		 *
		 * If too many clients are using this code path,
		 * they may destroy their cache entries as the
		 * TDB has a fixed size limited via a lossy hash
		 *
		 * The TDB used is the schannel store, which is
		 * initialised at startup.
		 *
		 * NOTE: The challenge is deleted from the DB as soon as it is
		 * fetched, to prevent reuse.
		 *
		 */

		ntstatus = schannel_get_challenge(dce_call->conn->dce_ctx->lp_ctx,
						  &challenge.client_challenge,
						  &challenge.server_challenge,
						  r->in.computer_name);

		if (!NT_STATUS_IS_OK(ntstatus)) {
			ZERO_STRUCT(challenge);
		} else {
			challenge_valid = true;
		}
	}

	server_flags = NETLOGON_NEG_ACCOUNT_LOCKOUT |
		       NETLOGON_NEG_PERSISTENT_SAMREPL |
		       NETLOGON_NEG_ARCFOUR |
		       NETLOGON_NEG_PROMOTION_COUNT |
		       NETLOGON_NEG_CHANGELOG_BDC |
		       NETLOGON_NEG_FULL_SYNC_REPL |
		       NETLOGON_NEG_MULTIPLE_SIDS |
		       NETLOGON_NEG_REDO |
		       NETLOGON_NEG_PASSWORD_CHANGE_REFUSAL |
		       NETLOGON_NEG_SEND_PASSWORD_INFO_PDC |
		       NETLOGON_NEG_GENERIC_PASSTHROUGH |
		       NETLOGON_NEG_CONCURRENT_RPC |
		       NETLOGON_NEG_AVOID_ACCOUNT_DB_REPL |
		       NETLOGON_NEG_AVOID_SECURITYAUTH_DB_REPL |
		       NETLOGON_NEG_STRONG_KEYS |
		       NETLOGON_NEG_TRANSITIVE_TRUSTS |
		       NETLOGON_NEG_DNS_DOMAIN_TRUSTS |
		       NETLOGON_NEG_PASSWORD_SET2 |
		       NETLOGON_NEG_GETDOMAININFO |
		       NETLOGON_NEG_CROSS_FOREST_TRUSTS |
		       NETLOGON_NEG_NEUTRALIZE_NT4_EMULATION |
		       NETLOGON_NEG_RODC_PASSTHROUGH |
		       NETLOGON_NEG_SUPPORTS_AES |
		       NETLOGON_NEG_AUTHENTICATED_RPC_LSASS |
		       NETLOGON_NEG_AUTHENTICATED_RPC;

	negotiate_flags = *r->in.negotiate_flags & server_flags;

	if (negotiate_flags & NETLOGON_NEG_AUTHENTICATED_RPC) {
		reject_none_rpc = false;
	}

	if (negotiate_flags & NETLOGON_NEG_STRONG_KEYS) {
		reject_des_client = false;
	}

	if (negotiate_flags & NETLOGON_NEG_SUPPORTS_AES) {
		reject_des_client = false;
		reject_md5_client = false;
	}

	if (reject_des_client || reject_md5_client) {
		/*
		 * Here we match Windows 2012 and return no flags.
		 */
		*r->out.negotiate_flags = 0;
		return NT_STATUS_DOWNGRADE_DETECTED;
	}

	/*
	 * This talloc_free is important to prevent re-use of the
	 * challenge.  We have to delay it this far due to NETApp
	 * servers per:
	 * https://bugzilla.samba.org/show_bug.cgi?id=11291
	 */
	TALLOC_FREE(pipe_state);

	/*
	 * At this point we must also cleanup the TDB cache
	 * entry, if we fail the client needs to call
	 * netr_ServerReqChallenge again.
	 *
	 * Note: this handles a non existing record just fine,
	 * the r->in.computer_name might not be the one used
	 * in netr_ServerReqChallenge(), but we are trying to
	 * just tidy up the normal case to prevent re-use.
	 */
	schannel_delete_challenge(dce_call->conn->dce_ctx->lp_ctx,
				  r->in.computer_name);

	/*
	 * According to Microsoft (see bugid #6099)
	 * Windows 7 looks at the negotiate_flags
	 * returned in this structure *even if the
	 * call fails with access denied!
	 */
	*r->out.negotiate_flags = negotiate_flags;

	if (reject_none_rpc) {
		/* schannel must be used, but client did not offer it. */
		DEBUG(0,("%s: schannel required but client failed "
			"to offer it. Client was %s\n",
			 __func__,
			 log_escape(mem_ctx, r->in.account_name)));
		return NT_STATUS_ACCESS_DENIED;
	}

	switch (r->in.secure_channel_type) {
	case SEC_CHAN_WKSTA:
	case SEC_CHAN_DNS_DOMAIN:
	case SEC_CHAN_DOMAIN:
	case SEC_CHAN_BDC:
	case SEC_CHAN_RODC:
		break;
	case SEC_CHAN_NULL:
		return NT_STATUS_INVALID_PARAMETER;
	default:
		DEBUG(1, ("Client asked for an invalid secure channel type: %d\n",
			  r->in.secure_channel_type));
		return NT_STATUS_INVALID_PARAMETER;
	}

	sam_ctx = samdb_connect(mem_ctx,
				dce_call->event_ctx,
				dce_call->conn->dce_ctx->lp_ctx,
				system_session(dce_call->conn->dce_ctx->lp_ctx),
				dce_call->conn->remote_address,
				0);
	if (sam_ctx == NULL) {
		return NT_STATUS_INVALID_SYSTEM_SERVICE;
	}

	if (r->in.secure_channel_type == SEC_CHAN_DOMAIN ||
	    r->in.secure_channel_type == SEC_CHAN_DNS_DOMAIN)
	{
		struct ldb_message *tdo_msg = NULL;
		const char * const tdo_attrs[] = {
			"trustAuthIncoming",
			"trustAttributes",
			"flatName",
			NULL
		};
		char *encoded_name = NULL;
		size_t len;
		const char *flatname = NULL;
		char trailer = '$';
		bool require_trailer = true;
		const char *netbios = NULL;
		const char *dns = NULL;

		if (r->in.secure_channel_type == SEC_CHAN_DNS_DOMAIN) {
			trailer = '.';
			require_trailer = false;
		}

		encoded_name = ldb_binary_encode_string(mem_ctx,
							r->in.account_name);
		if (encoded_name == NULL) {
			return NT_STATUS_NO_MEMORY;
		}

		len = strlen(encoded_name);
		if (len < 2) {
			return NT_STATUS_NO_TRUST_SAM_ACCOUNT;
		}

		if (require_trailer && encoded_name[len - 1] != trailer) {
			return NT_STATUS_NO_TRUST_SAM_ACCOUNT;
		}
		encoded_name[len - 1] = '\0';

		if (r->in.secure_channel_type == SEC_CHAN_DNS_DOMAIN) {
			dns = encoded_name;
		} else {
			netbios = encoded_name;
		}

		nt_status = dsdb_trust_search_tdo(sam_ctx,
						  netbios, dns,
						  tdo_attrs, mem_ctx, &tdo_msg);
		if (NT_STATUS_EQUAL(nt_status, NT_STATUS_OBJECT_NAME_NOT_FOUND)) {
			DEBUG(2, ("Client asked for a trusted domain secure channel, "
				  "but there's no tdo for [%s] => [%s] \n",
				  log_escape(mem_ctx, r->in.account_name),
				  encoded_name));
			return NT_STATUS_NO_TRUST_SAM_ACCOUNT;
		}
		if (!NT_STATUS_IS_OK(nt_status)) {
			return nt_status;
		}

		nt_status = dsdb_trust_get_incoming_passwords(tdo_msg, mem_ctx,
							      &curNtHash,
							      &prevNtHash);
		if (NT_STATUS_EQUAL(nt_status, NT_STATUS_ACCOUNT_DISABLED)) {
			return NT_STATUS_NO_TRUST_SAM_ACCOUNT;
		}
		if (!NT_STATUS_IS_OK(nt_status)) {
			return nt_status;
		}

		flatname = ldb_msg_find_attr_as_string(tdo_msg, "flatName", NULL);
		if (flatname == NULL) {
			return NT_STATUS_NO_TRUST_SAM_ACCOUNT;
		}

		*trust_account_for_search = talloc_asprintf(mem_ctx, "%s$", flatname);
		if (*trust_account_for_search == NULL) {
			return NT_STATUS_NO_MEMORY;
		}
	} else {
		*trust_account_for_search = r->in.account_name;
	}

	/* pull the user attributes */
	num_records = gendb_search(sam_ctx, mem_ctx, NULL, &msgs, attrs,
				   "(&(sAMAccountName=%s)(objectclass=user))",
				   ldb_binary_encode_string(mem_ctx,
							    *trust_account_for_search));

	if (num_records == 0) {
		DEBUG(3,("Couldn't find user [%s] in samdb.\n",
			 log_escape(mem_ctx, r->in.account_name)));
		return NT_STATUS_NO_TRUST_SAM_ACCOUNT;
	}

	if (num_records > 1) {
		DEBUG(0,("Found %d records matching user [%s]\n",
			 num_records,
			 log_escape(mem_ctx, r->in.account_name)));
		return NT_STATUS_INTERNAL_DB_CORRUPTION;
	}

	*trust_account_in_db = ldb_msg_find_attr_as_string(msgs[0],
							   "samAccountName",
							   NULL);
	if (*trust_account_in_db == NULL) {
		DEBUG(0,("No samAccountName returned in record matching user [%s]\n",
			 r->in.account_name));
		return NT_STATUS_INTERNAL_DB_CORRUPTION;
	}
	
	user_account_control = ldb_msg_find_attr_as_uint(msgs[0], "userAccountControl", 0);

	if (user_account_control & UF_ACCOUNTDISABLE) {
		DEBUG(1, ("Account [%s] is disabled\n",
			  log_escape(mem_ctx, r->in.account_name)));
		return NT_STATUS_NO_TRUST_SAM_ACCOUNT;
	}

	if (r->in.secure_channel_type == SEC_CHAN_WKSTA) {
		if (!(user_account_control & UF_WORKSTATION_TRUST_ACCOUNT)) {
			DEBUG(1, ("Client asked for a workstation secure channel, but is not a workstation (member server) acb flags: 0x%x\n", user_account_control));
			return NT_STATUS_NO_TRUST_SAM_ACCOUNT;
		}
	} else if (r->in.secure_channel_type == SEC_CHAN_DOMAIN ||
		   r->in.secure_channel_type == SEC_CHAN_DNS_DOMAIN) {
		if (!(user_account_control & UF_INTERDOMAIN_TRUST_ACCOUNT)) {
			DEBUG(1, ("Client asked for a trusted domain secure channel, but is not a trusted domain: acb flags: 0x%x\n", user_account_control));

			return NT_STATUS_NO_TRUST_SAM_ACCOUNT;
		}
	} else if (r->in.secure_channel_type == SEC_CHAN_BDC) {
		if (!(user_account_control & UF_SERVER_TRUST_ACCOUNT)) {
			DEBUG(1, ("Client asked for a server secure channel, but is not a server (domain controller): acb flags: 0x%x\n", user_account_control));
			return NT_STATUS_NO_TRUST_SAM_ACCOUNT;
		}
	} else if (r->in.secure_channel_type == SEC_CHAN_RODC) {
		if (!(user_account_control & UF_PARTIAL_SECRETS_ACCOUNT)) {
			DEBUG(1, ("Client asked for a RODC secure channel, but is not a RODC: acb flags: 0x%x\n", user_account_control));
			return NT_STATUS_NO_TRUST_SAM_ACCOUNT;
		}
	} else {
		/* we should never reach this */
		return NT_STATUS_INTERNAL_ERROR;
	}

	if (!(user_account_control & UF_INTERDOMAIN_TRUST_ACCOUNT)) {
		nt_status = samdb_result_passwords_no_lockout(mem_ctx,
					dce_call->conn->dce_ctx->lp_ctx,
					msgs[0], NULL, &curNtHash);
		if (!NT_STATUS_IS_OK(nt_status)) {
			return NT_STATUS_ACCESS_DENIED;
		}
	}

	if (curNtHash == NULL) {
		return NT_STATUS_ACCESS_DENIED;
	}

	if (!challenge_valid) {
		DEBUG(1, ("No challenge requested by client [%s/%s], "
			  "cannot authenticate\n",
			  log_escape(mem_ctx, r->in.computer_name),
			  log_escape(mem_ctx, r->in.account_name)));
		return NT_STATUS_ACCESS_DENIED;
	}

	creds = netlogon_creds_server_init(mem_ctx,
					   r->in.account_name,
					   r->in.computer_name,
					   r->in.secure_channel_type,
					   &challenge.client_challenge,
					   &challenge.server_challenge,
					   curNtHash,
					   r->in.credentials,
					   r->out.return_credentials,
					   negotiate_flags);
	if (creds == NULL && prevNtHash != NULL) {
		/*
		 * We fallback to the previous password for domain trusts.
		 *
		 * Note that lpcfg_old_password_allowed_period() doesn't
		 * apply here.
		 */
		creds = netlogon_creds_server_init(mem_ctx,
						   r->in.account_name,
						   r->in.computer_name,
						   r->in.secure_channel_type,
						   &challenge.client_challenge,
						   &challenge.server_challenge,
						   prevNtHash,
						   r->in.credentials,
						   r->out.return_credentials,
						   negotiate_flags);
	}

	if (creds == NULL) {
		return NT_STATUS_ACCESS_DENIED;
	}
	creds->sid = samdb_result_dom_sid(creds, msgs[0], "objectSid");
	*sid = talloc_memdup(mem_ctx, creds->sid, sizeof(struct dom_sid));

	nt_status = schannel_save_creds_state(mem_ctx,
					      dce_call->conn->dce_ctx->lp_ctx,
					      creds);
	if (!NT_STATUS_IS_OK(nt_status)) {
		ZERO_STRUCTP(r->out.return_credentials);
		return nt_status;
	}

	*r->out.rid = samdb_result_rid_from_sid(mem_ctx, msgs[0],
						"objectSid", 0);

	return NT_STATUS_OK;
}

/*
 * Log a netr_ServerAuthenticate3 request, and then invoke
 * dcesrv_netr_ServerAuthenticate3_helper to perform the actual processing
 */
static NTSTATUS dcesrv_netr_ServerAuthenticate3(
	struct dcesrv_call_state *dce_call,
	TALLOC_CTX *mem_ctx,
	struct netr_ServerAuthenticate3 *r)
{
	NTSTATUS status;
	struct dom_sid *sid = NULL;
	const char *trust_account_for_search = NULL;
	const char *trust_account_in_db = NULL;
	struct auth_usersupplied_info ui = {
		.local_host = dce_call->conn->local_address,
		.remote_host = dce_call->conn->remote_address,
		.client = {
			.account_name = r->in.account_name,
			.domain_name = lpcfg_workgroup(dce_call->conn->dce_ctx->lp_ctx),
		},
		.service_description = "NETLOGON",
		.auth_description = "ServerAuthenticate",
		.netlogon_trust_account = {
			.computer_name = r->in.computer_name,
			.negotiate_flags = *r->in.negotiate_flags,
			.secure_channel_type = r->in.secure_channel_type,
		},
	};

	status = dcesrv_netr_ServerAuthenticate3_helper(dce_call,
							mem_ctx,
							r,
							&trust_account_for_search,
							&trust_account_in_db,
							&sid);
	ui.netlogon_trust_account.sid = sid;
	ui.netlogon_trust_account.account_name = trust_account_in_db;
	ui.mapped.account_name = trust_account_for_search;
	log_authentication_event(
		dce_call->conn->msg_ctx,
		dce_call->conn->dce_ctx->lp_ctx,
		NULL,
		&ui,
		status,
		lpcfg_workgroup(dce_call->conn->dce_ctx->lp_ctx),
		trust_account_in_db,
		NULL,
		sid);

	return status;
}
static NTSTATUS dcesrv_netr_ServerAuthenticate(struct dcesrv_call_state *dce_call, TALLOC_CTX *mem_ctx,
					struct netr_ServerAuthenticate *r)
{
	struct netr_ServerAuthenticate3 a;
	uint32_t rid;
	/* TODO:
	 * negotiate_flags is used as an [in] parameter
	 * so it need to be initialised.
	 *
	 * (I think ... = 0; seems wrong here --metze)
	 */
	uint32_t negotiate_flags_in = 0;
	uint32_t negotiate_flags_out = 0;

	a.in.server_name		= r->in.server_name;
	a.in.account_name		= r->in.account_name;
	a.in.secure_channel_type	= r->in.secure_channel_type;
	a.in.computer_name		= r->in.computer_name;
	a.in.credentials		= r->in.credentials;
	a.in.negotiate_flags		= &negotiate_flags_in;

	a.out.return_credentials	= r->out.return_credentials;
	a.out.rid			= &rid;
	a.out.negotiate_flags		= &negotiate_flags_out;

	return dcesrv_netr_ServerAuthenticate3(dce_call, mem_ctx, &a);
}

static NTSTATUS dcesrv_netr_ServerAuthenticate2(struct dcesrv_call_state *dce_call, TALLOC_CTX *mem_ctx,
					 struct netr_ServerAuthenticate2 *r)
{
	struct netr_ServerAuthenticate3 r3;
	uint32_t rid = 0;

	r3.in.server_name = r->in.server_name;
	r3.in.account_name = r->in.account_name;
	r3.in.secure_channel_type = r->in.secure_channel_type;
	r3.in.computer_name = r->in.computer_name;
	r3.in.credentials = r->in.credentials;
	r3.out.return_credentials = r->out.return_credentials;
	r3.in.negotiate_flags = r->in.negotiate_flags;
	r3.out.negotiate_flags = r->out.negotiate_flags;
	r3.out.rid = &rid;

	return dcesrv_netr_ServerAuthenticate3(dce_call, mem_ctx, &r3);
}

/*
 * NOTE: The following functions are nearly identical to the ones available in
 * source3/rpc_server/srv_nelog_nt.c
 * The reason we keep 2 copies is that they use different structures to
 * represent the auth_info and the decrpc pipes.
 */
static NTSTATUS dcesrv_netr_creds_server_step_check(struct dcesrv_call_state *dce_call,
						    TALLOC_CTX *mem_ctx,
						    const char *computer_name,
						    struct netr_Authenticator *received_authenticator,
						    struct netr_Authenticator *return_authenticator,
						    struct netlogon_creds_CredentialState **creds_out)
{
	NTSTATUS nt_status;
	int schannel = lpcfg_server_schannel(dce_call->conn->dce_ctx->lp_ctx);
	bool schannel_global_required = (schannel == true);

	if (schannel_global_required) {
		enum dcerpc_AuthType auth_type = DCERPC_AUTH_TYPE_NONE;

		dcesrv_call_auth_info(dce_call, &auth_type, NULL);

		if (auth_type != DCERPC_AUTH_TYPE_SCHANNEL) {
			DBG_ERR("[%s] is not using schannel\n",
				computer_name);
			return NT_STATUS_ACCESS_DENIED;
		}
	}

	nt_status = schannel_check_creds_state(mem_ctx,
					       dce_call->conn->dce_ctx->lp_ctx,
					       computer_name,
					       received_authenticator,
					       return_authenticator,
					       creds_out);
	return nt_status;
}

/*
  Change the machine account password for the currently connected
  client.  Supplies only the NT#.
*/

static NTSTATUS dcesrv_netr_ServerPasswordSet(struct dcesrv_call_state *dce_call, TALLOC_CTX *mem_ctx,
				       struct netr_ServerPasswordSet *r)
{
	struct netlogon_creds_CredentialState *creds;
	struct ldb_context *sam_ctx;
	const char * const attrs[] = { "unicodePwd", NULL };
	struct ldb_message **res;
	struct samr_Password *oldNtHash;
	NTSTATUS nt_status;
	int ret;

	nt_status = dcesrv_netr_creds_server_step_check(dce_call,
							mem_ctx,
							r->in.computer_name,
							r->in.credential, r->out.return_authenticator,
							&creds);
	NT_STATUS_NOT_OK_RETURN(nt_status);

	sam_ctx = samdb_connect(mem_ctx,
				dce_call->event_ctx,
				dce_call->conn->dce_ctx->lp_ctx,
				system_session(dce_call->conn->dce_ctx->lp_ctx),
				dce_call->conn->remote_address,
				0);
	if (sam_ctx == NULL) {
		return NT_STATUS_INVALID_SYSTEM_SERVICE;
	}

	netlogon_creds_des_decrypt(creds, r->in.new_password);

	/* fetch the old password hashes (the NT hash has to exist) */

	ret = gendb_search(sam_ctx, mem_ctx, NULL, &res, attrs,
			   "(&(objectClass=user)(objectSid=%s))",
			   ldap_encode_ndr_dom_sid(mem_ctx, creds->sid));
	if (ret != 1) {
		return NT_STATUS_WRONG_PASSWORD;
	}

	nt_status = samdb_result_passwords_no_lockout(mem_ctx,
						      dce_call->conn->dce_ctx->lp_ctx,
						      res[0], NULL, &oldNtHash);
	if (!NT_STATUS_IS_OK(nt_status) || !oldNtHash) {
		return NT_STATUS_WRONG_PASSWORD;
	}

	/* Using the sid for the account as the key, set the password */
	nt_status = samdb_set_password_sid(sam_ctx, mem_ctx,
					   creds->sid,
					   NULL, /* Don't have version */
					   NULL, /* Don't have plaintext */
					   NULL, r->in.new_password,
					   NULL, oldNtHash, /* Password change */
					   NULL, NULL);
	return nt_status;
}

/*
  Change the machine account password for the currently connected
  client.  Supplies new plaintext.
*/
static NTSTATUS dcesrv_netr_ServerPasswordSet2(struct dcesrv_call_state *dce_call, TALLOC_CTX *mem_ctx,
				       struct netr_ServerPasswordSet2 *r)
{
	struct netlogon_creds_CredentialState *creds;
	struct ldb_context *sam_ctx;
	const char * const attrs[] = { "dBCSPwd", "unicodePwd", NULL };
	struct ldb_message **res;
	struct samr_Password *oldLmHash, *oldNtHash;
	struct NL_PASSWORD_VERSION version = {};
	const uint32_t *new_version = NULL;
	NTSTATUS nt_status;
	DATA_BLOB new_password;
	int ret;
	struct samr_CryptPassword password_buf;

	nt_status = dcesrv_netr_creds_server_step_check(dce_call,
							mem_ctx,
							r->in.computer_name,
							r->in.credential, r->out.return_authenticator,
							&creds);
	NT_STATUS_NOT_OK_RETURN(nt_status);

	sam_ctx = samdb_connect(mem_ctx,
				dce_call->event_ctx,
				dce_call->conn->dce_ctx->lp_ctx,
				system_session(dce_call->conn->dce_ctx->lp_ctx),
				dce_call->conn->remote_address,
				0);
	if (sam_ctx == NULL) {
		return NT_STATUS_INVALID_SYSTEM_SERVICE;
	}

	memcpy(password_buf.data, r->in.new_password->data, 512);
	SIVAL(password_buf.data, 512, r->in.new_password->length);

	if (creds->negotiate_flags & NETLOGON_NEG_SUPPORTS_AES) {
		netlogon_creds_aes_decrypt(creds, password_buf.data, 516);
	} else {
		netlogon_creds_arcfour_crypt(creds, password_buf.data, 516);
	}

	switch (creds->secure_channel_type) {
	case SEC_CHAN_DOMAIN:
	case SEC_CHAN_DNS_DOMAIN: {
		uint32_t len = IVAL(password_buf.data, 512);
		if (len <= 500) {
			uint32_t ofs = 500 - len;
			uint8_t *p;

			p = password_buf.data + ofs;

			version.ReservedField = IVAL(p, 0);
			version.PasswordVersionNumber = IVAL(p, 4);
			version.PasswordVersionPresent = IVAL(p, 8);

			if (version.PasswordVersionPresent == NETLOGON_PASSWORD_VERSION_NUMBER_PRESENT) {
				new_version = &version.PasswordVersionNumber;
			}
		}}
		break;
	default:
		break;
	}

	if (!extract_pw_from_buffer(mem_ctx, password_buf.data, &new_password)) {
		DEBUG(3,("samr: failed to decode password buffer\n"));
		return NT_STATUS_WRONG_PASSWORD;
	}

	/* fetch the old password hashes (at least one of both has to exist) */

	ret = gendb_search(sam_ctx, mem_ctx, NULL, &res, attrs,
			   "(&(objectClass=user)(objectSid=%s))",
			   ldap_encode_ndr_dom_sid(mem_ctx, creds->sid));
	if (ret != 1) {
		return NT_STATUS_WRONG_PASSWORD;
	}

	nt_status = samdb_result_passwords_no_lockout(mem_ctx,
						      dce_call->conn->dce_ctx->lp_ctx,
						      res[0], &oldLmHash, &oldNtHash);
	if (!NT_STATUS_IS_OK(nt_status) || (!oldLmHash && !oldNtHash)) {
		return NT_STATUS_WRONG_PASSWORD;
	}

	/* Using the sid for the account as the key, set the password */
	nt_status = samdb_set_password_sid(sam_ctx, mem_ctx,
					   creds->sid,
					   new_version,
					   &new_password, /* we have plaintext */
					   NULL, NULL,
					   oldLmHash, oldNtHash, /* Password change */
					   NULL, NULL);
	return nt_status;
}


/*
  netr_LogonUasLogon
*/
static WERROR dcesrv_netr_LogonUasLogon(struct dcesrv_call_state *dce_call, TALLOC_CTX *mem_ctx,
				 struct netr_LogonUasLogon *r)
{
	DCESRV_FAULT(DCERPC_FAULT_OP_RNG_ERROR);
}


/*
  netr_LogonUasLogoff
*/
static WERROR dcesrv_netr_LogonUasLogoff(struct dcesrv_call_state *dce_call, TALLOC_CTX *mem_ctx,
		       struct netr_LogonUasLogoff *r)
{
	DCESRV_FAULT(DCERPC_FAULT_OP_RNG_ERROR);
}


static NTSTATUS dcesrv_netr_LogonSamLogon_check(struct dcesrv_call_state *dce_call,
						const struct netr_LogonSamLogonEx *r)
{
	enum dcerpc_AuthLevel auth_level = DCERPC_AUTH_LEVEL_NONE;

	switch (r->in.logon_level) {
	case NetlogonInteractiveInformation:
	case NetlogonServiceInformation:
	case NetlogonInteractiveTransitiveInformation:
	case NetlogonServiceTransitiveInformation:
		if (r->in.logon->password == NULL) {
			return NT_STATUS_INVALID_PARAMETER;
		}

		switch (r->in.validation_level) {
		case NetlogonValidationSamInfo:  /* 2 */
		case NetlogonValidationSamInfo2: /* 3 */
		case NetlogonValidationSamInfo4: /* 6 */
			break;
		default:
			return NT_STATUS_INVALID_INFO_CLASS;
		}

		break;
	case NetlogonNetworkInformation:
	case NetlogonNetworkTransitiveInformation:
		if (r->in.logon->network == NULL) {
			return NT_STATUS_INVALID_PARAMETER;
		}

		switch (r->in.validation_level) {
		case NetlogonValidationSamInfo:  /* 2 */
		case NetlogonValidationSamInfo2: /* 3 */
		case NetlogonValidationSamInfo4: /* 6 */
			break;
		default:
			return NT_STATUS_INVALID_INFO_CLASS;
		}

		break;

	case NetlogonGenericInformation:
		if (r->in.logon->generic == NULL) {
			return NT_STATUS_INVALID_PARAMETER;
		}

		switch (r->in.validation_level) {
		/* TODO: case NetlogonValidationGenericInfo: 4 */
		case NetlogonValidationGenericInfo2: /* 5 */
			break;
		default:
			return NT_STATUS_INVALID_INFO_CLASS;
		}

		break;
	default:
		return NT_STATUS_INVALID_PARAMETER;
	}

	dcesrv_call_auth_info(dce_call, NULL, &auth_level);

	switch (r->in.validation_level) {
	case NetlogonValidationSamInfo4: /* 6 */
		if (auth_level < DCERPC_AUTH_LEVEL_PRIVACY) {
			return NT_STATUS_INVALID_PARAMETER;
		}
		break;

	default:
		break;
	}

	return NT_STATUS_OK;
}

struct dcesrv_netr_LogonSamLogon_base_state {
	struct dcesrv_call_state *dce_call;

	TALLOC_CTX *mem_ctx;

	struct netlogon_creds_CredentialState *creds;

	struct netr_LogonSamLogonEx r;

	uint32_t _ignored_flags;

	struct {
		struct netr_LogonSamLogon *lsl;
		struct netr_LogonSamLogonWithFlags *lslwf;
		struct netr_LogonSamLogonEx *lslex;
	} _r;

	struct kdc_check_generic_kerberos kr;
};

static void dcesrv_netr_LogonSamLogon_base_auth_done(struct tevent_req *subreq);
static void dcesrv_netr_LogonSamLogon_base_krb5_done(struct tevent_req *subreq);
static void dcesrv_netr_LogonSamLogon_base_reply(
	struct dcesrv_netr_LogonSamLogon_base_state *state);

/*
  netr_LogonSamLogon_base

  This version of the function allows other wrappers to say 'do not check the credentials'

  We can't do the traditional 'wrapping' format completely, as this
  function must only run under schannel
*/
static NTSTATUS dcesrv_netr_LogonSamLogon_base_call(struct dcesrv_netr_LogonSamLogon_base_state *state)
{
	struct dcesrv_call_state *dce_call = state->dce_call;
	TALLOC_CTX *mem_ctx = state->mem_ctx;
	struct netr_LogonSamLogonEx *r = &state->r;
	struct netlogon_creds_CredentialState *creds = state->creds;
	struct loadparm_context *lp_ctx = dce_call->conn->dce_ctx->lp_ctx;
	const char *workgroup = lpcfg_workgroup(lp_ctx);
	struct auth4_context *auth_context = NULL;
	struct auth_usersupplied_info *user_info = NULL;
	NTSTATUS nt_status;
	struct tevent_req *subreq = NULL;

	*r->out.authoritative = 1;

	if (*r->in.flags & NETLOGON_SAMLOGON_FLAG_PASS_TO_FOREST_ROOT) {
		/*
		 * Currently we're always the forest root ourself.
		 */
		return NT_STATUS_NO_SUCH_USER;
	}

	if (*r->in.flags & NETLOGON_SAMLOGON_FLAG_PASS_CROSS_FOREST_HOP) {
		/*
		 * Currently we don't support trusts correctly yet.
		 */
		return NT_STATUS_NO_SUCH_USER;
	}

	user_info = talloc_zero(mem_ctx, struct auth_usersupplied_info);
	NT_STATUS_HAVE_NO_MEMORY(user_info);

	user_info->service_description = "SamLogon";

	netlogon_creds_decrypt_samlogon_logon(creds,
					      r->in.logon_level,
					      r->in.logon);

	switch (r->in.logon_level) {
	case NetlogonInteractiveInformation:
	case NetlogonServiceInformation:
	case NetlogonInteractiveTransitiveInformation:
	case NetlogonServiceTransitiveInformation:
	case NetlogonNetworkInformation:
	case NetlogonNetworkTransitiveInformation:

		nt_status = auth_context_create_for_netlogon(mem_ctx,
					dce_call->event_ctx, dce_call->msg_ctx,
					dce_call->conn->dce_ctx->lp_ctx,
					&auth_context);
		NT_STATUS_NOT_OK_RETURN(nt_status);

		user_info->remote_host = dce_call->conn->remote_address;
		user_info->local_host = dce_call->conn->local_address;

		user_info->netlogon_trust_account.secure_channel_type
			= creds->secure_channel_type;
		user_info->netlogon_trust_account.negotiate_flags
			= creds->negotiate_flags;

		/*
		 * These two can be unrelated when the account is
		 * actually that of a trusted domain, so we want to
		 * know which DC in that trusted domain contacted
		 * us
		 */
		user_info->netlogon_trust_account.computer_name
			= creds->computer_name;
		user_info->netlogon_trust_account.account_name
			= creds->account_name;
		user_info->netlogon_trust_account.sid
			= creds->sid;

	default:
		/* We do not need to set up the user_info in this case */
		break;
	}

	switch (r->in.logon_level) {
	case NetlogonInteractiveInformation:
	case NetlogonServiceInformation:
	case NetlogonInteractiveTransitiveInformation:
	case NetlogonServiceTransitiveInformation:
		user_info->auth_description = "interactive";

		user_info->logon_parameters
			= r->in.logon->password->identity_info.parameter_control;
		user_info->client.account_name
			= r->in.logon->password->identity_info.account_name.string;
		user_info->client.domain_name
			= r->in.logon->password->identity_info.domain_name.string;
		user_info->workstation_name
			= r->in.logon->password->identity_info.workstation.string;
		user_info->flags |= USER_INFO_INTERACTIVE_LOGON;
		user_info->password_state = AUTH_PASSWORD_HASH;

		user_info->password.hash.lanman = talloc(user_info, struct samr_Password);
		NT_STATUS_HAVE_NO_MEMORY(user_info->password.hash.lanman);
		*user_info->password.hash.lanman = r->in.logon->password->lmpassword;

		user_info->password.hash.nt = talloc(user_info, struct samr_Password);
		NT_STATUS_HAVE_NO_MEMORY(user_info->password.hash.nt);
		*user_info->password.hash.nt = r->in.logon->password->ntpassword;

		break;
	case NetlogonNetworkInformation:
	case NetlogonNetworkTransitiveInformation:
		user_info->auth_description = "network";

		nt_status = auth_context_set_challenge(
			auth_context,
			r->in.logon->network->challenge,
			"netr_LogonSamLogonWithFlags");
		NT_STATUS_NOT_OK_RETURN(nt_status);

		user_info->logon_parameters
			= r->in.logon->network->identity_info.parameter_control;
		user_info->client.account_name
			= r->in.logon->network->identity_info.account_name.string;
		user_info->client.domain_name
			= r->in.logon->network->identity_info.domain_name.string;
		user_info->workstation_name
			= r->in.logon->network->identity_info.workstation.string;

		user_info->password_state = AUTH_PASSWORD_RESPONSE;
		user_info->password.response.lanman = data_blob_talloc(mem_ctx, r->in.logon->network->lm.data, r->in.logon->network->lm.length);
		user_info->password.response.nt = data_blob_talloc(mem_ctx, r->in.logon->network->nt.data, r->in.logon->network->nt.length);

		nt_status = NTLMv2_RESPONSE_verify_netlogon_creds(
					user_info->client.account_name,
					user_info->client.domain_name,
					user_info->password.response.nt,
					creds, workgroup);
		NT_STATUS_NOT_OK_RETURN(nt_status);

		break;


	case NetlogonGenericInformation:
	{
		if (creds->negotiate_flags & NETLOGON_NEG_SUPPORTS_AES) {
			/* OK */
		} else if (creds->negotiate_flags & NETLOGON_NEG_ARCFOUR) {
			/* OK */
		} else {
			/* Using DES to verify kerberos tickets makes no sense */
			return NT_STATUS_INVALID_PARAMETER;
		}

		if (strcmp(r->in.logon->generic->package_name.string, "Kerberos") == 0) {
			struct dcerpc_binding_handle *irpc_handle;
			struct netr_GenericInfo2 *generic = talloc_zero(mem_ctx, struct netr_GenericInfo2);
			NT_STATUS_HAVE_NO_MEMORY(generic);

			r->out.validation->generic = generic;

			irpc_handle = irpc_binding_handle_by_name(mem_ctx,
								  dce_call->msg_ctx,
								  "kdc_server",
								  &ndr_table_irpc);
			if (irpc_handle == NULL) {
				return NT_STATUS_NO_LOGON_SERVERS;
			}

			state->kr.in.generic_request =
				data_blob_const(r->in.logon->generic->data,
						r->in.logon->generic->length);

			/*
			 * 60 seconds should be enough
			 */
			dcerpc_binding_handle_set_timeout(irpc_handle, 60);
			subreq = dcerpc_kdc_check_generic_kerberos_r_send(state,
						state->dce_call->event_ctx,
						irpc_handle, &state->kr);
			if (subreq == NULL) {
				return NT_STATUS_NO_MEMORY;
			}
			state->dce_call->state_flags |= DCESRV_CALL_STATE_FLAG_ASYNC;
			tevent_req_set_callback(subreq,
					dcesrv_netr_LogonSamLogon_base_krb5_done,
					state);
			return NT_STATUS_OK;
		}

		/* Until we get an implemetnation of these other packages */
		return NT_STATUS_INVALID_PARAMETER;
	}
	default:
		return NT_STATUS_INVALID_PARAMETER;
	}

	subreq = auth_check_password_send(state, state->dce_call->event_ctx,
					  auth_context, user_info);
	state->dce_call->state_flags |= DCESRV_CALL_STATE_FLAG_ASYNC;
	tevent_req_set_callback(subreq,
				dcesrv_netr_LogonSamLogon_base_auth_done,
				state);
	return NT_STATUS_OK;
}

static void dcesrv_netr_LogonSamLogon_base_auth_done(struct tevent_req *subreq)
{
	struct dcesrv_netr_LogonSamLogon_base_state *state =
		tevent_req_callback_data(subreq,
		struct dcesrv_netr_LogonSamLogon_base_state);
	TALLOC_CTX *mem_ctx = state->mem_ctx;
	struct netr_LogonSamLogonEx *r = &state->r;
	struct auth_user_info_dc *user_info_dc = NULL;
	struct netr_SamInfo2 *sam2 = NULL;
	struct netr_SamInfo3 *sam3 = NULL;
	struct netr_SamInfo6 *sam6 = NULL;
	NTSTATUS nt_status;

	nt_status = auth_check_password_recv(subreq, mem_ctx,
					     &user_info_dc,
					     r->out.authoritative);
	TALLOC_FREE(subreq);
	if (!NT_STATUS_IS_OK(nt_status)) {
		r->out.result = nt_status;
		dcesrv_netr_LogonSamLogon_base_reply(state);
		return;
	}

	switch (r->in.validation_level) {
	case 2:
		nt_status = auth_convert_user_info_dc_saminfo2(mem_ctx,
							       user_info_dc,
							       &sam2);
		if (!NT_STATUS_IS_OK(nt_status)) {
			r->out.result = nt_status;
			dcesrv_netr_LogonSamLogon_base_reply(state);
			return;
		}

		r->out.validation->sam2 = sam2;
		break;

	case 3:
		nt_status = auth_convert_user_info_dc_saminfo3(mem_ctx,
							       user_info_dc,
							       &sam3);
		if (!NT_STATUS_IS_OK(nt_status)) {
			r->out.result = nt_status;
			dcesrv_netr_LogonSamLogon_base_reply(state);
			return;
		}

		r->out.validation->sam3 = sam3;
		break;

	case 6:
		nt_status = auth_convert_user_info_dc_saminfo6(mem_ctx,
							       user_info_dc,
							       &sam6);
		if (!NT_STATUS_IS_OK(nt_status)) {
			r->out.result = nt_status;
			dcesrv_netr_LogonSamLogon_base_reply(state);
			return;
		}

		r->out.validation->sam6 = sam6;
		break;

	default:
		if (!NT_STATUS_IS_OK(nt_status)) {
			r->out.result = NT_STATUS_INVALID_INFO_CLASS;
			dcesrv_netr_LogonSamLogon_base_reply(state);
			return;
		}
	}

	/* TODO: Describe and deal with these flags */
	*r->out.flags = 0;

	r->out.result = NT_STATUS_OK;

	dcesrv_netr_LogonSamLogon_base_reply(state);
}

static void dcesrv_netr_LogonSamLogon_base_krb5_done(struct tevent_req *subreq)
{
	struct dcesrv_netr_LogonSamLogon_base_state *state =
		tevent_req_callback_data(subreq,
		struct dcesrv_netr_LogonSamLogon_base_state);
	TALLOC_CTX *mem_ctx = state->mem_ctx;
	struct netr_LogonSamLogonEx *r = &state->r;
	struct netr_GenericInfo2 *generic = NULL;
	NTSTATUS status;

	status = dcerpc_kdc_check_generic_kerberos_r_recv(subreq, mem_ctx);
	TALLOC_FREE(subreq);
	if (!NT_STATUS_IS_OK(status)) {
		r->out.result = status;
		dcesrv_netr_LogonSamLogon_base_reply(state);
		return;
	}

	generic = r->out.validation->generic;
	generic->length = state->kr.out.generic_reply.length;
	generic->data = state->kr.out.generic_reply.data;

	/* TODO: Describe and deal with these flags */
	*r->out.flags = 0;

	r->out.result = NT_STATUS_OK;

	dcesrv_netr_LogonSamLogon_base_reply(state);
}

static void dcesrv_netr_LogonSamLogon_base_reply(
	struct dcesrv_netr_LogonSamLogon_base_state *state)
{
	struct netr_LogonSamLogonEx *r = &state->r;
	NTSTATUS status;

	if (NT_STATUS_IS_OK(r->out.result)) {
		netlogon_creds_encrypt_samlogon_validation(state->creds,
							   r->in.validation_level,
							   r->out.validation);
	}

	if (state->_r.lslex != NULL) {
		struct netr_LogonSamLogonEx *_r = state->_r.lslex;
		_r->out.result = r->out.result;
	} else if (state->_r.lslwf != NULL) {
		struct netr_LogonSamLogonWithFlags *_r = state->_r.lslwf;
		_r->out.result = r->out.result;
	} else if (state->_r.lsl != NULL) {
		struct netr_LogonSamLogon *_r = state->_r.lsl;
		_r->out.result = r->out.result;
	}

	status = dcesrv_reply(state->dce_call);
	if (!NT_STATUS_IS_OK(status)) {
		DBG_ERR("dcesrv_reply() failed - %s\n",
			nt_errstr(status));
	}
}

static NTSTATUS dcesrv_netr_LogonSamLogonEx(struct dcesrv_call_state *dce_call, TALLOC_CTX *mem_ctx,
				     struct netr_LogonSamLogonEx *r)
{
	enum dcerpc_AuthType auth_type = DCERPC_AUTH_TYPE_NONE;
	struct dcesrv_netr_LogonSamLogon_base_state *state;
	NTSTATUS nt_status;

	*r->out.authoritative = 1;

	state = talloc_zero(mem_ctx, struct dcesrv_netr_LogonSamLogon_base_state);
	if (state == NULL) {
		return NT_STATUS_NO_MEMORY;
	}

	state->dce_call = dce_call;
	state->mem_ctx = mem_ctx;

	state->r.in.server_name      = r->in.server_name;
	state->r.in.computer_name    = r->in.computer_name;
	state->r.in.logon_level      = r->in.logon_level;
	state->r.in.logon            = r->in.logon;
	state->r.in.validation_level = r->in.validation_level;
	state->r.in.flags            = r->in.flags;
	state->r.out.validation      = r->out.validation;
	state->r.out.authoritative   = r->out.authoritative;
	state->r.out.flags           = r->out.flags;

	state->_r.lslex = r;

	nt_status = dcesrv_netr_LogonSamLogon_check(dce_call, &state->r);
	if (!NT_STATUS_IS_OK(nt_status)) {
		return nt_status;
	}

	nt_status = schannel_get_creds_state(mem_ctx,
					     dce_call->conn->dce_ctx->lp_ctx,
					     r->in.computer_name, &state->creds);
	if (!NT_STATUS_IS_OK(nt_status)) {
		return nt_status;
	}

	dcesrv_call_auth_info(dce_call, &auth_type, NULL);

	if (auth_type != DCERPC_AUTH_TYPE_SCHANNEL) {
		return NT_STATUS_ACCESS_DENIED;
	}

	nt_status = dcesrv_netr_LogonSamLogon_base_call(state);

	if (dce_call->state_flags & DCESRV_CALL_STATE_FLAG_ASYNC) {
		return nt_status;
	}

	return nt_status;
}

/*
  netr_LogonSamLogonWithFlags

*/
static NTSTATUS dcesrv_netr_LogonSamLogonWithFlags(struct dcesrv_call_state *dce_call, TALLOC_CTX *mem_ctx,
					    struct netr_LogonSamLogonWithFlags *r)
{
	struct dcesrv_netr_LogonSamLogon_base_state *state;
	NTSTATUS nt_status;

	*r->out.authoritative = 1;

	state = talloc_zero(mem_ctx, struct dcesrv_netr_LogonSamLogon_base_state);
	if (state == NULL) {
		return NT_STATUS_NO_MEMORY;
	}

	state->dce_call = dce_call;
	state->mem_ctx = mem_ctx;

	state->r.in.server_name      = r->in.server_name;
	state->r.in.computer_name    = r->in.computer_name;
	state->r.in.logon_level      = r->in.logon_level;
	state->r.in.logon            = r->in.logon;
	state->r.in.validation_level = r->in.validation_level;
	state->r.in.flags            = r->in.flags;
	state->r.out.validation      = r->out.validation;
	state->r.out.authoritative   = r->out.authoritative;
	state->r.out.flags           = r->out.flags;

	state->_r.lslwf = r;

	nt_status = dcesrv_netr_LogonSamLogon_check(dce_call, &state->r);
	if (!NT_STATUS_IS_OK(nt_status)) {
		return nt_status;
	}

	r->out.return_authenticator = talloc_zero(mem_ctx,
						  struct netr_Authenticator);
	if (r->out.return_authenticator == NULL) {
		return NT_STATUS_NO_MEMORY;
	}

	nt_status = dcesrv_netr_creds_server_step_check(dce_call,
							mem_ctx,
							r->in.computer_name,
							r->in.credential,
							r->out.return_authenticator,
							&state->creds);
	if (!NT_STATUS_IS_OK(nt_status)) {
		return nt_status;
	}

	nt_status = dcesrv_netr_LogonSamLogon_base_call(state);

	if (dce_call->state_flags & DCESRV_CALL_STATE_FLAG_ASYNC) {
		return nt_status;
	}

	return nt_status;
}

/*
  netr_LogonSamLogon
*/
static NTSTATUS dcesrv_netr_LogonSamLogon(struct dcesrv_call_state *dce_call, TALLOC_CTX *mem_ctx,
				   struct netr_LogonSamLogon *r)
{
	struct dcesrv_netr_LogonSamLogon_base_state *state;
	NTSTATUS nt_status;

	*r->out.authoritative = 1;

	state = talloc_zero(mem_ctx, struct dcesrv_netr_LogonSamLogon_base_state);
	if (state == NULL) {
		return NT_STATUS_NO_MEMORY;
	}

	state->dce_call = dce_call;
	state->mem_ctx = mem_ctx;

	state->r.in.server_name      = r->in.server_name;
	state->r.in.computer_name    = r->in.computer_name;
	state->r.in.logon_level      = r->in.logon_level;
	state->r.in.logon            = r->in.logon;
	state->r.in.validation_level = r->in.validation_level;
	state->r.in.flags            = &state->_ignored_flags;
	state->r.out.validation      = r->out.validation;
	state->r.out.authoritative   = r->out.authoritative;
	state->r.out.flags           = &state->_ignored_flags;

	state->_r.lsl = r;

	nt_status = dcesrv_netr_LogonSamLogon_check(dce_call, &state->r);
	if (!NT_STATUS_IS_OK(nt_status)) {
		return nt_status;
	}

	r->out.return_authenticator = talloc_zero(mem_ctx,
						  struct netr_Authenticator);
	if (r->out.return_authenticator == NULL) {
		return NT_STATUS_NO_MEMORY;
	}

	nt_status = dcesrv_netr_creds_server_step_check(dce_call,
							mem_ctx,
							r->in.computer_name,
							r->in.credential,
							r->out.return_authenticator,
							&state->creds);
	if (!NT_STATUS_IS_OK(nt_status)) {
		return nt_status;
	}

	nt_status = dcesrv_netr_LogonSamLogon_base_call(state);

	if (dce_call->state_flags & DCESRV_CALL_STATE_FLAG_ASYNC) {
		return nt_status;
	}

	return nt_status;
}


/*
  netr_LogonSamLogoff
*/
static NTSTATUS dcesrv_netr_LogonSamLogoff(struct dcesrv_call_state *dce_call, TALLOC_CTX *mem_ctx,
		       struct netr_LogonSamLogoff *r)
{
	DCESRV_FAULT(DCERPC_FAULT_OP_RNG_ERROR);
}



/*
  netr_DatabaseDeltas
*/
static NTSTATUS dcesrv_netr_DatabaseDeltas(struct dcesrv_call_state *dce_call, TALLOC_CTX *mem_ctx,
		       struct netr_DatabaseDeltas *r)
{
	DCESRV_FAULT(DCERPC_FAULT_OP_RNG_ERROR);
}


/*
  netr_DatabaseSync2
*/
static NTSTATUS dcesrv_netr_DatabaseSync2(struct dcesrv_call_state *dce_call, TALLOC_CTX *mem_ctx,
		       struct netr_DatabaseSync2 *r)
{
	/* win2k3 native mode returns  "NOT IMPLEMENTED" for this call */
	return NT_STATUS_NOT_IMPLEMENTED;
}


/*
  netr_DatabaseSync
*/
static NTSTATUS dcesrv_netr_DatabaseSync(struct dcesrv_call_state *dce_call, TALLOC_CTX *mem_ctx,
		       struct netr_DatabaseSync *r)
{
	struct netr_DatabaseSync2 r2;
	NTSTATUS status;

	ZERO_STRUCT(r2);

	r2.in.logon_server = r->in.logon_server;
	r2.in.computername = r->in.computername;
	r2.in.credential = r->in.credential;
	r2.in.database_id = r->in.database_id;
	r2.in.restart_state = SYNCSTATE_NORMAL_STATE;
	r2.in.sync_context = r->in.sync_context;
	r2.out.sync_context = r->out.sync_context;
	r2.out.delta_enum_array = r->out.delta_enum_array;
	r2.in.preferredmaximumlength = r->in.preferredmaximumlength;

	status = dcesrv_netr_DatabaseSync2(dce_call, mem_ctx, &r2);

	return status;
}


/*
  netr_AccountDeltas
*/
static NTSTATUS dcesrv_netr_AccountDeltas(struct dcesrv_call_state *dce_call, TALLOC_CTX *mem_ctx,
		       struct netr_AccountDeltas *r)
{
	/* w2k3 returns "NOT IMPLEMENTED" for this call */
	return NT_STATUS_NOT_IMPLEMENTED;
}


/*
  netr_AccountSync
*/
static NTSTATUS dcesrv_netr_AccountSync(struct dcesrv_call_state *dce_call, TALLOC_CTX *mem_ctx,
		       struct netr_AccountSync *r)
{
	/* w2k3 returns "NOT IMPLEMENTED" for this call */
	return NT_STATUS_NOT_IMPLEMENTED;
}


/*
  netr_GetDcName
*/
static WERROR dcesrv_netr_GetDcName(struct dcesrv_call_state *dce_call, TALLOC_CTX *mem_ctx,
		       struct netr_GetDcName *r)
{
	struct auth_session_info *session_info =
		dcesrv_call_session_info(dce_call);
	const char * const attrs[] = { NULL };
	struct ldb_context *sam_ctx;
	struct ldb_message **res;
	struct ldb_dn *domain_dn;
	int ret;
	const char *dcname;

	/*
	 * [MS-NRPC] 3.5.5.3.4 NetrGetDCName says
	 * that the domainname needs to be a valid netbios domain
	 * name, if it is not NULL.
	 */
	if (r->in.domainname) {
		const char *dot = strchr(r->in.domainname, '.');
		size_t len = strlen(r->in.domainname);

		if (dot || len > 15) {
			return WERR_NERR_DCNOTFOUND;
		}

		/*
		 * TODO: Should we also varify that only valid
		 *       netbios name characters are used?
		 */
	}

	sam_ctx = samdb_connect(mem_ctx,
				dce_call->event_ctx,
				dce_call->conn->dce_ctx->lp_ctx,
				session_info,
				dce_call->conn->remote_address,
				0);
	if (sam_ctx == NULL) {
		return WERR_DS_UNAVAILABLE;
	}

	domain_dn = samdb_domain_to_dn(sam_ctx, mem_ctx,
				       r->in.domainname);
	if (domain_dn == NULL) {
		return WERR_NO_SUCH_DOMAIN;
	}

	ret = gendb_search_dn(sam_ctx, mem_ctx,
			      domain_dn, &res, attrs);
	if (ret != 1) {
		return WERR_NO_SUCH_DOMAIN;
	}

	/* TODO: - return real IP address
	 *       - check all r->in.* parameters (server_unc is ignored by w2k3!)
	 */
	dcname = talloc_asprintf(mem_ctx, "\\\\%s",
				 lpcfg_netbios_name(dce_call->conn->dce_ctx->lp_ctx));
	W_ERROR_HAVE_NO_MEMORY(dcname);

	*r->out.dcname = dcname;
	return WERR_OK;
}

struct dcesrv_netr_LogonControl_base_state {
	struct dcesrv_call_state *dce_call;

	TALLOC_CTX *mem_ctx;

	struct netr_LogonControl2Ex r;

	struct {
		struct netr_LogonControl *l;
		struct netr_LogonControl2 *l2;
		struct netr_LogonControl2Ex *l2ex;
	} _r;
};

static void dcesrv_netr_LogonControl_base_done(struct tevent_req *subreq);

static WERROR dcesrv_netr_LogonControl_base_call(struct dcesrv_netr_LogonControl_base_state *state)
{
	struct loadparm_context *lp_ctx = state->dce_call->conn->dce_ctx->lp_ctx;
	struct auth_session_info *session_info =
		dcesrv_call_session_info(state->dce_call);
	enum security_user_level security_level;
	struct dcerpc_binding_handle *irpc_handle;
	struct tevent_req *subreq;
	bool ok;

	/* TODO: check for WERR_INVALID_COMPUTERNAME ? */

	if (state->_r.l != NULL) {
		/*
		 * netr_LogonControl
		 */
		if (state->r.in.level == 0x00000002) {
			return WERR_NOT_SUPPORTED;
		} else if (state->r.in.level != 0x00000001) {
			return WERR_INVALID_LEVEL;
		}

		switch (state->r.in.function_code) {
		case NETLOGON_CONTROL_QUERY:
		case NETLOGON_CONTROL_REPLICATE:
		case NETLOGON_CONTROL_SYNCHRONIZE:
		case NETLOGON_CONTROL_PDC_REPLICATE:
		case NETLOGON_CONTROL_BREAKPOINT:
		case NETLOGON_CONTROL_BACKUP_CHANGE_LOG:
		case NETLOGON_CONTROL_TRUNCATE_LOG:
			break;
		default:
			return WERR_NOT_SUPPORTED;
		}
	}

	if (state->r.in.level < 0x00000001) {
		return WERR_INVALID_LEVEL;
	}

	if (state->r.in.level > 0x00000004) {
		return WERR_INVALID_LEVEL;
	}

	if (state->r.in.function_code == NETLOGON_CONTROL_QUERY) {
		struct netr_NETLOGON_INFO_1 *info1 = NULL;
		struct netr_NETLOGON_INFO_3 *info3 = NULL;

		switch (state->r.in.level) {
		case 0x00000001:
			info1 = talloc_zero(state->mem_ctx,
					    struct netr_NETLOGON_INFO_1);
			if (info1 == NULL) {
				return WERR_NOT_ENOUGH_MEMORY;
			}
			state->r.out.query->info1 = info1;
			return WERR_OK;

		case 0x00000003:
			info3 = talloc_zero(state->mem_ctx,
					    struct netr_NETLOGON_INFO_3);
			if (info3 == NULL) {
				return WERR_NOT_ENOUGH_MEMORY;
			}
			state->r.out.query->info3 = info3;
			return WERR_OK;

		default:
			return WERR_INVALID_PARAMETER;
		}
	}

	/*
	 * Some validations are done before the access check
	 * and some after the access check
	 */
	security_level = security_session_user_level(session_info, NULL);
	if (security_level < SECURITY_ADMINISTRATOR) {
		return WERR_ACCESS_DENIED;
	}

	if (state->_r.l2 != NULL) {
		/*
		 * netr_LogonControl2
		 */
		if (state->r.in.level == 0x00000004) {
			return WERR_INVALID_LEVEL;
		}
	}

	switch (state->r.in.level) {
	case 0x00000001:
		break;

	case 0x00000002:
		switch (state->r.in.function_code) {
		case NETLOGON_CONTROL_REDISCOVER:
		case NETLOGON_CONTROL_TC_QUERY:
		case NETLOGON_CONTROL_TC_VERIFY:
			break;
		default:
			return WERR_INVALID_PARAMETER;
		}

		break;

	case 0x00000003:
		break;

	case 0x00000004:
		if (state->r.in.function_code != NETLOGON_CONTROL_FIND_USER) {
			return WERR_INVALID_PARAMETER;
		}

		break;

	default:
		return WERR_INVALID_LEVEL;
	}

	switch (state->r.in.function_code) {
	case NETLOGON_CONTROL_REDISCOVER:
	case NETLOGON_CONTROL_TC_QUERY:
	case NETLOGON_CONTROL_TC_VERIFY:
		if (state->r.in.level != 2) {
			return WERR_INVALID_PARAMETER;
		}

		if (state->r.in.data == NULL) {
			return WERR_INVALID_PARAMETER;
		}

		if (state->r.in.data->domain == NULL) {
			return WERR_INVALID_PARAMETER;
		}

		break;

	case NETLOGON_CONTROL_CHANGE_PASSWORD:
		if (state->r.in.level != 1) {
			return WERR_INVALID_PARAMETER;
		}

		if (state->r.in.data == NULL) {
			return WERR_INVALID_PARAMETER;
		}

		if (state->r.in.data->domain == NULL) {
			return WERR_INVALID_PARAMETER;
		}

		ok = lpcfg_is_my_domain_or_realm(lp_ctx,
						 state->r.in.data->domain);
		if (!ok) {
			struct ldb_context *sam_ctx;

			sam_ctx = samdb_connect(
				state,
				state->dce_call->event_ctx,
				lp_ctx,
				system_session(lp_ctx),
				state->dce_call->conn->remote_address,
				0);
			if (sam_ctx == NULL) {
				return WERR_DS_UNAVAILABLE;
			}

			/*
			 * Secrets for trusted domains can only be triggered on
			 * the PDC.
			 */
			ok = samdb_is_pdc(sam_ctx);
			TALLOC_FREE(sam_ctx);
			if (!ok) {
				return WERR_INVALID_DOMAIN_ROLE;
			}
		}

		break;
	default:
		return WERR_NOT_SUPPORTED;
	}

	irpc_handle = irpc_binding_handle_by_name(state,
						  state->dce_call->msg_ctx,
						  "winbind_server",
						  &ndr_table_winbind);
	if (irpc_handle == NULL) {
		DEBUG(0,("Failed to get binding_handle for winbind_server task\n"));
		state->dce_call->fault_code = DCERPC_FAULT_CANT_PERFORM;
		return WERR_SERVICE_NOT_FOUND;
	}

	/*
	 * 60 seconds timeout should be enough
	 */
	dcerpc_binding_handle_set_timeout(irpc_handle, 60);

	subreq = dcerpc_winbind_LogonControl_send(state,
						  state->dce_call->event_ctx,
						  irpc_handle,
						  state->r.in.function_code,
						  state->r.in.level,
						  state->r.in.data,
						  state->r.out.query);
	if (subreq == NULL) {
		return WERR_NOT_ENOUGH_MEMORY;
	}
	state->dce_call->state_flags |= DCESRV_CALL_STATE_FLAG_ASYNC;
	tevent_req_set_callback(subreq,
				dcesrv_netr_LogonControl_base_done,
				state);

	return WERR_OK;
}

static void dcesrv_netr_LogonControl_base_done(struct tevent_req *subreq)
{
	struct dcesrv_netr_LogonControl_base_state *state =
		tevent_req_callback_data(subreq,
		struct dcesrv_netr_LogonControl_base_state);
	NTSTATUS status;

	status = dcerpc_winbind_LogonControl_recv(subreq, state->mem_ctx,
						  &state->r.out.result);
	TALLOC_FREE(subreq);
	if (NT_STATUS_EQUAL(status, NT_STATUS_IO_TIMEOUT)) {
		state->r.out.result = WERR_TIMEOUT;
	} else if (!NT_STATUS_IS_OK(status)) {
		state->dce_call->fault_code = DCERPC_FAULT_CANT_PERFORM;
		DEBUG(0,(__location__ ": IRPC callback failed %s\n",
			 nt_errstr(status)));
	}

	if (state->_r.l2ex != NULL) {
		struct netr_LogonControl2Ex *r = state->_r.l2ex;
		r->out.result = state->r.out.result;
	} else if (state->_r.l2 != NULL) {
		struct netr_LogonControl2 *r = state->_r.l2;
		r->out.result = state->r.out.result;
	} else if (state->_r.l != NULL) {
		struct netr_LogonControl *r = state->_r.l;
		r->out.result = state->r.out.result;
	}

	status = dcesrv_reply(state->dce_call);
	if (!NT_STATUS_IS_OK(status)) {
		DEBUG(0,(__location__ ": dcesrv_reply() failed - %s\n", nt_errstr(status)));
	}
}

/*
  netr_LogonControl
*/
static WERROR dcesrv_netr_LogonControl(struct dcesrv_call_state *dce_call, TALLOC_CTX *mem_ctx,
		       struct netr_LogonControl *r)
{
	struct dcesrv_netr_LogonControl_base_state *state;
	WERROR werr;

	state = talloc_zero(mem_ctx, struct dcesrv_netr_LogonControl_base_state);
	if (state == NULL) {
		return WERR_NOT_ENOUGH_MEMORY;
	}

	state->dce_call = dce_call;
	state->mem_ctx = mem_ctx;

	state->r.in.logon_server = r->in.logon_server;
	state->r.in.function_code = r->in.function_code;
	state->r.in.level = r->in.level;
	state->r.in.data = NULL;
	state->r.out.query = r->out.query;

	state->_r.l = r;

	werr = dcesrv_netr_LogonControl_base_call(state);

	if (dce_call->state_flags & DCESRV_CALL_STATE_FLAG_ASYNC) {
		return werr;
	}

	return werr;
}

/*
  netr_LogonControl2
*/
static WERROR dcesrv_netr_LogonControl2(struct dcesrv_call_state *dce_call, TALLOC_CTX *mem_ctx,
		       struct netr_LogonControl2 *r)
{
	struct dcesrv_netr_LogonControl_base_state *state;
	WERROR werr;

	state = talloc_zero(mem_ctx, struct dcesrv_netr_LogonControl_base_state);
	if (state == NULL) {
		return WERR_NOT_ENOUGH_MEMORY;
	}

	state->dce_call = dce_call;
	state->mem_ctx = mem_ctx;

	state->r.in.logon_server = r->in.logon_server;
	state->r.in.function_code = r->in.function_code;
	state->r.in.level = r->in.level;
	state->r.in.data = r->in.data;
	state->r.out.query = r->out.query;

	state->_r.l2 = r;

	werr = dcesrv_netr_LogonControl_base_call(state);

	if (dce_call->state_flags & DCESRV_CALL_STATE_FLAG_ASYNC) {
		return werr;
	}

	return werr;
}

/*
  netr_LogonControl2Ex
*/
static WERROR dcesrv_netr_LogonControl2Ex(struct dcesrv_call_state *dce_call, TALLOC_CTX *mem_ctx,
		       struct netr_LogonControl2Ex *r)
{
	struct dcesrv_netr_LogonControl_base_state *state;
	WERROR werr;

	state = talloc_zero(mem_ctx, struct dcesrv_netr_LogonControl_base_state);
	if (state == NULL) {
		return WERR_NOT_ENOUGH_MEMORY;
	}

	state->dce_call = dce_call;
	state->mem_ctx = mem_ctx;

	state->r = *r;
	state->_r.l2ex = r;

	werr = dcesrv_netr_LogonControl_base_call(state);

	if (dce_call->state_flags & DCESRV_CALL_STATE_FLAG_ASYNC) {
		return werr;
	}

	return werr;
}

static WERROR fill_trusted_domains_array(TALLOC_CTX *mem_ctx,
					 struct ldb_context *sam_ctx,
					 struct netr_DomainTrustList *trusts,
					 uint32_t trust_flags);

/*
  netr_GetAnyDCName
*/
static WERROR dcesrv_netr_GetAnyDCName(struct dcesrv_call_state *dce_call, TALLOC_CTX *mem_ctx,
		       struct netr_GetAnyDCName *r)
{
	struct auth_session_info *session_info =
		dcesrv_call_session_info(dce_call);
	struct netr_DomainTrustList *trusts;
	struct ldb_context *sam_ctx;
	struct loadparm_context *lp_ctx = dce_call->conn->dce_ctx->lp_ctx;
	uint32_t i;
	WERROR werr;

	*r->out.dcname = NULL;

	if ((r->in.domainname == NULL) || (r->in.domainname[0] == '\0')) {
		/* if the domainname parameter wasn't set assume our domain */
		r->in.domainname = lpcfg_workgroup(lp_ctx);
	}

	sam_ctx = samdb_connect(mem_ctx,
				dce_call->event_ctx,
				lp_ctx,
				session_info,
				dce_call->conn->remote_address,
				0);
	if (sam_ctx == NULL) {
		return WERR_DS_UNAVAILABLE;
	}

	if (strcasecmp(r->in.domainname, lpcfg_workgroup(lp_ctx)) == 0) {
		/* well we asked for a DC of our own domain */
		if (samdb_is_pdc(sam_ctx)) {
			/* we are the PDC of the specified domain */
			return WERR_NO_SUCH_DOMAIN;
		}

		*r->out.dcname = talloc_asprintf(mem_ctx, "\\%s",
						lpcfg_netbios_name(lp_ctx));
		W_ERROR_HAVE_NO_MEMORY(*r->out.dcname);

		return WERR_OK;
	}

	/* Okay, now we have to consider the trusted domains */

	trusts = talloc_zero(mem_ctx, struct netr_DomainTrustList);
	W_ERROR_HAVE_NO_MEMORY(trusts);

	trusts->count = 0;

	werr = fill_trusted_domains_array(mem_ctx, sam_ctx, trusts,
					  NETR_TRUST_FLAG_INBOUND
					  | NETR_TRUST_FLAG_OUTBOUND);
	W_ERROR_NOT_OK_RETURN(werr);

	for (i = 0; i < trusts->count; i++) {
		if (strcasecmp(r->in.domainname, trusts->array[i].netbios_name) == 0) {
			/* FIXME: Here we need to find a DC for the specified
			 * trusted domain. */

			/* return WERR_OK; */
			return WERR_NO_SUCH_DOMAIN;
		}
	}

	return WERR_NO_SUCH_DOMAIN;
}


/*
  netr_DatabaseRedo
*/
static NTSTATUS dcesrv_netr_DatabaseRedo(struct dcesrv_call_state *dce_call, TALLOC_CTX *mem_ctx,
		       struct netr_DatabaseRedo *r)
{
	DCESRV_FAULT(DCERPC_FAULT_OP_RNG_ERROR);
}


/*
  netr_NetrEnumerateTrustedDomains
*/
static NTSTATUS dcesrv_netr_NetrEnumerateTrustedDomains(struct dcesrv_call_state *dce_call, TALLOC_CTX *mem_ctx,
		       struct netr_NetrEnumerateTrustedDomains *r)
{
	DCESRV_FAULT(DCERPC_FAULT_OP_RNG_ERROR);
}


/*
  netr_LogonGetCapabilities
*/
static NTSTATUS dcesrv_netr_LogonGetCapabilities(struct dcesrv_call_state *dce_call, TALLOC_CTX *mem_ctx,
		       struct netr_LogonGetCapabilities *r)
{
	struct netlogon_creds_CredentialState *creds;
	NTSTATUS status;

	status = dcesrv_netr_creds_server_step_check(dce_call,
						     mem_ctx,
						     r->in.computer_name,
						     r->in.credential,
						     r->out.return_authenticator,
						     &creds);
	if (!NT_STATUS_IS_OK(status)) {
		DEBUG(0,(__location__ " Bad credentials - error\n"));
	}
	NT_STATUS_NOT_OK_RETURN(status);

	if (r->in.query_level != 1) {
		return NT_STATUS_NOT_SUPPORTED;
	}

	r->out.capabilities->server_capabilities = creds->negotiate_flags;

	return NT_STATUS_OK;
}


/*
  netr_NETRLOGONSETSERVICEBITS
*/
static WERROR dcesrv_netr_NETRLOGONSETSERVICEBITS(struct dcesrv_call_state *dce_call, TALLOC_CTX *mem_ctx,
		       struct netr_NETRLOGONSETSERVICEBITS *r)
{
	DCESRV_FAULT(DCERPC_FAULT_OP_RNG_ERROR);
}


/*
  netr_LogonGetTrustRid
*/
static WERROR dcesrv_netr_LogonGetTrustRid(struct dcesrv_call_state *dce_call, TALLOC_CTX *mem_ctx,
		       struct netr_LogonGetTrustRid *r)
{
	DCESRV_FAULT(DCERPC_FAULT_OP_RNG_ERROR);
}


/*
  netr_NETRLOGONCOMPUTESERVERDIGEST
*/
static WERROR dcesrv_netr_NETRLOGONCOMPUTESERVERDIGEST(struct dcesrv_call_state *dce_call, TALLOC_CTX *mem_ctx,
		       struct netr_NETRLOGONCOMPUTESERVERDIGEST *r)
{
	DCESRV_FAULT(DCERPC_FAULT_OP_RNG_ERROR);
}


/*
  netr_NETRLOGONCOMPUTECLIENTDIGEST
*/
static WERROR dcesrv_netr_NETRLOGONCOMPUTECLIENTDIGEST(struct dcesrv_call_state *dce_call, TALLOC_CTX *mem_ctx,
		       struct netr_NETRLOGONCOMPUTECLIENTDIGEST *r)
{
	DCESRV_FAULT(DCERPC_FAULT_OP_RNG_ERROR);
}



/*
  netr_DsRGetSiteName
*/
static WERROR dcesrv_netr_DsRGetSiteName(struct dcesrv_call_state *dce_call, TALLOC_CTX *mem_ctx,
				  struct netr_DsRGetSiteName *r)
{
	struct auth_session_info *session_info =
		dcesrv_call_session_info(dce_call);
	struct ldb_context *sam_ctx;
	struct loadparm_context *lp_ctx = dce_call->conn->dce_ctx->lp_ctx;

	sam_ctx = samdb_connect(mem_ctx,
				dce_call->event_ctx,
				lp_ctx,
				session_info,
				dce_call->conn->remote_address,
				0);
	if (sam_ctx == NULL) {
		return WERR_DS_UNAVAILABLE;
	}

	/*
	 * We assume to be a DC when we get called over NETLOGON. Hence we
	 * get our site name always by using "samdb_server_site_name()"
	 * and not "samdb_client_site_name()".
	 */
	*r->out.site = samdb_server_site_name(sam_ctx, mem_ctx);
	W_ERROR_HAVE_NO_MEMORY(*r->out.site);

	return WERR_OK;
}


/*
  fill in a netr_OneDomainInfo from our own domain/forest
*/
static NTSTATUS fill_our_one_domain_info(TALLOC_CTX *mem_ctx,
				const struct lsa_TrustDomainInfoInfoEx *our_tdo,
				struct GUID domain_guid,
				struct netr_OneDomainInfo *info,
				bool is_trust_list)
{
	ZERO_STRUCTP(info);

	if (is_trust_list) {
		struct netr_trust_extension *tei = NULL;

		/* w2k8 only fills this on trusted domains */
		tei = talloc_zero(mem_ctx, struct netr_trust_extension);
		if (tei == NULL) {
			return NT_STATUS_NO_MEMORY;
		}
		tei->flags |= NETR_TRUST_FLAG_PRIMARY;
<<<<<<< HEAD

		/*
		 * We're always within a native forest
		 */
		tei->flags |= NETR_TRUST_FLAG_IN_FOREST;
		tei->flags |= NETR_TRUST_FLAG_NATIVE;

		/* For now we assume we're always the tree root */
		tei->flags |= NETR_TRUST_FLAG_TREEROOT;
		tei->parent_index = 0;

		tei->trust_type = our_tdo->trust_type;
		/*
		 * This needs to be 0 instead of our_tdo->trust_attributes
		 * It means LSA_TRUST_ATTRIBUTE_WITHIN_FOREST won't
		 * be set, while NETR_TRUST_FLAG_IN_FOREST is set above.
		 */
		tei->trust_attributes = 0;

=======

		/*
		 * We're always within a native forest
		 */
		tei->flags |= NETR_TRUST_FLAG_IN_FOREST;
		tei->flags |= NETR_TRUST_FLAG_NATIVE;

		/* For now we assume we're always the tree root */
		tei->flags |= NETR_TRUST_FLAG_TREEROOT;
		tei->parent_index = 0;

		tei->trust_type = our_tdo->trust_type;
		/*
		 * This needs to be 0 instead of our_tdo->trust_attributes
		 * It means LSA_TRUST_ATTRIBUTE_WITHIN_FOREST won't
		 * be set, while NETR_TRUST_FLAG_IN_FOREST is set above.
		 */
		tei->trust_attributes = 0;

>>>>>>> 5b2a3764
		info->trust_extension.info = tei;
		info->trust_extension.length = 16;
	}

	if (is_trust_list) {
		info->dns_domainname.string = our_tdo->domain_name.string;

		/* MS-NRPC 3.5.4.3.9 - must be set to NULL for trust list */
		info->dns_forestname.string = NULL;
	} else {
		info->dns_domainname.string = talloc_asprintf(mem_ctx, "%s.",
						our_tdo->domain_name.string);
		if (info->dns_domainname.string == NULL) {
			return NT_STATUS_NO_MEMORY;
		}

		info->dns_forestname.string = info->dns_domainname.string;
	}

	info->domainname.string = our_tdo->netbios_name.string;
	info->domain_sid = our_tdo->sid;
	info->domain_guid = domain_guid;

	return NT_STATUS_OK;
}

/*
  fill in a netr_OneDomainInfo from a trust tdo
*/
static NTSTATUS fill_trust_one_domain_info(TALLOC_CTX *mem_ctx,
				struct GUID domain_guid,
				const struct lsa_TrustDomainInfoInfoEx *tdo,
				struct netr_OneDomainInfo *info)
{
	struct netr_trust_extension *tei = NULL;

	ZERO_STRUCTP(info);

	/* w2k8 only fills this on trusted domains */
	tei = talloc_zero(mem_ctx, struct netr_trust_extension);
	if (tei == NULL) {
		return NT_STATUS_NO_MEMORY;
	}

	if (tdo->trust_direction & LSA_TRUST_DIRECTION_INBOUND) {
		tei->flags |= NETR_TRUST_FLAG_INBOUND;
	}
	if (tdo->trust_direction & LSA_TRUST_DIRECTION_OUTBOUND) {
		tei->flags |= NETR_TRUST_FLAG_OUTBOUND;
<<<<<<< HEAD
	}
	if (tdo->trust_attributes & LSA_TRUST_ATTRIBUTE_WITHIN_FOREST) {
		tei->flags |= NETR_TRUST_FLAG_IN_FOREST;
	}

	/*
	 * TODO: once we support multiple domains within our forest,
	 * we need to fill this correct (or let the caller do it
	 * for all domains marked with NETR_TRUST_FLAG_IN_FOREST).
	 */
	tei->parent_index = 0;

	tei->trust_type = tdo->trust_type;
	tei->trust_attributes = tdo->trust_attributes;

	info->trust_extension.info = tei;
	info->trust_extension.length = 16;

	info->domainname.string = tdo->netbios_name.string;
	if (tdo->trust_type != LSA_TRUST_TYPE_DOWNLEVEL) {
		info->dns_domainname.string = tdo->domain_name.string;
	} else {
		info->dns_domainname.string = NULL;
	}
=======
	}
	if (tdo->trust_attributes & LSA_TRUST_ATTRIBUTE_WITHIN_FOREST) {
		tei->flags |= NETR_TRUST_FLAG_IN_FOREST;
	}

	/*
	 * TODO: once we support multiple domains within our forest,
	 * we need to fill this correct (or let the caller do it
	 * for all domains marked with NETR_TRUST_FLAG_IN_FOREST).
	 */
	tei->parent_index = 0;

	tei->trust_type = tdo->trust_type;
	tei->trust_attributes = tdo->trust_attributes;

	info->trust_extension.info = tei;
	info->trust_extension.length = 16;

	info->domainname.string = tdo->netbios_name.string;
	if (tdo->trust_type != LSA_TRUST_TYPE_DOWNLEVEL) {
		info->dns_domainname.string = tdo->domain_name.string;
	} else {
		info->dns_domainname.string = NULL;
	}
>>>>>>> 5b2a3764
	info->domain_sid = tdo->sid;
	info->domain_guid = domain_guid;

	/* MS-NRPC 3.5.4.3.9 - must be set to NULL for trust list */
	info->dns_forestname.string = NULL;

	return NT_STATUS_OK;
}

/*
  netr_LogonGetDomainInfo
  this is called as part of the ADS domain logon procedure.

  It has an important role in convaying details about the client, such
  as Operating System, Version, Service Pack etc.
*/
static NTSTATUS dcesrv_netr_LogonGetDomainInfo(struct dcesrv_call_state *dce_call,
	TALLOC_CTX *mem_ctx, struct netr_LogonGetDomainInfo *r)
{
	struct netlogon_creds_CredentialState *creds;
	const char * const trusts_attrs[] = {
		"securityIdentifier",
		"flatName",
		"trustPartner",
		"trustAttributes",
		"trustDirection",
		"trustType",
		NULL
	};
	const char * const attrs2[] = { "sAMAccountName", "dNSHostName",
		"msDS-SupportedEncryptionTypes", NULL };
	const char *sam_account_name, *old_dns_hostname, *prefix1, *prefix2;
	struct ldb_context *sam_ctx;
	const struct GUID *our_domain_guid = NULL;
	struct lsa_TrustDomainInfoInfoEx *our_tdo = NULL;
	struct ldb_message **res1, *new_msg;
	struct ldb_result *trusts_res = NULL;
	struct ldb_dn *workstation_dn;
	struct netr_DomainInformation *domain_info;
	struct netr_LsaPolicyInformation *lsa_policy_info;
	uint32_t default_supported_enc_types = 0xFFFFFFFF;
	bool update_dns_hostname = true;
	int ret, i;
	NTSTATUS status;

	status = dcesrv_netr_creds_server_step_check(dce_call,
						     mem_ctx,
						     r->in.computer_name,
						     r->in.credential,
						     r->out.return_authenticator,
						     &creds);
	if (!NT_STATUS_IS_OK(status)) {
		char* local  = NULL;
		char* remote = NULL;
		TALLOC_CTX *frame = talloc_stackframe();
		remote = tsocket_address_string(dce_call->conn->remote_address,
						frame);
		local  = tsocket_address_string(dce_call->conn->local_address,
						frame);
		DBG_ERR(("Bad credentials - "
		         "computer[%s] remote[%s] local[%s]\n"),
			log_escape(frame, r->in.computer_name),
			remote,
			local);
		talloc_free(frame);
	}
	NT_STATUS_NOT_OK_RETURN(status);

	sam_ctx = samdb_connect(mem_ctx,
				dce_call->event_ctx,
				dce_call->conn->dce_ctx->lp_ctx,
				system_session(dce_call->conn->dce_ctx->lp_ctx),
				dce_call->conn->remote_address,
				0);
	if (sam_ctx == NULL) {
		return NT_STATUS_INVALID_SYSTEM_SERVICE;
	}

	switch (r->in.level) {
	case 1: /* Domain information */

		if (r->in.query->workstation_info == NULL) {
			return NT_STATUS_INVALID_PARAMETER;
		}

		/* Prepares the workstation DN */
		workstation_dn = ldb_dn_new_fmt(mem_ctx, sam_ctx, "<SID=%s>",
						dom_sid_string(mem_ctx, creds->sid));
		NT_STATUS_HAVE_NO_MEMORY(workstation_dn);

		/* Lookup for attributes in workstation object */
		ret = gendb_search_dn(sam_ctx, mem_ctx, workstation_dn, &res1,
				      attrs2);
		if (ret != 1) {
			return NT_STATUS_INTERNAL_DB_CORRUPTION;
		}

		/* Gets the sam account name which is checked against the DNS
		 * hostname parameter. */
		sam_account_name = ldb_msg_find_attr_as_string(res1[0],
							       "sAMAccountName",
							       NULL);
		if (sam_account_name == NULL) {
			return NT_STATUS_INTERNAL_DB_CORRUPTION;
		}

		/*
		 * Checks that the sam account name without a possible "$"
		 * matches as prefix with the DNS hostname in the workstation
		 * info structure.
		 */
		prefix1 = talloc_strndup(mem_ctx, sam_account_name,
					 strcspn(sam_account_name, "$"));
		NT_STATUS_HAVE_NO_MEMORY(prefix1);
		if (r->in.query->workstation_info->dns_hostname != NULL) {
			prefix2 = talloc_strndup(mem_ctx,
						 r->in.query->workstation_info->dns_hostname,
						 strcspn(r->in.query->workstation_info->dns_hostname, "."));
			NT_STATUS_HAVE_NO_MEMORY(prefix2);

			if (strcasecmp(prefix1, prefix2) != 0) {
				update_dns_hostname = false;
			}
		} else {
			update_dns_hostname = false;
		}

		/* Gets the old DNS hostname */
		old_dns_hostname = ldb_msg_find_attr_as_string(res1[0],
							       "dNSHostName",
							       NULL);

		/*
		 * Updates the DNS hostname when the client wishes that the
		 * server should handle this for him
		 * ("NETR_WS_FLAG_HANDLES_SPN_UPDATE" not set). And this is
		 * obviously only checked when we do already have a
		 * "dNSHostName".
		 * See MS-NRPC section 3.5.4.3.9
		 */
		if ((old_dns_hostname != NULL) &&
		    (r->in.query->workstation_info->workstation_flags
		    & NETR_WS_FLAG_HANDLES_SPN_UPDATE) != 0) {
			update_dns_hostname = false;
		}

		/* Gets host information and put them into our directory */

		new_msg = ldb_msg_new(mem_ctx);
		NT_STATUS_HAVE_NO_MEMORY(new_msg);

		new_msg->dn = workstation_dn;

		/* Sets the OS name */

		if (r->in.query->workstation_info->os_name.string == NULL) {
			return NT_STATUS_INVALID_PARAMETER;
		}

		ret = ldb_msg_add_string(new_msg, "operatingSystem",
					 r->in.query->workstation_info->os_name.string);
		if (ret != LDB_SUCCESS) {
			return NT_STATUS_NO_MEMORY;
		}

		/*
		 * Sets information from "os_version". On an empty structure
		 * the values are cleared.
		 */
		if (r->in.query->workstation_info->os_version.os != NULL) {
			struct netr_OsVersionInfoEx *os_version;
			const char *os_version_str;

			os_version = &r->in.query->workstation_info->os_version.os->os;

			if (os_version->CSDVersion == NULL) {
				return NT_STATUS_INVALID_PARAMETER;
			}

			os_version_str = talloc_asprintf(new_msg, "%u.%u (%u)",
							 os_version->MajorVersion,
							 os_version->MinorVersion,
							 os_version->BuildNumber);
			NT_STATUS_HAVE_NO_MEMORY(os_version_str);

			ret = ldb_msg_add_string(new_msg,
						 "operatingSystemServicePack",
						 os_version->CSDVersion);
			if (ret != LDB_SUCCESS) {
				return NT_STATUS_NO_MEMORY;
			}

			ret = ldb_msg_add_string(new_msg,
						 "operatingSystemVersion",
						 os_version_str);
			if (ret != LDB_SUCCESS) {
				return NT_STATUS_NO_MEMORY;
			}
		} else {
			ret = samdb_msg_add_delete(sam_ctx, mem_ctx, new_msg,
						   "operatingSystemServicePack");
			if (ret != LDB_SUCCESS) {
				return NT_STATUS_NO_MEMORY;
			}

			ret = samdb_msg_add_delete(sam_ctx, mem_ctx, new_msg,
						   "operatingSystemVersion");
			if (ret != LDB_SUCCESS) {
				return NT_STATUS_NO_MEMORY;
			}
		}

		/*
		 * If the boolean "update_dns_hostname" remained true, then we
		 * are fine to start the update.
		 */
		if (update_dns_hostname) {
			ret = ldb_msg_add_string(new_msg,
						 "dNSHostname",
						 r->in.query->workstation_info->dns_hostname);
			if (ret != LDB_SUCCESS) {
				return NT_STATUS_NO_MEMORY;
			}

			/* This manual "servicePrincipalName" generation is
			 * still needed! Since the update in the samldb LDB
			 * module does only work if the entries already exist
			 * which isn't always the case. */
			ret = ldb_msg_add_string(new_msg,
						 "servicePrincipalName",
						 talloc_asprintf(new_msg, "HOST/%s",
						 r->in.computer_name));
			if (ret != LDB_SUCCESS) {
				return NT_STATUS_NO_MEMORY;
			}

			ret = ldb_msg_add_string(new_msg,
						 "servicePrincipalName",
						 talloc_asprintf(new_msg, "HOST/%s",
						 r->in.query->workstation_info->dns_hostname));
			if (ret != LDB_SUCCESS) {
				return NT_STATUS_NO_MEMORY;
			}
		}

		if (dsdb_replace(sam_ctx, new_msg, 0) != LDB_SUCCESS) {
			DEBUG(3,("Impossible to update samdb: %s\n",
				ldb_errstring(sam_ctx)));
		}

		talloc_free(new_msg);

		/* Writes back the domain information */

		our_domain_guid = samdb_domain_guid(sam_ctx);
		if (our_domain_guid == NULL) {
			return NT_STATUS_INTERNAL_DB_CORRUPTION;
		}

		status = dsdb_trust_local_tdo_info(mem_ctx, sam_ctx, &our_tdo);
		if (!NT_STATUS_IS_OK(status)) {
			return status;
		}

		status = dsdb_trust_search_tdos(sam_ctx,
						NULL, /* exclude */
						trusts_attrs,
						mem_ctx,
						&trusts_res);
		if (!NT_STATUS_IS_OK(status)) {
			return status;
		}

		domain_info = talloc(mem_ctx, struct netr_DomainInformation);
		NT_STATUS_HAVE_NO_MEMORY(domain_info);

		ZERO_STRUCTP(domain_info);

		/* Informations about the local and trusted domains */

		status = fill_our_one_domain_info(mem_ctx,
						  our_tdo,
						  *our_domain_guid,
						  &domain_info->primary_domain,
						  false);
		if (!NT_STATUS_IS_OK(status)) {
			return status;
		}

		domain_info->trusted_domain_count = trusts_res->count + 1;
		domain_info->trusted_domains = talloc_zero_array(mem_ctx,
			struct netr_OneDomainInfo,
			domain_info->trusted_domain_count);
		NT_STATUS_HAVE_NO_MEMORY(domain_info->trusted_domains);

		for (i=0; i < trusts_res->count; i++) {
			struct netr_OneDomainInfo *o =
				&domain_info->trusted_domains[i];
			/* we can't know the guid of trusts outside our forest */
			struct GUID trust_domain_guid = GUID_zero();
			struct lsa_TrustDomainInfoInfoEx *tdo = NULL;

			status = dsdb_trust_parse_tdo_info(mem_ctx,
							   trusts_res->msgs[i],
							   &tdo);
			if (!NT_STATUS_IS_OK(status)) {
				return status;
			}

			status = fill_trust_one_domain_info(mem_ctx,
							    trust_domain_guid,
							    tdo,
							    o);
			if (!NT_STATUS_IS_OK(status)) {
				return status;
			}
		}

		status = fill_our_one_domain_info(mem_ctx,
						  our_tdo,
						  *our_domain_guid,
						  &domain_info->trusted_domains[i],
						  true);
		if (!NT_STATUS_IS_OK(status)) {
			return status;
		}

		/* Sets the supported encryption types */
		domain_info->supported_enc_types = ldb_msg_find_attr_as_uint(res1[0],
			"msDS-SupportedEncryptionTypes",
			default_supported_enc_types);

		/* Other host domain information */

		lsa_policy_info = talloc(mem_ctx,
			struct netr_LsaPolicyInformation);
		NT_STATUS_HAVE_NO_MEMORY(lsa_policy_info);
		ZERO_STRUCTP(lsa_policy_info);

		domain_info->lsa_policy = *lsa_policy_info;

		/* The DNS hostname is only returned back when there is a chance
		 * for a change. */
		if ((r->in.query->workstation_info->workstation_flags
		    & NETR_WS_FLAG_HANDLES_SPN_UPDATE) != 0) {
			domain_info->dns_hostname.string = old_dns_hostname;
		} else {
			domain_info->dns_hostname.string = NULL;
		}

		domain_info->workstation_flags =
			r->in.query->workstation_info->workstation_flags & (
			NETR_WS_FLAG_HANDLES_SPN_UPDATE | NETR_WS_FLAG_HANDLES_INBOUND_TRUSTS);

		r->out.info->domain_info = domain_info;
	break;
	case 2: /* LSA policy information - not used at the moment */
		lsa_policy_info = talloc(mem_ctx,
			struct netr_LsaPolicyInformation);
		NT_STATUS_HAVE_NO_MEMORY(lsa_policy_info);
		ZERO_STRUCTP(lsa_policy_info);

		r->out.info->lsa_policy_info = lsa_policy_info;
	break;
	default:
		return NT_STATUS_INVALID_LEVEL;
	break;
	}

	return NT_STATUS_OK;
}


/*
  netr_ServerPasswordGet
*/
static NTSTATUS dcesrv_netr_ServerPasswordGet(struct dcesrv_call_state *dce_call, TALLOC_CTX *mem_ctx,
		       struct netr_ServerPasswordGet *r)
{
	DCESRV_FAULT(DCERPC_FAULT_OP_RNG_ERROR);
}

static bool sam_rodc_access_check(struct ldb_context *sam_ctx,
				  TALLOC_CTX *mem_ctx,
				  struct dom_sid *user_sid,
				  struct ldb_dn *obj_dn)
{
	const char *rodc_attrs[] = { "msDS-KrbTgtLink", "msDS-NeverRevealGroup", "msDS-RevealOnDemandGroup", "objectGUID", NULL };
	const char *obj_attrs[] = { "tokenGroups", "objectSid", "UserAccountControl", "msDS-KrbTgtLinkBL", NULL };
	struct ldb_dn *rodc_dn;
	int ret;
	struct ldb_result *rodc_res = NULL, *obj_res = NULL;
	const struct dom_sid *additional_sids[] = { NULL, NULL };
	WERROR werr;
	struct dom_sid *object_sid;
	const struct dom_sid **never_reveal_sids, **reveal_sids, **token_sids;

	rodc_dn = ldb_dn_new_fmt(mem_ctx, sam_ctx, "<SID=%s>",
				 dom_sid_string(mem_ctx, user_sid));
	if (!ldb_dn_validate(rodc_dn)) goto denied;

	/* do the two searches we need */
	ret = dsdb_search_dn(sam_ctx, mem_ctx, &rodc_res, rodc_dn, rodc_attrs,
			     DSDB_SEARCH_SHOW_EXTENDED_DN);
	if (ret != LDB_SUCCESS || rodc_res->count != 1) goto denied;

	ret = dsdb_search_dn(sam_ctx, mem_ctx, &obj_res, obj_dn, obj_attrs, 0);
	if (ret != LDB_SUCCESS || obj_res->count != 1) goto denied;

	object_sid = samdb_result_dom_sid(mem_ctx, obj_res->msgs[0], "objectSid");

	additional_sids[0] = object_sid;

	werr = samdb_result_sid_array_dn(sam_ctx, rodc_res->msgs[0],
					 mem_ctx, "msDS-NeverRevealGroup", &never_reveal_sids);
	if (!W_ERROR_IS_OK(werr)) {
		goto denied;
	}

	werr = samdb_result_sid_array_dn(sam_ctx, rodc_res->msgs[0],
					 mem_ctx, "msDS-RevealOnDemandGroup", &reveal_sids);
	if (!W_ERROR_IS_OK(werr)) {
		goto denied;
	}

	/*
	 * The SID list needs to include itself as well as the tokenGroups.
	 *
	 * TODO determine if sIDHistory is required for this check
	 */
	werr = samdb_result_sid_array_ndr(sam_ctx, obj_res->msgs[0],
					  mem_ctx, "tokenGroups", &token_sids,
					  additional_sids, 1);
	if (!W_ERROR_IS_OK(werr) || token_sids==NULL) {
		goto denied;
	}

	if (never_reveal_sids &&
	    sid_list_match(token_sids, never_reveal_sids)) {
		goto denied;
	}

	if (reveal_sids &&
	    sid_list_match(token_sids, reveal_sids)) {
		goto allowed;
	}

denied:
	return false;
allowed:
	return true;

}

/*
  netr_NetrLogonSendToSam
*/
static NTSTATUS dcesrv_netr_NetrLogonSendToSam(struct dcesrv_call_state *dce_call, TALLOC_CTX *mem_ctx,
					       struct netr_NetrLogonSendToSam *r)
{
	struct netlogon_creds_CredentialState *creds;
	struct ldb_context *sam_ctx;
	NTSTATUS nt_status;
	DATA_BLOB decrypted_blob;
	enum ndr_err_code ndr_err;
	struct netr_SendToSamBase base_msg = { 0 };

	nt_status = dcesrv_netr_creds_server_step_check(dce_call,
							mem_ctx,
							r->in.computer_name,
							r->in.credential,
							r->out.return_authenticator,
							&creds);

	NT_STATUS_NOT_OK_RETURN(nt_status);

	switch (creds->secure_channel_type) {
	case SEC_CHAN_BDC:
	case SEC_CHAN_RODC:
		break;
	case SEC_CHAN_WKSTA:
	case SEC_CHAN_DNS_DOMAIN:
	case SEC_CHAN_DOMAIN:
	case SEC_CHAN_NULL:
		return NT_STATUS_INVALID_PARAMETER;
	default:
		DEBUG(1, ("Client asked for an invalid secure channel type: %d\n",
			  creds->secure_channel_type));
		return NT_STATUS_INVALID_PARAMETER;
	}

	sam_ctx = samdb_connect(mem_ctx,
				dce_call->event_ctx,
				dce_call->conn->dce_ctx->lp_ctx,
				system_session(dce_call->conn->dce_ctx->lp_ctx),
				dce_call->conn->remote_address,
				0);
	if (sam_ctx == NULL) {
		return NT_STATUS_INVALID_SYSTEM_SERVICE;
	}

	/* Buffer is meant to be 16-bit aligned */
	if (creds->negotiate_flags & NETLOGON_NEG_SUPPORTS_AES) {
		netlogon_creds_aes_decrypt(creds, r->in.opaque_buffer, r->in.buffer_len);
	} else {
		netlogon_creds_arcfour_crypt(creds, r->in.opaque_buffer, r->in.buffer_len);
	}

	decrypted_blob.data = r->in.opaque_buffer;
	decrypted_blob.length = r->in.buffer_len;

	ndr_err = ndr_pull_struct_blob(&decrypted_blob, mem_ctx, &base_msg,
				       (ndr_pull_flags_fn_t)ndr_pull_netr_SendToSamBase);

	if (!NDR_ERR_CODE_IS_SUCCESS(ndr_err)) {
		/* We only partially implement SendToSam */
		return NT_STATUS_NOT_IMPLEMENTED;
	}

	/* Now 'send' to SAM */
	switch (base_msg.message_type) {
	case SendToSamResetBadPasswordCount:
	{
		struct ldb_message *msg = ldb_msg_new(mem_ctx);
		struct ldb_dn *dn = NULL;
		int ret = 0;


		ret = ldb_transaction_start(sam_ctx);
		if (ret != LDB_SUCCESS) {
			return NT_STATUS_INTERNAL_ERROR;
		}

		ret = dsdb_find_dn_by_guid(sam_ctx,
					   mem_ctx,
					   &base_msg.message.reset_bad_password.guid,
					   0,
					   &dn);
		if (ret != LDB_SUCCESS) {
			ldb_transaction_cancel(sam_ctx);
			return NT_STATUS_INVALID_PARAMETER;
		}

		if (creds->secure_channel_type == SEC_CHAN_RODC &&
		    !sam_rodc_access_check(sam_ctx, mem_ctx, creds->sid, dn)) {
			DEBUG(1, ("Client asked to reset bad password on "
				  "an arbitrary user: %s\n",
				  ldb_dn_get_linearized(dn)));
			ldb_transaction_cancel(sam_ctx);
			return NT_STATUS_INVALID_PARAMETER;
		}

		msg->dn = dn;

		ret = samdb_msg_add_int(sam_ctx, mem_ctx, msg, "badPwdCount", 0);
		if (ret != LDB_SUCCESS) {
			ldb_transaction_cancel(sam_ctx);
			return NT_STATUS_INVALID_PARAMETER;
		}

		ret = dsdb_replace(sam_ctx, msg, 0);
		if (ret != LDB_SUCCESS) {
			ldb_transaction_cancel(sam_ctx);
			return NT_STATUS_INVALID_PARAMETER;
		}

		ret = ldb_transaction_commit(sam_ctx);
		if (ret != LDB_SUCCESS) {
			ldb_transaction_cancel(sam_ctx);
			return NT_STATUS_INTERNAL_ERROR;
		}

		break;
	}
	default:
		return NT_STATUS_NOT_IMPLEMENTED;
	}

	return NT_STATUS_OK;
}

struct dcesrv_netr_DsRGetDCName_base_state {
	struct dcesrv_call_state *dce_call;
	TALLOC_CTX *mem_ctx;

	struct netr_DsRGetDCNameEx2 r;
	const char *client_site;

	struct {
		struct netr_DsRGetDCName *dc;
		struct netr_DsRGetDCNameEx *dcex;
		struct netr_DsRGetDCNameEx2 *dcex2;
	} _r;
};

static void dcesrv_netr_DsRGetDCName_base_done(struct tevent_req *subreq);

static WERROR dcesrv_netr_DsRGetDCName_base_call(struct dcesrv_netr_DsRGetDCName_base_state *state)
{
	struct dcesrv_call_state *dce_call = state->dce_call;
	struct auth_session_info *session_info =
		dcesrv_call_session_info(dce_call);
	TALLOC_CTX *mem_ctx = state->mem_ctx;
	struct netr_DsRGetDCNameEx2 *r = &state->r;
	struct ldb_context *sam_ctx;
	struct netr_DsRGetDCNameInfo *info;
	struct loadparm_context *lp_ctx = dce_call->conn->dce_ctx->lp_ctx;
	const struct tsocket_address *local_address;
	char *local_addr = NULL;
	const struct tsocket_address *remote_address;
	char *remote_addr = NULL;
	const char *server_site_name;
	char *guid_str;
	struct netlogon_samlogon_response response;
	NTSTATUS status;
	const char *dc_name = NULL;
	const char *domain_name = NULL;
	const char *pdc_ip;
	bool different_domain = true;

	ZERO_STRUCTP(r->out.info);

	sam_ctx = samdb_connect(state,
				dce_call->event_ctx,
				lp_ctx,
				session_info,
				dce_call->conn->remote_address,
				0);
	if (sam_ctx == NULL) {
		return WERR_DS_UNAVAILABLE;
	}

	local_address = dcesrv_connection_get_local_address(dce_call->conn);
	if (tsocket_address_is_inet(local_address, "ip")) {
		local_addr = tsocket_address_inet_addr_string(local_address, state);
		W_ERROR_HAVE_NO_MEMORY(local_addr);
	}

	remote_address = dcesrv_connection_get_remote_address(dce_call->conn);
	if (tsocket_address_is_inet(remote_address, "ip")) {
		remote_addr = tsocket_address_inet_addr_string(remote_address, state);
		W_ERROR_HAVE_NO_MEMORY(remote_addr);
	}

	/* "server_unc" is ignored by w2k3 */

	if (r->in.flags & ~(DSGETDC_VALID_FLAGS)) {
		return WERR_INVALID_FLAGS;
	}

	if (r->in.flags & DS_GC_SERVER_REQUIRED &&
	    r->in.flags & DS_PDC_REQUIRED &&
	    r->in.flags & DS_KDC_REQUIRED) {
		return WERR_INVALID_FLAGS;
	}
	if (r->in.flags & DS_IS_FLAT_NAME &&
	    r->in.flags & DS_IS_DNS_NAME) {
		return WERR_INVALID_FLAGS;
	}
	if (r->in.flags & DS_RETURN_DNS_NAME &&
	    r->in.flags & DS_RETURN_FLAT_NAME) {
		return WERR_INVALID_FLAGS;
	}
	if (r->in.flags & DS_DIRECTORY_SERVICE_REQUIRED &&
	    r->in.flags & DS_DIRECTORY_SERVICE_6_REQUIRED) {
		return WERR_INVALID_FLAGS;
	}

	if (r->in.flags & DS_GOOD_TIMESERV_PREFERRED &&
	    r->in.flags &
	    (DS_DIRECTORY_SERVICE_REQUIRED |
	     DS_DIRECTORY_SERVICE_PREFERRED |
	     DS_GC_SERVER_REQUIRED |
	     DS_PDC_REQUIRED |
	     DS_KDC_REQUIRED)) {
		return WERR_INVALID_FLAGS;
	}

	if (r->in.flags & DS_TRY_NEXTCLOSEST_SITE &&
	    r->in.site_name) {
		return WERR_INVALID_FLAGS;
	}

	/*
	 * If we send an all-zero GUID, we should ignore it as winbind actually
	 * checks it with a DNS query. Windows also appears to ignore it.
	 */
	if (r->in.domain_guid != NULL && GUID_all_zero(r->in.domain_guid)) {
		r->in.domain_guid = NULL;
	}

	/* Attempt winbind search only if we suspect the domain is incorrect */
	if (r->in.domain_name != NULL && strcmp("", r->in.domain_name) != 0) {
		if (r->in.flags & DS_IS_FLAT_NAME) {
			if (strcasecmp_m(r->in.domain_name,
					 lpcfg_sam_name(lp_ctx)) == 0) {
				different_domain = false;
			}
		} else if (r->in.flags & DS_IS_DNS_NAME) {
			if (strcasecmp_m(r->in.domain_name,
					 lpcfg_dnsdomain(lp_ctx)) == 0) {
				different_domain = false;
			}
		} else {
			if (strcasecmp_m(r->in.domain_name,
					 lpcfg_sam_name(lp_ctx)) == 0 ||
			    strcasecmp_m(r->in.domain_name,
					 lpcfg_dnsdomain(lp_ctx)) == 0) {
				different_domain = false;
			}
		}
	} else {
		/*
		 * We need to be able to handle empty domain names, where we
		 * revert to our domain by default.
		 */
		different_domain = false;
	}

	/* Proof server site parameter "site_name" if it was specified */
	server_site_name = samdb_server_site_name(sam_ctx, state);
	W_ERROR_HAVE_NO_MEMORY(server_site_name);
	if (different_domain || (r->in.site_name != NULL &&
				 (strcasecmp_m(r->in.site_name,
					     server_site_name) != 0))) {

		struct dcerpc_binding_handle *irpc_handle = NULL;
		struct tevent_req *subreq = NULL;

		/*
		 * Retrieve the client site to override the winbind response.
		 *
		 * DO NOT use Windows fallback for client site.
		 * In the case of multiple domains, this is plainly wrong.
		 *
		 * Note: It's possible that the client may belong to multiple
		 * subnets across domains. It's not clear what this would mean,
		 * but here we only return what this domain knows.
		 */
		state->client_site = samdb_client_site_name(sam_ctx,
							    state,
							    remote_addr,
							    NULL,
							    false);

		irpc_handle = irpc_binding_handle_by_name(state,
							  dce_call->msg_ctx,
							  "winbind_server",
							  &ndr_table_winbind);
		if (irpc_handle == NULL) {
			DEBUG(0,("Failed to get binding_handle for "
				 "winbind_server task\n"));
			dce_call->fault_code = DCERPC_FAULT_CANT_PERFORM;
			return WERR_SERVICE_NOT_FOUND;
		}

		dcerpc_binding_handle_set_timeout(irpc_handle, 60);

		dce_call->state_flags |= DCESRV_CALL_STATE_FLAG_ASYNC;

		subreq = dcerpc_wbint_DsGetDcName_send(state,
						       dce_call->event_ctx,
						       irpc_handle,
						       r->in.domain_name,
						       r->in.domain_guid,
						       r->in.site_name,
						       r->in.flags,
						       r->out.info);
		if (subreq == NULL) {
			return WERR_NOT_ENOUGH_MEMORY;
		}

		tevent_req_set_callback(subreq,
					dcesrv_netr_DsRGetDCName_base_done,
					state);

		return WERR_OK;
	}

	guid_str = r->in.domain_guid != NULL ?
		 GUID_string(state, r->in.domain_guid) : NULL;

	status = fill_netlogon_samlogon_response(sam_ctx, mem_ctx,
						 r->in.domain_name,
						 r->in.domain_name,
						 NULL, guid_str,
						 r->in.client_account,
						 r->in.mask, remote_addr,
						 NETLOGON_NT_VERSION_5EX_WITH_IP,
						 lp_ctx, &response, true);
	if (!NT_STATUS_IS_OK(status)) {
		return ntstatus_to_werror(status);
	}

	/*
	 * According to MS-NRPC 2.2.1.2.1 we should set the "DS_DNS_FOREST_ROOT"
	 * (O) flag when the returned forest name is in DNS format. This is here
	 * always the case (see below).
	 */
	response.data.nt5_ex.server_type |= DS_DNS_FOREST_ROOT;

	if (r->in.flags & DS_RETURN_DNS_NAME) {
		dc_name = response.data.nt5_ex.pdc_dns_name;
		domain_name = response.data.nt5_ex.dns_domain;
		/*
		 * According to MS-NRPC 2.2.1.2.1 we should set the
		 * "DS_DNS_CONTROLLER" (M) and "DS_DNS_DOMAIN" (N) flags when
		 * the returned information is in DNS form.
		 */
		response.data.nt5_ex.server_type |=
			DS_DNS_CONTROLLER | DS_DNS_DOMAIN;
	} else if (r->in.flags & DS_RETURN_FLAT_NAME) {
		dc_name = response.data.nt5_ex.pdc_name;
		domain_name = response.data.nt5_ex.domain_name;
	} else {

		/*
		 * TODO: autodetect what we need to return
		 * based on the given arguments
		 */
		dc_name = response.data.nt5_ex.pdc_name;
		domain_name = response.data.nt5_ex.domain_name;
	}

	if (!dc_name || !dc_name[0]) {
		return WERR_NO_SUCH_DOMAIN;
	}

	if (!domain_name || !domain_name[0]) {
		return WERR_NO_SUCH_DOMAIN;
	}

	info = talloc(mem_ctx, struct netr_DsRGetDCNameInfo);
	W_ERROR_HAVE_NO_MEMORY(info);
	info->dc_unc = talloc_asprintf(mem_ctx, "%s%s",
			dc_name[0] != '\\'? "\\\\":"",
			talloc_strdup(mem_ctx, dc_name));
	W_ERROR_HAVE_NO_MEMORY(info->dc_unc);

	pdc_ip = local_addr;
	if (pdc_ip == NULL) {
		pdc_ip = "127.0.0.1";
	}
	info->dc_address = talloc_asprintf(mem_ctx, "\\\\%s", pdc_ip);
	W_ERROR_HAVE_NO_MEMORY(info->dc_address);
	info->dc_address_type  = DS_ADDRESS_TYPE_INET;
	info->domain_guid      = response.data.nt5_ex.domain_uuid;
	info->domain_name      = domain_name;
	info->forest_name      = response.data.nt5_ex.forest;
	info->dc_flags         = response.data.nt5_ex.server_type;
	if (r->in.flags & DS_RETURN_DNS_NAME) {
		/* As MS-NRPC.pdf in 2.2.1.2.1 the DS_DNS_CONTROLLER flag should be
		 * returned if we are returning info->dc_unc containing a FQDN.
		 * This attribute is called DomainControllerName in the specs,
		 * it seems that we decide to return FQDN or netbios depending on
		 * DS_RETURN_DNS_NAME.
		 */
		info->dc_flags |= DS_DNS_CONTROLLER;
	}
	info->dc_site_name     = response.data.nt5_ex.server_site;
	info->client_site_name = response.data.nt5_ex.client_site;

	*r->out.info = info;

	return WERR_OK;
}

static void dcesrv_netr_DsRGetDCName_base_done(struct tevent_req *subreq)
{
	struct dcesrv_netr_DsRGetDCName_base_state *state =
		tevent_req_callback_data(subreq,
		struct dcesrv_netr_DsRGetDCName_base_state);
	struct dcesrv_call_state *dce_call = state->dce_call;
	NTSTATUS result, status;

	status = dcerpc_wbint_DsGetDcName_recv(subreq,
					       state->mem_ctx,
					       &result);
	TALLOC_FREE(subreq);

	if (NT_STATUS_EQUAL(status, NT_STATUS_IO_TIMEOUT)) {
		state->r.out.result = WERR_TIMEOUT;
		goto finished;
	}

	if (!NT_STATUS_IS_OK(status)) {
		DBG_ERR(__location__ ": IRPC callback failed %s\n",
			nt_errstr(status));
		state->r.out.result = WERR_GEN_FAILURE;
		goto finished;
	}

	if (!NT_STATUS_IS_OK(result)) {
		DBG_NOTICE("DC location via winbind failed - %s\n",
			   nt_errstr(result));
		state->r.out.result = WERR_NO_SUCH_DOMAIN;
		goto finished;
	}

	if (state->r.out.info == NULL || state->r.out.info[0] == NULL) {
		DBG_ERR("DC location via winbind returned no results\n");
		state->r.out.result = WERR_GEN_FAILURE;
		goto finished;
	}

	if (state->r.out.info[0]->dc_unc == NULL) {
		DBG_ERR("DC location via winbind returned no DC unc\n");
		state->r.out.result = WERR_GEN_FAILURE;
		goto finished;
	}

	/*
	 * Either the supplied site name is NULL (possibly via
	 * TRY_NEXT_CLOSEST_SITE) or the resulting site name matches
	 * the input match name.
	 *
	 * TODO: Currently this means that requests with NETBIOS domain
	 * names can fail because they do not return the site name.
	 */
	if (state->r.in.site_name == NULL ||
	    strcasecmp_m("", state->r.in.site_name) == 0 ||
	    (state->r.out.info[0]->dc_site_name != NULL &&
	     strcasecmp_m(state->r.out.info[0]->dc_site_name,
			  state->r.in.site_name) == 0)) {

		state->r.out.info[0]->client_site_name =
			talloc_move(state->mem_ctx, &state->client_site);

		/*
		 * Make sure to return our DC UNC with // prefix.
		 * Winbind currently doesn't send the leading slashes
		 * for some reason.
		 */
		if (strlen(state->r.out.info[0]->dc_unc) > 2 &&
		    strncmp("\\\\", state->r.out.info[0]->dc_unc, 2) != 0) {
			const char *dc_unc = NULL;

			dc_unc = talloc_asprintf(state->mem_ctx,
						 "\\\\%s",
						 state->r.out.info[0]->dc_unc);
			state->r.out.info[0]->dc_unc = dc_unc;
		}

		state->r.out.result = WERR_OK;
	} else {
		state->r.out.info = NULL;
		state->r.out.result = WERR_NO_SUCH_DOMAIN;
	}

finished:
	if (state->_r.dcex2 != NULL) {
		struct netr_DsRGetDCNameEx2 *r = state->_r.dcex2;
		r->out.result = state->r.out.result;
	} else if (state->_r.dcex != NULL) {
		struct netr_DsRGetDCNameEx *r = state->_r.dcex;
		r->out.result = state->r.out.result;
	} else if (state->_r.dc != NULL) {
		struct netr_DsRGetDCName *r = state->_r.dc;
		r->out.result = state->r.out.result;
	}

	TALLOC_FREE(state);
	status = dcesrv_reply(dce_call);
	if (!NT_STATUS_IS_OK(status)) {
		DEBUG(0,(__location__ ": dcesrv_reply() failed - %s\n",
			 nt_errstr(status)));
	}
}

/*
  netr_DsRGetDCNameEx2
*/
static WERROR dcesrv_netr_DsRGetDCNameEx2(struct dcesrv_call_state *dce_call,
					  TALLOC_CTX *mem_ctx,
					  struct netr_DsRGetDCNameEx2 *r)
{
	struct dcesrv_netr_DsRGetDCName_base_state *state;

	state = talloc_zero(mem_ctx, struct dcesrv_netr_DsRGetDCName_base_state);
	if (state == NULL) {
		return WERR_NOT_ENOUGH_MEMORY;
	}

	state->dce_call = dce_call;
	state->mem_ctx = mem_ctx;

	state->r = *r;
	state->_r.dcex2 = r;

	return dcesrv_netr_DsRGetDCName_base_call(state);
}

/*
  netr_DsRGetDCNameEx
*/
static WERROR dcesrv_netr_DsRGetDCNameEx(struct dcesrv_call_state *dce_call, TALLOC_CTX *mem_ctx,
				  struct netr_DsRGetDCNameEx *r)
{
	struct dcesrv_netr_DsRGetDCName_base_state *state;

	state = talloc_zero(mem_ctx, struct dcesrv_netr_DsRGetDCName_base_state);
	if (state == NULL) {
		return WERR_NOT_ENOUGH_MEMORY;
	}

	state->dce_call = dce_call;
	state->mem_ctx = mem_ctx;

	state->r.in.server_unc = r->in.server_unc;
	state->r.in.client_account = NULL;
	state->r.in.mask = 0;
	state->r.in.domain_guid = r->in.domain_guid;
	state->r.in.domain_name = r->in.domain_name;
	state->r.in.site_name = r->in.site_name;
	state->r.in.flags = r->in.flags;
	state->r.out.info = r->out.info;

	state->_r.dcex = r;

	return dcesrv_netr_DsRGetDCName_base_call(state);
}

/*
 * netr_DsRGetDCName
 *
 * This function is a predecessor to DsrGetDcNameEx2 according to [MS-NRPC].
 * Although it has a site-guid parameter, the documentation 3.5.4.3.3 DsrGetDcName
 * insists that it be ignored.
 */
static WERROR dcesrv_netr_DsRGetDCName(struct dcesrv_call_state *dce_call, TALLOC_CTX *mem_ctx,
				       struct netr_DsRGetDCName *r)
{
	struct dcesrv_netr_DsRGetDCName_base_state *state;

	state = talloc_zero(mem_ctx, struct dcesrv_netr_DsRGetDCName_base_state);
	if (state == NULL) {
		return WERR_NOT_ENOUGH_MEMORY;
	}

	state->dce_call = dce_call;
	state->mem_ctx = mem_ctx;

	state->r.in.server_unc = r->in.server_unc;
	state->r.in.client_account = NULL;
	state->r.in.mask = 0;
	state->r.in.domain_name = r->in.domain_name;
	state->r.in.domain_guid = r->in.domain_guid;

	state->r.in.site_name = NULL; /* this is correct, we should ignore site GUID */
	state->r.in.flags = r->in.flags;
	state->r.out.info = r->out.info;

	state->_r.dc = r;

	return dcesrv_netr_DsRGetDCName_base_call(state);
}
/*
  netr_NETRLOGONGETTIMESERVICEPARENTDOMAIN
*/
static WERROR dcesrv_netr_NETRLOGONGETTIMESERVICEPARENTDOMAIN(struct dcesrv_call_state *dce_call, TALLOC_CTX *mem_ctx,
		       struct netr_NETRLOGONGETTIMESERVICEPARENTDOMAIN *r)
{
	DCESRV_FAULT(DCERPC_FAULT_OP_RNG_ERROR);
}


/*
  netr_NetrEnumerateTrustedDomainsEx
*/
static WERROR dcesrv_netr_NetrEnumerateTrustedDomainsEx(struct dcesrv_call_state *dce_call, TALLOC_CTX *mem_ctx,
		       struct netr_NetrEnumerateTrustedDomainsEx *r)
{
	DCESRV_FAULT(DCERPC_FAULT_OP_RNG_ERROR);
}


/*
  netr_DsRAddressToSitenamesExW
*/
static WERROR dcesrv_netr_DsRAddressToSitenamesExW(struct dcesrv_call_state *dce_call, TALLOC_CTX *mem_ctx,
						   struct netr_DsRAddressToSitenamesExW *r)
{
	struct auth_session_info *session_info =
		dcesrv_call_session_info(dce_call);
	struct ldb_context *sam_ctx;
	struct netr_DsRAddressToSitenamesExWCtr *ctr;
	struct loadparm_context *lp_ctx = dce_call->conn->dce_ctx->lp_ctx;
	sa_family_t sin_family;
	struct sockaddr_in *addr;
#ifdef HAVE_IPV6
	struct sockaddr_in6 *addr6;
	char addr_str[INET6_ADDRSTRLEN];
#else
	char addr_str[INET_ADDRSTRLEN];
#endif
	char *subnet_name;
	const char *res;
	uint32_t i;

	sam_ctx = samdb_connect(mem_ctx,
				dce_call->event_ctx,
				lp_ctx,
				session_info,
				dce_call->conn->remote_address,
				0);
	if (sam_ctx == NULL) {
		return WERR_DS_UNAVAILABLE;
	}

	ctr = talloc(mem_ctx, struct netr_DsRAddressToSitenamesExWCtr);
	W_ERROR_HAVE_NO_MEMORY(ctr);

	*r->out.ctr = ctr;

	ctr->count = r->in.count;
	ctr->sitename = talloc_array(ctr, struct lsa_String, ctr->count);
	W_ERROR_HAVE_NO_MEMORY(ctr->sitename);
	ctr->subnetname = talloc_array(ctr, struct lsa_String, ctr->count);
	W_ERROR_HAVE_NO_MEMORY(ctr->subnetname);

	for (i=0; i<ctr->count; i++) {
		ctr->sitename[i].string = NULL;
		ctr->subnetname[i].string = NULL;

		if (r->in.addresses[i].size < sizeof(sa_family_t)) {
			continue;
		}
		/* The first two byte of the buffer are reserved for the
		 * "sin_family" but for now only the first one is used. */
		sin_family = r->in.addresses[i].buffer[0];

		switch (sin_family) {
		case AF_INET:
			if (r->in.addresses[i].size < sizeof(struct sockaddr_in)) {
				continue;
			}
			addr = (struct sockaddr_in *) r->in.addresses[i].buffer;
			res = inet_ntop(AF_INET, &addr->sin_addr,
					addr_str, sizeof(addr_str));
			break;
#ifdef HAVE_IPV6
		case AF_INET6:
			if (r->in.addresses[i].size < sizeof(struct sockaddr_in6)) {
				continue;
			}
			addr6 = (struct sockaddr_in6 *) r->in.addresses[i].buffer;
			res = inet_ntop(AF_INET6, &addr6->sin6_addr,
					addr_str, sizeof(addr_str));
			break;
#endif
		default:
			continue;
		}

		if (res == NULL) {
			continue;
		}

		ctr->sitename[i].string   = samdb_client_site_name(sam_ctx,
								   mem_ctx,
								   addr_str,
								   &subnet_name,
								   true);
		W_ERROR_HAVE_NO_MEMORY(ctr->sitename[i].string);
		ctr->subnetname[i].string = subnet_name;
	}

	return WERR_OK;
}


/*
  netr_DsRAddressToSitenamesW
*/
static WERROR dcesrv_netr_DsRAddressToSitenamesW(struct dcesrv_call_state *dce_call, TALLOC_CTX *mem_ctx,
		       struct netr_DsRAddressToSitenamesW *r)
{
	struct netr_DsRAddressToSitenamesExW r2;
	struct netr_DsRAddressToSitenamesWCtr *ctr;
	uint32_t i;
	WERROR werr;

	ZERO_STRUCT(r2);

	r2.in.server_name = r->in.server_name;
	r2.in.count = r->in.count;
	r2.in.addresses = r->in.addresses;

	r2.out.ctr = talloc(mem_ctx, struct netr_DsRAddressToSitenamesExWCtr *);
	W_ERROR_HAVE_NO_MEMORY(r2.out.ctr);

	ctr = talloc(mem_ctx, struct netr_DsRAddressToSitenamesWCtr);
	W_ERROR_HAVE_NO_MEMORY(ctr);

	*r->out.ctr = ctr;

	ctr->count = r->in.count;
	ctr->sitename = talloc_array(ctr, struct lsa_String, ctr->count);
	W_ERROR_HAVE_NO_MEMORY(ctr->sitename);

	werr = dcesrv_netr_DsRAddressToSitenamesExW(dce_call, mem_ctx, &r2);

	for (i=0; i<ctr->count; i++) {
		ctr->sitename[i].string   = (*r2.out.ctr)->sitename[i].string;
	}

	return werr;
}


/*
  netr_DsrGetDcSiteCoverageW
*/
static WERROR dcesrv_netr_DsrGetDcSiteCoverageW(struct dcesrv_call_state *dce_call, TALLOC_CTX *mem_ctx,
		       struct netr_DsrGetDcSiteCoverageW *r)
{
	struct auth_session_info *session_info =
		dcesrv_call_session_info(dce_call);
	struct ldb_context *sam_ctx;
	struct DcSitesCtr *ctr;
	struct loadparm_context *lp_ctx = dce_call->conn->dce_ctx->lp_ctx;

	sam_ctx = samdb_connect(mem_ctx,
				dce_call->event_ctx,
				lp_ctx,
				session_info,
				dce_call->conn->remote_address,
				0);
	if (sam_ctx == NULL) {
		return WERR_DS_UNAVAILABLE;
	}

	ctr = talloc(mem_ctx, struct DcSitesCtr);
	W_ERROR_HAVE_NO_MEMORY(ctr);

	*r->out.ctr = ctr;

	/* For now only return our default site */
	ctr->num_sites = 1;
	ctr->sites = talloc_array(ctr, struct lsa_String, ctr->num_sites);
	W_ERROR_HAVE_NO_MEMORY(ctr->sites);
	ctr->sites[0].string = samdb_server_site_name(sam_ctx, mem_ctx);
	W_ERROR_HAVE_NO_MEMORY(ctr->sites[0].string);

	return WERR_OK;
}


static WERROR fill_trusted_domains_array(TALLOC_CTX *mem_ctx,
					 struct ldb_context *sam_ctx,
					 struct netr_DomainTrustList *trusts,
					 uint32_t trust_flags)
{
	struct ldb_dn *system_dn;
	struct ldb_message **dom_res = NULL;
	const char *trust_attrs[] = { "flatname", "trustPartner",
				      "securityIdentifier", "trustDirection",
				      "trustType", "trustAttributes", NULL };
	uint32_t n;
	int i;
	int ret;

	if (!(trust_flags & (NETR_TRUST_FLAG_INBOUND |
			     NETR_TRUST_FLAG_OUTBOUND))) {
		return WERR_INVALID_FLAGS;
	}

	system_dn = samdb_search_dn(sam_ctx, mem_ctx,
				    ldb_get_default_basedn(sam_ctx),
				    "(&(objectClass=container)(cn=System))");
	if (!system_dn) {
		return WERR_GEN_FAILURE;
	}

	ret = gendb_search(sam_ctx, mem_ctx, system_dn,
			   &dom_res, trust_attrs,
			   "(objectclass=trustedDomain)");

	for (i = 0; i < ret; i++) {
		unsigned int trust_dir;
		uint32_t flags = 0;

		trust_dir = ldb_msg_find_attr_as_uint(dom_res[i],
						      "trustDirection", 0);

		if (trust_dir & LSA_TRUST_DIRECTION_INBOUND) {
			flags |= NETR_TRUST_FLAG_INBOUND;
		}
		if (trust_dir & LSA_TRUST_DIRECTION_OUTBOUND) {
			flags |= NETR_TRUST_FLAG_OUTBOUND;
		}

		if (!(flags & trust_flags)) {
			/* this trust direction was not requested */
			continue;
		}

		n = trusts->count;
		trusts->array = talloc_realloc(trusts, trusts->array,
					       struct netr_DomainTrust,
					       n + 1);
		W_ERROR_HAVE_NO_MEMORY(trusts->array);

		trusts->array[n].netbios_name = talloc_steal(trusts->array, ldb_msg_find_attr_as_string(dom_res[i], "flatname", NULL));
		if (!trusts->array[n].netbios_name) {
			DEBUG(0, ("DB Error, TrustedDomain entry (%s) "
				  "without flatname\n", 
				  ldb_dn_get_linearized(dom_res[i]->dn)));
		}

		trusts->array[n].dns_name = talloc_steal(trusts->array, ldb_msg_find_attr_as_string(dom_res[i], "trustPartner", NULL));

		trusts->array[n].trust_flags = flags;
		if ((trust_flags & NETR_TRUST_FLAG_IN_FOREST) &&
		    !(flags & NETR_TRUST_FLAG_TREEROOT)) {
			/* TODO: find if we have parent in the list */
			trusts->array[n].parent_index = 0;
		}

		trusts->array[n].trust_type =
				ldb_msg_find_attr_as_uint(dom_res[i],
						  "trustType", 0);
		trusts->array[n].trust_attributes =
				ldb_msg_find_attr_as_uint(dom_res[i],
						  "trustAttributes", 0);

		if ((trusts->array[n].trust_type == LSA_TRUST_TYPE_MIT) ||
		    (trusts->array[n].trust_type == LSA_TRUST_TYPE_DCE)) {
			struct dom_sid zero_sid;
			ZERO_STRUCT(zero_sid);
			trusts->array[n].sid =
				dom_sid_dup(trusts, &zero_sid);
		} else {
			trusts->array[n].sid =
				samdb_result_dom_sid(trusts, dom_res[i],
						     "securityIdentifier");
		}
		trusts->array[n].guid = GUID_zero();

		trusts->count = n + 1;
	}

	talloc_free(dom_res);
	return WERR_OK;
}

/*
  netr_DsrEnumerateDomainTrusts
*/
static WERROR dcesrv_netr_DsrEnumerateDomainTrusts(struct dcesrv_call_state *dce_call,
						   TALLOC_CTX *mem_ctx,
						   struct netr_DsrEnumerateDomainTrusts *r)
{
	struct auth_session_info *session_info =
		dcesrv_call_session_info(dce_call);
	struct netr_DomainTrustList *trusts;
	struct ldb_context *sam_ctx;
	int ret;
	struct ldb_message **dom_res;
	const char * const dom_attrs[] = { "objectSid", "objectGUID", NULL };
	struct loadparm_context *lp_ctx = dce_call->conn->dce_ctx->lp_ctx;
	const char *dnsdomain = lpcfg_dnsdomain(lp_ctx);
	const char *p;
	WERROR werr;

	if (r->in.trust_flags & 0xFFFFFE00) {
		return WERR_INVALID_FLAGS;
	}

	/* TODO: turn to hard check once we are sure this is 100% correct */
	if (!r->in.server_name) {
		DEBUG(3, ("Invalid domain! Expected name in domain [%s]. "
			  "But received NULL!\n", dnsdomain));
	} else {
		p = strchr(r->in.server_name, '.');
		if (!p) {
			DEBUG(3, ("Invalid domain! Expected name in domain "
				  "[%s]. But received [%s]!\n",
				  dnsdomain, r->in.server_name));
			p = r->in.server_name;
		} else {
			p++;
                }
	        if (strcasecmp(p, dnsdomain)) {
			DEBUG(3, ("Invalid domain! Expected name in domain "
				  "[%s]. But received [%s]!\n",
				  dnsdomain, r->in.server_name));
		}
	}

	trusts = talloc_zero(mem_ctx, struct netr_DomainTrustList);
	W_ERROR_HAVE_NO_MEMORY(trusts);

	trusts->count = 0;
	r->out.trusts = trusts;

	sam_ctx = samdb_connect(mem_ctx,
				dce_call->event_ctx,
				lp_ctx,
				session_info,
				dce_call->conn->remote_address,
				0);
	if (sam_ctx == NULL) {
		return WERR_GEN_FAILURE;
	}

	if ((r->in.trust_flags & NETR_TRUST_FLAG_INBOUND) ||
	    (r->in.trust_flags & NETR_TRUST_FLAG_OUTBOUND)) {

		werr = fill_trusted_domains_array(mem_ctx, sam_ctx,
						  trusts, r->in.trust_flags);
		W_ERROR_NOT_OK_RETURN(werr);
	}

	/* NOTE: we currently are always the root of the forest */
	if (r->in.trust_flags & NETR_TRUST_FLAG_IN_FOREST) {
		uint32_t n = trusts->count;

		ret = gendb_search_dn(sam_ctx, mem_ctx, NULL,
				      &dom_res, dom_attrs);
		if (ret != 1) {
			return WERR_GEN_FAILURE;
		}

		trusts->count = n + 1;
		trusts->array = talloc_realloc(trusts, trusts->array,
					       struct netr_DomainTrust,
					       trusts->count);
		W_ERROR_HAVE_NO_MEMORY(trusts->array);

		trusts->array[n].netbios_name = lpcfg_workgroup(lp_ctx);
		trusts->array[n].dns_name = lpcfg_dnsdomain(lp_ctx);
		trusts->array[n].trust_flags =
			NETR_TRUST_FLAG_NATIVE |
			NETR_TRUST_FLAG_TREEROOT |
			NETR_TRUST_FLAG_IN_FOREST |
			NETR_TRUST_FLAG_PRIMARY;
		/* we are always the root domain for now */
		trusts->array[n].parent_index = 0;
		trusts->array[n].trust_type = LSA_TRUST_TYPE_UPLEVEL;
		trusts->array[n].trust_attributes = 0;
		trusts->array[n].sid = samdb_result_dom_sid(mem_ctx,
							    dom_res[0],
							    "objectSid");
		trusts->array[n].guid = samdb_result_guid(dom_res[0],
							  "objectGUID");
		talloc_free(dom_res);
	}

	return WERR_OK;
}


/*
  netr_DsrDeregisterDNSHostRecords
*/
static WERROR dcesrv_netr_DsrDeregisterDNSHostRecords(struct dcesrv_call_state *dce_call, TALLOC_CTX *mem_ctx,
		       struct netr_DsrDeregisterDNSHostRecords *r)
{
	DCESRV_FAULT(DCERPC_FAULT_OP_RNG_ERROR);
}


static NTSTATUS dcesrv_netr_ServerGetTrustInfo(struct dcesrv_call_state *dce_call, TALLOC_CTX *mem_ctx,
		       struct netr_ServerGetTrustInfo *r);

/*
  netr_ServerTrustPasswordsGet
*/
static NTSTATUS dcesrv_netr_ServerTrustPasswordsGet(struct dcesrv_call_state *dce_call, TALLOC_CTX *mem_ctx,
		       struct netr_ServerTrustPasswordsGet *r)
{
	struct netr_ServerGetTrustInfo r2 = {};
	struct netr_TrustInfo *_ti = NULL;
	NTSTATUS status;

	r2.in.server_name = r->in.server_name;
	r2.in.account_name = r->in.account_name;
	r2.in.secure_channel_type = r->in.secure_channel_type;
	r2.in.computer_name = r->in.computer_name;
	r2.in.credential = r->in.credential;

	r2.out.return_authenticator = r->out.return_authenticator;
	r2.out.new_owf_password = r->out.new_owf_password;
	r2.out.old_owf_password = r->out.old_owf_password;
	r2.out.trust_info = &_ti;

	status = dcesrv_netr_ServerGetTrustInfo(dce_call, mem_ctx, &r2);

	r->out.return_authenticator = r2.out.return_authenticator;
	r->out.new_owf_password = r2.out.new_owf_password;
	r->out.old_owf_password = r2.out.old_owf_password;

	return status;
}

/*
  netr_DsRGetForestTrustInformation
*/
struct dcesrv_netr_DsRGetForestTrustInformation_state {
	struct dcesrv_call_state *dce_call;
	TALLOC_CTX *mem_ctx;
	struct netr_DsRGetForestTrustInformation *r;
};

static void dcesrv_netr_DsRGetForestTrustInformation_done(struct tevent_req *subreq);

static WERROR dcesrv_netr_DsRGetForestTrustInformation(struct dcesrv_call_state *dce_call,
						       TALLOC_CTX *mem_ctx,
						       struct netr_DsRGetForestTrustInformation *r)
{
	struct loadparm_context *lp_ctx = dce_call->conn->dce_ctx->lp_ctx;
	struct auth_session_info *session_info =
		dcesrv_call_session_info(dce_call);
	enum security_user_level security_level;
	struct ldb_context *sam_ctx = NULL;
	struct dcesrv_netr_DsRGetForestTrustInformation_state *state = NULL;
	struct dcerpc_binding_handle *irpc_handle = NULL;
	struct tevent_req *subreq = NULL;
	struct ldb_dn *domain_dn = NULL;
	struct ldb_dn *forest_dn = NULL;
	int cmp;
	int forest_level;

	security_level = security_session_user_level(session_info, NULL);
	if (security_level < SECURITY_USER) {
		return WERR_ACCESS_DENIED;
	}

	if (r->in.flags & 0xFFFFFFFE) {
		return WERR_INVALID_FLAGS;
	}

	sam_ctx = samdb_connect(mem_ctx,
				dce_call->event_ctx,
				lp_ctx,
				session_info,
				dce_call->conn->remote_address,
				0);
	if (sam_ctx == NULL) {
		return WERR_GEN_FAILURE;
	}

	domain_dn = ldb_get_default_basedn(sam_ctx);
	if (domain_dn == NULL) {
		return WERR_GEN_FAILURE;
	}

	forest_dn = ldb_get_root_basedn(sam_ctx);
	if (forest_dn == NULL) {
		return WERR_GEN_FAILURE;
	}

	cmp = ldb_dn_compare(domain_dn, forest_dn);
	if (cmp != 0) {
		return WERR_NERR_ACFNOTLOADED;
	}

	forest_level = dsdb_forest_functional_level(sam_ctx);
	if (forest_level < DS_DOMAIN_FUNCTION_2003) {
		return WERR_INVALID_FUNCTION;
	}

	if (r->in.flags & DS_GFTI_UPDATE_TDO) {
		if (!samdb_is_pdc(sam_ctx)) {
			return WERR_NERR_NOTPRIMARY;
		}

		if (r->in.trusted_domain_name == NULL) {
			return WERR_INVALID_FLAGS;
		}
	}

	if (r->in.trusted_domain_name == NULL) {
		NTSTATUS status;

		/*
		 * information about our own domain
		 */
		status = dsdb_trust_xref_forest_info(mem_ctx, sam_ctx,
						r->out.forest_trust_info);
		if (!NT_STATUS_IS_OK(status)) {
			return ntstatus_to_werror(status);
		}

		return WERR_OK;
	}

	/*
	 * Forward the request to winbindd
	 */

	state = talloc_zero(mem_ctx,
			struct dcesrv_netr_DsRGetForestTrustInformation_state);
	if (state == NULL) {
		return WERR_NOT_ENOUGH_MEMORY;
	}
	state->dce_call = dce_call;
	state->mem_ctx = mem_ctx;
	state->r = r;

	irpc_handle = irpc_binding_handle_by_name(state,
						  state->dce_call->msg_ctx,
						  "winbind_server",
						  &ndr_table_winbind);
	if (irpc_handle == NULL) {
		DEBUG(0,("Failed to get binding_handle for winbind_server task\n"));
		state->dce_call->fault_code = DCERPC_FAULT_CANT_PERFORM;
		return WERR_SERVICE_NOT_FOUND;
	}

	/*
	 * 60 seconds timeout should be enough
	 */
	dcerpc_binding_handle_set_timeout(irpc_handle, 60);

	subreq = dcerpc_winbind_GetForestTrustInformation_send(state,
						state->dce_call->event_ctx,
						irpc_handle,
						r->in.trusted_domain_name,
						r->in.flags,
						r->out.forest_trust_info);
	if (subreq == NULL) {
		return WERR_NOT_ENOUGH_MEMORY;
	}
	state->dce_call->state_flags |= DCESRV_CALL_STATE_FLAG_ASYNC;
	tevent_req_set_callback(subreq,
				dcesrv_netr_DsRGetForestTrustInformation_done,
				state);

	return WERR_OK;
}

static void dcesrv_netr_DsRGetForestTrustInformation_done(struct tevent_req *subreq)
{
	struct dcesrv_netr_DsRGetForestTrustInformation_state *state =
		tevent_req_callback_data(subreq,
		struct dcesrv_netr_DsRGetForestTrustInformation_state);
	NTSTATUS status;

	status = dcerpc_winbind_GetForestTrustInformation_recv(subreq,
							state->mem_ctx,
							&state->r->out.result);
	TALLOC_FREE(subreq);
	if (NT_STATUS_EQUAL(status, NT_STATUS_IO_TIMEOUT)) {
		state->r->out.result = WERR_TIMEOUT;
	} else if (!NT_STATUS_IS_OK(status)) {
		state->dce_call->fault_code = DCERPC_FAULT_CANT_PERFORM;
		DEBUG(0,(__location__ ": IRPC callback failed %s\n",
			 nt_errstr(status)));
	}

	status = dcesrv_reply(state->dce_call);
	if (!NT_STATUS_IS_OK(status)) {
		DEBUG(0,(__location__ ": dcesrv_reply() failed - %s\n", nt_errstr(status)));
	}
}

/*
  netr_GetForestTrustInformation
*/
static NTSTATUS dcesrv_netr_GetForestTrustInformation(struct dcesrv_call_state *dce_call,
						      TALLOC_CTX *mem_ctx,
						      struct netr_GetForestTrustInformation *r)
{
	struct auth_session_info *session_info =
		dcesrv_call_session_info(dce_call);
	struct loadparm_context *lp_ctx = dce_call->conn->dce_ctx->lp_ctx;
	struct netlogon_creds_CredentialState *creds = NULL;
	struct ldb_context *sam_ctx = NULL;
	struct ldb_dn *domain_dn = NULL;
	struct ldb_dn *forest_dn = NULL;
	int cmp;
	int forest_level;
	NTSTATUS status;

	status = dcesrv_netr_creds_server_step_check(dce_call,
						     mem_ctx,
						     r->in.computer_name,
						     r->in.credential,
						     r->out.return_authenticator,
						     &creds);
	if (!NT_STATUS_IS_OK(status)) {
		return status;
	}

	if ((creds->secure_channel_type != SEC_CHAN_DNS_DOMAIN) &&
	    (creds->secure_channel_type != SEC_CHAN_DOMAIN)) {
		return NT_STATUS_NOT_IMPLEMENTED;
	}

	sam_ctx = samdb_connect(mem_ctx,
				dce_call->event_ctx,
				lp_ctx,
				session_info,
				dce_call->conn->remote_address,
				0);
	if (sam_ctx == NULL) {
		return NT_STATUS_INTERNAL_ERROR;
	}

	/* TODO: check r->in.server_name is our name */

	domain_dn = ldb_get_default_basedn(sam_ctx);
	if (domain_dn == NULL) {
		return NT_STATUS_INTERNAL_ERROR;
	}

	forest_dn = ldb_get_root_basedn(sam_ctx);
	if (forest_dn == NULL) {
		return NT_STATUS_INTERNAL_ERROR;
	}

	cmp = ldb_dn_compare(domain_dn, forest_dn);
	if (cmp != 0) {
		return NT_STATUS_INVALID_DOMAIN_STATE;
	}

	forest_level = dsdb_forest_functional_level(sam_ctx);
	if (forest_level < DS_DOMAIN_FUNCTION_2003) {
		return NT_STATUS_INVALID_DOMAIN_STATE;
	}

	status = dsdb_trust_xref_forest_info(mem_ctx, sam_ctx,
					     r->out.forest_trust_info);
	if (!NT_STATUS_IS_OK(status)) {
		return status;
	}

	return NT_STATUS_OK;
}


/*
  netr_ServerGetTrustInfo
*/
static NTSTATUS dcesrv_netr_ServerGetTrustInfo(struct dcesrv_call_state *dce_call, TALLOC_CTX *mem_ctx,
		       struct netr_ServerGetTrustInfo *r)
{
	struct loadparm_context *lp_ctx = dce_call->conn->dce_ctx->lp_ctx;
	struct netlogon_creds_CredentialState *creds = NULL;
	struct ldb_context *sam_ctx = NULL;
	const char * const attrs[] = {
		"unicodePwd",
		"sAMAccountName",
		"userAccountControl",
		NULL
	};
	struct ldb_message **res = NULL;
	struct samr_Password *curNtHash = NULL, *prevNtHash = NULL;
	NTSTATUS nt_status;
	int ret;
	const char *asid = NULL;
	uint32_t uac = 0;
	const char *aname = NULL;
	struct ldb_message *tdo_msg = NULL;
	const char * const tdo_attrs[] = {
		"trustAuthIncoming",
		"trustAttributes",
		NULL
	};
	struct netr_TrustInfo *trust_info = NULL;

	ZERO_STRUCTP(r->out.new_owf_password);
	ZERO_STRUCTP(r->out.old_owf_password);

	nt_status = dcesrv_netr_creds_server_step_check(dce_call,
							mem_ctx,
							r->in.computer_name,
							r->in.credential,
							r->out.return_authenticator,
							&creds);
	if (!NT_STATUS_IS_OK(nt_status)) {
		return nt_status;
	}

	/* TODO: check r->in.server_name is our name */

	if (strcasecmp_m(r->in.account_name, creds->account_name) != 0) {
		return NT_STATUS_INVALID_PARAMETER;
	}

	if (r->in.secure_channel_type != creds->secure_channel_type) {
		return NT_STATUS_INVALID_PARAMETER;
	}

	if (strcasecmp_m(r->in.computer_name, creds->computer_name) != 0) {
		return NT_STATUS_INVALID_PARAMETER;
	}

	sam_ctx = samdb_connect(mem_ctx,
				dce_call->event_ctx,
				lp_ctx,
				system_session(lp_ctx),
				dce_call->conn->remote_address,
				0);
	if (sam_ctx == NULL) {
		return NT_STATUS_INVALID_SYSTEM_SERVICE;
	}

	asid = ldap_encode_ndr_dom_sid(mem_ctx, creds->sid);
	if (asid == NULL) {
		return NT_STATUS_NO_MEMORY;
	}

	ret = gendb_search(sam_ctx, mem_ctx, NULL, &res, attrs,
			   "(&(objectClass=user)(objectSid=%s))",
			   asid);
	if (ret != 1) {
		return NT_STATUS_ACCOUNT_DISABLED;
	}

	switch (creds->secure_channel_type) {
	case SEC_CHAN_DNS_DOMAIN:
	case SEC_CHAN_DOMAIN:
		uac = ldb_msg_find_attr_as_uint(res[0], "userAccountControl", 0);

		if (uac & UF_ACCOUNTDISABLE) {
			return NT_STATUS_ACCOUNT_DISABLED;
		}

		if (!(uac & UF_INTERDOMAIN_TRUST_ACCOUNT)) {
			return NT_STATUS_ACCOUNT_DISABLED;
		}

		aname = ldb_msg_find_attr_as_string(res[0], "sAMAccountName", NULL);
		if (aname == NULL) {
			return NT_STATUS_ACCOUNT_DISABLED;
		}

		nt_status = dsdb_trust_search_tdo_by_type(sam_ctx,
						SEC_CHAN_DOMAIN, aname,
						tdo_attrs, mem_ctx, &tdo_msg);
		if (NT_STATUS_EQUAL(nt_status, NT_STATUS_OBJECT_NAME_NOT_FOUND)) {
			return NT_STATUS_ACCOUNT_DISABLED;
		}
		if (!NT_STATUS_IS_OK(nt_status)) {
			return nt_status;
		}

		nt_status = dsdb_trust_get_incoming_passwords(tdo_msg, mem_ctx,
							      &curNtHash,
							      &prevNtHash);
		if (!NT_STATUS_IS_OK(nt_status)) {
			return nt_status;
		}

		trust_info = talloc_zero(mem_ctx, struct netr_TrustInfo);
		if (trust_info == NULL) {
			return NT_STATUS_NO_MEMORY;
		}

		trust_info->count = 1;
		trust_info->data = talloc_array(trust_info, uint32_t,
						trust_info->count);
		if (trust_info->data == NULL) {
			return NT_STATUS_NO_MEMORY;
		}

		trust_info->data[0] = ldb_msg_find_attr_as_uint(tdo_msg,
							"trustAttributes",
							0);
		break;

	default:
		nt_status = samdb_result_passwords_no_lockout(mem_ctx, lp_ctx,
							      res[0],
							      NULL, &curNtHash);
		if (!NT_STATUS_IS_OK(nt_status)) {
			return nt_status;
		}

		prevNtHash = talloc(mem_ctx, struct samr_Password);
		if (prevNtHash == NULL) {
			return NT_STATUS_NO_MEMORY;
		}

		E_md4hash("", prevNtHash->hash);
		break;
	}

	if (curNtHash != NULL) {
		*r->out.new_owf_password = *curNtHash;
		netlogon_creds_des_encrypt(creds, r->out.new_owf_password);
	}
	if (prevNtHash != NULL) {
		*r->out.old_owf_password = *prevNtHash;
		netlogon_creds_des_encrypt(creds, r->out.old_owf_password);
	}

	if (trust_info != NULL) {
		*r->out.trust_info = trust_info;
	}

	return NT_STATUS_OK;
}

/*
  netr_Unused47
*/
static NTSTATUS dcesrv_netr_Unused47(struct dcesrv_call_state *dce_call, TALLOC_CTX *mem_ctx,
				     struct netr_Unused47 *r)
{
	DCESRV_FAULT(DCERPC_FAULT_OP_RNG_ERROR);
}


struct netr_dnsupdate_RODC_state {
	struct dcesrv_call_state *dce_call;
	struct netr_DsrUpdateReadOnlyServerDnsRecords *r;
	struct dnsupdate_RODC *r2;
};

/*
  called when the forwarded RODC dns update request is finished
 */
static void netr_dnsupdate_RODC_callback(struct tevent_req *subreq)
{
	struct netr_dnsupdate_RODC_state *st =
		tevent_req_callback_data(subreq,
					 struct netr_dnsupdate_RODC_state);
	NTSTATUS status;

	status = dcerpc_dnsupdate_RODC_r_recv(subreq, st->dce_call);
	TALLOC_FREE(subreq);
	if (!NT_STATUS_IS_OK(status)) {
		DEBUG(0,(__location__ ": IRPC callback failed %s\n", nt_errstr(status)));
		st->dce_call->fault_code = DCERPC_FAULT_CANT_PERFORM;
	}

	st->r->out.dns_names = talloc_steal(st->dce_call, st->r2->out.dns_names);

	status = dcesrv_reply(st->dce_call);
	if (!NT_STATUS_IS_OK(status)) {
		DEBUG(0,(__location__ ": dcesrv_reply() failed - %s\n", nt_errstr(status)));
	}
}

/*
  netr_DsrUpdateReadOnlyServerDnsRecords
*/
static NTSTATUS dcesrv_netr_DsrUpdateReadOnlyServerDnsRecords(struct dcesrv_call_state *dce_call,
							      TALLOC_CTX *mem_ctx,
							      struct netr_DsrUpdateReadOnlyServerDnsRecords *r)
{
	struct netlogon_creds_CredentialState *creds;
	NTSTATUS nt_status;
	struct dcerpc_binding_handle *binding_handle;
	struct netr_dnsupdate_RODC_state *st;
	struct tevent_req *subreq;

	nt_status = dcesrv_netr_creds_server_step_check(dce_call,
							mem_ctx,
							r->in.computer_name,
							r->in.credential,
							r->out.return_authenticator,
							&creds);
	NT_STATUS_NOT_OK_RETURN(nt_status);

	if (creds->secure_channel_type != SEC_CHAN_RODC) {
		return NT_STATUS_ACCESS_DENIED;
	}

	st = talloc_zero(mem_ctx, struct netr_dnsupdate_RODC_state);
	NT_STATUS_HAVE_NO_MEMORY(st);

	st->dce_call = dce_call;
	st->r = r;
	st->r2 = talloc_zero(st, struct dnsupdate_RODC);
	NT_STATUS_HAVE_NO_MEMORY(st->r2);

	st->r2->in.dom_sid = creds->sid;
	st->r2->in.site_name = r->in.site_name;
	st->r2->in.dns_ttl = r->in.dns_ttl;
	st->r2->in.dns_names = r->in.dns_names;
	st->r2->out.dns_names = r->out.dns_names;

	binding_handle = irpc_binding_handle_by_name(st, dce_call->msg_ctx,
						     "dnsupdate", &ndr_table_irpc);
	if (binding_handle == NULL) {
		DEBUG(0,("Failed to get binding_handle for dnsupdate task\n"));
		dce_call->fault_code = DCERPC_FAULT_CANT_PERFORM;
		return NT_STATUS_INTERNAL_DB_CORRUPTION;
	}

	/* forward the call */
	subreq = dcerpc_dnsupdate_RODC_r_send(st, dce_call->event_ctx,
					      binding_handle, st->r2);
	NT_STATUS_HAVE_NO_MEMORY(subreq);

	dce_call->state_flags |= DCESRV_CALL_STATE_FLAG_ASYNC;

	/* setup the callback */
	tevent_req_set_callback(subreq, netr_dnsupdate_RODC_callback, st);

	return NT_STATUS_OK;
}


/* include the generated boilerplate */
#include "librpc/gen_ndr/ndr_netlogon_s.c"<|MERGE_RESOLUTION|>--- conflicted
+++ resolved
@@ -2204,7 +2204,6 @@
 			return NT_STATUS_NO_MEMORY;
 		}
 		tei->flags |= NETR_TRUST_FLAG_PRIMARY;
-<<<<<<< HEAD
 
 		/*
 		 * We're always within a native forest
@@ -2224,27 +2223,6 @@
 		 */
 		tei->trust_attributes = 0;
 
-=======
-
-		/*
-		 * We're always within a native forest
-		 */
-		tei->flags |= NETR_TRUST_FLAG_IN_FOREST;
-		tei->flags |= NETR_TRUST_FLAG_NATIVE;
-
-		/* For now we assume we're always the tree root */
-		tei->flags |= NETR_TRUST_FLAG_TREEROOT;
-		tei->parent_index = 0;
-
-		tei->trust_type = our_tdo->trust_type;
-		/*
-		 * This needs to be 0 instead of our_tdo->trust_attributes
-		 * It means LSA_TRUST_ATTRIBUTE_WITHIN_FOREST won't
-		 * be set, while NETR_TRUST_FLAG_IN_FOREST is set above.
-		 */
-		tei->trust_attributes = 0;
-
->>>>>>> 5b2a3764
 		info->trust_extension.info = tei;
 		info->trust_extension.length = 16;
 	}
@@ -2294,7 +2272,6 @@
 	}
 	if (tdo->trust_direction & LSA_TRUST_DIRECTION_OUTBOUND) {
 		tei->flags |= NETR_TRUST_FLAG_OUTBOUND;
-<<<<<<< HEAD
 	}
 	if (tdo->trust_attributes & LSA_TRUST_ATTRIBUTE_WITHIN_FOREST) {
 		tei->flags |= NETR_TRUST_FLAG_IN_FOREST;
@@ -2319,32 +2296,6 @@
 	} else {
 		info->dns_domainname.string = NULL;
 	}
-=======
-	}
-	if (tdo->trust_attributes & LSA_TRUST_ATTRIBUTE_WITHIN_FOREST) {
-		tei->flags |= NETR_TRUST_FLAG_IN_FOREST;
-	}
-
-	/*
-	 * TODO: once we support multiple domains within our forest,
-	 * we need to fill this correct (or let the caller do it
-	 * for all domains marked with NETR_TRUST_FLAG_IN_FOREST).
-	 */
-	tei->parent_index = 0;
-
-	tei->trust_type = tdo->trust_type;
-	tei->trust_attributes = tdo->trust_attributes;
-
-	info->trust_extension.info = tei;
-	info->trust_extension.length = 16;
-
-	info->domainname.string = tdo->netbios_name.string;
-	if (tdo->trust_type != LSA_TRUST_TYPE_DOWNLEVEL) {
-		info->dns_domainname.string = tdo->domain_name.string;
-	} else {
-		info->dns_domainname.string = NULL;
-	}
->>>>>>> 5b2a3764
 	info->domain_sid = tdo->sid;
 	info->domain_guid = domain_guid;
 
