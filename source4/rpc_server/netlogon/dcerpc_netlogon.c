--- conflicted
+++ resolved
@@ -837,15 +837,9 @@
 {
 	struct loadparm_context *lp_ctx = dce_call->conn->dce_ctx->lp_ctx;
 	const char *workgroup = lpcfg_workgroup(lp_ctx);
-<<<<<<< HEAD
-	struct auth4_context *auth_context;
-	struct auth_usersupplied_info *user_info;
-	struct auth_user_info_dc *user_info_dc;
-=======
 	struct auth4_context *auth_context = NULL;
 	struct auth_usersupplied_info *user_info = NULL;
 	struct auth_user_info_dc *user_info_dc = NULL;
->>>>>>> a4dd3c91
 	NTSTATUS nt_status;
 	struct netr_SamInfo2 *sam2 = NULL;
 	struct netr_SamInfo3 *sam3 = NULL;
@@ -1009,21 +1003,6 @@
 		if (dce_call->conn->auth_state.auth_level < DCERPC_AUTH_LEVEL_PRIVACY) {
 			return NT_STATUS_INVALID_PARAMETER;
 		}
-<<<<<<< HEAD
-
-		nt_status = auth_convert_user_info_dc_saminfo3(mem_ctx,
-							   user_info_dc,
-							   &sam3);
-		NT_STATUS_NOT_OK_RETURN(nt_status);
-
-		sam6 = talloc_zero(mem_ctx, struct netr_SamInfo6);
-		NT_STATUS_HAVE_NO_MEMORY(sam6);
-		sam6->base = sam3->base;
-		sam = &sam6->base;
-		sam6->sidcount = sam3->sidcount;
-		sam6->sids = sam3->sids;
-=======
->>>>>>> a4dd3c91
 
 		nt_status = auth_convert_user_info_dc_saminfo6(mem_ctx,
 							       user_info_dc,
