/* 
   Unix SMB/CIFS implementation.

   implement the DSGetNCChanges call

   Copyright (C) Anatoliy Atanasov 2009
   Copyright (C) Andrew Tridgell 2009-2010
   Copyright (C) Andrew Bartlett 2010-2016

   This program is free software; you can redistribute it and/or modify
   it under the terms of the GNU General Public License as published by
   the Free Software Foundation; either version 3 of the License, or
   (at your option) any later version.
   
   This program is distributed in the hope that it will be useful,
   but WITHOUT ANY WARRANTY; without even the implied warranty of
   MERCHANTABILITY or FITNESS FOR A PARTICULAR PURPOSE.  See the
   GNU General Public License for more details.
   
   You should have received a copy of the GNU General Public License
   along with this program.  If not, see <http://www.gnu.org/licenses/>.
*/

#include "includes.h"
#include "rpc_server/dcerpc_server.h"
#include "dsdb/samdb/samdb.h"
#include "param/param.h"
#include "librpc/gen_ndr/ndr_drsblobs.h"
#include "librpc/gen_ndr/ndr_drsuapi.h"
#include "librpc/gen_ndr/ndr_security.h"
#include "libcli/security/security.h"
#include "libcli/security/session.h"
#include "rpc_server/drsuapi/dcesrv_drsuapi.h"
#include "rpc_server/dcerpc_server_proto.h"
#include "rpc_server/common/sid_helper.h"
#include "../libcli/drsuapi/drsuapi.h"
#include "lib/util/binsearch.h"
#include "lib/util/tsort.h"
#include "auth/session.h"
#include "dsdb/common/util.h"
#include "lib/dbwrap/dbwrap.h"
#include "lib/dbwrap/dbwrap_rbt.h"
#include "librpc/gen_ndr/ndr_misc.h"
<<<<<<< HEAD
=======

#undef DBGC_CLASS
#define DBGC_CLASS            DBGC_DRS_REPL
>>>>>>> aaa7d4da

/* state of a partially completed getncchanges call */
struct drsuapi_getncchanges_state {
	struct db_context *anc_cache;
	struct GUID *guids;
	uint32_t num_records;
	uint32_t num_processed;
	struct ldb_dn *ncRoot_dn;
	struct GUID ncRoot_guid;
	bool is_schema_nc;
	uint64_t min_usn;
	uint64_t max_usn;
	struct drsuapi_DsReplicaHighWaterMark last_hwm;
	struct ldb_dn *last_dn;
	struct drsuapi_DsReplicaHighWaterMark final_hwm;
	struct drsuapi_DsReplicaCursor2CtrEx *final_udv;
	struct drsuapi_DsReplicaLinkedAttribute *la_list;
	uint32_t la_count;
	struct la_for_sorting *la_sorted;
	uint32_t la_idx;
};

/* We must keep the GUIDs in NDR form for sorting */
struct la_for_sorting {
	struct drsuapi_DsReplicaLinkedAttribute *link;
	uint8_t target_guid[16];
        uint8_t source_guid[16];
};

static int drsuapi_DsReplicaHighWaterMark_cmp(const struct drsuapi_DsReplicaHighWaterMark *h1,
					      const struct drsuapi_DsReplicaHighWaterMark *h2)
{
	if (h1->highest_usn < h2->highest_usn) {
		return -1;
	} else if (h1->highest_usn > h2->highest_usn) {
		return 1;
	} else if (h1->tmp_highest_usn < h2->tmp_highest_usn) {
		return -1;
	} else if (h1->tmp_highest_usn > h2->tmp_highest_usn) {
		return 1;
	} else if (h1->reserved_usn < h2->reserved_usn) {
		return -1;
	} else if (h1->reserved_usn > h2->reserved_usn) {
		return 1;
	}

	return 0;
}

/*
  build a DsReplicaObjectIdentifier from a ldb msg
 */
static struct drsuapi_DsReplicaObjectIdentifier *get_object_identifier(TALLOC_CTX *mem_ctx,
								       const struct ldb_message *msg)
{
	struct drsuapi_DsReplicaObjectIdentifier *identifier;
	struct dom_sid *sid;

	identifier = talloc(mem_ctx, struct drsuapi_DsReplicaObjectIdentifier);
	if (identifier == NULL) {
		return NULL;
	}

	identifier->dn = ldb_dn_alloc_linearized(identifier, msg->dn);
	identifier->guid = samdb_result_guid(msg, "objectGUID");

	sid = samdb_result_dom_sid(identifier, msg, "objectSid");
	if (sid) {
		identifier->sid = *sid;
	} else {
		ZERO_STRUCT(identifier->sid);
	}
	return identifier;
}

static int udv_compare(const struct GUID *guid1, struct GUID guid2)
{
	return GUID_compare(guid1, &guid2);
}

/*
  see if we can filter an attribute using the uptodateness_vector
 */
static bool udv_filter(const struct drsuapi_DsReplicaCursorCtrEx *udv,
		       const struct GUID *originating_invocation_id,
		       uint64_t originating_usn)
{
	const struct drsuapi_DsReplicaCursor *c;
	if (udv == NULL) return false;
	BINARY_ARRAY_SEARCH(udv->cursors, udv->count, source_dsa_invocation_id,
			    originating_invocation_id, udv_compare, c);
	if (c && originating_usn <= c->highest_usn) {
		return true;
	}
	return false;
}

static int uint32_t_cmp(uint32_t a1, uint32_t a2)
{
	if (a1 == a2) return 0;
	return a1 > a2 ? 1 : -1;
}

static int uint32_t_ptr_cmp(uint32_t *a1, uint32_t *a2, void *unused)
{
	if (*a1 == *a2) return 0;
	return *a1 > *a2 ? 1 : -1;
}

static WERROR getncchanges_attid_remote_to_local(const struct dsdb_schema *schema,
						 const struct dsdb_syntax_ctx *ctx,
						 enum drsuapi_DsAttributeId remote_attid_as_enum,
						 enum drsuapi_DsAttributeId *local_attid_as_enum,
						 const struct dsdb_attribute **_sa)
{
	WERROR werr;
	const struct dsdb_attribute *sa = NULL;

	if (ctx->pfm_remote == NULL) {
		DEBUG(7, ("No prefixMap supplied, falling back to local prefixMap.\n"));
		goto fail;
	}

	werr = dsdb_attribute_drsuapi_remote_to_local(ctx,
						      remote_attid_as_enum,
						      local_attid_as_enum,
						      _sa);
	if (!W_ERROR_IS_OK(werr)) {
		DEBUG(3, ("WARNING: Unable to resolve remote attid, falling back to local prefixMap.\n"));
		goto fail;
	}

	return werr;
fail:

	sa = dsdb_attribute_by_attributeID_id(schema, remote_attid_as_enum);
	if (sa == NULL) {
		return WERR_DS_DRA_SCHEMA_MISMATCH;
	} else {
		if (local_attid_as_enum != NULL) {
			*local_attid_as_enum = sa->attributeID_id;
		}
		if (_sa != NULL) {
			*_sa = sa;
		}
		return WERR_OK;
	}
}

/*
 * Similar to function in repl_meta_data without the extra
 * dependencies.
 */
static WERROR get_parsed_dns_trusted(TALLOC_CTX *mem_ctx, struct ldb_message_element *el,
				  struct parsed_dn **pdn)
{
	/* Here we get a list of 'struct parsed_dns' without the parsing */
	int i;
	*pdn = talloc_zero_array(mem_ctx, struct parsed_dn,
				 el->num_values);
	if (!*pdn) {
		return WERR_DS_DRA_INTERNAL_ERROR;
	}

	for (i = 0; i < el->num_values; i++) {
		(*pdn)[i].v = &el->values[i];
	}

	return WERR_OK;
}

static WERROR getncchanges_update_revealed_list(struct ldb_context *sam_ctx,
						TALLOC_CTX *mem_ctx,
						struct ldb_message **msg,
						struct ldb_dn *object_dn,
						const struct GUID *object_guid,
						const struct dsdb_attribute *sa,
						struct replPropertyMetaData1 *meta_data,
						struct ldb_message *revealed_users)
{
	enum ndr_err_code ndr_err;
	int ldb_err;
	char *attr_str = NULL;
	char *attr_hex = NULL;
	DATA_BLOB attr_blob;
	struct ldb_message_element *existing = NULL, *el_add = NULL, *el_del = NULL;
	const char * const * secret_attributes = ldb_get_opaque(sam_ctx, "LDB_SECRET_ATTRIBUTE_LIST");

	if (!ldb_attr_in_list(secret_attributes,
			      sa->lDAPDisplayName)) {
		return WERR_OK;
	}


	ndr_err = ndr_push_struct_blob(&attr_blob, mem_ctx, meta_data, (ndr_push_flags_fn_t)ndr_push_replPropertyMetaData1);
	if (!NDR_ERR_CODE_IS_SUCCESS(ndr_err)) {
		return WERR_DS_DRA_INTERNAL_ERROR;
	}

	attr_hex = hex_encode_talloc(mem_ctx, attr_blob.data, attr_blob.length);
	if (attr_hex == NULL) {
		return WERR_NOT_ENOUGH_MEMORY;
	}

	attr_str = talloc_asprintf(mem_ctx, "B:%zd:%s:%s", attr_blob.length*2, attr_hex, ldb_dn_get_linearized(object_dn));
	if (attr_str == NULL) {
		return WERR_NOT_ENOUGH_MEMORY;
	}

	existing = ldb_msg_find_element(revealed_users, "msDS-RevealedUsers");
	if (existing != NULL) {
		/* Replace the old value (if one exists) with the current one */
		struct parsed_dn *link_dns;
		struct parsed_dn *exact = NULL, *unused = NULL;
		WERROR werr;
		uint8_t attid[4];
		DATA_BLOB partial_meta;

		werr = get_parsed_dns_trusted(mem_ctx, existing, &link_dns);
		if (!W_ERROR_IS_OK(werr)) {
			return werr;
		}

		/* Construct a partial metadata blob to match on in the DB */
		SIVAL(attid, 0, sa->attributeID_id);
		partial_meta.length = 4;
		partial_meta.data = attid;

		/* Binary search using GUID and attribute id for uniqueness */
		ldb_err = parsed_dn_find(sam_ctx, link_dns, existing->num_values,
					 object_guid, object_dn,
					 partial_meta, 4,
					 &exact, &unused,
					 DSDB_SYNTAX_BINARY_DN, true);

		if (ldb_err != LDB_SUCCESS) {
			DEBUG(0,(__location__ ": Failed parsed DN find - %s\n",
				 ldb_errstring(sam_ctx)));
			return WERR_DS_DRA_INTERNAL_ERROR;
		}

		if (exact != NULL) {
			/* Perform some verification of the blob */
			struct replPropertyMetaData1 existing_meta_data;
			ndr_err = ndr_pull_struct_blob_all_noalloc(&exact->dsdb_dn->extra_part,
								   &existing_meta_data,
								   (ndr_pull_flags_fn_t)ndr_pull_replPropertyMetaData1);
			if (!NDR_ERR_CODE_IS_SUCCESS(ndr_err)) {
				return WERR_DS_DRA_INTERNAL_ERROR;
			}

			if (existing_meta_data.attid == sa->attributeID_id) {
				ldb_err = ldb_msg_add_empty(*msg, "msDS-RevealedUsers", LDB_FLAG_MOD_DELETE, &el_del);
				if (ldb_err != LDB_SUCCESS) {
					return WERR_DS_DRA_INTERNAL_ERROR;
				}

				el_del->values = talloc_array((*msg)->elements, struct ldb_val, 1);
				if (el_del->values == NULL) {
					return WERR_NOT_ENOUGH_MEMORY;
				}
				el_del->values[0] = *exact->v;
				el_del->num_values = 1;
			} else {
				return WERR_DS_DRA_INTERNAL_ERROR;
			}
		}
	}

	ldb_err = ldb_msg_add_empty(*msg, "msDS-RevealedUsers", LDB_FLAG_MOD_ADD, &el_add);
	if (ldb_err != LDB_SUCCESS) {
		return WERR_DS_DRA_INTERNAL_ERROR;
	}

	el_add->values = talloc_array((*msg)->elements, struct ldb_val, 1);
	if (el_add->values == NULL) {
		return WERR_NOT_ENOUGH_MEMORY;

	}

	el_add->values[0] = data_blob_string_const(attr_str);
	el_add->num_values = 1;

	return WERR_OK;
}

/*
 * This function filter attributes for build_object based on the
 * uptodatenessvector and partial attribute set.
 *
 * Any secret attributes are forced here for REPL_SECRET, and audited at this
 * point with msDS-RevealedUsers.
 */
static WERROR get_nc_changes_filter_attrs(struct drsuapi_DsReplicaObjectListItemEx *obj,
					  struct replPropertyMetaDataBlob md,
					  struct ldb_context *sam_ctx,
					  const struct ldb_message *msg,
					  const struct GUID *guid,
					  uint32_t *count,
					  uint64_t highest_usn,
					  const struct dsdb_attribute *rdn_sa,
					  struct dsdb_schema *schema,
					  struct drsuapi_DsReplicaCursorCtrEx *uptodateness_vector,
					  struct drsuapi_DsPartialAttributeSet *partial_attribute_set,
					  uint32_t *local_pas,
					  uint32_t *attids,
					  bool exop_secret,
					  struct ldb_message **revealed_list_msg,
					  struct ldb_message *existing_revealed_list_msg)
{
	uint32_t i, n;
	WERROR werr;
	for (n=i=0; i<md.ctr.ctr1.count; i++) {
		const struct dsdb_attribute *sa;
		bool force_attribute = false;

		/* if the attribute has not changed, and it is not the
		   instanceType then don't include it */
		if (md.ctr.ctr1.array[i].local_usn < highest_usn &&
		    !exop_secret &&
		    md.ctr.ctr1.array[i].attid != DRSUAPI_ATTID_instanceType) continue;

		/* don't include the rDN */
		if (md.ctr.ctr1.array[i].attid == rdn_sa->attributeID_id) continue;

		sa = dsdb_attribute_by_attributeID_id(schema, md.ctr.ctr1.array[i].attid);
		if (!sa) {
			DEBUG(0,(__location__ ": Failed to find attribute in schema for attrid %u mentioned in replPropertyMetaData of %s\n",
				 (unsigned int)md.ctr.ctr1.array[i].attid,
				 ldb_dn_get_linearized(msg->dn)));
			return WERR_DS_DRA_INTERNAL_ERROR;
		}

		if (sa->linkID) {
			struct ldb_message_element *el;
			el = ldb_msg_find_element(msg, sa->lDAPDisplayName);
			if (el && el->num_values && dsdb_dn_is_upgraded_link_val(&el->values[0])) {
				/* don't send upgraded links inline */
				continue;
			}
		}

		if (exop_secret &&
		    !dsdb_attr_in_rodc_fas(sa)) {
			force_attribute = true;
			DEBUG(4,("Forcing attribute %s in %s\n",
				 sa->lDAPDisplayName, ldb_dn_get_linearized(msg->dn)));
			werr = getncchanges_update_revealed_list(sam_ctx, obj,
								 revealed_list_msg,
								 msg->dn, guid, sa,
								 &md.ctr.ctr1.array[i],
								 existing_revealed_list_msg);
			if (!W_ERROR_IS_OK(werr)) {
				return werr;
			}
		}

		/* filter by uptodateness_vector */
		if (md.ctr.ctr1.array[i].attid != DRSUAPI_ATTID_instanceType &&
		    !force_attribute &&
		    udv_filter(uptodateness_vector,
			       &md.ctr.ctr1.array[i].originating_invocation_id,
			       md.ctr.ctr1.array[i].originating_usn)) {
			continue;
		}

		/* filter by partial_attribute_set */
		if (partial_attribute_set && !force_attribute) {
			uint32_t *result = NULL;
			BINARY_ARRAY_SEARCH_V(local_pas, partial_attribute_set->num_attids, sa->attributeID_id,
					      uint32_t_cmp, result);
			if (result == NULL) {
				continue;
			}
		}

		obj->meta_data_ctr->meta_data[n].originating_change_time = md.ctr.ctr1.array[i].originating_change_time;
		obj->meta_data_ctr->meta_data[n].version = md.ctr.ctr1.array[i].version;
		obj->meta_data_ctr->meta_data[n].originating_invocation_id = md.ctr.ctr1.array[i].originating_invocation_id;
		obj->meta_data_ctr->meta_data[n].originating_usn = md.ctr.ctr1.array[i].originating_usn;
		attids[n] = md.ctr.ctr1.array[i].attid;

		n++;
	}

	*count = n;

	return WERR_OK;
}

/* 
  drsuapi_DsGetNCChanges for one object
*/
static WERROR get_nc_changes_build_object(struct drsuapi_DsReplicaObjectListItemEx *obj,
					  const struct ldb_message *msg,
					  struct ldb_context *sam_ctx,
					  struct ldb_dn *ncRoot_dn,
					  bool   is_schema_nc,
					  struct dsdb_schema *schema,
					  DATA_BLOB *session_key,
					  uint64_t highest_usn,
					  uint32_t replica_flags,
					  struct drsuapi_DsPartialAttributeSet *partial_attribute_set,
					  struct drsuapi_DsReplicaCursorCtrEx *uptodateness_vector,
					  enum drsuapi_DsExtendedOperation extended_op,
					  bool force_object_return,
					  uint32_t *local_pas,
					  struct ldb_dn *machine_dn,
					  const struct GUID *guid)
{
	const struct ldb_val *md_value;
	uint32_t i, n;
	struct replPropertyMetaDataBlob md;
	uint32_t rid = 0;
	int ldb_err;
	enum ndr_err_code ndr_err;
	uint32_t *attids;
	const char *rdn;
	const struct dsdb_attribute *rdn_sa;
	uint64_t uSNChanged;
	unsigned int instanceType;
	struct dsdb_syntax_ctx syntax_ctx;
	struct ldb_result *res = NULL;
	WERROR werr;
	int ret;

	/* make dsdb sytanx context for conversions */
	dsdb_syntax_ctx_init(&syntax_ctx, sam_ctx, schema);
	syntax_ctx.is_schema_nc = is_schema_nc;

	uSNChanged = ldb_msg_find_attr_as_uint64(msg, "uSNChanged", 0);
	instanceType = ldb_msg_find_attr_as_uint(msg, "instanceType", 0);
	if (instanceType & INSTANCE_TYPE_IS_NC_HEAD) {
		obj->is_nc_prefix = true;
		obj->parent_object_guid = NULL;
	} else {
		obj->is_nc_prefix = false;
		obj->parent_object_guid = talloc(obj, struct GUID);
		if (obj->parent_object_guid == NULL) {
			return WERR_DS_DRA_INTERNAL_ERROR;
		}
		*obj->parent_object_guid = samdb_result_guid(msg, "parentGUID");
		if (GUID_all_zero(obj->parent_object_guid)) {
			DEBUG(0,(__location__ ": missing parentGUID for %s\n",
				 ldb_dn_get_linearized(msg->dn)));
			return WERR_DS_DRA_INTERNAL_ERROR;
		}
	}
	obj->next_object = NULL;

	md_value = ldb_msg_find_ldb_val(msg, "replPropertyMetaData");
	if (!md_value) {
		/* nothing to send */
		return WERR_OK;
	}

	if (instanceType & INSTANCE_TYPE_UNINSTANT) {
		/* don't send uninstantiated objects */
		return WERR_OK;
	}

	if (uSNChanged <= highest_usn) {
		/* nothing to send */
		return WERR_OK;
	}

	ndr_err = ndr_pull_struct_blob(md_value, obj, &md,
				       (ndr_pull_flags_fn_t)ndr_pull_replPropertyMetaDataBlob);
	if (!NDR_ERR_CODE_IS_SUCCESS(ndr_err)) {
		return WERR_DS_DRA_INTERNAL_ERROR;
	}

	if (md.version != 1) {
		return WERR_DS_DRA_INTERNAL_ERROR;
	}

	rdn = ldb_dn_get_rdn_name(msg->dn);
	if (rdn == NULL) {
		DEBUG(0,(__location__ ": No rDN for %s\n", ldb_dn_get_linearized(msg->dn)));
		return WERR_DS_DRA_INTERNAL_ERROR;
	}

	rdn_sa = dsdb_attribute_by_lDAPDisplayName(schema, rdn);
	if (rdn_sa == NULL) {
		DEBUG(0,(__location__ ": Can't find dsds_attribute for rDN %s in %s\n",
			 rdn, ldb_dn_get_linearized(msg->dn)));
		return WERR_DS_DRA_INTERNAL_ERROR;
	}

	obj->meta_data_ctr = talloc(obj, struct drsuapi_DsReplicaMetaDataCtr);
	attids = talloc_array(obj, uint32_t, md.ctr.ctr1.count);

	obj->object.identifier = get_object_identifier(obj, msg);
	if (obj->object.identifier == NULL) {
		return WERR_NOT_ENOUGH_MEMORY;
	}
	dom_sid_split_rid(NULL, &obj->object.identifier->sid, NULL, &rid);

	obj->meta_data_ctr->meta_data = talloc_array(obj, struct drsuapi_DsReplicaMetaData, md.ctr.ctr1.count);

	if (extended_op == DRSUAPI_EXOP_REPL_SECRET) {
		/* Get the existing revealed users for the destination */
		struct ldb_message *revealed_list_msg = NULL;
		struct ldb_message *existing_revealed_list_msg = NULL;
		const char *machine_attrs[] = {
			"msDS-RevealedUsers",
			NULL
		};

		revealed_list_msg = ldb_msg_new(sam_ctx);
		if (revealed_list_msg == NULL) {
			return WERR_NOT_ENOUGH_MEMORY;
		}
		revealed_list_msg->dn = machine_dn;

		ret = ldb_transaction_start(sam_ctx);
		if (ret != LDB_SUCCESS) {
			DEBUG(0,(__location__ ": Failed transaction start - %s\n",
				 ldb_errstring(sam_ctx)));
			return WERR_DS_DRA_INTERNAL_ERROR;
		}

		ldb_err = dsdb_search_dn(sam_ctx, obj, &res, machine_dn, machine_attrs, DSDB_SEARCH_SHOW_EXTENDED_DN);
		if (ldb_err != LDB_SUCCESS || res->count != 1) {
			ldb_transaction_cancel(sam_ctx);
			return WERR_DS_DRA_INTERNAL_ERROR;
		}

		existing_revealed_list_msg = res->msgs[0];

		werr = get_nc_changes_filter_attrs(obj, md, sam_ctx, msg,
						   guid, &n, highest_usn,
						   rdn_sa, schema,
						   uptodateness_vector,
						   partial_attribute_set, local_pas,
						   attids,
						   true,
						   &revealed_list_msg,
						   existing_revealed_list_msg);
		if (!W_ERROR_IS_OK(werr)) {
			ldb_transaction_cancel(sam_ctx);
			return werr;
		}

		if (revealed_list_msg != NULL) {
			ret = ldb_modify(sam_ctx, revealed_list_msg);
			if (ret != LDB_SUCCESS) {
				DEBUG(0,(__location__ ": Failed to alter revealed links - %s\n",
					 ldb_errstring(sam_ctx)));
				ldb_transaction_cancel(sam_ctx);
				return WERR_DS_DRA_INTERNAL_ERROR;
			}
		}

		ret = ldb_transaction_commit(sam_ctx);
		if (ret != LDB_SUCCESS) {
			DEBUG(0,(__location__ ": Failed transaction commit - %s\n",
				 ldb_errstring(sam_ctx)));
			return WERR_DS_DRA_INTERNAL_ERROR;
		}
	} else {
		werr = get_nc_changes_filter_attrs(obj, md, sam_ctx, msg, guid,
						   &n, highest_usn, rdn_sa,
						   schema, uptodateness_vector,
						   partial_attribute_set, local_pas,
						   attids,
						   false,
						   NULL,
						   NULL);
		if (!W_ERROR_IS_OK(werr)) {
			return werr;
		}
	}

	/* ignore it if its an empty change. Note that renames always
	 * change the 'name' attribute, so they won't be ignored by
	 * this

	 * the force_object_return check is used to force an empty
	 * object return when we timeout in the getncchanges loop.
	 * This allows us to return an empty object, which keeps the
	 * client happy while preventing timeouts
	 */
	if (n == 0 ||
	    (n == 1 &&
	     attids[0] == DRSUAPI_ATTID_instanceType &&
	     !force_object_return)) {
		talloc_free(obj->meta_data_ctr);
		obj->meta_data_ctr = NULL;
		return WERR_OK;
	}

	obj->meta_data_ctr->count = n;

	obj->object.flags = DRSUAPI_DS_REPLICA_OBJECT_FROM_MASTER;
	obj->object.attribute_ctr.num_attributes = obj->meta_data_ctr->count;
	obj->object.attribute_ctr.attributes = talloc_array(obj, struct drsuapi_DsReplicaAttribute,
							    obj->object.attribute_ctr.num_attributes);
	if (obj->object.attribute_ctr.attributes == NULL) {
		return WERR_NOT_ENOUGH_MEMORY;
	}

	/*
	 * Note that the meta_data array and the attributes array must
	 * be the same size and in the same order
	 */
	for (i=0; i<obj->object.attribute_ctr.num_attributes; i++) {
		struct ldb_message_element *el;
		const struct dsdb_attribute *sa;

		sa = dsdb_attribute_by_attributeID_id(schema, attids[i]);
		if (!sa) {
			DEBUG(0,("Unable to find attributeID %u in schema\n", attids[i]));
			return WERR_DS_DRA_INTERNAL_ERROR;
		}

		el = ldb_msg_find_element(msg, sa->lDAPDisplayName);
		if (el == NULL) {
			/* this happens for attributes that have been removed */
			DEBUG(5,("No element '%s' for attributeID %u in message\n",
				 sa->lDAPDisplayName, attids[i]));
			ZERO_STRUCT(obj->object.attribute_ctr.attributes[i]);
			obj->object.attribute_ctr.attributes[i].attid =
					dsdb_attribute_get_attid(sa, syntax_ctx.is_schema_nc);
		} else {
			werr = sa->syntax->ldb_to_drsuapi(&syntax_ctx, sa, el, obj,
			                                  &obj->object.attribute_ctr.attributes[i]);
			if (!W_ERROR_IS_OK(werr)) {
				DEBUG(0,("Unable to convert %s on %s to DRS object - %s\n",
					 sa->lDAPDisplayName, ldb_dn_get_linearized(msg->dn),
					 win_errstr(werr)));
				return werr;
			}
			/* if DRSUAPI_DRS_SPECIAL_SECRET_PROCESSING is set
			 * check if attribute is secret and send a null value
			 */
			if (replica_flags & DRSUAPI_DRS_SPECIAL_SECRET_PROCESSING) {
				drsuapi_process_secret_attribute(&obj->object.attribute_ctr.attributes[i],
								 &obj->meta_data_ctr->meta_data[i]);
			}
			/* some attributes needs to be encrypted
			   before being sent */
			werr = drsuapi_encrypt_attribute(obj, session_key, rid, 
							 &obj->object.attribute_ctr.attributes[i]);
			if (!W_ERROR_IS_OK(werr)) {
				DEBUG(0,("Unable to encrypt %s on %s in DRS object - %s\n",
					 sa->lDAPDisplayName, ldb_dn_get_linearized(msg->dn),
					 win_errstr(werr)));
				return werr;
			}
		}
		if (attids[i] != obj->object.attribute_ctr.attributes[i].attid) {
			DEBUG(0, ("Unable to replicate attribute %s on %s via DRS, incorrect attributeID:  "
				  "0x%08x vs 0x%08x "
				  "Run dbcheck!\n",
				  sa->lDAPDisplayName,
				  ldb_dn_get_linearized(msg->dn),
				  attids[i],
				  obj->object.attribute_ctr.attributes[i].attid));
			return WERR_DS_DATABASE_ERROR;
		}
	}

	return WERR_OK;
}

/*
  add one linked attribute from an object to the list of linked
  attributes in a getncchanges request
 */
static WERROR get_nc_changes_add_la(TALLOC_CTX *mem_ctx,
				    struct ldb_context *sam_ctx,
				    const struct dsdb_schema *schema,
				    const struct dsdb_attribute *sa,
				    const struct ldb_message *msg,
				    struct dsdb_dn *dsdb_dn,
				    struct drsuapi_DsReplicaLinkedAttribute **la_list,
				    uint32_t *la_count,
				    bool is_schema_nc)
{
	struct drsuapi_DsReplicaLinkedAttribute *la;
	bool active;
	NTSTATUS status;
	WERROR werr;

	(*la_list) = talloc_realloc(mem_ctx, *la_list, struct drsuapi_DsReplicaLinkedAttribute, (*la_count)+1);
	W_ERROR_HAVE_NO_MEMORY(*la_list);

	la = &(*la_list)[*la_count];

	la->identifier = get_object_identifier(*la_list, msg);
	W_ERROR_HAVE_NO_MEMORY(la->identifier);

	active = (dsdb_dn_rmd_flags(dsdb_dn->dn) & DSDB_RMD_FLAG_DELETED) == 0;

	if (!active) {
		/* We have to check that the inactive link still point to an existing object */
		struct GUID guid;
		struct ldb_dn *tdn;
		int ret;
		const char *v;

		v = ldb_msg_find_attr_as_string(msg, "isDeleted", "FALSE");
		if (strncmp(v, "TRUE", 4) == 0) {
			/*
			  * Note: we skip the transmition of the deleted link even if the other part used to
			  * know about it because when we transmit the deletion of the object, the link will
			  * be deleted too due to deletion of object where link points and Windows do so.
			  */
			if (dsdb_functional_level(sam_ctx) >= DS_DOMAIN_FUNCTION_2008_R2) {
				v = ldb_msg_find_attr_as_string(msg, "isRecycled", "FALSE");
				/*
				 * On Windows 2008R2 isRecycled is always present even if FL or DL are < FL 2K8R2
				 * if it join an existing domain with deleted objets, it firsts impose to have a
				 * schema with the is-Recycled object and for all deleted objects it adds the isRecycled
				 * either during initial replication or after the getNCChanges.
				 * Behavior of samba has been changed to always have this attribute if it's present in the schema.
				 *
				 * So if FL <2K8R2 isRecycled might be here or not but we don't care, it's meaning less.
				 * If FL >=2K8R2 we are sure that this attribute will be here.
				 * For this kind of forest level we do not return the link if the object is recycled
				 * (isRecycled = true).
				 */
				if (strncmp(v, "TRUE", 4) == 0) {
					DEBUG(2, (" object %s is recycled, not returning linked attribute !\n",
								ldb_dn_get_linearized(msg->dn)));
					return WERR_OK;
				}
			} else {
				return WERR_OK;
			}
		}
		status = dsdb_get_extended_dn_guid(dsdb_dn->dn, &guid, "GUID");
		if (!NT_STATUS_IS_OK(status)) {
			DEBUG(0,(__location__ " Unable to extract GUID in linked attribute '%s' in '%s'\n",
				sa->lDAPDisplayName, ldb_dn_get_linearized(msg->dn)));
			return ntstatus_to_werror(status);
		}
		ret = dsdb_find_dn_by_guid(sam_ctx, mem_ctx, &guid, 0, &tdn);
		if (ret == LDB_ERR_NO_SUCH_OBJECT) {
			DEBUG(2, (" Search of guid %s returned 0 objects, skipping it !\n",
						GUID_string(mem_ctx, &guid)));
			return WERR_OK;
		} else if (ret != LDB_SUCCESS) {
			DEBUG(0, (__location__ " Search of guid %s failed with error code %d\n",
						GUID_string(mem_ctx, &guid),
						ret));
			return WERR_OK;
		}
	}
	la->attid = dsdb_attribute_get_attid(sa, is_schema_nc);
	la->flags = active?DRSUAPI_DS_LINKED_ATTRIBUTE_FLAG_ACTIVE:0;

	status = dsdb_get_extended_dn_uint32(dsdb_dn->dn, &la->meta_data.version, "RMD_VERSION");
	if (!NT_STATUS_IS_OK(status)) {
		DEBUG(0,(__location__ " No RMD_VERSION in linked attribute '%s' in '%s'\n",
			 sa->lDAPDisplayName, ldb_dn_get_linearized(msg->dn)));
		return ntstatus_to_werror(status);
	}
	status = dsdb_get_extended_dn_nttime(dsdb_dn->dn, &la->meta_data.originating_change_time, "RMD_CHANGETIME");
	if (!NT_STATUS_IS_OK(status)) {
		DEBUG(0,(__location__ " No RMD_CHANGETIME in linked attribute '%s' in '%s'\n",
			 sa->lDAPDisplayName, ldb_dn_get_linearized(msg->dn)));
		return ntstatus_to_werror(status);
	}
	status = dsdb_get_extended_dn_guid(dsdb_dn->dn, &la->meta_data.originating_invocation_id, "RMD_INVOCID");
	if (!NT_STATUS_IS_OK(status)) {
		DEBUG(0,(__location__ " No RMD_INVOCID in linked attribute '%s' in '%s'\n",
			 sa->lDAPDisplayName, ldb_dn_get_linearized(msg->dn)));
		return ntstatus_to_werror(status);
	}
	status = dsdb_get_extended_dn_uint64(dsdb_dn->dn, &la->meta_data.originating_usn, "RMD_ORIGINATING_USN");
	if (!NT_STATUS_IS_OK(status)) {
		DEBUG(0,(__location__ " No RMD_ORIGINATING_USN in linked attribute '%s' in '%s'\n",
			 sa->lDAPDisplayName, ldb_dn_get_linearized(msg->dn)));
		return ntstatus_to_werror(status);
	}

	status = dsdb_get_extended_dn_nttime(dsdb_dn->dn, &la->originating_add_time, "RMD_ADDTIME");
	if (!NT_STATUS_IS_OK(status)) {
		/* this is possible for upgraded links */
		la->originating_add_time = la->meta_data.originating_change_time;
	}

	werr = dsdb_dn_la_to_blob(sam_ctx, sa, schema, *la_list, dsdb_dn, &la->value.blob);
	W_ERROR_NOT_OK_RETURN(werr);

	(*la_count)++;
	return WERR_OK;
}


/*
  add linked attributes from an object to the list of linked
  attributes in a getncchanges request
 */
static WERROR get_nc_changes_add_links(struct ldb_context *sam_ctx,
				       TALLOC_CTX *mem_ctx,
				       struct ldb_dn *ncRoot_dn,
				       bool is_schema_nc,
				       struct dsdb_schema *schema,
				       uint64_t highest_usn,
				       uint32_t replica_flags,
				       const struct ldb_message *msg,
				       struct drsuapi_DsReplicaLinkedAttribute **la_list,
				       uint32_t *la_count,
				       struct drsuapi_DsReplicaCursorCtrEx *uptodateness_vector)
{
	unsigned int i;
	TALLOC_CTX *tmp_ctx = NULL;
	uint64_t uSNChanged = ldb_msg_find_attr_as_uint64(msg, "uSNChanged", 0);
	bool is_critical = ldb_msg_find_attr_as_bool(msg, "isCriticalSystemObject", false);

	if (replica_flags & DRSUAPI_DRS_CRITICAL_ONLY) {
		if (!is_critical) {
			return WERR_OK;
		}
	}

	if (uSNChanged <= highest_usn) {
		return WERR_OK;
	}

	tmp_ctx = talloc_new(mem_ctx);
	if (tmp_ctx == NULL) {
		return WERR_NOT_ENOUGH_MEMORY;
	}

	for (i=0; i<msg->num_elements; i++) {
		struct ldb_message_element *el = &msg->elements[i];
		const struct dsdb_attribute *sa;
		unsigned int j;

		sa = dsdb_attribute_by_lDAPDisplayName(schema, el->name);

		if (!sa || sa->linkID == 0 || (sa->linkID & 1)) {
			/* we only want forward links */
			continue;
		}

		if (el->num_values && !dsdb_dn_is_upgraded_link_val(&el->values[0])) {
			/* its an old style link, it will have been
			 * sent in the main replication data */
			continue;
		}

		for (j=0; j<el->num_values; j++) {
			struct dsdb_dn *dsdb_dn;
			uint64_t local_usn;
			uint64_t originating_usn;
			NTSTATUS status, status2;
			WERROR werr;
			struct GUID originating_invocation_id;

			dsdb_dn = dsdb_dn_parse(tmp_ctx, sam_ctx, &el->values[j], sa->syntax->ldap_oid);
			if (dsdb_dn == NULL) {
				DEBUG(1,(__location__ ": Failed to parse DN for %s in %s\n",
					 el->name, ldb_dn_get_linearized(msg->dn)));
				talloc_free(tmp_ctx);
				return WERR_DS_DRA_INTERNAL_ERROR;
			}

			status = dsdb_get_extended_dn_uint64(dsdb_dn->dn, &local_usn, "RMD_LOCAL_USN");
			if (!NT_STATUS_IS_OK(status)) {
				/* this can happen for attributes
				   given to us with old style meta
				   data */
				continue;
			}

			if (local_usn > uSNChanged) {
				DEBUG(1,(__location__ ": uSNChanged less than RMD_LOCAL_USN for %s on %s\n",
					 el->name, ldb_dn_get_linearized(msg->dn)));
				talloc_free(tmp_ctx);
				return WERR_DS_DRA_INTERNAL_ERROR;
			}

			if (local_usn <= highest_usn) {
				continue;
			}

			status = dsdb_get_extended_dn_guid(dsdb_dn->dn,
							   &originating_invocation_id,
							   "RMD_INVOCID");
			status2 = dsdb_get_extended_dn_uint64(dsdb_dn->dn,
							      &originating_usn,
							      "RMD_ORIGINATING_USN");

			if (NT_STATUS_IS_OK(status) && NT_STATUS_IS_OK(status2)) {
				if (udv_filter(uptodateness_vector,
					       &originating_invocation_id,
					       originating_usn)) {
					continue;
				}
			}

			werr = get_nc_changes_add_la(mem_ctx, sam_ctx, schema,
						     sa, msg, dsdb_dn, la_list,
						     la_count, is_schema_nc);
			if (!W_ERROR_IS_OK(werr)) {
				talloc_free(tmp_ctx);
				return werr;
			}
		}
	}

	talloc_free(tmp_ctx);
	return WERR_OK;
}

/*
  fill in the cursors return based on the replUpToDateVector for the ncRoot_dn
 */
static WERROR get_nc_changes_udv(struct ldb_context *sam_ctx,
				 struct ldb_dn *ncRoot_dn,
				 struct drsuapi_DsReplicaCursor2CtrEx *udv)
{
	int ret;

	udv->version = 2;
	udv->reserved1 = 0;
	udv->reserved2 = 0;

	ret = dsdb_load_udv_v2(sam_ctx, ncRoot_dn, udv, &udv->cursors, &udv->count);
	if (ret != LDB_SUCCESS) {
		DEBUG(0,(__location__ ": Failed to load UDV for %s - %s\n",
			 ldb_dn_get_linearized(ncRoot_dn), ldb_errstring(sam_ctx)));
		return WERR_DS_DRA_INTERNAL_ERROR;
	}

	return WERR_OK;
}


/* comparison function for linked attributes - see CompareLinks() in
 * MS-DRSR section 4.1.10.5.17 */
static int linked_attribute_compare(const struct la_for_sorting *la1,
				    const struct la_for_sorting *la2,
				    void *opaque)
{
	int c;
	c = memcmp(la1->source_guid,
		   la2->source_guid, sizeof(la2->source_guid));
	if (c != 0) {
		return c;
	}

	if (la1->link->attid != la2->link->attid) {
		return la1->link->attid < la2->link->attid? -1:1;
	}

	if ((la1->link->flags & DRSUAPI_DS_LINKED_ATTRIBUTE_FLAG_ACTIVE) !=
	    (la2->link->flags & DRSUAPI_DS_LINKED_ATTRIBUTE_FLAG_ACTIVE)) {
		return (la1->link->flags &
			DRSUAPI_DS_LINKED_ATTRIBUTE_FLAG_ACTIVE)? 1:-1;
	}

	return memcmp(la1->target_guid,
		      la2->target_guid, sizeof(la2->target_guid));
}

struct drsuapi_changed_objects {
	struct ldb_dn *dn;
	struct GUID guid;
	uint64_t usn;
};

/*
  sort the objects we send first by uSNChanged
 */
static int site_res_cmp_usn_order(struct drsuapi_changed_objects *m1,
				  struct drsuapi_changed_objects *m2,
				  struct drsuapi_getncchanges_state *getnc_state)
{
	int ret;

	ret = ldb_dn_compare(getnc_state->ncRoot_dn, m1->dn);
	if (ret == 0) {
		return -1;
	}

	ret = ldb_dn_compare(getnc_state->ncRoot_dn, m2->dn);
	if (ret == 0) {
		return 1;
	}

	if (m1->usn == m2->usn) {
		return ldb_dn_compare(m2->dn, m1->dn);
	}

	if (m1->usn < m2->usn) {
		return -1;
	}

	return 1;
}


/*
  handle a DRSUAPI_EXOP_FSMO_RID_ALLOC call
 */
static WERROR getncchanges_rid_alloc(struct drsuapi_bind_state *b_state,
				     TALLOC_CTX *mem_ctx,
				     struct drsuapi_DsGetNCChangesRequest10 *req10,
				     struct drsuapi_DsGetNCChangesCtr6 *ctr6,
				     struct ldb_dn **rid_manager_dn)
{
	struct ldb_dn *req_dn, *ntds_dn = NULL;
	int ret;
	struct ldb_context *ldb = b_state->sam_ctx;
	struct ldb_result *ext_res;
	struct dsdb_fsmo_extended_op *exop;
	bool is_us;

	/*
	  steps:
	    - verify that the DN being asked for is the RID Manager DN
	    - verify that we are the RID Manager
	 */

	/* work out who is the RID Manager, also return to caller */
	ret = samdb_rid_manager_dn(ldb, mem_ctx, rid_manager_dn);
	if (ret != LDB_SUCCESS) {
		DEBUG(0, (__location__ ": Failed to find RID Manager object - %s\n", ldb_errstring(ldb)));
		return WERR_DS_DRA_INTERNAL_ERROR;
	}

	req_dn = drs_ObjectIdentifier_to_dn(mem_ctx, ldb, req10->naming_context);
	if (!ldb_dn_validate(req_dn) ||
	    ldb_dn_compare(req_dn, *rid_manager_dn) != 0) {
		/* that isn't the RID Manager DN */
		DEBUG(0,(__location__ ": RID Alloc request for wrong DN %s\n",
			 drs_ObjectIdentifier_to_string(mem_ctx, req10->naming_context)));
		ctr6->extended_ret = DRSUAPI_EXOP_ERR_MISMATCH;
		return WERR_OK;
	}

	/* TODO: make sure ntds_dn is a valid nTDSDSA object */
	ret = dsdb_find_dn_by_guid(ldb, mem_ctx, &req10->destination_dsa_guid, 0, &ntds_dn);
	if (ret != LDB_SUCCESS) {
		DEBUG(0, (__location__ ": Unable to find NTDS object for guid %s - %s\n",
			  GUID_string(mem_ctx, &req10->destination_dsa_guid), ldb_errstring(ldb)));
		ctr6->extended_ret = DRSUAPI_EXOP_ERR_UNKNOWN_CALLER;
		return WERR_OK;
	}

	/* find the DN of the RID Manager */
	ret = samdb_reference_dn_is_our_ntdsa(ldb, *rid_manager_dn, "fSMORoleOwner", &is_us);
	if (ret != LDB_SUCCESS) {
		DEBUG(0,("Failed to find fSMORoleOwner in RID Manager object\n"));
		ctr6->extended_ret = DRSUAPI_EXOP_ERR_FSMO_NOT_OWNER;
		return WERR_DS_DRA_INTERNAL_ERROR;
	}

	if (!is_us) {
		/* we're not the RID Manager - go away */
		DEBUG(0,(__location__ ": RID Alloc request when not RID Manager\n"));
		ctr6->extended_ret = DRSUAPI_EXOP_ERR_FSMO_NOT_OWNER;
		return WERR_OK;
	}

	exop = talloc(mem_ctx, struct dsdb_fsmo_extended_op);
	W_ERROR_HAVE_NO_MEMORY(exop);

	exop->fsmo_info = req10->fsmo_info;
	exop->destination_dsa_guid = req10->destination_dsa_guid;

	ret = ldb_transaction_start(ldb);
	if (ret != LDB_SUCCESS) {
		DEBUG(0,(__location__ ": Failed transaction start - %s\n",
			 ldb_errstring(ldb)));
		return WERR_DS_DRA_INTERNAL_ERROR;
	}

	ret = ldb_extended(ldb, DSDB_EXTENDED_ALLOCATE_RID_POOL, exop, &ext_res);
	if (ret != LDB_SUCCESS) {
		DEBUG(0,(__location__ ": Failed extended allocation RID pool operation - %s\n",
			 ldb_errstring(ldb)));
		ldb_transaction_cancel(ldb);
		return WERR_DS_DRA_INTERNAL_ERROR;
	}

	ret = ldb_transaction_commit(ldb);
	if (ret != LDB_SUCCESS) {
		DEBUG(0,(__location__ ": Failed transaction commit - %s\n",
			 ldb_errstring(ldb)));
		return WERR_DS_DRA_INTERNAL_ERROR;
	}

	talloc_free(ext_res);

	DEBUG(2,("Allocated RID pool for server %s\n",
		 GUID_string(mem_ctx, &req10->destination_dsa_guid)));

	ctr6->extended_ret = DRSUAPI_EXOP_ERR_SUCCESS;

	return WERR_OK;
}

/*
  handle a DRSUAPI_EXOP_REPL_SECRET call
 */
static WERROR getncchanges_repl_secret(struct drsuapi_bind_state *b_state,
				       TALLOC_CTX *mem_ctx,
				       struct drsuapi_DsGetNCChangesRequest10 *req10,
				       struct dom_sid *user_sid,
				       struct drsuapi_DsGetNCChangesCtr6 *ctr6,
				       bool has_get_all_changes,
				       struct ldb_dn **machine_dn)
{
	struct drsuapi_DsReplicaObjectIdentifier *ncRoot = req10->naming_context;
	struct ldb_dn *obj_dn = NULL;
	struct ldb_dn *ntds_dn = NULL, *server_dn = NULL;
	struct ldb_dn *rodc_dn, *krbtgt_link_dn;
	int ret;
	const char *rodc_attrs[] = { "msDS-KrbTgtLink", "msDS-NeverRevealGroup", "msDS-RevealOnDemandGroup", "objectGUID", NULL };
	const char *obj_attrs[] = { "tokenGroups", "objectSid", "UserAccountControl", "msDS-KrbTgtLinkBL", NULL };
	struct ldb_result *rodc_res = NULL, *obj_res = NULL;
	const struct dom_sid **never_reveal_sids, **reveal_sids, **token_sids;
	const struct dom_sid *object_sid = NULL;
	WERROR werr;
	const struct dom_sid *additional_sids[] = { NULL, NULL };

	DEBUG(3,(__location__ ": DRSUAPI_EXOP_REPL_SECRET extended op on %s\n",
		 drs_ObjectIdentifier_to_string(mem_ctx, ncRoot)));

	/*
	 * we need to work out if we will allow this DC to
	 * replicate the secrets for this object
	 *
	 * see 4.1.10.5.14 GetRevealSecretsPolicyForUser for details
	 * of this function
	 */

	if (b_state->sam_ctx_system == NULL) {
		/* this operation needs system level access */
		ctr6->extended_ret = DRSUAPI_EXOP_ERR_ACCESS_DENIED;
		return WERR_DS_DRA_SOURCE_DISABLED;
	}

	/*
	 * Before we accept or deny, fetch the machine DN for the destination
	 * DSA GUID.
	 *
	 * If we are the RODC, we will check that this matches the SID.
	 */
	ret = dsdb_find_dn_by_guid(b_state->sam_ctx_system, mem_ctx,
				   &req10->destination_dsa_guid, 0,
				   &ntds_dn);
	if (ret != LDB_SUCCESS) {
		goto failed;
	}

	server_dn = ldb_dn_get_parent(mem_ctx, ntds_dn);
	if (server_dn == NULL) {
		goto failed;
	}

	ret = samdb_reference_dn(b_state->sam_ctx_system, mem_ctx, server_dn,
				 "serverReference", machine_dn);

	if (ret != LDB_SUCCESS) {
		goto failed;
	}

	/*
	 * In MS-DRSR.pdf 5.99 IsGetNCChangesPermissionGranted
	 *
	 * The pseudo code indicate
	 * revealsecrets = true
	 * if IsRevealSecretRequest(msgIn) then
	 *   if AccessCheckCAR(ncRoot, Ds-Replication-Get-Changes-All) = false
	 *   then
	 *     if (msgIn.ulExtendedOp = EXOP_REPL_SECRETS) then
	 *     <... check if this account is ok to be replicated on this DC ...>
	 *     <... and if not reveal secrets = no ...>
	 *     else
	 *       reveal secrets = false
	 *     endif
	 *   endif
	 * endif
	 *
	 * Which basically means that if you have GET_ALL_CHANGES rights (~== RWDC)
	 * then you can do EXOP_REPL_SECRETS
	 */
	obj_dn = drs_ObjectIdentifier_to_dn(mem_ctx, b_state->sam_ctx_system, ncRoot);
	if (!ldb_dn_validate(obj_dn)) goto failed;

	if (has_get_all_changes) {
		goto allowed;
	}

	rodc_dn = ldb_dn_new_fmt(mem_ctx, b_state->sam_ctx_system, "<SID=%s>",
				 dom_sid_string(mem_ctx, user_sid));
	if (!ldb_dn_validate(rodc_dn)) goto failed;

	/* do the two searches we need */
	ret = dsdb_search_dn(b_state->sam_ctx_system, mem_ctx, &rodc_res, rodc_dn, rodc_attrs,
			     DSDB_SEARCH_SHOW_EXTENDED_DN);
	if (ret != LDB_SUCCESS || rodc_res->count != 1) goto failed;

	ret = dsdb_search_dn(b_state->sam_ctx_system, mem_ctx, &obj_res, obj_dn, obj_attrs, 0);
	if (ret != LDB_SUCCESS || obj_res->count != 1) goto failed;

	/* if the object SID is equal to the user_sid, allow */
	object_sid = samdb_result_dom_sid(mem_ctx, obj_res->msgs[0], "objectSid");
	if (dom_sid_equal(user_sid, object_sid)) {
		goto allowed;
	}

	additional_sids[0] = object_sid;

	/*
	 * Must be an RODC account at this point, verify machine DN matches the
	 * SID account
	 */
	if (ldb_dn_compare(rodc_res->msgs[0]->dn, *machine_dn) != 0) {
		goto denied;
	}

	/* an RODC is allowed to get its own krbtgt account secrets */
	krbtgt_link_dn = samdb_result_dn(b_state->sam_ctx_system, mem_ctx,
					 rodc_res->msgs[0], "msDS-KrbTgtLink", NULL);
	if (krbtgt_link_dn != NULL &&
	    ldb_dn_compare(obj_dn, krbtgt_link_dn) == 0) {
		goto allowed;
	}

	/* but it isn't allowed to get anyone elses krbtgt secrets */
	if (samdb_result_dn(b_state->sam_ctx_system, mem_ctx,
			    obj_res->msgs[0], "msDS-KrbTgtLinkBL", NULL)) {
		goto denied;
	}

	if (ldb_msg_find_attr_as_uint(obj_res->msgs[0],
				      "userAccountControl", 0) &
	    UF_INTERDOMAIN_TRUST_ACCOUNT) {
		goto denied;
	}

	werr = samdb_result_sid_array_dn(b_state->sam_ctx_system, rodc_res->msgs[0],
					 mem_ctx, "msDS-NeverRevealGroup", &never_reveal_sids);
	if (!W_ERROR_IS_OK(werr)) {
		goto denied;
	}

	werr = samdb_result_sid_array_dn(b_state->sam_ctx_system, rodc_res->msgs[0],
					 mem_ctx, "msDS-RevealOnDemandGroup", &reveal_sids);
	if (!W_ERROR_IS_OK(werr)) {
		goto denied;
	}

	/*
	 * The SID list needs to include itself as well as the tokenGroups.
	 *
	 * TODO determine if sIDHistory is required for this check
	 */
	werr = samdb_result_sid_array_ndr(b_state->sam_ctx_system, obj_res->msgs[0],
					  mem_ctx, "tokenGroups", &token_sids,
					  additional_sids, 1);
	if (!W_ERROR_IS_OK(werr) || token_sids==NULL) {
		goto denied;
	}

	if (never_reveal_sids &&
	    sid_list_match(token_sids, never_reveal_sids)) {
		goto denied;
	}

	if (reveal_sids &&
	    sid_list_match(token_sids, reveal_sids)) {
		goto allowed;
	}

	/* default deny */
denied:
	DEBUG(2,(__location__ ": Denied single object with secret replication for %s by RODC %s\n",
		 ldb_dn_get_linearized(obj_dn), ldb_dn_get_linearized(rodc_res->msgs[0]->dn)));
	ctr6->extended_ret = DRSUAPI_EXOP_ERR_NONE;
	return WERR_DS_DRA_SECRETS_DENIED;

allowed:
	DEBUG(2,(__location__ ": Allowed single object with secret replication for %s by %s %s\n",
		 ldb_dn_get_linearized(obj_dn), has_get_all_changes?"RWDC":"RODC",
		 ldb_dn_get_linearized(*machine_dn)));
	ctr6->extended_ret = DRSUAPI_EXOP_ERR_SUCCESS;
	req10->highwatermark.highest_usn = 0;
	return WERR_OK;

failed:
	DEBUG(2,(__location__ ": Failed single secret replication for %s by RODC %s\n",
		 ldb_dn_get_linearized(obj_dn), dom_sid_string(mem_ctx, user_sid)));
	ctr6->extended_ret = DRSUAPI_EXOP_ERR_NONE;
	return WERR_DS_DRA_BAD_DN;
}

/*
  handle a DRSUAPI_EXOP_REPL_OBJ call
 */
static WERROR getncchanges_repl_obj(struct drsuapi_bind_state *b_state,
				    TALLOC_CTX *mem_ctx,
				    struct drsuapi_DsGetNCChangesRequest10 *req10,
				    struct dom_sid *user_sid,
				    struct drsuapi_DsGetNCChangesCtr6 *ctr6)
{
	struct drsuapi_DsReplicaObjectIdentifier *ncRoot = req10->naming_context;

	DEBUG(3,(__location__ ": DRSUAPI_EXOP_REPL_OBJ extended op on %s\n",
		 drs_ObjectIdentifier_to_string(mem_ctx, ncRoot)));

	ctr6->extended_ret = DRSUAPI_EXOP_ERR_SUCCESS;
	return WERR_OK;
}


/*
  handle DRSUAPI_EXOP_FSMO_REQ_ROLE,
  DRSUAPI_EXOP_FSMO_RID_REQ_ROLE,
  and DRSUAPI_EXOP_FSMO_REQ_PDC calls
 */
static WERROR getncchanges_change_master(struct drsuapi_bind_state *b_state,
					 TALLOC_CTX *mem_ctx,
					 struct drsuapi_DsGetNCChangesRequest10 *req10,
					 struct drsuapi_DsGetNCChangesCtr6 *ctr6)
{
	struct ldb_dn *req_dn, *ntds_dn;
	int ret;
	unsigned int i;
	struct ldb_context *ldb = b_state->sam_ctx;
	struct ldb_message *msg;
	bool is_us;

	/*
	  steps:
	    - verify that the client dn exists
	    - verify that we are the current master
	 */

	req_dn = drs_ObjectIdentifier_to_dn(mem_ctx, ldb, req10->naming_context);
	if (!ldb_dn_validate(req_dn)) {
		/* that is not a valid dn */
		DEBUG(0,(__location__ ": FSMO role transfer request for invalid DN %s\n",
			 drs_ObjectIdentifier_to_string(mem_ctx, req10->naming_context)));
		ctr6->extended_ret = DRSUAPI_EXOP_ERR_MISMATCH;
		return WERR_OK;
	}

	/* find the DN of the current role owner */
	ret = samdb_reference_dn_is_our_ntdsa(ldb, req_dn, "fSMORoleOwner", &is_us);
	if (ret != LDB_SUCCESS) {
		DEBUG(0,("Failed to find fSMORoleOwner in RID Manager object\n"));
		ctr6->extended_ret = DRSUAPI_EXOP_ERR_FSMO_NOT_OWNER;
		return WERR_DS_DRA_INTERNAL_ERROR;
	}

	if (!is_us) {
		/* we're not the RID Manager or role owner - go away */
		DEBUG(0,(__location__ ": FSMO role or RID manager transfer owner request when not role owner\n"));
		ctr6->extended_ret = DRSUAPI_EXOP_ERR_FSMO_NOT_OWNER;
		return WERR_OK;
	}

	/* change the current master */
	msg = ldb_msg_new(ldb);
	W_ERROR_HAVE_NO_MEMORY(msg);
	msg->dn = drs_ObjectIdentifier_to_dn(msg, ldb, req10->naming_context);
	W_ERROR_HAVE_NO_MEMORY(msg->dn);

	/* TODO: make sure ntds_dn is a valid nTDSDSA object */
	ret = dsdb_find_dn_by_guid(ldb, msg, &req10->destination_dsa_guid, 0, &ntds_dn);
	if (ret != LDB_SUCCESS) {
		DEBUG(0, (__location__ ": Unable to find NTDS object for guid %s - %s\n",
			  GUID_string(mem_ctx, &req10->destination_dsa_guid), ldb_errstring(ldb)));
		talloc_free(msg);
		ctr6->extended_ret = DRSUAPI_EXOP_ERR_UNKNOWN_CALLER;
		return WERR_OK;
	}

	ret = ldb_msg_add_string(msg, "fSMORoleOwner", ldb_dn_get_linearized(ntds_dn));
	if (ret != 0) {
		talloc_free(msg);
		return WERR_DS_DRA_INTERNAL_ERROR;
	}

	for (i=0;i<msg->num_elements;i++) {
		msg->elements[i].flags = LDB_FLAG_MOD_REPLACE;
	}

	ret = ldb_transaction_start(ldb);
	if (ret != LDB_SUCCESS) {
		DEBUG(0,(__location__ ": Failed transaction start - %s\n",
			 ldb_errstring(ldb)));
		return WERR_DS_DRA_INTERNAL_ERROR;
	}

	ret = ldb_modify(ldb, msg);
	if (ret != LDB_SUCCESS) {
		DEBUG(0,(__location__ ": Failed to change current owner - %s\n",
			 ldb_errstring(ldb)));
		ldb_transaction_cancel(ldb);
		return WERR_DS_DRA_INTERNAL_ERROR;
	}

	ret = ldb_transaction_commit(ldb);
	if (ret != LDB_SUCCESS) {
		DEBUG(0,(__location__ ": Failed transaction commit - %s\n",
			 ldb_errstring(ldb)));
		return WERR_DS_DRA_INTERNAL_ERROR;
	}

	ctr6->extended_ret = DRSUAPI_EXOP_ERR_SUCCESS;

	return WERR_OK;
}

/*
  see if this getncchanges request includes a request to reveal secret information
 */
static WERROR dcesrv_drsuapi_is_reveal_secrets_request(struct drsuapi_bind_state *b_state,
						       struct drsuapi_DsGetNCChangesRequest10 *req10,
						       struct dsdb_schema_prefixmap *pfm_remote,
						       bool *is_secret_request)
{
	enum drsuapi_DsExtendedOperation exop;
	uint32_t i;
	struct dsdb_schema *schema;
	struct dsdb_syntax_ctx syntax_ctx;

	*is_secret_request = true;

	exop = req10->extended_op;

	switch (exop) {
	case DRSUAPI_EXOP_FSMO_REQ_ROLE:
	case DRSUAPI_EXOP_FSMO_RID_ALLOC:
	case DRSUAPI_EXOP_FSMO_RID_REQ_ROLE:
	case DRSUAPI_EXOP_FSMO_REQ_PDC:
	case DRSUAPI_EXOP_FSMO_ABANDON_ROLE:
		/* FSMO exops can reveal secrets */
		*is_secret_request = true;
		return WERR_OK;
	case DRSUAPI_EXOP_REPL_SECRET:
	case DRSUAPI_EXOP_REPL_OBJ:
	case DRSUAPI_EXOP_NONE:
		break;
	}

	if (req10->replica_flags & DRSUAPI_DRS_SPECIAL_SECRET_PROCESSING) {
		*is_secret_request = false;
		return WERR_OK;
	}

	if (exop == DRSUAPI_EXOP_REPL_SECRET ||
	    req10->partial_attribute_set == NULL) {
		/* they want secrets */
		*is_secret_request = true;
		return WERR_OK;
	}

	schema = dsdb_get_schema(b_state->sam_ctx, NULL);
	dsdb_syntax_ctx_init(&syntax_ctx, b_state->sam_ctx, schema);
	syntax_ctx.pfm_remote = pfm_remote;

	/* check the attributes they asked for */
	for (i=0; i<req10->partial_attribute_set->num_attids; i++) {
		const struct dsdb_attribute *sa;
		WERROR werr = getncchanges_attid_remote_to_local(schema,
								 &syntax_ctx,
								 req10->partial_attribute_set->attids[i],
								 NULL,
								 &sa);

		if (!W_ERROR_IS_OK(werr)) {
			DEBUG(0,(__location__": attid 0x%08X not found: %s\n",
				 req10->partial_attribute_set->attids[i], win_errstr(werr)));
			return werr;
		}

		if (!dsdb_attr_in_rodc_fas(sa)) {
			*is_secret_request = true;
			return WERR_OK;
		}
	}

	if (req10->partial_attribute_set_ex) {
		/* check the extended attributes they asked for */
		for (i=0; i<req10->partial_attribute_set_ex->num_attids; i++) {
			const struct dsdb_attribute *sa;
			WERROR werr = getncchanges_attid_remote_to_local(schema,
									 &syntax_ctx,
									 req10->partial_attribute_set_ex->attids[i],
									 NULL,
									 &sa);

			if (!W_ERROR_IS_OK(werr)) {
				DEBUG(0,(__location__": attid 0x%08X not found: %s\n",
					 req10->partial_attribute_set_ex->attids[i], win_errstr(werr)));
				return werr;
			}

			if (!dsdb_attr_in_rodc_fas(sa)) {
				*is_secret_request = true;
				return WERR_OK;
			}
		}
	}

	*is_secret_request = false;
	return WERR_OK;
}

/*
  see if this getncchanges request is only for attributes in the GC
  partial attribute set
 */
static WERROR dcesrv_drsuapi_is_gc_pas_request(struct drsuapi_bind_state *b_state,
					       struct drsuapi_DsGetNCChangesRequest10 *req10,
					       struct dsdb_schema_prefixmap *pfm_remote,
					       bool *is_gc_pas_request)
{
	enum drsuapi_DsExtendedOperation exop;
	uint32_t i;
	struct dsdb_schema *schema;
	struct dsdb_syntax_ctx syntax_ctx;

	exop = req10->extended_op;

	switch (exop) {
	case DRSUAPI_EXOP_FSMO_REQ_ROLE:
	case DRSUAPI_EXOP_FSMO_RID_ALLOC:
	case DRSUAPI_EXOP_FSMO_RID_REQ_ROLE:
	case DRSUAPI_EXOP_FSMO_REQ_PDC:
	case DRSUAPI_EXOP_FSMO_ABANDON_ROLE:
	case DRSUAPI_EXOP_REPL_SECRET:
		*is_gc_pas_request = false;
		return WERR_OK;
	case DRSUAPI_EXOP_REPL_OBJ:
	case DRSUAPI_EXOP_NONE:
		break;
	}

	if (req10->partial_attribute_set == NULL) {
		/* they want it all */
		*is_gc_pas_request = false;
		return WERR_OK;
	}

	schema = dsdb_get_schema(b_state->sam_ctx, NULL);
	dsdb_syntax_ctx_init(&syntax_ctx, b_state->sam_ctx, schema);
	syntax_ctx.pfm_remote = pfm_remote;

	/* check the attributes they asked for */
	for (i=0; i<req10->partial_attribute_set->num_attids; i++) {
		const struct dsdb_attribute *sa;
		WERROR werr = getncchanges_attid_remote_to_local(schema,
								 &syntax_ctx,
								 req10->partial_attribute_set->attids[i],
								 NULL,
								 &sa);

		if (!W_ERROR_IS_OK(werr)) {
			DEBUG(0,(__location__": attid 0x%08X not found: %s\n",
				 req10->partial_attribute_set->attids[i], win_errstr(werr)));
			return werr;
		}

		if (!sa->isMemberOfPartialAttributeSet) {
			*is_gc_pas_request = false;
			return WERR_OK;
		}
	}

	if (req10->partial_attribute_set_ex) {
		/* check the extended attributes they asked for */
		for (i=0; i<req10->partial_attribute_set_ex->num_attids; i++) {
			const struct dsdb_attribute *sa;
			WERROR werr = getncchanges_attid_remote_to_local(schema,
									 &syntax_ctx,
									 req10->partial_attribute_set_ex->attids[i],
									 NULL,
									 &sa);

			if (!W_ERROR_IS_OK(werr)) {
				DEBUG(0,(__location__": attid 0x%08X not found: %s\n",
					 req10->partial_attribute_set_ex->attids[i], win_errstr(werr)));
				return werr;
			}

			if (!sa->isMemberOfPartialAttributeSet) {
				*is_gc_pas_request = false;
				return WERR_OK;
			}
		}
	}

	*is_gc_pas_request = true;
	return WERR_OK;
}


/*
  map from req8 to req10
 */
static struct drsuapi_DsGetNCChangesRequest10 *
getncchanges_map_req8(TALLOC_CTX *mem_ctx,
		      struct drsuapi_DsGetNCChangesRequest8 *req8)
{
	struct drsuapi_DsGetNCChangesRequest10 *req10 = talloc_zero(mem_ctx,
								    struct drsuapi_DsGetNCChangesRequest10);
	if (req10 == NULL) {
		return NULL;
	}

	req10->destination_dsa_guid = req8->destination_dsa_guid;
	req10->source_dsa_invocation_id = req8->source_dsa_invocation_id;
	req10->naming_context = req8->naming_context;
	req10->highwatermark = req8->highwatermark;
	req10->uptodateness_vector = req8->uptodateness_vector;
	req10->replica_flags = req8->replica_flags;
	req10->max_object_count = req8->max_object_count;
	req10->max_ndr_size = req8->max_ndr_size;
	req10->extended_op = req8->extended_op;
	req10->fsmo_info = req8->fsmo_info;
	req10->partial_attribute_set = req8->partial_attribute_set;
	req10->partial_attribute_set_ex = req8->partial_attribute_set_ex;
	req10->mapping_ctr = req8->mapping_ctr;

	return req10;
}

static const char *collect_objects_attrs[] = { "uSNChanged",
					       "objectGUID" ,
					       NULL };

/**
 * Collects object for normal replication cycle.
 */
static WERROR getncchanges_collect_objects(struct drsuapi_bind_state *b_state,
					   TALLOC_CTX *mem_ctx,
					   struct drsuapi_DsGetNCChangesRequest10 *req10,
					   struct ldb_dn *search_dn,
					   const char *extra_filter,
					   struct ldb_result **search_res)
{
	int ret;
	char* search_filter;
	enum ldb_scope scope = LDB_SCOPE_SUBTREE;
	struct drsuapi_getncchanges_state *getnc_state = b_state->getncchanges_state;
	bool critical_only = false;

	if (req10->replica_flags & DRSUAPI_DRS_CRITICAL_ONLY) {
		critical_only = true;
	}

	if (req10->extended_op == DRSUAPI_EXOP_REPL_OBJ ||
	    req10->extended_op == DRSUAPI_EXOP_REPL_SECRET) {
		scope = LDB_SCOPE_BASE;
		critical_only = false;
	}

	/* Construct response. */
	search_filter = talloc_asprintf(mem_ctx,
					"(uSNChanged>=%llu)",
					(unsigned long long)(getnc_state->min_usn+1));

	if (extra_filter) {
		search_filter = talloc_asprintf(mem_ctx, "(&%s(%s))", search_filter, extra_filter);
	}

	if (critical_only) {
		search_filter = talloc_asprintf(mem_ctx,
						"(&%s(isCriticalSystemObject=TRUE))",
						search_filter);
	}

	if (req10->replica_flags & DRSUAPI_DRS_ASYNC_REP) {
		scope = LDB_SCOPE_BASE;
	}

	if (!search_dn) {
		search_dn = getnc_state->ncRoot_dn;
	}

	DEBUG(2,(__location__ ": getncchanges on %s using filter %s\n",
		 ldb_dn_get_linearized(getnc_state->ncRoot_dn), search_filter));
	ret = drsuapi_search_with_extended_dn(b_state->sam_ctx, getnc_state, search_res,
					      search_dn, scope,
					      collect_objects_attrs,
					      search_filter);
	if (ret != LDB_SUCCESS) {
		return WERR_DS_DRA_INTERNAL_ERROR;
	}

	return WERR_OK;
}

/**
 * Collects object for normal replication cycle.
 */
static WERROR getncchanges_collect_objects_exop(struct drsuapi_bind_state *b_state,
						TALLOC_CTX *mem_ctx,
						struct drsuapi_DsGetNCChangesRequest10 *req10,
						struct drsuapi_DsGetNCChangesCtr6 *ctr6,
						struct ldb_dn *search_dn,
						const char *extra_filter,
						struct ldb_result **search_res)
{
	/* we have nothing to do in case of ex-op failure */
	if (ctr6->extended_ret != DRSUAPI_EXOP_ERR_SUCCESS) {
		return WERR_OK;
	}

	switch (req10->extended_op) {
	case DRSUAPI_EXOP_FSMO_RID_ALLOC:
	{
		int ret;
		struct ldb_dn *ntds_dn = NULL;
		struct ldb_dn *server_dn = NULL;
		struct ldb_dn *machine_dn = NULL;
		struct ldb_dn *rid_set_dn = NULL;
		struct ldb_result *search_res2 = NULL;
		struct ldb_result *search_res3 = NULL;
		TALLOC_CTX *frame = talloc_stackframe();
		/* get RID manager, RID set and server DN (in that order) */

		/* This first search will get the RID Manager */
		ret = drsuapi_search_with_extended_dn(b_state->sam_ctx, frame,
						      search_res,
						      search_dn, LDB_SCOPE_BASE,
						      collect_objects_attrs,
						      NULL);
		if (ret != LDB_SUCCESS) {
			DEBUG(1, ("DRSUAPI_EXOP_FSMO_RID_ALLOC: Failed to get RID Manager object %s - %s",
				  ldb_dn_get_linearized(search_dn),
				  ldb_errstring(b_state->sam_ctx)));
			TALLOC_FREE(frame);
			return WERR_DS_DRA_INTERNAL_ERROR;
		}

		if ((*search_res)->count != 1) {
			DEBUG(1, ("DRSUAPI_EXOP_FSMO_RID_ALLOC: Failed to get RID Manager object %s - %u objects returned",
				  ldb_dn_get_linearized(search_dn),
				  (*search_res)->count));
			TALLOC_FREE(frame);
			return WERR_DS_DRA_INTERNAL_ERROR;
		}

		/* Now extend it to the RID set */

		/* Find the computer account DN for the destination
		 * dsa GUID specified */

		ret = dsdb_find_dn_by_guid(b_state->sam_ctx, frame,
					   &req10->destination_dsa_guid, 0,
					   &ntds_dn);
		if (ret != LDB_SUCCESS) {
			DEBUG(1, ("DRSUAPI_EXOP_FSMO_RID_ALLOC: Unable to find NTDS object for guid %s - %s\n",
				  GUID_string(frame,
					      &req10->destination_dsa_guid),
				  ldb_errstring(b_state->sam_ctx)));
			TALLOC_FREE(frame);
			return WERR_DS_DRA_INTERNAL_ERROR;
		}

		server_dn = ldb_dn_get_parent(frame, ntds_dn);
		if (!server_dn) {
			TALLOC_FREE(frame);
			return WERR_DS_DRA_INTERNAL_ERROR;
		}

		ret = samdb_reference_dn(b_state->sam_ctx, frame, server_dn,
					 "serverReference", &machine_dn);
		if (ret != LDB_SUCCESS) {
			DEBUG(1, ("DRSUAPI_EXOP_FSMO_RID_ALLOC: Failed to find serverReference in %s - %s",
				  ldb_dn_get_linearized(server_dn),
				  ldb_errstring(b_state->sam_ctx)));
			TALLOC_FREE(frame);
			return WERR_DS_DRA_INTERNAL_ERROR;
		}

		ret = samdb_reference_dn(b_state->sam_ctx, frame, machine_dn,
					 "rIDSetReferences", &rid_set_dn);
		if (ret != LDB_SUCCESS) {
			DEBUG(1, ("DRSUAPI_EXOP_FSMO_RID_ALLOC: Failed to find rIDSetReferences in %s - %s",
				  ldb_dn_get_linearized(server_dn),
				  ldb_errstring(b_state->sam_ctx)));
			TALLOC_FREE(frame);
			return WERR_DS_DRA_INTERNAL_ERROR;
		}


		/* This first search will get the RID Manager, now get the RID set */
		ret = drsuapi_search_with_extended_dn(b_state->sam_ctx, frame,
						      &search_res2,
						      rid_set_dn, LDB_SCOPE_BASE,
						      collect_objects_attrs,
						      NULL);
		if (ret != LDB_SUCCESS) {
			DEBUG(1, ("DRSUAPI_EXOP_FSMO_RID_ALLOC: Failed to get RID Set object %s - %s",
				  ldb_dn_get_linearized(rid_set_dn),
				  ldb_errstring(b_state->sam_ctx)));
			TALLOC_FREE(frame);
			return WERR_DS_DRA_INTERNAL_ERROR;
		}

		if (search_res2->count != 1) {
			DEBUG(1, ("DRSUAPI_EXOP_FSMO_RID_ALLOC: Failed to get RID Set object %s - %u objects returned",
				  ldb_dn_get_linearized(rid_set_dn),
				  search_res2->count));
			TALLOC_FREE(frame);
			return WERR_DS_DRA_INTERNAL_ERROR;
		}

		/* Finally get the server DN */
		ret = drsuapi_search_with_extended_dn(b_state->sam_ctx, frame,
						      &search_res3,
						      machine_dn, LDB_SCOPE_BASE,
						      collect_objects_attrs,
						      NULL);
		if (ret != LDB_SUCCESS) {
			DEBUG(1, ("DRSUAPI_EXOP_FSMO_RID_ALLOC: Failed to get server object %s - %s",
				  ldb_dn_get_linearized(server_dn),
				  ldb_errstring(b_state->sam_ctx)));
			TALLOC_FREE(frame);
			return WERR_DS_DRA_INTERNAL_ERROR;
		}

		if (search_res3->count != 1) {
			DEBUG(1, ("DRSUAPI_EXOP_FSMO_RID_ALLOC: Failed to get server object %s - %u objects returned",
				  ldb_dn_get_linearized(server_dn),
				  search_res3->count));
			TALLOC_FREE(frame);
			return WERR_DS_DRA_INTERNAL_ERROR;
		}

		/* Now extend the original search_res with these answers */
		(*search_res)->count = 3;

		(*search_res)->msgs = talloc_realloc(frame, (*search_res)->msgs,
						     struct ldb_message *,
						     (*search_res)->count);
		if ((*search_res)->msgs == NULL) {
			TALLOC_FREE(frame);
			return WERR_NOT_ENOUGH_MEMORY;
		}


		talloc_steal(mem_ctx, *search_res);
		(*search_res)->msgs[1] =
			talloc_steal((*search_res)->msgs, search_res2->msgs[0]);
		(*search_res)->msgs[2] =
			talloc_steal((*search_res)->msgs, search_res3->msgs[0]);

		TALLOC_FREE(frame);
		return WERR_OK;
	}
	default:
		/* TODO: implement extended op specific collection
		 * of objects. Right now we just normal procedure
		 * for collecting objects */
		return getncchanges_collect_objects(b_state, mem_ctx, req10, search_dn, extra_filter, search_res);
	}
}

static void dcesrv_drsuapi_update_highwatermark(const struct ldb_message *msg,
						uint64_t max_usn,
						struct drsuapi_DsReplicaHighWaterMark *hwm)
{
	uint64_t uSN = ldb_msg_find_attr_as_uint64(msg, "uSNChanged", 0);

	if (uSN > max_usn) {
		/*
		 * Only report the max_usn we had at the start
		 * of the replication cycle.
		 *
		 * If this object has changed lately we better
		 * let the destination dsa refetch the change.
		 * This is better than the risk of loosing some
		 * objects or linked attributes.
		 */
		return;
	}

	if (uSN <= hwm->tmp_highest_usn) {
		return;
	}

	hwm->tmp_highest_usn = uSN;
	hwm->reserved_usn = 0;
}

static WERROR dcesrv_drsuapi_anc_cache_add(struct db_context *anc_cache,
					   const struct GUID *guid)
{
	enum ndr_err_code ndr_err;
	uint8_t guid_buf[16] = { 0, };
	DATA_BLOB b = {
		.data = guid_buf,
		.length = sizeof(guid_buf),
	};
	TDB_DATA key = {
		.dptr = b.data,
		.dsize = b.length,
	};
	TDB_DATA val = {
		.dptr = NULL,
		.dsize = 0,
	};
	NTSTATUS status;

	ndr_err = ndr_push_struct_into_fixed_blob(&b, guid,
			(ndr_push_flags_fn_t)ndr_push_GUID);
	if (!NDR_ERR_CODE_IS_SUCCESS(ndr_err)) {
		return WERR_DS_DRA_INTERNAL_ERROR;
	}

	status = dbwrap_store(anc_cache, key, val, TDB_REPLACE);
	if (!NT_STATUS_IS_OK(status)) {
		return WERR_DS_DRA_INTERNAL_ERROR;
	}

	return WERR_OK;
}

static WERROR dcesrv_drsuapi_anc_cache_exists(struct db_context *anc_cache,
					      const struct GUID *guid)
{
	enum ndr_err_code ndr_err;
	uint8_t guid_buf[16] = { 0, };
	DATA_BLOB b = {
		.data = guid_buf,
		.length = sizeof(guid_buf),
	};
	TDB_DATA key = {
		.dptr = b.data,
		.dsize = b.length,
	};
	bool exists;

	ndr_err = ndr_push_struct_into_fixed_blob(&b, guid,
			(ndr_push_flags_fn_t)ndr_push_GUID);
	if (!NDR_ERR_CODE_IS_SUCCESS(ndr_err)) {
		return WERR_DS_DRA_INTERNAL_ERROR;
	}

	exists = dbwrap_exists(anc_cache, key);
	if (!exists) {
		return WERR_OBJECT_NOT_FOUND;
	}

	return WERR_OBJECT_NAME_EXISTS;
}

/* 
  drsuapi_DsGetNCChanges

  see MS-DRSR 4.1.10.5.2 for basic logic of this function
*/
WERROR dcesrv_drsuapi_DsGetNCChanges(struct dcesrv_call_state *dce_call, TALLOC_CTX *mem_ctx,
				     struct drsuapi_DsGetNCChanges *r)
{
	struct drsuapi_DsReplicaObjectIdentifier *ncRoot;
	int ret;
	uint32_t i, k;
	struct dsdb_schema *schema;
	struct drsuapi_DsReplicaOIDMapping_Ctr *ctr;
	struct drsuapi_DsReplicaObjectListItemEx **currentObject;
	NTSTATUS status;
	DATA_BLOB session_key;
	WERROR werr;
	struct dcesrv_handle *h;
	struct drsuapi_bind_state *b_state;
	struct drsuapi_getncchanges_state *getnc_state;
	struct drsuapi_DsGetNCChangesRequest10 *req10;
	uint32_t options;
	uint32_t max_objects;
	uint32_t max_links;
	uint32_t link_count = 0;
	uint32_t link_total = 0;
	uint32_t link_given = 0;
	struct ldb_dn *search_dn = NULL;
	bool am_rodc, null_scope=false;
	enum security_user_level security_level;
	struct ldb_context *sam_ctx;
	struct dom_sid *user_sid;
	bool is_secret_request;
	bool is_gc_pas_request;
	struct drsuapi_changed_objects *changes;
	time_t max_wait;
	time_t start = time(NULL);
	bool max_wait_reached = false;
	bool has_get_all_changes = false;
	struct GUID invocation_id;
	static const struct drsuapi_DsReplicaLinkedAttribute no_linked_attr;
	struct dsdb_schema_prefixmap *pfm_remote = NULL;
	bool full = true;
	uint32_t *local_pas = NULL;
	struct ldb_dn *machine_dn = NULL; /* Only used for REPL SECRET EXOP */

	DCESRV_PULL_HANDLE_WERR(h, r->in.bind_handle, DRSUAPI_BIND_HANDLE);
	b_state = h->data;

	sam_ctx = b_state->sam_ctx_system?b_state->sam_ctx_system:b_state->sam_ctx;

	invocation_id = *(samdb_ntds_invocation_id(sam_ctx));

	*r->out.level_out = 6;
	/* TODO: linked attributes*/
	r->out.ctr->ctr6.linked_attributes_count = 0;
	r->out.ctr->ctr6.linked_attributes = discard_const_p(struct drsuapi_DsReplicaLinkedAttribute, &no_linked_attr);

	r->out.ctr->ctr6.object_count = 0;
	r->out.ctr->ctr6.nc_object_count = 0;
	r->out.ctr->ctr6.more_data = false;
	r->out.ctr->ctr6.uptodateness_vector = NULL;
	r->out.ctr->ctr6.source_dsa_guid = *(samdb_ntds_objectGUID(sam_ctx));
	r->out.ctr->ctr6.source_dsa_invocation_id = *(samdb_ntds_invocation_id(sam_ctx));
	r->out.ctr->ctr6.first_object = NULL;

	/* a RODC doesn't allow for any replication */
	ret = samdb_rodc(sam_ctx, &am_rodc);
	if (ret == LDB_SUCCESS && am_rodc) {
		DEBUG(0,(__location__ ": DsGetNCChanges attempt on RODC\n"));
		return WERR_DS_DRA_SOURCE_DISABLED;
	}

	/* Check request revision. 
	 */
	switch (r->in.level) {
	case 8:
		req10 = getncchanges_map_req8(mem_ctx, &r->in.req->req8);
		if (req10 == NULL) {
			return WERR_NOT_ENOUGH_MEMORY;
		}
		break;
	case 10:
		req10 = &r->in.req->req10;
		break;
	default:
		DEBUG(0,(__location__ ": Request for DsGetNCChanges with unsupported level %u\n",
			 r->in.level));
		return WERR_REVISION_MISMATCH;
	}


        /* Perform access checks. */
	/* TODO: we need to support a sync on a specific non-root
	 * DN. We'll need to find the real partition root here */
	ncRoot = req10->naming_context;
	if (ncRoot == NULL) {
		DEBUG(0,(__location__ ": Request for DsGetNCChanges with no NC\n"));
		return WERR_DS_DRA_INVALID_PARAMETER;
	}

	if (samdb_ntds_options(sam_ctx, &options) != LDB_SUCCESS) {
		return WERR_DS_DRA_INTERNAL_ERROR;
	}

	if ((options & DS_NTDSDSA_OPT_DISABLE_OUTBOUND_REPL) &&
	    !(req10->replica_flags & DRSUAPI_DRS_SYNC_FORCED)) {
		return WERR_DS_DRA_SOURCE_DISABLED;
	}

	user_sid = &dce_call->conn->auth_state.session_info->security_token->sids[PRIMARY_USER_SID_INDEX];

	/* all clients must have GUID_DRS_GET_CHANGES */
	werr = drs_security_access_check_nc_root(b_state->sam_ctx,
						 mem_ctx,
						 dce_call->conn->auth_state.session_info->security_token,
						 req10->naming_context,
						 GUID_DRS_GET_CHANGES);
	if (!W_ERROR_IS_OK(werr)) {
		return werr;
	}

	if (dsdb_functional_level(sam_ctx) >= DS_DOMAIN_FUNCTION_2008) {
		full = req10->partial_attribute_set == NULL &&
		       req10->partial_attribute_set_ex == NULL;
	} else {
		full = (options & DRSUAPI_DRS_WRIT_REP) != 0;
	}

	werr = dsdb_schema_pfm_from_drsuapi_pfm(&req10->mapping_ctr, true,
						mem_ctx, &pfm_remote, NULL);

	/* We were supplied a partial attribute set, without the prefix map! */
	if (!full && !W_ERROR_IS_OK(werr)) {
		if (req10->mapping_ctr.num_mappings == 0) {
			/*
			 * Despite the fact MS-DRSR specifies that this shouldn't
			 * happen, Windows RODCs will in fact not provide a prefixMap.
			 */
			DEBUG(5,(__location__ ": Failed to provide a remote prefixMap,"
				 " falling back to local prefixMap\n"));
		} else {
			DEBUG(0,(__location__ ": Failed to decode remote prefixMap: %s\n",
				 win_errstr(werr)));
			return werr;
		}
	}

	/* allowed if the GC PAS and client has
	   GUID_DRS_GET_FILTERED_ATTRIBUTES */
	werr = dcesrv_drsuapi_is_gc_pas_request(b_state, req10, pfm_remote, &is_gc_pas_request);
	if (!W_ERROR_IS_OK(werr)) {
		return werr;
	}
	if (is_gc_pas_request) {
		werr = drs_security_access_check_nc_root(b_state->sam_ctx,
							 mem_ctx,
							 dce_call->conn->auth_state.session_info->security_token,
							 req10->naming_context,
							 GUID_DRS_GET_FILTERED_ATTRIBUTES);
		if (W_ERROR_IS_OK(werr)) {
			goto allowed;
		}
	}

	werr = dcesrv_drsuapi_is_reveal_secrets_request(b_state, req10,
							pfm_remote,
							&is_secret_request);
	if (!W_ERROR_IS_OK(werr)) {
		return werr;
	}
	if (is_secret_request) {
		werr = drs_security_access_check_nc_root(b_state->sam_ctx,
							 mem_ctx,
							 dce_call->conn->auth_state.session_info->security_token,
							 req10->naming_context,
							 GUID_DRS_GET_ALL_CHANGES);
		if (!W_ERROR_IS_OK(werr)) {
			/* Only bail if this is not a EXOP_REPL_SECRET */
			if (req10->extended_op != DRSUAPI_EXOP_REPL_SECRET) {
				return werr;
			}
		} else {
			has_get_all_changes = true;
		}
	}

allowed:
	/* for non-administrator replications, check that they have
	   given the correct source_dsa_invocation_id */
	security_level = security_session_user_level(dce_call->conn->auth_state.session_info,
						     samdb_domain_sid(sam_ctx));
	if (security_level == SECURITY_RO_DOMAIN_CONTROLLER) {
		if (req10->replica_flags & DRSUAPI_DRS_WRIT_REP) {
			/* we rely on this flag being unset for RODC requests */
			req10->replica_flags &= ~DRSUAPI_DRS_WRIT_REP;
		}
	}

	if (req10->replica_flags & DRSUAPI_DRS_FULL_SYNC_PACKET) {
		/* Ignore the _in_ uptpdateness vector*/
		req10->uptodateness_vector = NULL;
	}

	if (GUID_all_zero(&req10->source_dsa_invocation_id)) {
		req10->source_dsa_invocation_id = invocation_id;
	}

	if (!GUID_equal(&req10->source_dsa_invocation_id, &invocation_id)) {
		/*
		 * The given highwatermark is only valid relative to the
		 * specified source_dsa_invocation_id.
		 */
		ZERO_STRUCT(req10->highwatermark);
	}

	getnc_state = b_state->getncchanges_state;

	/* see if a previous replication has been abandoned */
	if (getnc_state) {
		struct ldb_dn *new_dn = drs_ObjectIdentifier_to_dn(getnc_state, sam_ctx, ncRoot);
		if (ldb_dn_compare(new_dn, getnc_state->ncRoot_dn) != 0) {
			DEBUG(0,(__location__ ": DsGetNCChanges 2nd replication on different DN %s %s (last_dn %s)\n",
				 ldb_dn_get_linearized(new_dn),
				 ldb_dn_get_linearized(getnc_state->ncRoot_dn),
				 ldb_dn_get_linearized(getnc_state->last_dn)));
			talloc_free(getnc_state);
			getnc_state = NULL;
		}
	}

	if (getnc_state) {
		ret = drsuapi_DsReplicaHighWaterMark_cmp(&getnc_state->last_hwm,
							 &req10->highwatermark);
		if (ret != 0) {
			DEBUG(0,(__location__ ": DsGetNCChanges 2nd replication "
				 "on DN %s %s highwatermark (last_dn %s)\n",
				 ldb_dn_get_linearized(getnc_state->ncRoot_dn),
				 (ret > 0) ? "older" : "newer",
				 ldb_dn_get_linearized(getnc_state->last_dn)));
			talloc_free(getnc_state);
			getnc_state = NULL;
		}
	}

	if (getnc_state == NULL) {
		getnc_state = talloc_zero(b_state, struct drsuapi_getncchanges_state);
		if (getnc_state == NULL) {
			return WERR_NOT_ENOUGH_MEMORY;
		}
		b_state->getncchanges_state = getnc_state;
		getnc_state->ncRoot_dn = drs_ObjectIdentifier_to_dn(getnc_state, sam_ctx, ncRoot);
		if (getnc_state->ncRoot_dn == NULL) {
			return WERR_NOT_ENOUGH_MEMORY;
		}

<<<<<<< HEAD
		ret = dsdb_find_guid_by_dn(b_state->sam_ctx_system,
=======
		ret = dsdb_find_guid_by_dn(b_state->sam_ctx,
>>>>>>> aaa7d4da
					   getnc_state->ncRoot_dn,
					   &getnc_state->ncRoot_guid);
		if (ret != LDB_SUCCESS) {
			DEBUG(0,(__location__ ": Failed to find GUID of ncRoot_dn %s\n",
				 ldb_dn_get_linearized(getnc_state->ncRoot_dn)));
			return WERR_DS_DRA_INTERNAL_ERROR;
		}
		ncRoot->guid = getnc_state->ncRoot_guid;

		/* find out if we are to replicate Schema NC */
		ret = ldb_dn_compare_base(ldb_get_schema_basedn(b_state->sam_ctx),
					  getnc_state->ncRoot_dn);

		getnc_state->is_schema_nc = (0 == ret);

		if (req10->extended_op != DRSUAPI_EXOP_NONE) {
			r->out.ctr->ctr6.extended_ret = DRSUAPI_EXOP_ERR_SUCCESS;
		}

		/*
		 * This is the first replication cycle and it is
		 * a good place to handle extended operations
		 *
		 * FIXME: we don't fully support extended operations yet
		 */
		switch (req10->extended_op) {
		case DRSUAPI_EXOP_NONE:
			break;
		case DRSUAPI_EXOP_FSMO_RID_ALLOC:
			werr = getncchanges_rid_alloc(b_state, mem_ctx, req10, &r->out.ctr->ctr6, &search_dn);
			W_ERROR_NOT_OK_RETURN(werr);
			if (r->out.ctr->ctr6.extended_ret != DRSUAPI_EXOP_ERR_SUCCESS) {
				return WERR_OK;
			}
			break;
		case DRSUAPI_EXOP_REPL_SECRET:
			werr = getncchanges_repl_secret(b_state, mem_ctx, req10,
						        user_sid,
						        &r->out.ctr->ctr6,
						        has_get_all_changes,
							&machine_dn);
			r->out.result = werr;
			W_ERROR_NOT_OK_RETURN(werr);
			break;
		case DRSUAPI_EXOP_FSMO_REQ_ROLE:
			werr = getncchanges_change_master(b_state, mem_ctx, req10, &r->out.ctr->ctr6);
			W_ERROR_NOT_OK_RETURN(werr);
			if (r->out.ctr->ctr6.extended_ret != DRSUAPI_EXOP_ERR_SUCCESS) {
				return WERR_OK;
			}
			break;
		case DRSUAPI_EXOP_FSMO_RID_REQ_ROLE:
			werr = getncchanges_change_master(b_state, mem_ctx, req10, &r->out.ctr->ctr6);
			W_ERROR_NOT_OK_RETURN(werr);
			if (r->out.ctr->ctr6.extended_ret != DRSUAPI_EXOP_ERR_SUCCESS) {
				return WERR_OK;
			}
			break;
		case DRSUAPI_EXOP_FSMO_REQ_PDC:
			werr = getncchanges_change_master(b_state, mem_ctx, req10, &r->out.ctr->ctr6);
			W_ERROR_NOT_OK_RETURN(werr);
			if (r->out.ctr->ctr6.extended_ret != DRSUAPI_EXOP_ERR_SUCCESS) {
				return WERR_OK;
			}
			break;
		case DRSUAPI_EXOP_REPL_OBJ:
			werr = getncchanges_repl_obj(b_state, mem_ctx, req10, user_sid, &r->out.ctr->ctr6);
			r->out.result = werr;
			W_ERROR_NOT_OK_RETURN(werr);
			break;

		case DRSUAPI_EXOP_FSMO_ABANDON_ROLE:

			DEBUG(0,(__location__ ": Request for DsGetNCChanges unsupported extended op 0x%x\n",
				 (unsigned)req10->extended_op));
			return WERR_DS_DRA_NOT_SUPPORTED;
		}
	}

	if (!ldb_dn_validate(getnc_state->ncRoot_dn) ||
	    ldb_dn_is_null(getnc_state->ncRoot_dn)) {
		DEBUG(0,(__location__ ": Bad DN '%s'\n",
			 drs_ObjectIdentifier_to_string(mem_ctx, ncRoot)));
		return WERR_DS_DRA_INVALID_PARAMETER;
	}

	ncRoot->guid = getnc_state->ncRoot_guid;

	/* we need the session key for encrypting password attributes */
	status = dcesrv_inherited_session_key(dce_call->conn, &session_key);
	if (!NT_STATUS_IS_OK(status)) {
		DEBUG(0,(__location__ ": Failed to get session key\n"));
		return WERR_DS_DRA_INTERNAL_ERROR;
	}

	/* 
	   TODO: MS-DRSR section 4.1.10.1.1
	   Work out if this is the start of a new cycle */

	if (getnc_state->guids == NULL) {
		const char *extra_filter;
		struct ldb_result *search_res = NULL;
		static const struct drsuapi_DsReplicaCursorCtrEx empty_udv;
		const struct drsuapi_DsReplicaCursorCtrEx *udv = NULL;

		extra_filter = lpcfg_parm_string(dce_call->conn->dce_ctx->lp_ctx, NULL, "drs", "object filter");

<<<<<<< HEAD
		if (req10->uptodateness_vector != NULL) {
			udv = req10->uptodateness_vector;
		} else {
			udv = &empty_udv;
		}

		getnc_state->min_usn = req10->highwatermark.highest_usn;
		for (i = 0; i < udv->count; i++) {
			bool match;
			const struct drsuapi_DsReplicaCursor *cur =
				&udv->cursors[i];

			match = GUID_equal(&invocation_id,
					   &cur->source_dsa_invocation_id);
			if (!match) {
				continue;
			}
			if (cur->highest_usn > getnc_state->min_usn) {
				getnc_state->min_usn = cur->highest_usn;
			}
			break;
		}
=======
		if (req10->extended_op == DRSUAPI_EXOP_NONE) {
			if (req10->uptodateness_vector != NULL) {
				udv = req10->uptodateness_vector;
			} else {
				udv = &empty_udv;
			}

			getnc_state->min_usn = req10->highwatermark.highest_usn;
			for (i = 0; i < udv->count; i++) {
				bool match;
				const struct drsuapi_DsReplicaCursor *cur =
					&udv->cursors[i];

				match = GUID_equal(&invocation_id,
						   &cur->source_dsa_invocation_id);
				if (!match) {
					continue;
				}
				if (cur->highest_usn > getnc_state->min_usn) {
					getnc_state->min_usn = cur->highest_usn;
				}
				break;
			}
		} else {
			/* We do not want REPL_SECRETS or REPL_SINGLE to return empty-handed */
			udv = &empty_udv;
			getnc_state->min_usn = 0;
		}

>>>>>>> aaa7d4da
		getnc_state->max_usn = getnc_state->min_usn;

		getnc_state->final_udv = talloc_zero(getnc_state,
					struct drsuapi_DsReplicaCursor2CtrEx);
		if (getnc_state->final_udv == NULL) {
			return WERR_NOT_ENOUGH_MEMORY;
		}
		werr = get_nc_changes_udv(sam_ctx, getnc_state->ncRoot_dn,
					  getnc_state->final_udv);
		if (!W_ERROR_IS_OK(werr)) {
			return werr;
		}

		if (req10->extended_op == DRSUAPI_EXOP_NONE) {
			werr = getncchanges_collect_objects(b_state, mem_ctx, req10,
							    search_dn, extra_filter,
							    &search_res);
		} else {
			werr = getncchanges_collect_objects_exop(b_state, mem_ctx, req10,
								 &r->out.ctr->ctr6,
								 search_dn, extra_filter,
								 &search_res);
		}
		W_ERROR_NOT_OK_RETURN(werr);

		/* extract out the GUIDs list */
		getnc_state->num_records = search_res ? search_res->count : 0;
		getnc_state->guids = talloc_array(getnc_state, struct GUID, getnc_state->num_records);
		W_ERROR_HAVE_NO_MEMORY(getnc_state->guids);

		changes = talloc_array(getnc_state,
				       struct drsuapi_changed_objects,
				       getnc_state->num_records);
		W_ERROR_HAVE_NO_MEMORY(changes);

		for (i=0; i<getnc_state->num_records; i++) {
			changes[i].dn = search_res->msgs[i]->dn;
			changes[i].guid = samdb_result_guid(search_res->msgs[i], "objectGUID");
			changes[i].usn = ldb_msg_find_attr_as_uint64(search_res->msgs[i], "uSNChanged", 0);

			if (changes[i].usn > getnc_state->max_usn) {
				getnc_state->max_usn = changes[i].usn;
			}
		}

		/* RID_ALLOC returns 3 objects in a fixed order */
		if (req10->extended_op == DRSUAPI_EXOP_FSMO_RID_ALLOC) {
			/* Do nothing */
		} else {
			LDB_TYPESAFE_QSORT(changes,
					   getnc_state->num_records,
					   getnc_state,
					   site_res_cmp_usn_order);
		}

		for (i=0; i < getnc_state->num_records; i++) {
			getnc_state->guids[i] = changes[i].guid;
			if (GUID_all_zero(&getnc_state->guids[i])) {
				DEBUG(2,("getncchanges: bad objectGUID from %s\n",
					 ldb_dn_get_linearized(search_res->msgs[i]->dn)));
				return WERR_DS_DRA_INTERNAL_ERROR;
			}
		}

		getnc_state->final_hwm.tmp_highest_usn = getnc_state->max_usn;
		getnc_state->final_hwm.reserved_usn = 0;
		getnc_state->final_hwm.highest_usn = getnc_state->max_usn;

		talloc_free(search_res);
		talloc_free(changes);

		if (req10->extended_op != DRSUAPI_EXOP_NONE) {
			/* Do nothing */
		} else if (req10->replica_flags & DRSUAPI_DRS_GET_ANC) {
			getnc_state->anc_cache = db_open_rbt(getnc_state);
			if (getnc_state->anc_cache == NULL) {
				return WERR_NOT_ENOUGH_MEMORY;
			}
		}
	}

	if (req10->uptodateness_vector) {
		/* make sure its sorted */
		TYPESAFE_QSORT(req10->uptodateness_vector->cursors,
			       req10->uptodateness_vector->count,
			       drsuapi_DsReplicaCursor_compare);
	}

	/* Prefix mapping */
	schema = dsdb_get_schema(sam_ctx, mem_ctx);
	if (!schema) {
		DEBUG(0,("No schema in sam_ctx\n"));
		return WERR_DS_DRA_INTERNAL_ERROR;
	}

	r->out.ctr->ctr6.naming_context = talloc(mem_ctx, struct drsuapi_DsReplicaObjectIdentifier);
	if (r->out.ctr->ctr6.naming_context == NULL) {
		return WERR_NOT_ENOUGH_MEMORY;
	}
	*r->out.ctr->ctr6.naming_context = *ncRoot;

	/* find the SID if there is one */
	dsdb_find_sid_by_dn(sam_ctx, getnc_state->ncRoot_dn, &r->out.ctr->ctr6.naming_context->sid);

	dsdb_get_oid_mappings_drsuapi(schema, true, mem_ctx, &ctr);
	r->out.ctr->ctr6.mapping_ctr = *ctr;

	r->out.ctr->ctr6.source_dsa_guid = *(samdb_ntds_objectGUID(sam_ctx));
	r->out.ctr->ctr6.source_dsa_invocation_id = *(samdb_ntds_invocation_id(sam_ctx));

	r->out.ctr->ctr6.old_highwatermark = req10->highwatermark;
	r->out.ctr->ctr6.new_highwatermark = req10->highwatermark;

	currentObject = &r->out.ctr->ctr6.first_object;

	max_objects = lpcfg_parm_int(dce_call->conn->dce_ctx->lp_ctx, NULL, "drs", "max object sync", 1000);
	/*
	 * The client control here only applies in normal replication, not extended
	 * operations, which return a fixed set, even if the caller
	 * sets max_object_count == 0
	 */
	if (req10->extended_op == DRSUAPI_EXOP_NONE) {
		/* use this to force single objects at a time, which is useful
		 * for working out what object is giving problems
		 */
		if (req10->max_object_count < max_objects) {
			max_objects = req10->max_object_count;
		}
	}
	/*
	 * TODO: work out how the maximum should be calculated
	 */
	max_links = lpcfg_parm_int(dce_call->conn->dce_ctx->lp_ctx, NULL, "drs", "max link sync", 1500);

	/*
	 * Maximum time that we can spend in a getncchanges
	 * in order to avoid timeout of the other part.
	 * 10 seconds by default.
	 */
	max_wait = lpcfg_parm_int(dce_call->conn->dce_ctx->lp_ctx, NULL, "drs", "max work time", 10);

	if (req10->partial_attribute_set != NULL) {
		struct dsdb_syntax_ctx syntax_ctx;
		uint32_t j = 0;

		dsdb_syntax_ctx_init(&syntax_ctx, b_state->sam_ctx, schema);
		syntax_ctx.pfm_remote = pfm_remote;

		local_pas = talloc_array(b_state, uint32_t, req10->partial_attribute_set->num_attids);

		for (j = 0; j < req10->partial_attribute_set->num_attids; j++) {
			getncchanges_attid_remote_to_local(schema,
							   &syntax_ctx,
							   req10->partial_attribute_set->attids[j],
							   (enum drsuapi_DsAttributeId *)&local_pas[j],
							   NULL);
		}

		LDB_TYPESAFE_QSORT(local_pas,
				   req10->partial_attribute_set->num_attids,
				   NULL,
				   uint32_t_ptr_cmp);
	}

	for (i=getnc_state->num_processed;
	     i<getnc_state->num_records &&
		     !null_scope &&
		     (r->out.ctr->ctr6.object_count < max_objects)
		     && !max_wait_reached;
	    i++) {
		struct drsuapi_DsReplicaObjectListItemEx *new_objs = NULL;
		struct drsuapi_DsReplicaObjectListItemEx *obj;
		struct ldb_message *msg;
		static const char * const msg_attrs[] = {
					    "*",
					    "nTSecurityDescriptor",
					    "parentGUID",
					    "replPropertyMetaData",
					    DSDB_SECRET_ATTRIBUTES,
					    NULL };
		struct ldb_result *msg_res;
		struct ldb_dn *msg_dn;
		const struct GUID *next_anc_guid = NULL;

		obj = talloc_zero(mem_ctx, struct drsuapi_DsReplicaObjectListItemEx);
		W_ERROR_HAVE_NO_MEMORY(obj);

		msg_dn = ldb_dn_new_fmt(obj, sam_ctx, "<GUID=%s>", GUID_string(obj, &getnc_state->guids[i]));
		W_ERROR_HAVE_NO_MEMORY(msg_dn);


		/* by re-searching here we avoid having a lot of full
		 * records in memory between calls to getncchanges
		 */
		ret = drsuapi_search_with_extended_dn(sam_ctx, obj, &msg_res,
						      msg_dn,
						      LDB_SCOPE_BASE, msg_attrs, NULL);
		if (ret != LDB_SUCCESS) {
			if (ret != LDB_ERR_NO_SUCH_OBJECT) {
				DEBUG(1,("getncchanges: failed to fetch DN %s - %s\n",
					 ldb_dn_get_extended_linearized(obj, msg_dn, 1), ldb_errstring(sam_ctx)));
			}
			talloc_free(obj);
			continue;
		}

		msg = msg_res->msgs[0];

		/*
		 * If it has already been added as an ancestor of
		 * an object, we don't need to do anything more,
		 * as we've already added the links.
		 */
		if (getnc_state->anc_cache != NULL) {
			werr = dcesrv_drsuapi_anc_cache_exists(getnc_state->anc_cache,
							       &getnc_state->guids[i]);
			if (W_ERROR_EQUAL(werr, WERR_OBJECT_NAME_EXISTS)) {
				dcesrv_drsuapi_update_highwatermark(msg,
						getnc_state->max_usn,
						&r->out.ctr->ctr6.new_highwatermark);
				/* no attributes to send */
				talloc_free(obj);
				continue;
			}
		}

		max_wait_reached = (time(NULL) - start > max_wait);

		werr = get_nc_changes_build_object(obj, msg,
						   sam_ctx, getnc_state->ncRoot_dn,
						   getnc_state->is_schema_nc,
						   schema, &session_key, getnc_state->min_usn,
						   req10->replica_flags,
						   req10->partial_attribute_set,
						   req10->uptodateness_vector,
						   req10->extended_op,
						   max_wait_reached,
						   local_pas, machine_dn,
						   &getnc_state->guids[i]);
		if (!W_ERROR_IS_OK(werr)) {
			return werr;
		}

		werr = get_nc_changes_add_links(sam_ctx, getnc_state,
						getnc_state->ncRoot_dn,
						getnc_state->is_schema_nc,
						schema, getnc_state->min_usn,
						req10->replica_flags,
						msg,
						&getnc_state->la_list,
						&getnc_state->la_count,
						req10->uptodateness_vector);
		if (!W_ERROR_IS_OK(werr)) {
			return werr;
		}

		dcesrv_drsuapi_update_highwatermark(msg,
					getnc_state->max_usn,
					&r->out.ctr->ctr6.new_highwatermark);

		if (obj->meta_data_ctr == NULL) {
			DEBUG(8,(__location__ ": getncchanges skipping send of object %s\n",
				 ldb_dn_get_linearized(msg->dn)));
			/* no attributes to send */
			talloc_free(obj);
			continue;
		}

		new_objs = obj;
<<<<<<< HEAD

		if (getnc_state->anc_cache != NULL) {
			werr = dcesrv_drsuapi_anc_cache_add(getnc_state->anc_cache,
							    &getnc_state->guids[i]);
			if (!W_ERROR_IS_OK(werr)) {
				return werr;
			}

			next_anc_guid = obj->parent_object_guid;
		}

		while (next_anc_guid != NULL) {
			struct drsuapi_DsReplicaObjectListItemEx *anc_obj = NULL;
			struct ldb_message *anc_msg = NULL;
			struct ldb_result *anc_res = NULL;
			struct ldb_dn *anc_dn = NULL;

			werr = dcesrv_drsuapi_anc_cache_exists(getnc_state->anc_cache,
							       next_anc_guid);
			if (W_ERROR_EQUAL(werr, WERR_OBJECT_NAME_EXISTS)) {
				/*
				 * We don't need to send it twice.
				 */
				break;
			}
			if (W_ERROR_IS_OK(werr)) {
				return WERR_INTERNAL_ERROR;
			}
			if (!W_ERROR_EQUAL(werr, WERR_OBJECT_NOT_FOUND)) {
				return werr;
			}
			werr = WERR_OK;

			anc_obj = talloc_zero(mem_ctx,
					struct drsuapi_DsReplicaObjectListItemEx);
			if (anc_obj == NULL) {
				return WERR_NOT_ENOUGH_MEMORY;
			}

			anc_dn = ldb_dn_new_fmt(anc_obj, sam_ctx, "<GUID=%s>",
					GUID_string(anc_obj, next_anc_guid));
			if (anc_dn == NULL) {
				return WERR_NOT_ENOUGH_MEMORY;
			}

			ret = drsuapi_search_with_extended_dn(sam_ctx, anc_obj,
							      &anc_res, anc_dn,
							      LDB_SCOPE_BASE,
							      msg_attrs, NULL);
			if (ret != LDB_SUCCESS) {
				const char *anc_str = NULL;
				const char *obj_str = NULL;

				anc_str = ldb_dn_get_extended_linearized(anc_obj,
									 anc_dn,
									 1);
				obj_str = ldb_dn_get_extended_linearized(anc_obj,
									 msg->dn,
									 1),

				DBG_ERR("getncchanges: failed to fetch ANC "
					"DN %s for DN %s - %s\n",
					anc_str, obj_str,
					ldb_errstring(sam_ctx));
				return WERR_DS_DRA_INCONSISTENT_DIT;
			}

			anc_msg = anc_res->msgs[0];

			werr = get_nc_changes_build_object(anc_obj, anc_msg,
							   sam_ctx,
							   getnc_state->ncRoot_dn,
							   getnc_state->is_schema_nc,
							   schema, &session_key,
							   getnc_state->min_usn,
							   req10->replica_flags,
							   req10->partial_attribute_set,
							   req10->uptodateness_vector,
							   req10->extended_op,
							   false, /* force_object_return */
							   local_pas);
			if (!W_ERROR_IS_OK(werr)) {
				return werr;
			}

			werr = get_nc_changes_add_links(sam_ctx, getnc_state,
							getnc_state->ncRoot_dn,
							getnc_state->is_schema_nc,
							schema, getnc_state->min_usn,
							req10->replica_flags,
							anc_msg,
							&getnc_state->la_list,
							&getnc_state->la_count,
							req10->uptodateness_vector);
			if (!W_ERROR_IS_OK(werr)) {
				return werr;
			}

			/*
			 * Regardless of if we actually use it or not,
			 * we add it to the cache so we don't look at it again
			 */
			werr = dcesrv_drsuapi_anc_cache_add(getnc_state->anc_cache,
							    next_anc_guid);
			if (!W_ERROR_IS_OK(werr)) {
				return werr;
			}

			/*
			 * Any ancestors which are below the highwatermark
			 * or uptodateness_vector shouldn't be added,
			 * but we still look further up the
			 * tree for ones which have been changed recently.
			 */
			if (anc_obj->meta_data_ctr != NULL) {
				/*
				 * prepend it to the list
				 */
				anc_obj->next_object = new_objs;
				new_objs = anc_obj;
			}

			anc_msg = NULL;
			TALLOC_FREE(anc_res);
			TALLOC_FREE(anc_dn);

			/*
			 * We may need to resolve more...
			 */
			next_anc_guid = anc_obj->parent_object_guid;
		}

=======

		if (getnc_state->anc_cache != NULL) {
			werr = dcesrv_drsuapi_anc_cache_add(getnc_state->anc_cache,
							    &getnc_state->guids[i]);
			if (!W_ERROR_IS_OK(werr)) {
				return werr;
			}

			next_anc_guid = obj->parent_object_guid;
		}

		while (next_anc_guid != NULL) {
			struct drsuapi_DsReplicaObjectListItemEx *anc_obj = NULL;
			struct ldb_message *anc_msg = NULL;
			struct ldb_result *anc_res = NULL;
			struct ldb_dn *anc_dn = NULL;

			werr = dcesrv_drsuapi_anc_cache_exists(getnc_state->anc_cache,
							       next_anc_guid);
			if (W_ERROR_EQUAL(werr, WERR_OBJECT_NAME_EXISTS)) {
				/*
				 * We don't need to send it twice.
				 */
				break;
			}
			if (W_ERROR_IS_OK(werr)) {
				return WERR_INTERNAL_ERROR;
			}
			if (!W_ERROR_EQUAL(werr, WERR_OBJECT_NOT_FOUND)) {
				return werr;
			}
			werr = WERR_OK;

			anc_obj = talloc_zero(mem_ctx,
					struct drsuapi_DsReplicaObjectListItemEx);
			if (anc_obj == NULL) {
				return WERR_NOT_ENOUGH_MEMORY;
			}

			anc_dn = ldb_dn_new_fmt(anc_obj, sam_ctx, "<GUID=%s>",
					GUID_string(anc_obj, next_anc_guid));
			if (anc_dn == NULL) {
				return WERR_NOT_ENOUGH_MEMORY;
			}

			ret = drsuapi_search_with_extended_dn(sam_ctx, anc_obj,
							      &anc_res, anc_dn,
							      LDB_SCOPE_BASE,
							      msg_attrs, NULL);
			if (ret != LDB_SUCCESS) {
				const char *anc_str = NULL;
				const char *obj_str = NULL;

				anc_str = ldb_dn_get_extended_linearized(anc_obj,
									 anc_dn,
									 1);
				obj_str = ldb_dn_get_extended_linearized(anc_obj,
									 msg->dn,
									 1),

				DBG_ERR("getncchanges: failed to fetch ANC "
					"DN %s for DN %s - %s\n",
					anc_str, obj_str,
					ldb_errstring(sam_ctx));
				return WERR_DS_DRA_INCONSISTENT_DIT;
			}

			anc_msg = anc_res->msgs[0];

			werr = get_nc_changes_build_object(anc_obj, anc_msg,
							   sam_ctx,
							   getnc_state->ncRoot_dn,
							   getnc_state->is_schema_nc,
							   schema, &session_key,
							   getnc_state->min_usn,
							   req10->replica_flags,
							   req10->partial_attribute_set,
							   req10->uptodateness_vector,
							   req10->extended_op,
							   false, /* force_object_return */
							   local_pas,
							   machine_dn,
							   next_anc_guid);
			if (!W_ERROR_IS_OK(werr)) {
				return werr;
			}

			werr = get_nc_changes_add_links(sam_ctx, getnc_state,
							getnc_state->ncRoot_dn,
							getnc_state->is_schema_nc,
							schema, getnc_state->min_usn,
							req10->replica_flags,
							anc_msg,
							&getnc_state->la_list,
							&getnc_state->la_count,
							req10->uptodateness_vector);
			if (!W_ERROR_IS_OK(werr)) {
				return werr;
			}

			/*
			 * Regardless of if we actually use it or not,
			 * we add it to the cache so we don't look at it again
			 */
			werr = dcesrv_drsuapi_anc_cache_add(getnc_state->anc_cache,
							    next_anc_guid);
			if (!W_ERROR_IS_OK(werr)) {
				return werr;
			}

			/*
			 * Any ancestors which are below the highwatermark
			 * or uptodateness_vector shouldn't be added,
			 * but we still look further up the
			 * tree for ones which have been changed recently.
			 */
			if (anc_obj->meta_data_ctr != NULL) {
				/*
				 * prepend it to the list
				 */
				anc_obj->next_object = new_objs;
				new_objs = anc_obj;
			}

			anc_msg = NULL;
			TALLOC_FREE(anc_res);
			TALLOC_FREE(anc_dn);

			/*
			 * We may need to resolve more...
			 */
			next_anc_guid = anc_obj->parent_object_guid;
		}

>>>>>>> aaa7d4da
		*currentObject = new_objs;
		while (new_objs != NULL) {
			r->out.ctr->ctr6.object_count += 1;
			if (new_objs->next_object == NULL) {
				currentObject = &new_objs->next_object;
			}
			new_objs = new_objs->next_object;
		}

		DEBUG(8,(__location__ ": replicating object %s\n", ldb_dn_get_linearized(msg->dn)));

		talloc_free(getnc_state->last_dn);
		getnc_state->last_dn = talloc_move(getnc_state, &msg->dn);

		talloc_free(msg_res);
		talloc_free(msg_dn);
	}

	getnc_state->num_processed = i;

	/* the client can us to call UpdateRefs on its behalf to
	   re-establish monitoring of the NC */
	if ((req10->replica_flags & (DRSUAPI_DRS_ADD_REF | DRSUAPI_DRS_REF_GCSPN)) &&
	    !GUID_all_zero(&req10->destination_dsa_guid)) {
		struct drsuapi_DsReplicaUpdateRefsRequest1 ureq;
		DEBUG(3,("UpdateRefs on getncchanges for %s\n",
			 GUID_string(mem_ctx, &req10->destination_dsa_guid)));
		ureq.naming_context = ncRoot;
		ureq.dest_dsa_dns_name = samdb_ntds_msdcs_dns_name(b_state->sam_ctx, mem_ctx,
								   &req10->destination_dsa_guid);
		if (!ureq.dest_dsa_dns_name) {
			return WERR_NOT_ENOUGH_MEMORY;
		}
		ureq.dest_dsa_guid = req10->destination_dsa_guid;
		ureq.options = DRSUAPI_DRS_ADD_REF |
			DRSUAPI_DRS_ASYNC_OP |
			DRSUAPI_DRS_GETCHG_CHECK;

		/* we also need to pass through the
		   DRSUAPI_DRS_REF_GCSPN bit so that repsTo gets flagged
		   to send notifies using the GC SPN */
		ureq.options |= (req10->replica_flags & DRSUAPI_DRS_REF_GCSPN);

		werr = drsuapi_UpdateRefs(dce_call->msg_ctx,
					  dce_call->event_ctx, b_state,
					  mem_ctx, &ureq);
		if (!W_ERROR_IS_OK(werr)) {
			DEBUG(0,(__location__ ": Failed UpdateRefs on %s for %s in DsGetNCChanges - %s\n",
				 drs_ObjectIdentifier_to_string(mem_ctx, ncRoot), ureq.dest_dsa_dns_name,
				 win_errstr(werr)));
		}
	}

	/*
	 * TODO:
	 * This is just a guess, how to calculate the
	 * number of linked attributes to send, we need to
	 * find out how to do this right.
	 */
	if (r->out.ctr->ctr6.object_count >= max_links) {
		max_links = 0;
	} else {
		max_links -= r->out.ctr->ctr6.object_count;
	}

	link_total = getnc_state->la_count;

	if (i < getnc_state->num_records) {
		r->out.ctr->ctr6.more_data = true;
	} else {
		/* sort the whole array the first time */
		if (getnc_state->la_sorted == NULL) {
			int j;
			struct la_for_sorting *guid_array = talloc_array(getnc_state, struct la_for_sorting, getnc_state->la_count);
			if (guid_array == NULL) {
				DEBUG(0, ("Out of memory allocating %u linked attributes for sorting", getnc_state->la_count));
				return WERR_NOT_ENOUGH_MEMORY;
			}
			for (j = 0; j < getnc_state->la_count; j++) {
				/* we need to get the target GUIDs to compare */
				struct dsdb_dn *dn;
				const struct drsuapi_DsReplicaLinkedAttribute *la = &getnc_state->la_list[j];
				const struct dsdb_attribute *schema_attrib;
				const struct ldb_val *target_guid;
				DATA_BLOB source_guid;
				TALLOC_CTX *frame = talloc_stackframe();

				schema_attrib = dsdb_attribute_by_attributeID_id(schema, la->attid);

				werr = dsdb_dn_la_from_blob(sam_ctx, schema_attrib, schema, frame, la->value.blob, &dn);
				if (!W_ERROR_IS_OK(werr)) {
					DEBUG(0,(__location__ ": Bad la blob in sort\n"));
					TALLOC_FREE(frame);
					return werr;
				}

				/* Extract the target GUID in NDR form */
				target_guid = ldb_dn_get_extended_component(dn->dn, "GUID");
				if (target_guid == NULL
				    || target_guid->length != sizeof(guid_array[0].target_guid)) {
					status = NT_STATUS_OBJECT_NAME_NOT_FOUND;
				} else {
					/* Repack the source GUID as NDR for sorting */
					status = GUID_to_ndr_blob(&la->identifier->guid,
								  frame,
								  &source_guid);
				}

				if (!NT_STATUS_IS_OK(status)
				    || source_guid.length != sizeof(guid_array[0].source_guid)) {
					DEBUG(0,(__location__ ": Bad la guid in sort\n"));
					TALLOC_FREE(frame);
					return ntstatus_to_werror(status);
				}

				guid_array[j].link = &getnc_state->la_list[j];
				memcpy(guid_array[j].target_guid, target_guid->data,
				       sizeof(guid_array[j].target_guid));
				memcpy(guid_array[j].source_guid, source_guid.data,
				       sizeof(guid_array[j].source_guid));
				TALLOC_FREE(frame);
			}

			LDB_TYPESAFE_QSORT(guid_array, getnc_state->la_count, NULL, linked_attribute_compare);
			getnc_state->la_sorted = guid_array;
		}

		link_count = getnc_state->la_count - getnc_state->la_idx;
		link_count = MIN(max_links, link_count);

		r->out.ctr->ctr6.linked_attributes_count = link_count;
		r->out.ctr->ctr6.linked_attributes = talloc_array(r->out.ctr, struct drsuapi_DsReplicaLinkedAttribute, link_count);
		if (r->out.ctr->ctr6.linked_attributes == NULL) {
			DEBUG(0, ("Out of memory allocating %u linked attributes for output", link_count));
			return WERR_NOT_ENOUGH_MEMORY;
		}

		for (k = 0; k < link_count; k++) {
			r->out.ctr->ctr6.linked_attributes[k]
				= *getnc_state->la_sorted[getnc_state->la_idx + k].link;
		}

		getnc_state->la_idx += link_count;
		link_given = getnc_state->la_idx;

		if (getnc_state->la_idx < getnc_state->la_count) {
			r->out.ctr->ctr6.more_data = true;
		}
	}

	if (req10->replica_flags & DRSUAPI_DRS_GET_NC_SIZE) {
		/*
		 * TODO: This implementation is wrong
		 * we should find out the total number of
		 * objects and links in the whole naming context
		 * at the start of the cycle and return these
		 * values in each message.
		 *
		 * For now we keep our current strategy and return
		 * the number of objects for this cycle and the number
		 * of links we found so far during the cycle.
		 */
		r->out.ctr->ctr6.nc_object_count = getnc_state->num_records;
		r->out.ctr->ctr6.nc_linked_attributes_count = getnc_state->la_count;
	}

	if (!r->out.ctr->ctr6.more_data) {
		talloc_steal(mem_ctx, getnc_state->la_list);

		r->out.ctr->ctr6.new_highwatermark = getnc_state->final_hwm;
		r->out.ctr->ctr6.uptodateness_vector = talloc_move(mem_ctx,
							&getnc_state->final_udv);

		talloc_free(getnc_state);
		b_state->getncchanges_state = NULL;
	} else {
		ret = drsuapi_DsReplicaHighWaterMark_cmp(&r->out.ctr->ctr6.old_highwatermark,
							 &r->out.ctr->ctr6.new_highwatermark);
		if (ret == 0) {
			/*
			 * We need to make sure that we never return the
			 * same highwatermark within the same replication
			 * cycle more than once. Otherwise we cannot detect
			 * when the client uses an unexptected highwatermark.
			 *
			 * This is a HACK which is needed because our
			 * object ordering is wrong and set tmp_highest_usn
			 * to a value that is higher than what we already
			 * sent to the client (destination dsa).
			 */
			r->out.ctr->ctr6.new_highwatermark.reserved_usn += 1;
		}

		getnc_state->last_hwm = r->out.ctr->ctr6.new_highwatermark;
	}

	if (req10->extended_op != DRSUAPI_EXOP_NONE) {
		r->out.ctr->ctr6.uptodateness_vector = NULL;
		r->out.ctr->ctr6.nc_object_count = 0;
		ZERO_STRUCT(r->out.ctr->ctr6.new_highwatermark);
	}

	DEBUG(r->out.ctr->ctr6.more_data?4:2,
	      ("DsGetNCChanges with uSNChanged >= %llu flags 0x%08x on %s gave %u objects (done %u/%u) %u links (done %u/%u (as %s))\n",
	       (unsigned long long)(req10->highwatermark.highest_usn+1),
	       req10->replica_flags, drs_ObjectIdentifier_to_string(mem_ctx, ncRoot),
	       r->out.ctr->ctr6.object_count,
	       i, r->out.ctr->ctr6.more_data?getnc_state->num_records:i,
	       r->out.ctr->ctr6.linked_attributes_count,
	       link_given, link_total,
	       dom_sid_string(mem_ctx, user_sid)));

#if 0
	if (!r->out.ctr->ctr6.more_data && req10->extended_op != DRSUAPI_EXOP_NONE) {
		NDR_PRINT_FUNCTION_DEBUG(drsuapi_DsGetNCChanges, NDR_BOTH, r);
	}
#endif

	return WERR_OK;
}<|MERGE_RESOLUTION|>--- conflicted
+++ resolved
@@ -41,12 +41,9 @@
 #include "lib/dbwrap/dbwrap.h"
 #include "lib/dbwrap/dbwrap_rbt.h"
 #include "librpc/gen_ndr/ndr_misc.h"
-<<<<<<< HEAD
-=======
 
 #undef DBGC_CLASS
 #define DBGC_CLASS            DBGC_DRS_REPL
->>>>>>> aaa7d4da
 
 /* state of a partially completed getncchanges call */
 struct drsuapi_getncchanges_state {
@@ -2256,11 +2253,7 @@
 			return WERR_NOT_ENOUGH_MEMORY;
 		}
 
-<<<<<<< HEAD
-		ret = dsdb_find_guid_by_dn(b_state->sam_ctx_system,
-=======
 		ret = dsdb_find_guid_by_dn(b_state->sam_ctx,
->>>>>>> aaa7d4da
 					   getnc_state->ncRoot_dn,
 					   &getnc_state->ncRoot_guid);
 		if (ret != LDB_SUCCESS) {
@@ -2368,30 +2361,6 @@
 
 		extra_filter = lpcfg_parm_string(dce_call->conn->dce_ctx->lp_ctx, NULL, "drs", "object filter");
 
-<<<<<<< HEAD
-		if (req10->uptodateness_vector != NULL) {
-			udv = req10->uptodateness_vector;
-		} else {
-			udv = &empty_udv;
-		}
-
-		getnc_state->min_usn = req10->highwatermark.highest_usn;
-		for (i = 0; i < udv->count; i++) {
-			bool match;
-			const struct drsuapi_DsReplicaCursor *cur =
-				&udv->cursors[i];
-
-			match = GUID_equal(&invocation_id,
-					   &cur->source_dsa_invocation_id);
-			if (!match) {
-				continue;
-			}
-			if (cur->highest_usn > getnc_state->min_usn) {
-				getnc_state->min_usn = cur->highest_usn;
-			}
-			break;
-		}
-=======
 		if (req10->extended_op == DRSUAPI_EXOP_NONE) {
 			if (req10->uptodateness_vector != NULL) {
 				udv = req10->uptodateness_vector;
@@ -2421,7 +2390,6 @@
 			getnc_state->min_usn = 0;
 		}
 
->>>>>>> aaa7d4da
 		getnc_state->max_usn = getnc_state->min_usn;
 
 		getnc_state->final_udv = talloc_zero(getnc_state,
@@ -2691,140 +2659,6 @@
 		}
 
 		new_objs = obj;
-<<<<<<< HEAD
-
-		if (getnc_state->anc_cache != NULL) {
-			werr = dcesrv_drsuapi_anc_cache_add(getnc_state->anc_cache,
-							    &getnc_state->guids[i]);
-			if (!W_ERROR_IS_OK(werr)) {
-				return werr;
-			}
-
-			next_anc_guid = obj->parent_object_guid;
-		}
-
-		while (next_anc_guid != NULL) {
-			struct drsuapi_DsReplicaObjectListItemEx *anc_obj = NULL;
-			struct ldb_message *anc_msg = NULL;
-			struct ldb_result *anc_res = NULL;
-			struct ldb_dn *anc_dn = NULL;
-
-			werr = dcesrv_drsuapi_anc_cache_exists(getnc_state->anc_cache,
-							       next_anc_guid);
-			if (W_ERROR_EQUAL(werr, WERR_OBJECT_NAME_EXISTS)) {
-				/*
-				 * We don't need to send it twice.
-				 */
-				break;
-			}
-			if (W_ERROR_IS_OK(werr)) {
-				return WERR_INTERNAL_ERROR;
-			}
-			if (!W_ERROR_EQUAL(werr, WERR_OBJECT_NOT_FOUND)) {
-				return werr;
-			}
-			werr = WERR_OK;
-
-			anc_obj = talloc_zero(mem_ctx,
-					struct drsuapi_DsReplicaObjectListItemEx);
-			if (anc_obj == NULL) {
-				return WERR_NOT_ENOUGH_MEMORY;
-			}
-
-			anc_dn = ldb_dn_new_fmt(anc_obj, sam_ctx, "<GUID=%s>",
-					GUID_string(anc_obj, next_anc_guid));
-			if (anc_dn == NULL) {
-				return WERR_NOT_ENOUGH_MEMORY;
-			}
-
-			ret = drsuapi_search_with_extended_dn(sam_ctx, anc_obj,
-							      &anc_res, anc_dn,
-							      LDB_SCOPE_BASE,
-							      msg_attrs, NULL);
-			if (ret != LDB_SUCCESS) {
-				const char *anc_str = NULL;
-				const char *obj_str = NULL;
-
-				anc_str = ldb_dn_get_extended_linearized(anc_obj,
-									 anc_dn,
-									 1);
-				obj_str = ldb_dn_get_extended_linearized(anc_obj,
-									 msg->dn,
-									 1),
-
-				DBG_ERR("getncchanges: failed to fetch ANC "
-					"DN %s for DN %s - %s\n",
-					anc_str, obj_str,
-					ldb_errstring(sam_ctx));
-				return WERR_DS_DRA_INCONSISTENT_DIT;
-			}
-
-			anc_msg = anc_res->msgs[0];
-
-			werr = get_nc_changes_build_object(anc_obj, anc_msg,
-							   sam_ctx,
-							   getnc_state->ncRoot_dn,
-							   getnc_state->is_schema_nc,
-							   schema, &session_key,
-							   getnc_state->min_usn,
-							   req10->replica_flags,
-							   req10->partial_attribute_set,
-							   req10->uptodateness_vector,
-							   req10->extended_op,
-							   false, /* force_object_return */
-							   local_pas);
-			if (!W_ERROR_IS_OK(werr)) {
-				return werr;
-			}
-
-			werr = get_nc_changes_add_links(sam_ctx, getnc_state,
-							getnc_state->ncRoot_dn,
-							getnc_state->is_schema_nc,
-							schema, getnc_state->min_usn,
-							req10->replica_flags,
-							anc_msg,
-							&getnc_state->la_list,
-							&getnc_state->la_count,
-							req10->uptodateness_vector);
-			if (!W_ERROR_IS_OK(werr)) {
-				return werr;
-			}
-
-			/*
-			 * Regardless of if we actually use it or not,
-			 * we add it to the cache so we don't look at it again
-			 */
-			werr = dcesrv_drsuapi_anc_cache_add(getnc_state->anc_cache,
-							    next_anc_guid);
-			if (!W_ERROR_IS_OK(werr)) {
-				return werr;
-			}
-
-			/*
-			 * Any ancestors which are below the highwatermark
-			 * or uptodateness_vector shouldn't be added,
-			 * but we still look further up the
-			 * tree for ones which have been changed recently.
-			 */
-			if (anc_obj->meta_data_ctr != NULL) {
-				/*
-				 * prepend it to the list
-				 */
-				anc_obj->next_object = new_objs;
-				new_objs = anc_obj;
-			}
-
-			anc_msg = NULL;
-			TALLOC_FREE(anc_res);
-			TALLOC_FREE(anc_dn);
-
-			/*
-			 * We may need to resolve more...
-			 */
-			next_anc_guid = anc_obj->parent_object_guid;
-		}
-
-=======
 
 		if (getnc_state->anc_cache != NULL) {
 			werr = dcesrv_drsuapi_anc_cache_add(getnc_state->anc_cache,
@@ -2959,7 +2793,6 @@
 			next_anc_guid = anc_obj->parent_object_guid;
 		}
 
->>>>>>> aaa7d4da
 		*currentObject = new_objs;
 		while (new_objs != NULL) {
 			r->out.ctr->ctr6.object_count += 1;
