/* 
   Unix SMB/CIFS implementation.

   endpoint server for the lsarpc pipe

   Copyright (C) Andrew Tridgell 2004
   Copyright (C) Andrew Bartlett <abartlet@samba.org> 2004-2007
   
   This program is free software; you can redistribute it and/or modify
   it under the terms of the GNU General Public License as published by
   the Free Software Foundation; either version 3 of the License, or
   (at your option) any later version.
   
   This program is distributed in the hope that it will be useful,
   but WITHOUT ANY WARRANTY; without even the implied warranty of
   MERCHANTABILITY or FITNESS FOR A PARTICULAR PURPOSE.  See the
   GNU General Public License for more details.
   
   You should have received a copy of the GNU General Public License
   along with this program.  If not, see <http://www.gnu.org/licenses/>.
*/

#include "rpc_server/lsa/lsa.h"
#include "libds/common/roles.h"
#include "libds/common/flag_mapping.h"
#include "lib/messaging/irpc.h"
#include "librpc/gen_ndr/ndr_lsa_c.h"

struct dcesrv_lsa_TranslatedItem {
	enum lsa_SidType type;
	const struct dom_sid *sid;
	const char *name;
	const char *authority_name;
	const struct dom_sid *authority_sid;
	uint32_t flags;
	uint32_t wb_idx;
	bool done;
	struct {
		const char *domain; /* only $DOMAIN\ */
		const char *namespace; /* $NAMESPACE\ or @$NAMESPACE */
		const char *principal; /* \$PRINCIPAL or $PRIN@IPAL */
		const char *sid; /* "S-1-5-21-9000-8000-7000-6000" */
		const char *rid; /* "00001770" */
	} hints;
};

struct dcesrv_lsa_LookupSids_base_state;
struct dcesrv_lsa_LookupNames_base_state;

struct dcesrv_lsa_Lookup_view {
	const char *name;
	NTSTATUS (*lookup_sid)(struct dcesrv_lsa_LookupSids_base_state *state,
			       struct dcesrv_lsa_TranslatedItem *item);
	NTSTATUS (*lookup_name)(struct dcesrv_lsa_LookupNames_base_state *state,
				struct dcesrv_lsa_TranslatedItem *item);
};

struct dcesrv_lsa_Lookup_view_table {
	const char *name;
	size_t count;
	const struct dcesrv_lsa_Lookup_view **array;
};

static const struct dcesrv_lsa_Lookup_view_table *dcesrv_lsa_view_table(
	enum lsa_LookupNamesLevel level);

/*
  lookup a SID for 1 name
*/
static NTSTATUS dcesrv_lsa_lookup_name(struct lsa_policy_state *state,
				       TALLOC_CTX *mem_ctx,
				       const char *domain_name,
				       const struct dom_sid *domain_sid,
				       struct ldb_dn *domain_dn,
				       const char *principal,
				       const struct dom_sid **p_sid,
				       enum lsa_SidType *p_type)
{
	const char * const attrs[] = { "objectSid", "sAMAccountType", NULL};
	struct ldb_message **res = NULL;
	const char *nt4_account = NULL;
	char *encoded_account = NULL;
	const char *at = NULL;
	NTSTATUS status;
	const struct dom_sid *sid = NULL;
	uint32_t atype;
	enum lsa_SidType type;
	bool match = false;
	int ret;

<<<<<<< HEAD
	if (principal == NULL && principal[0] == '\0') {
=======
	if ((principal == NULL) || (principal[0] == '\0')) {
>>>>>>> 76c3e172
		return NT_STATUS_NONE_MAPPED;
	}

	at = strchr(principal, '@');
	if (at != NULL) {
		const char *nt4_domain = NULL;

		status = crack_name_to_nt4_name(mem_ctx,
						state->sam_ldb,
						DRSUAPI_DS_NAME_FORMAT_USER_PRINCIPAL,
						principal,
						&nt4_domain,
						&nt4_account);
		if (!NT_STATUS_IS_OK(status)) {
			DEBUG(3, ("Failed to crack name %s into an NT4 name: %s\n",
				  principal, nt_errstr(status)));
			return status;
		}

		match = strequal(nt4_domain, domain_name);
		if (!match) {
			/*
			 * TODO: handle multiple domains in a forest.
			 */
			return NT_STATUS_NONE_MAPPED;
		}
	} else {
		nt4_account = principal;
	}

	encoded_account = ldb_binary_encode_string(mem_ctx, nt4_account);
	if (encoded_account == NULL) {
		return NT_STATUS_NO_MEMORY;
	}

	ret = gendb_search(state->sam_ldb, mem_ctx, domain_dn, &res, attrs, 
			   "(&(sAMAccountName=%s)(objectSid=*))", 
			   encoded_account);
	TALLOC_FREE(encoded_account);
	if (ret < 0) {
		return NT_STATUS_INTERNAL_DB_ERROR;
	}
	if (ret == 0) {
		return NT_STATUS_NONE_MAPPED;
	}
	if (ret > 1) {
		status = NT_STATUS_INTERNAL_DB_CORRUPTION;
		DBG_ERR("nt4_account[%s] found %d times (principal[%s]) - %s\n",
			nt4_account, ret, principal, nt_errstr(status));
		return status;
	}

	sid = samdb_result_dom_sid(mem_ctx, res[0], "objectSid");
	if (sid == NULL) {
		return NT_STATUS_NO_MEMORY;
	}

	/* Check that this is in the domain */
	match = dom_sid_in_domain(domain_sid, sid);
	if (!match) {
		return NT_STATUS_NONE_MAPPED;
	}

	atype = ldb_msg_find_attr_as_uint(res[0], "sAMAccountType", 0);
	type = ds_atype_map(atype);
	if (type == SID_NAME_UNKNOWN) {
		return NT_STATUS_NONE_MAPPED;
	}

	*p_sid = sid;
	*p_type = type;
	return NT_STATUS_OK;
}


/*
  add to the lsa_RefDomainList for LookupSids and LookupNames
*/
static NTSTATUS dcesrv_lsa_authority_list(const char *authority_name,
					  const struct dom_sid *authority_sid,
					  struct lsa_RefDomainList *domains,
					  uint32_t *sid_index)
{
	uint32_t i;

	*sid_index = UINT32_MAX;

	if (authority_name == NULL) {
		return NT_STATUS_OK;
	}

	/* see if we've already done this authority name */
	for (i=0;i<domains->count;i++) {
		if (strcasecmp_m(authority_name, domains->domains[i].name.string) == 0) {
			*sid_index = i;
			return NT_STATUS_OK;
		}
	}

	domains->domains = talloc_realloc(domains, 
					  domains->domains,
					  struct lsa_DomainInfo,
					  domains->count+1);
	if (domains->domains == NULL) {
		return NT_STATUS_NO_MEMORY;
	}
	domains->domains[i].name.string = talloc_strdup(domains->domains,
							authority_name);
	if (domains->domains[i].name.string == NULL) {
		return NT_STATUS_NO_MEMORY;
	}
	domains->domains[i].sid         = dom_sid_dup(domains->domains,
						      authority_sid);
	if (domains->domains[i].sid == NULL) {
		return NT_STATUS_NO_MEMORY;
	}
	domains->count++;
	domains->max_size = LSA_REF_DOMAIN_LIST_MULTIPLIER * domains->count;
	*sid_index = i;

	return NT_STATUS_OK;
}

/*
  lookup a name for 1 SID
*/
static NTSTATUS dcesrv_lsa_lookup_sid(struct lsa_policy_state *state,
				      TALLOC_CTX *mem_ctx,
				      const char *domain_name,
				      const struct dom_sid *domain_sid,
				      struct ldb_dn *domain_dn,
				      const struct dom_sid *sid,
				      const char **p_name,
				      enum lsa_SidType *p_type)
{
	const char * const attrs[] = { "sAMAccountName", "sAMAccountType", NULL};
	struct ldb_message **res = NULL;
	char *encoded_sid = NULL;
	const char *name = NULL;
	uint32_t atype;
	enum lsa_SidType type;
	int ret;

	encoded_sid = ldap_encode_ndr_dom_sid(mem_ctx, sid);
	if (encoded_sid == NULL) {
		return NT_STATUS_NO_MEMORY;
	}

	ret = gendb_search(state->sam_ldb, mem_ctx, domain_dn, &res, attrs, 
			   "(&(objectSid=%s)(sAMAccountName=*))", encoded_sid);
	TALLOC_FREE(encoded_sid);
	if (ret < 0) {
		return NT_STATUS_INTERNAL_DB_ERROR;
	}
	if (ret == 0) {
		return NT_STATUS_NONE_MAPPED;
	}
	if (ret > 1) {
		NTSTATUS status = NT_STATUS_INTERNAL_DB_CORRUPTION;
		DBG_ERR("sid[%s] found %d times - %s\n",
			dom_sid_string(mem_ctx, sid), ret, nt_errstr(status));
		return status;
	}

	name = ldb_msg_find_attr_as_string(res[0], "sAMAccountName", NULL);
	if (name == NULL) {
		return NT_STATUS_INTERNAL_ERROR;
	}

	atype = ldb_msg_find_attr_as_uint(res[0], "sAMAccountType", 0);
	type = ds_atype_map(atype);
	if (type == SID_NAME_UNKNOWN) {
		return NT_STATUS_NONE_MAPPED;
	}

	*p_name = name;
	*p_type = type;
	return NT_STATUS_OK;
}

struct dcesrv_lsa_LookupSids_base_state {
	struct dcesrv_call_state *dce_call;

	TALLOC_CTX *mem_ctx;

	struct lsa_policy_state *policy_state;

	struct lsa_LookupSids3 r;

	const struct dcesrv_lsa_Lookup_view_table *view_table;
	struct dcesrv_lsa_TranslatedItem *items;

	struct dsdb_trust_routing_table *routing_table;

	struct {
		struct dcerpc_binding_handle *irpc_handle;
		struct lsa_SidArray sids;
		struct lsa_RefDomainList *domains;
		struct lsa_TransNameArray2 names;
		uint32_t count;
		NTSTATUS result;
	} wb;

	struct {
		struct lsa_LookupSids *l;
		struct lsa_LookupSids2 *l2;
		struct lsa_LookupSids3 *l3;
	} _r;
};

static NTSTATUS dcesrv_lsa_LookupSids_base_finish(
	struct dcesrv_lsa_LookupSids_base_state *state);
static void dcesrv_lsa_LookupSids_base_map(
	struct dcesrv_lsa_LookupSids_base_state *state);
static void dcesrv_lsa_LookupSids_base_done(struct tevent_req *subreq);

static NTSTATUS dcesrv_lsa_LookupSids_base_call(struct dcesrv_lsa_LookupSids_base_state *state)
{
	struct lsa_LookupSids3 *r = &state->r;
	struct tevent_req *subreq = NULL;
	uint32_t v;
	uint32_t i;

	*r->out.domains = NULL;
	r->out.names->count = 0;
	r->out.names->names = NULL;
	*r->out.count = 0;

	state->view_table = dcesrv_lsa_view_table(r->in.level);
	if (state->view_table == NULL) {
		return NT_STATUS_INVALID_PARAMETER;
	}

	*r->out.domains = talloc_zero(r->out.domains, struct lsa_RefDomainList);
	if (*r->out.domains == NULL) {
		return NT_STATUS_NO_MEMORY;
	}

	r->out.names->names = talloc_zero_array(r->out.names,
						struct lsa_TranslatedName2,
						r->in.sids->num_sids);
	if (r->out.names->names == NULL) {
		return NT_STATUS_NO_MEMORY;
	}

	state->items = talloc_zero_array(state,
					 struct dcesrv_lsa_TranslatedItem,
					 r->in.sids->num_sids);
	if (state->items == NULL) {
		return NT_STATUS_NO_MEMORY;
	}

	for (i=0;i<r->in.sids->num_sids;i++) {
		struct dcesrv_lsa_TranslatedItem *item = &state->items[i];
		uint32_t rid = 0;

		if (r->in.sids->sids[i].sid == NULL) {
			return NT_STATUS_INVALID_PARAMETER;
		}

		item->type = SID_NAME_UNKNOWN;
		item->sid = r->in.sids->sids[i].sid;

		item->hints.sid = dom_sid_string(state->items, item->sid);
		if (item->hints.sid == NULL) {
			return NT_STATUS_NO_MEMORY;
		}

		dom_sid_split_rid(state->items, item->sid, NULL, &rid);
		item->hints.rid = talloc_asprintf(state->items,
						  "%08X", (unsigned)rid);
		if (item->hints.rid == NULL) {
			return NT_STATUS_NO_MEMORY;
		}
	}

	for (v=0; v < state->view_table->count; v++) {
		const struct dcesrv_lsa_Lookup_view *view =
			state->view_table->array[v];

		for (i=0; i < r->in.sids->num_sids; i++) {
			struct dcesrv_lsa_TranslatedItem *item = &state->items[i];
			NTSTATUS status;

			if (item->done) {
				continue;
			}

			status = view->lookup_sid(state, item);
			if (NT_STATUS_IS_OK(status)) {
				item->done = true;
			} else if (NT_STATUS_EQUAL(status, NT_STATUS_NONE_MAPPED)) {
				status = NT_STATUS_OK;
			} else if (NT_STATUS_EQUAL(status, NT_STATUS_SOME_NOT_MAPPED)) {
				status = NT_STATUS_OK;
			}
			if (!NT_STATUS_IS_OK(status)) {
				return status;
			}
		}
	}

	if (state->wb.irpc_handle == NULL) {
		return dcesrv_lsa_LookupSids_base_finish(state);
	}

	state->wb.sids.sids = talloc_zero_array(state, struct lsa_SidPtr,
						r->in.sids->num_sids);
	if (state->wb.sids.sids == NULL) {
		return NT_STATUS_NO_MEMORY;
	}

	for (i=0; i < r->in.sids->num_sids; i++) {
		struct dcesrv_lsa_TranslatedItem *item = &state->items[i];

		if (item->done) {
			continue;
		}

		item->wb_idx = state->wb.sids.num_sids;
		state->wb.sids.sids[item->wb_idx] = r->in.sids->sids[i];
		state->wb.sids.num_sids++;
	}

	subreq = dcerpc_lsa_LookupSids3_send(state,
					     state->dce_call->event_ctx,
					     state->wb.irpc_handle,
					     &state->wb.sids,
					     &state->wb.domains,
					     &state->wb.names,
					     state->r.in.level,
					     &state->wb.count,
					     state->r.in.lookup_options,
					     state->r.in.client_revision);
	if (subreq == NULL) {
		return NT_STATUS_NO_MEMORY;;
	}
	state->dce_call->state_flags |= DCESRV_CALL_STATE_FLAG_ASYNC;
	tevent_req_set_callback(subreq,
				dcesrv_lsa_LookupSids_base_done,
				state);

	return NT_STATUS_OK;
}

static NTSTATUS dcesrv_lsa_LookupSids_base_finish(
	struct dcesrv_lsa_LookupSids_base_state *state)
{
	struct lsa_LookupSids3 *r = &state->r;
	uint32_t i;

	for (i=0;i<r->in.sids->num_sids;i++) {
		struct dcesrv_lsa_TranslatedItem *item = &state->items[i];
		NTSTATUS status;
		uint32_t sid_index = UINT32_MAX;

		status = dcesrv_lsa_authority_list(item->authority_name,
						   item->authority_sid,
						   *r->out.domains,
						   &sid_index);
		if (!NT_STATUS_IS_OK(status)) {
			return status;
		}

		if (item->name == NULL && r->in.level == LSA_LOOKUP_NAMES_ALL) {
			if (sid_index == UINT32_MAX) {
				item->name = item->hints.sid;
			} else {
				item->name = item->hints.rid;
			}
		}

		r->out.names->names[i].sid_type    = item->type;
		r->out.names->names[i].name.string = item->name;
		r->out.names->names[i].sid_index   = sid_index;
		r->out.names->names[i].unknown     = item->flags;

		r->out.names->count++;
		if (item->type != SID_NAME_UNKNOWN) {
			(*r->out.count)++;
		}
	}

	if (*r->out.count == 0) {
		return NT_STATUS_NONE_MAPPED;
	}
	if (*r->out.count != r->in.sids->num_sids) {
		return STATUS_SOME_UNMAPPED;
	}

	return NT_STATUS_OK;
}

static void dcesrv_lsa_LookupSids_base_map(
	struct dcesrv_lsa_LookupSids_base_state *state)
{
	if (state->_r.l3 != NULL) {
		struct lsa_LookupSids3 *r = state->_r.l3;

		r->out.result = state->r.out.result;
		return;
	}

	if (state->_r.l2 != NULL) {
		struct lsa_LookupSids2 *r = state->_r.l2;

		r->out.result = state->r.out.result;
		return;
	}

	if (state->_r.l != NULL) {
		struct lsa_LookupSids *r = state->_r.l;
		uint32_t i;

		r->out.result = state->r.out.result;

		SMB_ASSERT(state->r.out.names->count <= r->in.sids->num_sids);
		for (i = 0; i < state->r.out.names->count; i++) {
			struct lsa_TranslatedName2 *n2 =
				&state->r.out.names->names[i];
			struct lsa_TranslatedName *n =
				&r->out.names->names[i];

			n->sid_type = n2->sid_type;
			n->name = n2->name;
			n->sid_index = n2->sid_index;
		}
		r->out.names->count = state->r.out.names->count;
		return;
	}
}

static void dcesrv_lsa_LookupSids_base_done(struct tevent_req *subreq)
{
	struct dcesrv_lsa_LookupSids_base_state *state =
		tevent_req_callback_data(subreq,
		struct dcesrv_lsa_LookupSids_base_state);
	struct dcesrv_call_state *dce_call = state->dce_call;
	NTSTATUS status;
	uint32_t i;

	status = dcerpc_lsa_LookupSids3_recv(subreq, state->mem_ctx,
					     &state->wb.result);
	TALLOC_FREE(subreq);
	TALLOC_FREE(state->wb.irpc_handle);
	if (NT_STATUS_EQUAL(status, NT_STATUS_IO_TIMEOUT)) {
		DEBUG(0,(__location__ ": IRPC callback failed %s\n",
			 nt_errstr(status)));
		goto finished;
	} else if (!NT_STATUS_IS_OK(status)) {
		state->dce_call->fault_code = DCERPC_FAULT_CANT_PERFORM;
		DEBUG(0,(__location__ ": IRPC callback failed %s\n",
			 nt_errstr(status)));
		goto finished;
	}

	status = state->wb.result;
	if (NT_STATUS_EQUAL(status, NT_STATUS_NONE_MAPPED)) {
		status = NT_STATUS_OK;
	} else if (NT_STATUS_EQUAL(status, NT_STATUS_SOME_NOT_MAPPED)) {
		status = NT_STATUS_OK;
	}
	if (!NT_STATUS_IS_OK(status)) {
		goto finished;
	}

	for (i=0; i < state->r.in.sids->num_sids; i++) {
		struct dcesrv_lsa_TranslatedItem *item = &state->items[i];
		struct lsa_TranslatedName2 *s2 = NULL;
		struct lsa_DomainInfo *d = NULL;

		if (item->done) {
			continue;
		}

		if (item->wb_idx >= state->wb.names.count) {
			status = NT_STATUS_INTERNAL_ERROR;
			goto finished;
		}

		s2 = &state->wb.names.names[item->wb_idx];

		item->type = s2->sid_type;
		item->name = s2->name.string;
		item->flags = s2->unknown;

		if (s2->sid_index == UINT32_MAX) {
			continue;
		}

		if (state->wb.domains == NULL) {
			status = NT_STATUS_INTERNAL_ERROR;
			goto finished;
		}

		if (s2->sid_index >= state->wb.domains->count) {
			status = NT_STATUS_INTERNAL_ERROR;
			goto finished;
		}

		d = &state->wb.domains->domains[s2->sid_index];

		item->authority_name = d->name.string;
		item->authority_sid = d->sid;
	}

	status = dcesrv_lsa_LookupSids_base_finish(state);
 finished:
	state->r.out.result = status;
	dcesrv_lsa_LookupSids_base_map(state);

	status = dcesrv_reply(dce_call);
	if (!NT_STATUS_IS_OK(status)) {
		DEBUG(0,(__location__ ": dcesrv_reply() failed - %s\n", nt_errstr(status)));
	}
}

/*
  lsa_LookupSids2
*/
NTSTATUS dcesrv_lsa_LookupSids2(struct dcesrv_call_state *dce_call,
				TALLOC_CTX *mem_ctx,
				struct lsa_LookupSids2 *r)
{
	enum dcerpc_transport_t transport =
		dcerpc_binding_get_transport(dce_call->conn->endpoint->ep_description);
	struct dcesrv_lsa_LookupSids_base_state *state = NULL;
	struct dcesrv_handle *policy_handle = NULL;
	NTSTATUS status;

	if (transport != NCACN_NP && transport != NCALRPC) {
		DCESRV_FAULT(DCERPC_FAULT_ACCESS_DENIED);
	}

	DCESRV_PULL_HANDLE(policy_handle, r->in.handle, LSA_HANDLE_POLICY);

	*r->out.domains = NULL;
	r->out.names->count = 0;
	r->out.names->names = NULL;
	*r->out.count = 0;

	state = talloc_zero(mem_ctx, struct dcesrv_lsa_LookupSids_base_state);
	if (state == NULL) {
		return NT_STATUS_NO_MEMORY;
	}

	state->dce_call = dce_call;
	state->mem_ctx = mem_ctx;

	state->policy_state = policy_handle->data;

	state->r.in.sids = r->in.sids;
	state->r.in.level = r->in.level;
	state->r.in.lookup_options = r->in.lookup_options;
	state->r.in.client_revision = r->in.client_revision;
	state->r.in.names = r->in.names;
	state->r.in.count = r->in.count;
	state->r.out.domains = r->out.domains;
	state->r.out.names = r->out.names;
	state->r.out.count = r->out.count;

	state->_r.l2 = r;

	status = dcesrv_lsa_LookupSids_base_call(state);

	if (dce_call->state_flags & DCESRV_CALL_STATE_FLAG_ASYNC) {
		return status;
	}

	state->r.out.result = status;
	dcesrv_lsa_LookupSids_base_map(state);
	return status;
}


/*
  lsa_LookupSids3

  Identical to LookupSids2, but doesn't take a policy handle
  
*/
NTSTATUS dcesrv_lsa_LookupSids3(struct dcesrv_call_state *dce_call,
				TALLOC_CTX *mem_ctx,
				struct lsa_LookupSids3 *r)
{
	enum dcerpc_transport_t transport =
		dcerpc_binding_get_transport(dce_call->conn->endpoint->ep_description);
	const struct dcesrv_auth *auth = &dce_call->conn->auth_state;
	struct dcesrv_lsa_LookupSids_base_state *state = NULL;
	NTSTATUS status;

	if (transport != NCACN_IP_TCP) {
		DCESRV_FAULT(DCERPC_FAULT_ACCESS_DENIED);
	}

	/*
	 * We don't have policy handles on this call. So this must be restricted
	 * to crypto connections only.
	 */
	if (auth->auth_type != DCERPC_AUTH_TYPE_SCHANNEL ||
	    auth->auth_level < DCERPC_AUTH_LEVEL_INTEGRITY) {
		DCESRV_FAULT(DCERPC_FAULT_ACCESS_DENIED);
	}

	*r->out.domains = NULL;
	r->out.names->count = 0;
	r->out.names->names = NULL;
	*r->out.count = 0;

	state = talloc_zero(mem_ctx, struct dcesrv_lsa_LookupSids_base_state);
	if (state == NULL) {
		return NT_STATUS_NO_MEMORY;
	}

	state->dce_call = dce_call;
	state->mem_ctx = mem_ctx;

	status = dcesrv_lsa_get_policy_state(state->dce_call, mem_ctx,
					     0, /* we skip access checks */
					     &state->policy_state);
	if (!NT_STATUS_IS_OK(status)) {
		return status;
	}

	state->r.in.sids = r->in.sids;
	state->r.in.level = r->in.level;
	state->r.in.lookup_options = r->in.lookup_options;
	state->r.in.client_revision = r->in.client_revision;
	state->r.in.names = r->in.names;
	state->r.in.count = r->in.count;
	state->r.out.domains = r->out.domains;
	state->r.out.names = r->out.names;
	state->r.out.count = r->out.count;

	state->_r.l3 = r;

	status = dcesrv_lsa_LookupSids_base_call(state);

	if (dce_call->state_flags & DCESRV_CALL_STATE_FLAG_ASYNC) {
		return status;
	}

	state->r.out.result = status;
	dcesrv_lsa_LookupSids_base_map(state);
	return status;
}


/* 
  lsa_LookupSids 
*/
NTSTATUS dcesrv_lsa_LookupSids(struct dcesrv_call_state *dce_call, TALLOC_CTX *mem_ctx,
			       struct lsa_LookupSids *r)
{
	enum dcerpc_transport_t transport =
		dcerpc_binding_get_transport(dce_call->conn->endpoint->ep_description);
	struct dcesrv_lsa_LookupSids_base_state *state = NULL;
	struct dcesrv_handle *policy_handle = NULL;
	NTSTATUS status;

	if (transport != NCACN_NP && transport != NCALRPC) {
		DCESRV_FAULT(DCERPC_FAULT_ACCESS_DENIED);
	}

	DCESRV_PULL_HANDLE(policy_handle, r->in.handle, LSA_HANDLE_POLICY);

	*r->out.domains = NULL;
	r->out.names->count = 0;
	r->out.names->names = NULL;
	*r->out.count = 0;

	r->out.names->names = talloc_zero_array(r->out.names,
						struct lsa_TranslatedName,
						r->in.sids->num_sids);
	if (r->out.names->names == NULL) {
		return NT_STATUS_NO_MEMORY;
	}

	state = talloc_zero(mem_ctx, struct dcesrv_lsa_LookupSids_base_state);
	if (state == NULL) {
		return NT_STATUS_NO_MEMORY;
	}

	state->dce_call = dce_call;
	state->mem_ctx = mem_ctx;

	state->policy_state = policy_handle->data;

	state->r.in.sids = r->in.sids;
	state->r.in.level = r->in.level;
	state->r.in.lookup_options = LSA_LOOKUP_OPTION_SEARCH_ISOLATED_NAMES;
	state->r.in.client_revision = LSA_CLIENT_REVISION_1;
	state->r.in.names = talloc_zero(state, struct lsa_TransNameArray2);
	if (state->r.in.names == NULL) {
		return NT_STATUS_NO_MEMORY;
	}
	state->r.in.count = r->in.count;
	state->r.out.domains = r->out.domains;
	state->r.out.names = talloc_zero(state, struct lsa_TransNameArray2);
	if (state->r.out.names == NULL) {
		return NT_STATUS_NO_MEMORY;
	}
	state->r.out.count = r->out.count;

	state->_r.l = r;

	status = dcesrv_lsa_LookupSids_base_call(state);

	if (dce_call->state_flags & DCESRV_CALL_STATE_FLAG_ASYNC) {
		return status;
	}

	state->r.out.result = status;
	dcesrv_lsa_LookupSids_base_map(state);
	return status;
}

struct dcesrv_lsa_LookupNames_base_state {
	struct dcesrv_call_state *dce_call;

	TALLOC_CTX *mem_ctx;

	struct lsa_policy_state *policy_state;

	struct lsa_LookupNames4 r;

	const struct dcesrv_lsa_Lookup_view_table *view_table;
	struct dcesrv_lsa_TranslatedItem *items;

	struct dsdb_trust_routing_table *routing_table;

	struct {
		struct dcerpc_binding_handle *irpc_handle;
		uint32_t num_names;
		struct lsa_String *names;
		struct lsa_RefDomainList *domains;
		struct lsa_TransSidArray3 sids;
		uint32_t count;
		NTSTATUS result;
	} wb;

	struct {
		struct lsa_LookupNames *l;
		struct lsa_LookupNames2 *l2;
		struct lsa_LookupNames3 *l3;
		struct lsa_LookupNames4 *l4;
	} _r;
};

static NTSTATUS dcesrv_lsa_LookupNames_base_finish(
	struct dcesrv_lsa_LookupNames_base_state *state);
static void dcesrv_lsa_LookupNames_base_map(
	struct dcesrv_lsa_LookupNames_base_state *state);
static void dcesrv_lsa_LookupNames_base_done(struct tevent_req *subreq);

static NTSTATUS dcesrv_lsa_LookupNames_base_call(struct dcesrv_lsa_LookupNames_base_state *state)
{
	struct lsa_LookupNames4 *r = &state->r;
	enum lsa_LookupOptions invalid_lookup_options = 0;
	struct tevent_req *subreq = NULL;
	uint32_t v;
	uint32_t i;

	*r->out.domains = NULL;
	r->out.sids->count = 0;
	r->out.sids->sids = NULL;
	*r->out.count = 0;

	if (r->in.level != LSA_LOOKUP_NAMES_ALL) {
		invalid_lookup_options |=
			LSA_LOOKUP_OPTION_SEARCH_ISOLATED_NAMES_LOCAL;
	}
	if (r->in.lookup_options & invalid_lookup_options) {
		return NT_STATUS_INVALID_PARAMETER;
	}

	state->view_table = dcesrv_lsa_view_table(r->in.level);
	if (state->view_table == NULL) {
		return NT_STATUS_INVALID_PARAMETER;
	}

	*r->out.domains = talloc_zero(r->out.domains, struct lsa_RefDomainList);
	if (*r->out.domains == NULL) {
		return NT_STATUS_NO_MEMORY;
	}

	r->out.sids->sids = talloc_zero_array(r->out.sids,
					      struct lsa_TranslatedSid3,
					      r->in.num_names);
	if (r->out.sids->sids == NULL) {
		return NT_STATUS_NO_MEMORY;
	}

	state->items = talloc_zero_array(state,
					 struct dcesrv_lsa_TranslatedItem,
					 r->in.num_names);
	if (state->items == NULL) {
		return NT_STATUS_NO_MEMORY;
	}

	for (i=0;i<r->in.num_names;i++) {
		struct dcesrv_lsa_TranslatedItem *item = &state->items[i];
		char *p = NULL;

		item->type = SID_NAME_UNKNOWN;
		item->name = r->in.names[i].string;
		/*
		 * Note: that item->name can be NULL!
		 *
		 * See test_LookupNames_NULL() in
		 * source4/torture/rpc/lsa.c
		 *
		 * nt4 returns NT_STATUS_NONE_MAPPED with sid_type
		 * SID_NAME_UNKNOWN, rid 0, and sid_index -1;
		 *
		 * w2k3/w2k8 return NT_STATUS_OK with sid_type
		 * SID_NAME_DOMAIN, rid -1 and sid_index 0 and BUILTIN domain
		 */
		if (item->name == NULL) {
			continue;
		}

		item->hints.principal = item->name;
		p = strchr(item->name, '\\');
		if (p != NULL && p != item->name) {
			item->hints.domain = talloc_strndup(state->items,
							    item->name,
							    p - item->name);
			if (item->hints.domain == NULL) {
				return NT_STATUS_NO_MEMORY;
			}
			item->hints.namespace = item->hints.domain;
			p++;
			if (p[0] == '\0') {
				/*
				 * This is just 'BUILTIN\'.
				 */
				item->hints.principal = NULL;
			} else {
				item->hints.principal = p;
			}
		}
		if (item->hints.domain == NULL) {
			p = strchr(item->name, '@');
			if (p != NULL && p != item->name && p[1] != '\0') {
				item->hints.namespace = p + 1;
			}
		}
	}

	for (v=0; v < state->view_table->count; v++) {
		const struct dcesrv_lsa_Lookup_view *view =
			state->view_table->array[v];

		for (i=0; i < r->in.num_names; i++) {
			struct dcesrv_lsa_TranslatedItem *item = &state->items[i];
			NTSTATUS status;

			if (item->done) {
				continue;
			}

			status = view->lookup_name(state, item);
			if (NT_STATUS_IS_OK(status)) {
				item->done = true;
			} else if (NT_STATUS_EQUAL(status, NT_STATUS_NONE_MAPPED)) {
				status = NT_STATUS_OK;
			} else if (NT_STATUS_EQUAL(status, NT_STATUS_SOME_NOT_MAPPED)) {
				status = NT_STATUS_OK;
			}
			if (!NT_STATUS_IS_OK(status)) {
				return status;
			}
		}
	}

	if (state->wb.irpc_handle == NULL) {
		return dcesrv_lsa_LookupNames_base_finish(state);
	}

	state->wb.names = talloc_zero_array(state, struct lsa_String,
					    r->in.num_names);
	if (state->wb.names == NULL) {
		return NT_STATUS_NO_MEMORY;
	}

	for (i=0;i<r->in.num_names;i++) {
		struct dcesrv_lsa_TranslatedItem *item = &state->items[i];

		if (item->done) {
			continue;
		}

		item->wb_idx = state->wb.num_names;
		state->wb.names[item->wb_idx] = r->in.names[i];
		state->wb.num_names++;
	}

	subreq = dcerpc_lsa_LookupNames4_send(state,
					      state->dce_call->event_ctx,
					      state->wb.irpc_handle,
					      state->wb.num_names,
					      state->wb.names,
					      &state->wb.domains,
					      &state->wb.sids,
					      state->r.in.level,
					      &state->wb.count,
					      state->r.in.lookup_options,
					      state->r.in.client_revision);
	if (subreq == NULL) {
		return NT_STATUS_NO_MEMORY;
	}
	state->dce_call->state_flags |= DCESRV_CALL_STATE_FLAG_ASYNC;
	tevent_req_set_callback(subreq,
				dcesrv_lsa_LookupNames_base_done,
				state);

	return NT_STATUS_OK;
}

static NTSTATUS dcesrv_lsa_LookupNames_base_finish(
	struct dcesrv_lsa_LookupNames_base_state *state)
{
	struct lsa_LookupNames4 *r = &state->r;
	uint32_t i;

	for (i=0;i<r->in.num_names;i++) {
		struct dcesrv_lsa_TranslatedItem *item = &state->items[i];
		NTSTATUS status;
		uint32_t sid_index = UINT32_MAX;

		status = dcesrv_lsa_authority_list(item->authority_name,
						   item->authority_sid,
						   *r->out.domains,
						   &sid_index);
		if (!NT_STATUS_IS_OK(status)) {
			return status;
		}

		r->out.sids->sids[i].sid_type  = item->type;
		r->out.sids->sids[i].sid       = discard_const_p(struct dom_sid,
								 item->sid);
		r->out.sids->sids[i].sid_index = sid_index;
		r->out.sids->sids[i].flags     = item->flags;

		r->out.sids->count++;
		if (item->type != SID_NAME_UNKNOWN) {
			(*r->out.count)++;
		}
	}

	if (*r->out.count == 0) {
		return NT_STATUS_NONE_MAPPED;
	}
	if (*r->out.count != r->in.num_names) {
		return STATUS_SOME_UNMAPPED;
	}

	return NT_STATUS_OK;
}

static void dcesrv_lsa_LookupNames_base_map(
	struct dcesrv_lsa_LookupNames_base_state *state)
{
	if (state->_r.l4 != NULL) {
		struct lsa_LookupNames4 *r = state->_r.l4;

		r->out.result = state->r.out.result;
		return;
	}

	if (state->_r.l3 != NULL) {
		struct lsa_LookupNames3 *r = state->_r.l3;

		r->out.result = state->r.out.result;
		return;
	}

	if (state->_r.l2 != NULL) {
		struct lsa_LookupNames2 *r = state->_r.l2;
		uint32_t i;

		r->out.result = state->r.out.result;

		SMB_ASSERT(state->r.out.sids->count <= r->in.num_names);
		for (i = 0; i < state->r.out.sids->count; i++) {
			const struct lsa_TranslatedSid3 *s3 =
				&state->r.out.sids->sids[i];
			struct lsa_TranslatedSid2 *s2 =
				&r->out.sids->sids[i];

			s2->sid_type = s3->sid_type;
			if (s3->sid_type == SID_NAME_DOMAIN) {
				s2->rid = UINT32_MAX;
			} else if (s3->flags & 0x00000004) {
				s2->rid = UINT32_MAX;
			} else if (s3->sid == NULL) {
				/*
				 * MS-LSAT 3.1.4.7 - rid zero is considered
				 * equivalent to sid NULL - so we should return
				 * 0 rid for unmapped entries
				 */
				s2->rid = 0;
			} else {
				s2->rid = 0;
				dom_sid_split_rid(NULL, s3->sid,
						  NULL, &s2->rid);
			}
			s2->sid_index = s3->sid_index;
			s2->unknown = s3->flags;
		}
		r->out.sids->count = state->r.out.sids->count;
		return;
	}

	if (state->_r.l != NULL) {
		struct lsa_LookupNames *r = state->_r.l;
		uint32_t i;

		r->out.result = state->r.out.result;

		SMB_ASSERT(state->r.out.sids->count <= r->in.num_names);
		for (i = 0; i < state->r.out.sids->count; i++) {
			struct lsa_TranslatedSid3 *s3 =
				&state->r.out.sids->sids[i];
			struct lsa_TranslatedSid *s =
				&r->out.sids->sids[i];

			s->sid_type = s3->sid_type;
			if (s3->sid_type == SID_NAME_DOMAIN) {
				s->rid = UINT32_MAX;
			} else if (s3->flags & 0x00000004) {
				s->rid = UINT32_MAX;
			} else if (s3->sid == NULL) {
				/*
				 * MS-LSAT 3.1.4.7 - rid zero is considered
				 * equivalent to sid NULL - so we should return
				 * 0 rid for unmapped entries
				 */
				s->rid = 0;
			} else {
				s->rid = 0;
				dom_sid_split_rid(NULL, s3->sid,
						  NULL, &s->rid);
			}
			s->sid_index = s3->sid_index;
		}
		r->out.sids->count = state->r.out.sids->count;
		return;
	}
}

static void dcesrv_lsa_LookupNames_base_done(struct tevent_req *subreq)
{
	struct dcesrv_lsa_LookupNames_base_state *state =
		tevent_req_callback_data(subreq,
		struct dcesrv_lsa_LookupNames_base_state);
	struct dcesrv_call_state *dce_call = state->dce_call;
	NTSTATUS status;
	uint32_t i;

	status = dcerpc_lsa_LookupNames4_recv(subreq, state->mem_ctx,
					      &state->wb.result);
	TALLOC_FREE(subreq);
	TALLOC_FREE(state->wb.irpc_handle);
	if (NT_STATUS_EQUAL(status, NT_STATUS_IO_TIMEOUT)) {
		DEBUG(0,(__location__ ": IRPC callback failed %s\n",
			 nt_errstr(status)));
		goto finished;
	} else if (!NT_STATUS_IS_OK(status)) {
		state->dce_call->fault_code = DCERPC_FAULT_CANT_PERFORM;
		DEBUG(0,(__location__ ": IRPC callback failed %s\n",
			 nt_errstr(status)));
		goto finished;
	}

	status = state->wb.result;
	if (NT_STATUS_EQUAL(status, NT_STATUS_NONE_MAPPED)) {
		status = NT_STATUS_OK;
	} else if (NT_STATUS_EQUAL(status, NT_STATUS_SOME_NOT_MAPPED)) {
		status = NT_STATUS_OK;
	}
	if (!NT_STATUS_IS_OK(status)) {
		goto finished;
	}

	for (i=0; i < state->r.in.num_names;i++) {
		struct dcesrv_lsa_TranslatedItem *item = &state->items[i];
		struct lsa_TranslatedSid3 *s3 = NULL;
		struct lsa_DomainInfo *d = NULL;

		if (item->done) {
			continue;
		}

		if (item->wb_idx >= state->wb.sids.count) {
			status = NT_STATUS_INTERNAL_ERROR;
			goto finished;
		}

		s3 = &state->wb.sids.sids[item->wb_idx];

		item->type = s3->sid_type;
		item->sid = s3->sid;
		item->flags = s3->flags;

		if (s3->sid_index == UINT32_MAX) {
			continue;
		}

		if (state->wb.domains == NULL) {
			status = NT_STATUS_INTERNAL_ERROR;
			goto finished;
		}

		if (s3->sid_index >= state->wb.domains->count) {
			status = NT_STATUS_INTERNAL_ERROR;
			goto finished;
		}

		d = &state->wb.domains->domains[s3->sid_index];

		item->authority_name = d->name.string;
		item->authority_sid = d->sid;
	}

	status = dcesrv_lsa_LookupNames_base_finish(state);
 finished:
	state->r.out.result = status;
	dcesrv_lsa_LookupNames_base_map(state);

	status = dcesrv_reply(dce_call);
	if (!NT_STATUS_IS_OK(status)) {
		DEBUG(0,(__location__ ": dcesrv_reply() failed - %s\n", nt_errstr(status)));
	}
}

/*
  lsa_LookupNames3
*/
NTSTATUS dcesrv_lsa_LookupNames3(struct dcesrv_call_state *dce_call,
				 TALLOC_CTX *mem_ctx,
				 struct lsa_LookupNames3 *r)
{
	enum dcerpc_transport_t transport =
		dcerpc_binding_get_transport(dce_call->conn->endpoint->ep_description);
	struct dcesrv_lsa_LookupNames_base_state *state = NULL;
	struct dcesrv_handle *policy_handle = NULL;
	NTSTATUS status;

	if (transport != NCACN_NP && transport != NCALRPC) {
		DCESRV_FAULT(DCERPC_FAULT_ACCESS_DENIED);
	}

	DCESRV_PULL_HANDLE(policy_handle, r->in.handle, LSA_HANDLE_POLICY);

	*r->out.domains = NULL;
	r->out.sids->count = 0;
	r->out.sids->sids = NULL;
	*r->out.count = 0;

	state = talloc_zero(mem_ctx, struct dcesrv_lsa_LookupNames_base_state);
	if (state == NULL) {
		return NT_STATUS_NO_MEMORY;
	}

	state->dce_call = dce_call;
	state->mem_ctx = mem_ctx;

	state->policy_state = policy_handle->data;

	state->r.in.num_names = r->in.num_names;
	state->r.in.names = r->in.names;
	state->r.in.level = r->in.level;
	state->r.in.lookup_options = r->in.lookup_options;
	state->r.in.client_revision = r->in.client_revision;
	state->r.in.sids = r->in.sids;
	state->r.in.count = r->in.count;
	state->r.out.domains = r->out.domains;
	state->r.out.sids = r->out.sids;
	state->r.out.count = r->out.count;

	state->_r.l3 = r;

	status = dcesrv_lsa_LookupNames_base_call(state);

	if (dce_call->state_flags & DCESRV_CALL_STATE_FLAG_ASYNC) {
		return status;
	}

	state->r.out.result = status;
	dcesrv_lsa_LookupNames_base_map(state);
	return status;
}

/* 
  lsa_LookupNames4

  Identical to LookupNames3, but doesn't take a policy handle
  
*/
NTSTATUS dcesrv_lsa_LookupNames4(struct dcesrv_call_state *dce_call, TALLOC_CTX *mem_ctx,
				 struct lsa_LookupNames4 *r)
{
	enum dcerpc_transport_t transport =
		dcerpc_binding_get_transport(dce_call->conn->endpoint->ep_description);
	const struct dcesrv_auth *auth = &dce_call->conn->auth_state;
	struct dcesrv_lsa_LookupNames_base_state *state = NULL;
	NTSTATUS status;

	if (transport != NCACN_IP_TCP) {
		DCESRV_FAULT(DCERPC_FAULT_ACCESS_DENIED);
	}

	/*
	 * We don't have policy handles on this call. So this must be restricted
	 * to crypto connections only.
	 */
	if (auth->auth_type != DCERPC_AUTH_TYPE_SCHANNEL ||
	    auth->auth_level < DCERPC_AUTH_LEVEL_INTEGRITY) {
		DCESRV_FAULT(DCERPC_FAULT_ACCESS_DENIED);
	}

	*r->out.domains = NULL;
	r->out.sids->count = 0;
	r->out.sids->sids = NULL;
	*r->out.count = 0;

	state = talloc_zero(mem_ctx, struct dcesrv_lsa_LookupNames_base_state);
	if (state == NULL) {
		return NT_STATUS_NO_MEMORY;
	}

	state->dce_call = dce_call;
	state->mem_ctx = mem_ctx;

	status = dcesrv_lsa_get_policy_state(state->dce_call, state,
					     0, /* we skip access checks */
					     &state->policy_state);
	if (!NT_STATUS_IS_OK(status)) {
		return status;
	}

	state->r.in.num_names = r->in.num_names;
	state->r.in.names = r->in.names;
	state->r.in.level = r->in.level;
	state->r.in.lookup_options = r->in.lookup_options;
	state->r.in.client_revision = r->in.client_revision;
	state->r.in.sids = r->in.sids;
	state->r.in.count = r->in.count;
	state->r.out.domains = r->out.domains;
	state->r.out.sids = r->out.sids;
	state->r.out.count = r->out.count;

	state->_r.l4 = r;

	status = dcesrv_lsa_LookupNames_base_call(state);

	if (dce_call->state_flags & DCESRV_CALL_STATE_FLAG_ASYNC) {
		return status;
	}

	state->r.out.result = status;
	dcesrv_lsa_LookupNames_base_map(state);
	return status;
}

/*
  lsa_LookupNames2
*/
NTSTATUS dcesrv_lsa_LookupNames2(struct dcesrv_call_state *dce_call,
				 TALLOC_CTX *mem_ctx,
				 struct lsa_LookupNames2 *r)
{
	enum dcerpc_transport_t transport =
		dcerpc_binding_get_transport(dce_call->conn->endpoint->ep_description);
	struct dcesrv_lsa_LookupNames_base_state *state = NULL;
	struct dcesrv_handle *policy_handle = NULL;
	NTSTATUS status;

	if (transport != NCACN_NP && transport != NCALRPC) {
		DCESRV_FAULT(DCERPC_FAULT_ACCESS_DENIED);
	}

	DCESRV_PULL_HANDLE(policy_handle, r->in.handle, LSA_HANDLE_POLICY);

	*r->out.domains = NULL;
	r->out.sids->count = 0;
	r->out.sids->sids = NULL;
	*r->out.count = 0;

	r->out.sids->sids = talloc_zero_array(r->out.sids,
					      struct lsa_TranslatedSid2,
					      r->in.num_names);
	if (r->out.sids->sids == NULL) {
		return NT_STATUS_NO_MEMORY;
	}

	state = talloc_zero(mem_ctx, struct dcesrv_lsa_LookupNames_base_state);
	if (state == NULL) {
		return NT_STATUS_NO_MEMORY;
	}

	state->dce_call = dce_call;
	state->mem_ctx = mem_ctx;

	state->policy_state = policy_handle->data;

	state->r.in.num_names = r->in.num_names;
	state->r.in.names = r->in.names;
	state->r.in.level = r->in.level;
	/*
	 * MS-LSAT 3.1.4.7:
	 *
	 * The LookupOptions and ClientRevision parameters MUST be ignored.
	 * Message processing MUST happen as if LookupOptions is set to
	 * 0x00000000 and ClientRevision is set to 0x00000002.
	 */
	state->r.in.lookup_options = LSA_LOOKUP_OPTION_SEARCH_ISOLATED_NAMES;
	state->r.in.client_revision = LSA_CLIENT_REVISION_2;
	state->r.in.sids = talloc_zero(state, struct lsa_TransSidArray3);
	if (state->r.in.sids == NULL) {
		return NT_STATUS_NO_MEMORY;
	}
	state->r.in.count = r->in.count;
	state->r.out.domains = r->out.domains;
	state->r.out.sids = talloc_zero(state, struct lsa_TransSidArray3);
	if (state->r.out.sids == NULL) {
		return NT_STATUS_NO_MEMORY;
	}
	state->r.out.count = r->out.count;

	state->_r.l2 = r;

	status = dcesrv_lsa_LookupNames_base_call(state);

	if (dce_call->state_flags & DCESRV_CALL_STATE_FLAG_ASYNC) {
		return status;
	}

	state->r.out.result = status;
	dcesrv_lsa_LookupNames_base_map(state);
	return status;
}

/* 
  lsa_LookupNames 
*/
NTSTATUS dcesrv_lsa_LookupNames(struct dcesrv_call_state *dce_call, TALLOC_CTX *mem_ctx,
		       struct lsa_LookupNames *r)
{
	enum dcerpc_transport_t transport =
		dcerpc_binding_get_transport(dce_call->conn->endpoint->ep_description);
	struct dcesrv_lsa_LookupNames_base_state *state = NULL;
	struct dcesrv_handle *policy_handle = NULL;
	NTSTATUS status;

	if (transport != NCACN_NP && transport != NCALRPC) {
		DCESRV_FAULT(DCERPC_FAULT_ACCESS_DENIED);
	}

	DCESRV_PULL_HANDLE(policy_handle, r->in.handle, LSA_HANDLE_POLICY);

	*r->out.domains = NULL;
	r->out.sids->count = 0;
	r->out.sids->sids = NULL;
	*r->out.count = 0;

	r->out.sids->sids = talloc_zero_array(r->out.sids,
					      struct lsa_TranslatedSid,
					      r->in.num_names);
	if (r->out.sids->sids == NULL) {
		return NT_STATUS_NO_MEMORY;
	}

	state = talloc_zero(mem_ctx, struct dcesrv_lsa_LookupNames_base_state);
	if (state == NULL) {
		return NT_STATUS_NO_MEMORY;
	}

	state->dce_call = dce_call;
	state->mem_ctx = mem_ctx;

	state->policy_state = policy_handle->data;

	state->r.in.num_names = r->in.num_names;
	state->r.in.names = r->in.names;
	state->r.in.level = r->in.level;
	state->r.in.lookup_options = LSA_LOOKUP_OPTION_SEARCH_ISOLATED_NAMES;
	state->r.in.client_revision = LSA_CLIENT_REVISION_1;
	state->r.in.sids = talloc_zero(state, struct lsa_TransSidArray3);
	if (state->r.in.sids == NULL) {
		return NT_STATUS_NO_MEMORY;
	}
	state->r.in.count = r->in.count;
	state->r.out.domains = r->out.domains;
	state->r.out.sids = talloc_zero(state, struct lsa_TransSidArray3);
	if (state->r.out.sids == NULL) {
		return NT_STATUS_NO_MEMORY;
	}
	state->r.out.count = r->out.count;

	state->_r.l = r;

	status = dcesrv_lsa_LookupNames_base_call(state);

	if (dce_call->state_flags & DCESRV_CALL_STATE_FLAG_ASYNC) {
		return status;
	}

	state->r.out.result = status;
	dcesrv_lsa_LookupNames_base_map(state);
	return status;
}

static NTSTATUS dcesrv_lsa_lookup_name_predefined(
		struct dcesrv_lsa_LookupNames_base_state *state,
		struct dcesrv_lsa_TranslatedItem *item)
{
	NTSTATUS status;

	status = dom_sid_lookup_predefined_name(item->name,
						&item->sid,
						&item->type,
						&item->authority_sid,
						&item->authority_name);
	if (NT_STATUS_EQUAL(status, NT_STATUS_NONE_MAPPED)) {
		return status;
	}
	if (!NT_STATUS_IS_OK(status)) {
		return status;
	}

	return NT_STATUS_OK;
}

static NTSTATUS dcesrv_lsa_lookup_sid_predefined(
		struct dcesrv_lsa_LookupSids_base_state *state,
		struct dcesrv_lsa_TranslatedItem *item)
{
	NTSTATUS status;

	status = dom_sid_lookup_predefined_sid(item->sid,
					       &item->name,
					       &item->type,
					       &item->authority_sid,
					       &item->authority_name);
	if (NT_STATUS_EQUAL(status, NT_STATUS_NONE_MAPPED)) {
		return status;
	}
	if (!NT_STATUS_IS_OK(status)) {
		return status;
	}

	return NT_STATUS_OK;
}

static const struct dcesrv_lsa_Lookup_view view_predefined = {
	.name = "Predefined",
	.lookup_sid = dcesrv_lsa_lookup_sid_predefined,
	.lookup_name = dcesrv_lsa_lookup_name_predefined,
};

static NTSTATUS dcesrv_lsa_lookup_name_builtin(
		struct dcesrv_lsa_LookupNames_base_state *state,
		struct dcesrv_lsa_TranslatedItem *item)
{
	struct lsa_policy_state *policy_state = state->policy_state;
	NTSTATUS status;
	bool is_builtin = false;

	if (item->name == NULL) {
		/*
		 * This should not be mapped.
		 */
		return NT_STATUS_OK;
	}

	/*
	 * The predefined view already handled the BUILTIN domain.
	 *
	 * Now we just need to find the principal.
	 *
	 * We only allow 'BUILTIN\something' and
	 * not 'something@BUILTIN.
	 *
	 * And we try out best for just 'something'.
	 */
	is_builtin = strequal(item->hints.domain, NAME_BUILTIN);
	if (!is_builtin && item->hints.domain != NULL) {
		return NT_STATUS_NONE_MAPPED;
	}

	status = dcesrv_lsa_lookup_name(state->policy_state,
					state->mem_ctx,
					NAME_BUILTIN,
					policy_state->builtin_sid,
					policy_state->builtin_dn,
					item->hints.principal,
					&item->sid,
					&item->type);
	if (NT_STATUS_EQUAL(status, NT_STATUS_NONE_MAPPED)) {
		if (!is_builtin) {
			return NT_STATUS_NONE_MAPPED;
		}
		/*
		 * We know we're authoritive
		 */
		status = NT_STATUS_OK;
	}
	if (!NT_STATUS_IS_OK(status)) {
		return status;
	}

	item->authority_name = NAME_BUILTIN;
	item->authority_sid = policy_state->builtin_sid;
	return NT_STATUS_OK;
}

static NTSTATUS dcesrv_lsa_lookup_sid_builtin(
		struct dcesrv_lsa_LookupSids_base_state *state,
		struct dcesrv_lsa_TranslatedItem *item)
{
	struct lsa_policy_state *policy_state = state->policy_state;
	NTSTATUS status;
	bool is_builtin = false;

	/*
	 * The predefined view already handled the BUILTIN domain.
	 *
	 * Now we just need to find the principal.
	 */
	is_builtin = dom_sid_in_domain(policy_state->builtin_sid, item->sid);
	if (!is_builtin) {
		return NT_STATUS_NONE_MAPPED;
	}

	status = dcesrv_lsa_lookup_sid(state->policy_state,
				       state->mem_ctx,
				       NAME_BUILTIN,
				       policy_state->builtin_sid,
				       policy_state->builtin_dn,
				       item->sid,
				       &item->name,
				       &item->type);
	if (NT_STATUS_EQUAL(status, NT_STATUS_NONE_MAPPED)) {
		/*
		 * We know we're authoritive
		 */
		status = NT_STATUS_OK;
	}
	if (!NT_STATUS_IS_OK(status)) {
		return status;
	}

	item->authority_name = NAME_BUILTIN;
	item->authority_sid = policy_state->builtin_sid;
	return NT_STATUS_OK;
}

static const struct dcesrv_lsa_Lookup_view view_builtin = {
	.name = "Builtin",
	.lookup_sid = dcesrv_lsa_lookup_sid_builtin,
	.lookup_name = dcesrv_lsa_lookup_name_builtin,
};

static NTSTATUS dcesrv_lsa_lookup_name_account(
		struct dcesrv_lsa_LookupNames_base_state *state,
		struct dcesrv_lsa_TranslatedItem *item)
{
	struct lsa_policy_state *policy_state = state->policy_state;
	struct loadparm_context *lp_ctx = state->dce_call->conn->dce_ctx->lp_ctx;
	struct lsa_LookupNames4 *r = &state->r;
	NTSTATUS status;
	int role;
	bool (*is_local_match_fn)(struct loadparm_context *, const char *) = NULL;
	bool is_domain = false;
	bool try_lookup = false;
	const char *check_domain_name = NULL;

	role = lpcfg_server_role(lp_ctx);
	if (role == ROLE_ACTIVE_DIRECTORY_DC) {
		is_local_match_fn = lpcfg_is_my_domain_or_realm;
	} else {
		is_local_match_fn = lpcfg_is_myname;
	}

	if (item->name == NULL) {
		/*
		 * This should not be mapped.
		 */
		return NT_STATUS_OK;
	}

	if (item->hints.domain != NULL && item->hints.principal == NULL) {
		/*
		 * This is 'DOMAIN\'.
		 */
		check_domain_name = item->hints.domain;
	} else {
		/*
		 * This is just 'DOMAIN'.
		 */
		check_domain_name = item->name;
	}
	is_domain = is_local_match_fn(lp_ctx, check_domain_name);
	if (is_domain) {
		item->type = SID_NAME_DOMAIN;
		item->sid = policy_state->domain_sid;
		item->authority_name = policy_state->domain_name;
		item->authority_sid = policy_state->domain_sid;
		return NT_STATUS_OK;
	}

	if (r->in.lookup_options & LSA_LOOKUP_OPTION_SEARCH_ISOLATED_NAMES_LOCAL) {
		if (item->hints.domain != item->hints.namespace) {
			/*
			 * This means the client asked for an UPN,
			 * and it should not be mapped.
			 */
			return NT_STATUS_OK;
		}
	}

	if (item->hints.namespace != NULL) {
		is_domain = is_local_match_fn(lp_ctx, item->hints.namespace);
		try_lookup = is_domain;
	} else {
		try_lookup = true;
	}

	if (!try_lookup) {
		struct dcesrv_lsa_TranslatedItem tmp;

		tmp = *item;
		status = dom_sid_lookup_predefined_name(item->hints.namespace,
							&tmp.sid,
							&tmp.type,
							&tmp.authority_sid,
							&tmp.authority_name);
		if (NT_STATUS_IS_OK(status)) {
			/*
			 * It should not be handled by us.
			 */
			return NT_STATUS_NONE_MAPPED;
		}
		if (!NT_STATUS_EQUAL(status, NT_STATUS_NONE_MAPPED)) {
			return status;
		}
	}

	if (!try_lookup) {
		const struct lsa_TrustDomainInfoInfoEx *tdo = NULL;
		const struct lsa_ForestTrustDomainInfo *di = NULL;

		if (state->routing_table == NULL) {
			status = dsdb_trust_routing_table_load(policy_state->sam_ldb,
							       state,
							       &state->routing_table);
			if (!NT_STATUS_IS_OK(status)) {
				return status;
			}
		}

		tdo = dsdb_trust_domain_by_name(state->routing_table,
						item->hints.namespace,
						&di);
		if (tdo == NULL) {
			/*
			 * The name is not resolvable at all...
			 */
			return NT_STATUS_OK;
		}

		if (!(tdo->trust_attributes & LSA_TRUST_ATTRIBUTE_WITHIN_FOREST)) {
			/*
			 * The name is not resolvable here
			 */
			return NT_STATUS_NONE_MAPPED;
		}

		/*
		 * TODO: handle multiple domains in a forest together with
		 * LSA_LOOKUP_NAMES_PRIMARY_DOMAIN_ONLY
		 */
		is_domain = true;
		try_lookup = true;
	}

	if (!try_lookup) {
		/*
		 * It should not be handled by us.
		 */
		return NT_STATUS_NONE_MAPPED;
	}

	/*
	 * TODO: handle multiple domains in our forest.
	 */

	status = dcesrv_lsa_lookup_name(state->policy_state,
					state->mem_ctx,
					policy_state->domain_name,
					policy_state->domain_sid,
					policy_state->domain_dn,
					item->hints.principal,
					&item->sid,
					&item->type);
	if (NT_STATUS_EQUAL(status, NT_STATUS_NONE_MAPPED)) {
		if (!is_domain) {
			return NT_STATUS_NONE_MAPPED;
		}
		/*
		 * We know we're authoritive
		 */
		status = NT_STATUS_OK;
	}
	if (!NT_STATUS_IS_OK(status)) {
		return status;
	}

	item->authority_name = policy_state->domain_name;
	item->authority_sid = policy_state->domain_sid;
	return NT_STATUS_OK;
}

static NTSTATUS dcesrv_lsa_lookup_sid_account(
		struct dcesrv_lsa_LookupSids_base_state *state,
		struct dcesrv_lsa_TranslatedItem *item)
{
	struct lsa_policy_state *policy_state = state->policy_state;
	NTSTATUS status;
	bool is_domain;

	is_domain = dom_sid_equal(policy_state->domain_sid, item->sid);
	if (is_domain) {
		item->type = SID_NAME_DOMAIN;
		item->name = policy_state->domain_name;
		item->authority_name = policy_state->domain_name;
		item->authority_sid = policy_state->domain_sid;
		return NT_STATUS_OK;
	}
	is_domain = dom_sid_in_domain(policy_state->domain_sid, item->sid);
	if (!is_domain) {
		return NT_STATUS_NONE_MAPPED;
	}

	status = dcesrv_lsa_lookup_sid(state->policy_state,
				       state->mem_ctx,
				       policy_state->domain_name,
				       policy_state->domain_sid,
				       policy_state->domain_dn,
				       item->sid,
				       &item->name,
				       &item->type);
	if (NT_STATUS_EQUAL(status, NT_STATUS_NONE_MAPPED)) {
		/*
		 * We know we're authoritive
		 */
		status = NT_STATUS_OK;
	}
	if (!NT_STATUS_IS_OK(status)) {
		return status;
	}

	item->authority_name = policy_state->domain_name;
	item->authority_sid = policy_state->domain_sid;
	return NT_STATUS_OK;
}

static const struct dcesrv_lsa_Lookup_view view_account = {
	.name = "Account",
	.lookup_sid = dcesrv_lsa_lookup_sid_account,
	.lookup_name = dcesrv_lsa_lookup_name_account,
};

static NTSTATUS dcesrv_lsa_lookup_name_winbind(
		struct dcesrv_lsa_LookupNames_base_state *state,
		struct dcesrv_lsa_TranslatedItem *item)
{
	struct lsa_LookupNames4 *r = &state->r;
	const struct lsa_TrustDomainInfoInfoEx *tdo = NULL;
	const struct lsa_ForestTrustDomainInfo *di = NULL;
	NTSTATUS status;
	const char *check_domain_name = NULL;
	bool expect_domain = false;

	if (item->name == NULL) {
		/*
		 * This should not be mapped.
		 */
		return NT_STATUS_OK;
	}

	if (item->hints.domain != NULL && item->hints.principal == NULL) {
		/*
		 * This is 'DOMAIN\'.
		 */
		check_domain_name = item->hints.domain;
		expect_domain = true;
	} else if (item->hints.namespace != NULL) {
		/*
		 * This is 'DOMAIN\someone'
		 * or 'someone@DOMAIN'
		 */
		check_domain_name = item->hints.namespace;
	} else {
		/*
		 * This is just 'DOMAIN'.
		 */
		check_domain_name = item->name;
		expect_domain = true;
	}

	if (state->routing_table == NULL) {
		struct lsa_policy_state *policy_state = state->policy_state;

		status = dsdb_trust_routing_table_load(policy_state->sam_ldb,
						       state,
						       &state->routing_table);
		if (!NT_STATUS_IS_OK(status)) {
			return status;
		}
	}

	tdo = dsdb_trust_domain_by_name(state->routing_table,
					check_domain_name,
					&di);
	if (tdo == NULL) {
		/*
		 * The name is not resolvable at all...
		 *
		 * And for now we don't send unqualified names
		 * to winbindd, as we don't handle them
		 * there yet.
		 *
		 * TODO: how should that work within
		 * winbindd?
		 */
		return NT_STATUS_OK;
	}

	if (tdo->trust_attributes & LSA_TRUST_ATTRIBUTE_WITHIN_FOREST) {
		/*
		 * The name should have been resolved in the account view.
		 *
		 * TODO: handle multiple domains in a forest...
		 */
		return NT_STATUS_OK;
	}

	if (expect_domain) {
		const char *name = NULL;
		const struct dom_sid *sid = NULL;

		name = talloc_strdup(state->mem_ctx,
				     di->netbios_domain_name.string);
		if (name == NULL) {
			return NT_STATUS_NO_MEMORY;
		}
		sid = dom_sid_dup(state->mem_ctx,
				  di->domain_sid);
		if (sid == NULL) {
			return NT_STATUS_NO_MEMORY;
		}
		item->type = SID_NAME_DOMAIN;
		item->sid = sid;
		item->authority_name = name;
		item->authority_sid = sid;
		return NT_STATUS_OK;
	}

	if (r->in.lookup_options & LSA_LOOKUP_OPTION_SEARCH_ISOLATED_NAMES_LOCAL) {
		if (item->hints.namespace == NULL) {
			/*
			 * We should not try to resolve isolated names
			 * remotely.
			 */
			return NT_STATUS_OK;
		}
	}

	/*
	 * We know at least the domain part of the name exists.
	 *
	 * For now the rest handled within winbindd.
	 *
	 * In future we can optimize it based on
	 * r->in.level.
	 *
	 * We can also try to resolve SID_NAME_DOMAIN
	 * just based on the routing table.
	 */

	if (state->wb.irpc_handle != NULL) {
		/*
		 * already called...
		 */
		return NT_STATUS_NONE_MAPPED;
	}

	state->wb.irpc_handle = irpc_binding_handle_by_name(state,
					state->dce_call->msg_ctx,
					"winbind_server",
					&ndr_table_lsarpc);
	if (state->wb.irpc_handle == NULL) {
		DEBUG(0,("Failed to get binding_handle for winbind_server task\n"));
		state->dce_call->fault_code = DCERPC_FAULT_CANT_PERFORM;
		return NT_STATUS_INVALID_SYSTEM_SERVICE;
	}

	/*
	 * 60 seconds timeout should be enough
	 */
	dcerpc_binding_handle_set_timeout(state->wb.irpc_handle, 60);

	return NT_STATUS_NONE_MAPPED;
}

static NTSTATUS dcesrv_lsa_lookup_sid_winbind(
		struct dcesrv_lsa_LookupSids_base_state *state,
		struct dcesrv_lsa_TranslatedItem *item)
{
	const struct lsa_TrustDomainInfoInfoEx *tdo = NULL;
	const struct lsa_ForestTrustDomainInfo *di = NULL;
	struct dcesrv_lsa_TranslatedItem tmp;
	struct dom_sid domain_sid = {0,};
	NTSTATUS status;
	bool match;

	/*
	 * Verify the sid is not INVALID.
	 */
	tmp = *item;
	status = dom_sid_lookup_predefined_sid(tmp.sid,
					       &tmp.name,
					       &tmp.type,
					       &tmp.authority_sid,
					       &tmp.authority_name);
	if (NT_STATUS_IS_OK(status)) {
		status = NT_STATUS_NONE_MAPPED;
	}
	if (!NT_STATUS_EQUAL(status, NT_STATUS_NONE_MAPPED)) {
		/*
		 * Typically INVALID_SID
		 */
		return status;
	}

	if (state->routing_table == NULL) {
		struct lsa_policy_state *policy_state = state->policy_state;

		status = dsdb_trust_routing_table_load(policy_state->sam_ldb,
						       state,
						       &state->routing_table);
		if (!NT_STATUS_IS_OK(status)) {
			return status;
		}
	}

	domain_sid = *item->sid;
	if (domain_sid.num_auths == 5) {
		sid_split_rid(&domain_sid, NULL);
	}

	tdo = dsdb_trust_domain_by_sid(state->routing_table,
				       &domain_sid, &di);
	if (tdo == NULL) {
		/*
		 * The sid is not resolvable at all...
		 */
		return NT_STATUS_OK;
	}

	if (tdo->trust_attributes & LSA_TRUST_ATTRIBUTE_WITHIN_FOREST) {
		/*
		 * The name should have been resolved in the account view.
		 *
		 * TODO: handle multiple domains in a forest...
		 */
		return NT_STATUS_OK;
	}

	match = dom_sid_equal(di->domain_sid, item->sid);
	if (match) {
		const char *name = NULL;

		name = talloc_strdup(state->mem_ctx,
				     di->netbios_domain_name.string);
		if (name == NULL) {
			return NT_STATUS_NO_MEMORY;
		}

		item->type = SID_NAME_DOMAIN;
		item->name = name;
		item->authority_name = name;
		item->authority_sid = item->sid;
		return NT_STATUS_OK;
	}

	/*
	 * We know at least the domain part of the sid exists.
	 *
	 * For now the rest handled within winbindd.
	 *
	 * In future we can optimize it based on
	 * r->in.level.
	 *
	 * We can also try to resolve SID_NAME_DOMAIN
	 * just based on the routing table.
	 */
	if (state->wb.irpc_handle != NULL) {
		/*
		 * already called...
		 */
		return NT_STATUS_NONE_MAPPED;
	}

	state->wb.irpc_handle = irpc_binding_handle_by_name(state,
					state->dce_call->msg_ctx,
					"winbind_server",
					&ndr_table_lsarpc);
	if (state->wb.irpc_handle == NULL) {
		DEBUG(0,("Failed to get binding_handle for winbind_server task\n"));
		state->dce_call->fault_code = DCERPC_FAULT_CANT_PERFORM;
		return NT_STATUS_INVALID_SYSTEM_SERVICE;
	}

	/*
	 * 60 seconds timeout should be enough
	 */
	dcerpc_binding_handle_set_timeout(state->wb.irpc_handle, 60);

	return NT_STATUS_NONE_MAPPED;
}

static const struct dcesrv_lsa_Lookup_view view_winbind = {
	.name = "Winbind",
	.lookup_sid = dcesrv_lsa_lookup_sid_winbind,
	.lookup_name = dcesrv_lsa_lookup_name_winbind,
};

static const struct dcesrv_lsa_Lookup_view *table_all_views[] = {
	&view_predefined,
	&view_builtin,
	&view_account,
	&view_winbind,
};

static const struct dcesrv_lsa_Lookup_view_table table_all = {
	.name = "LSA_LOOKUP_NAMES_ALL",
	.count = ARRAY_SIZE(table_all_views),
	.array = table_all_views,
};

static const struct dcesrv_lsa_Lookup_view *table_domains_views[] = {
	&view_account,
	&view_winbind,
};

static const struct dcesrv_lsa_Lookup_view_table table_domains = {
	.name = "LSA_LOOKUP_NAMES_DOMAINS_ONLY",
	.count = ARRAY_SIZE(table_domains_views),
	.array = table_domains_views,
};

static const struct dcesrv_lsa_Lookup_view *table_primary_views[] = {
	&view_account,
};

static const struct dcesrv_lsa_Lookup_view_table table_primary = {
	.name = "LSA_LOOKUP_NAMES_PRIMARY_DOMAIN_ONLY",
	.count = ARRAY_SIZE(table_primary_views),
	.array = table_primary_views,
};

static const struct dcesrv_lsa_Lookup_view *table_remote_views[] = {
	&view_winbind,
};

static const struct dcesrv_lsa_Lookup_view_table table_gc = {
	.name = "LSA_LOOKUP_NAMES_UPLEVEL_TRUSTS_ONLY",
	.count = ARRAY_SIZE(table_domains_views),
	.array = table_domains_views,
};

static const struct dcesrv_lsa_Lookup_view_table table_xreferral = {
	.name = "LSA_LOOKUP_NAMES_FOREST_TRUSTS_ONLY",
	.count = ARRAY_SIZE(table_remote_views),
	.array = table_remote_views,
};

static const struct dcesrv_lsa_Lookup_view_table table_xresolve = {
	.name = "LSA_LOOKUP_NAMES_UPLEVEL_TRUSTS_ONLY2",
	.count = ARRAY_SIZE(table_domains_views),
	.array = table_domains_views,
};

static const struct dcesrv_lsa_Lookup_view_table table_rodc = {
	.name = "LSA_LOOKUP_NAMES_RODC_REFERRAL_TO_FULL_DC",
	.count = ARRAY_SIZE(table_remote_views),
	.array = table_remote_views,
};

static const struct dcesrv_lsa_Lookup_view_table *dcesrv_lsa_view_table(
	enum lsa_LookupNamesLevel level)
{
	switch (level) {
	case LSA_LOOKUP_NAMES_ALL:
		return &table_all;
	case LSA_LOOKUP_NAMES_DOMAINS_ONLY:
		return &table_domains;
	case LSA_LOOKUP_NAMES_PRIMARY_DOMAIN_ONLY:
		return &table_primary;
	case LSA_LOOKUP_NAMES_UPLEVEL_TRUSTS_ONLY:
		return &table_gc;
	case LSA_LOOKUP_NAMES_FOREST_TRUSTS_ONLY:
		return &table_xreferral;
	case LSA_LOOKUP_NAMES_UPLEVEL_TRUSTS_ONLY2:
		return &table_xresolve;
	case LSA_LOOKUP_NAMES_RODC_REFERRAL_TO_FULL_DC:
		return &table_rodc;
	}

	return NULL;
}<|MERGE_RESOLUTION|>--- conflicted
+++ resolved
@@ -88,11 +88,7 @@
 	bool match = false;
 	int ret;
 
-<<<<<<< HEAD
-	if (principal == NULL && principal[0] == '\0') {
-=======
 	if ((principal == NULL) || (principal[0] == '\0')) {
->>>>>>> 76c3e172
 		return NT_STATUS_NONE_MAPPED;
 	}
 
