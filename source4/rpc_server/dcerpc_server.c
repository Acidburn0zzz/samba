/* 
   Unix SMB/CIFS implementation.

   server side dcerpc core code

   Copyright (C) Andrew Tridgell 2003-2005
   Copyright (C) Stefan (metze) Metzmacher 2004-2005
   
   This program is free software; you can redistribute it and/or modify
   it under the terms of the GNU General Public License as published by
   the Free Software Foundation; either version 3 of the License, or
   (at your option) any later version.
   
   This program is distributed in the hope that it will be useful,
   but WITHOUT ANY WARRANTY; without even the implied warranty of
   MERCHANTABILITY or FITNESS FOR A PARTICULAR PURPOSE.  See the
   GNU General Public License for more details.
   
   You should have received a copy of the GNU General Public License
   along with this program.  If not, see <http://www.gnu.org/licenses/>.
*/

#include "includes.h"
#include "auth/auth.h"
#include "auth/gensec/gensec.h"
#include "../lib/util/dlinklist.h"
#include "rpc_server/dcerpc_server.h"
#include "rpc_server/dcerpc_server_proto.h"
#include "rpc_server/common/proto.h"
#include "librpc/rpc/dcerpc_proto.h"
#include "system/filesys.h"
#include "libcli/security/security.h"
#include "param/param.h"
#include "../lib/tsocket/tsocket.h"
#include "../libcli/named_pipe_auth/npa_tstream.h"
#include "smbd/service_stream.h"
#include "../lib/tsocket/tsocket.h"
#include "lib/socket/socket.h"
#include "smbd/process_model.h"
#include "lib/messaging/irpc.h"
#include "librpc/rpc/rpc_common.h"
#include "lib/util/samba_modules.h"
#include "librpc/gen_ndr/ndr_dcerpc.h"

/* this is only used when the client asks for an unknown interface */
#define DUMMY_ASSOC_GROUP 0x0FFFFFFF

extern const struct dcesrv_interface dcesrv_mgmt_interface;


/*
  find an association group given a assoc_group_id
 */
static struct dcesrv_assoc_group *dcesrv_assoc_group_find(struct dcesrv_context *dce_ctx,
							  uint32_t id)
{
	void *id_ptr;

	id_ptr = idr_find(dce_ctx->assoc_groups_idr, id);
	if (id_ptr == NULL) {
		return NULL;
	}
	return talloc_get_type_abort(id_ptr, struct dcesrv_assoc_group);
}

/*
  take a reference to an existing association group
 */
static struct dcesrv_assoc_group *dcesrv_assoc_group_reference(TALLOC_CTX *mem_ctx,
							       struct dcesrv_context *dce_ctx,
							       uint32_t id)
{
	struct dcesrv_assoc_group *assoc_group;

	assoc_group = dcesrv_assoc_group_find(dce_ctx, id);
	if (assoc_group == NULL) {
		DEBUG(0,(__location__ ": Failed to find assoc_group 0x%08x\n", id));
		return NULL;
	}
	return talloc_reference(mem_ctx, assoc_group);
}

static int dcesrv_assoc_group_destructor(struct dcesrv_assoc_group *assoc_group)
{
	int ret;
	ret = idr_remove(assoc_group->dce_ctx->assoc_groups_idr, assoc_group->id);
	if (ret != 0) {
		DEBUG(0,(__location__ ": Failed to remove assoc_group 0x%08x\n",
			 assoc_group->id));
	}
	return 0;
}

/*
  allocate a new association group
 */
static struct dcesrv_assoc_group *dcesrv_assoc_group_new(TALLOC_CTX *mem_ctx,
							 struct dcesrv_context *dce_ctx)
{
	struct dcesrv_assoc_group *assoc_group;
	int id;

	assoc_group = talloc_zero(mem_ctx, struct dcesrv_assoc_group);
	if (assoc_group == NULL) {
		return NULL;
	}
	
	id = idr_get_new_random(dce_ctx->assoc_groups_idr, assoc_group, UINT16_MAX);
	if (id == -1) {
		talloc_free(assoc_group);
		DEBUG(0,(__location__ ": Out of association groups!\n"));
		return NULL;
	}

	assoc_group->id = id;
	assoc_group->dce_ctx = dce_ctx;

	talloc_set_destructor(assoc_group, dcesrv_assoc_group_destructor);

	return assoc_group;
}


/*
  see if two endpoints match
*/
static bool endpoints_match(const struct dcerpc_binding *ep1,
			    const struct dcerpc_binding *ep2)
{
	enum dcerpc_transport_t t1;
	enum dcerpc_transport_t t2;
	const char *e1;
	const char *e2;

	t1 = dcerpc_binding_get_transport(ep1);
	t2 = dcerpc_binding_get_transport(ep2);

	e1 = dcerpc_binding_get_string_option(ep1, "endpoint");
	e2 = dcerpc_binding_get_string_option(ep2, "endpoint");

	if (t1 != t2) {
		return false;
	}

	if (!e1 || !e2) {
		return e1 == e2;
	}

	if (strcasecmp(e1, e2) != 0) {
		return false;
	}

	return true;
}

/*
  find an endpoint in the dcesrv_context
*/
static struct dcesrv_endpoint *find_endpoint(struct dcesrv_context *dce_ctx,
					     const struct dcerpc_binding *ep_description)
{
	struct dcesrv_endpoint *ep;
	for (ep=dce_ctx->endpoint_list; ep; ep=ep->next) {
		if (endpoints_match(ep->ep_description, ep_description)) {
			return ep;
		}
	}
	return NULL;
}

/*
  find a registered context_id from a bind or alter_context
*/
static struct dcesrv_connection_context *dcesrv_find_context(struct dcesrv_connection *conn, 
								   uint32_t context_id)
{
	struct dcesrv_connection_context *c;
	for (c=conn->contexts;c;c=c->next) {
		if (c->context_id == context_id) return c;
	}
	return NULL;
}

/*
  see if a uuid and if_version match to an interface
*/
static bool interface_match(const struct dcesrv_interface *if1,
							const struct dcesrv_interface *if2)
{
	return (if1->syntax_id.if_version == if2->syntax_id.if_version && 
			GUID_equal(&if1->syntax_id.uuid, &if2->syntax_id.uuid));
}

/*
  find the interface operations on an endpoint
*/
static const struct dcesrv_interface *find_interface(const struct dcesrv_endpoint *endpoint,
						     const struct dcesrv_interface *iface)
{
	struct dcesrv_if_list *ifl;
	for (ifl=endpoint->interface_list; ifl; ifl=ifl->next) {
		if (interface_match(&(ifl->iface), iface)) {
			return &(ifl->iface);
		}
	}
	return NULL;
}

/*
  see if a uuid and if_version match to an interface
*/
static bool interface_match_by_uuid(const struct dcesrv_interface *iface,
				    const struct GUID *uuid, uint32_t if_version)
{
	return (iface->syntax_id.if_version == if_version && 
			GUID_equal(&iface->syntax_id.uuid, uuid));
}

/*
  find the interface operations on an endpoint by uuid
*/
static const struct dcesrv_interface *find_interface_by_uuid(const struct dcesrv_endpoint *endpoint,
							     const struct GUID *uuid, uint32_t if_version)
{
	struct dcesrv_if_list *ifl;
	for (ifl=endpoint->interface_list; ifl; ifl=ifl->next) {
		if (interface_match_by_uuid(&(ifl->iface), uuid, if_version)) {
			return &(ifl->iface);
		}
	}
	return NULL;
}

/*
  find the earlier parts of a fragmented call awaiting reassembily
*/
static struct dcesrv_call_state *dcesrv_find_fragmented_call(struct dcesrv_connection *dce_conn, uint16_t call_id)
{
	struct dcesrv_call_state *c;
	for (c=dce_conn->incoming_fragmented_call_list;c;c=c->next) {
		if (c->pkt.call_id == call_id) {
			return c;
		}
	}
	return NULL;
}

/*
  register an interface on an endpoint
*/
_PUBLIC_ NTSTATUS dcesrv_interface_register(struct dcesrv_context *dce_ctx,
				   const char *ep_name,
				   const struct dcesrv_interface *iface,
				   const struct security_descriptor *sd)
{
	struct dcesrv_endpoint *ep;
	struct dcesrv_if_list *ifl;
	struct dcerpc_binding *binding;
	bool add_ep = false;
	NTSTATUS status;
	
	status = dcerpc_parse_binding(dce_ctx, ep_name, &binding);

	if (NT_STATUS_IS_ERR(status)) {
		DEBUG(0, ("Trouble parsing binding string '%s'\n", ep_name));
		return status;
	}

	/* check if this endpoint exists
	 */
	if ((ep=find_endpoint(dce_ctx, binding))==NULL) {
		ep = talloc(dce_ctx, struct dcesrv_endpoint);
		if (!ep) {
			return NT_STATUS_NO_MEMORY;
		}
		ZERO_STRUCTP(ep);
		ep->ep_description = talloc_move(ep, &binding);
		add_ep = true;

		/* add mgmt interface */
		ifl = talloc(ep, struct dcesrv_if_list);
		if (!ifl) {
			return NT_STATUS_NO_MEMORY;
		}

		memcpy(&(ifl->iface), &dcesrv_mgmt_interface, 
			   sizeof(struct dcesrv_interface));

		DLIST_ADD(ep->interface_list, ifl);
	}

	/* see if the interface is already registered on te endpoint */
	if (find_interface(ep, iface)!=NULL) {
		DEBUG(0,("dcesrv_interface_register: interface '%s' already registered on endpoint '%s'\n",
			iface->name, ep_name));
		return NT_STATUS_OBJECT_NAME_COLLISION;
	}

	/* talloc a new interface list element */
	ifl = talloc(ep, struct dcesrv_if_list);
	if (!ifl) {
		return NT_STATUS_NO_MEMORY;
	}

	/* copy the given interface struct to the one on the endpoints interface list */
	memcpy(&(ifl->iface),iface, sizeof(struct dcesrv_interface));

	/* if we have a security descriptor given,
	 * we should see if we can set it up on the endpoint
	 */
	if (sd != NULL) {
		/* if there's currently no security descriptor given on the endpoint
		 * we try to set it
		 */
		if (ep->sd == NULL) {
			ep->sd = security_descriptor_copy(ep, sd);
		}

		/* if now there's no security descriptor given on the endpoint
		 * something goes wrong, either we failed to copy the security descriptor
		 * or there was already one on the endpoint
		 */
		if (ep->sd != NULL) {
			DEBUG(0,("dcesrv_interface_register: interface '%s' failed to setup a security descriptor\n"
			         "                           on endpoint '%s'\n",
				iface->name, ep_name));
			if (add_ep) free(ep);
			free(ifl);
			return NT_STATUS_OBJECT_NAME_COLLISION;
		}
	}

	/* finally add the interface on the endpoint */
	DLIST_ADD(ep->interface_list, ifl);

	/* if it's a new endpoint add it to the dcesrv_context */
	if (add_ep) {
		DLIST_ADD(dce_ctx->endpoint_list, ep);
	}

	DEBUG(4,("dcesrv_interface_register: interface '%s' registered on endpoint '%s'\n",
		iface->name, ep_name));

	return NT_STATUS_OK;
}

NTSTATUS dcesrv_inherited_session_key(struct dcesrv_connection *p,
				      DATA_BLOB *session_key)
{
	if (p->auth_state.session_info->session_key.length) {
		*session_key = p->auth_state.session_info->session_key;
		return NT_STATUS_OK;
	}
	return NT_STATUS_NO_USER_SESSION_KEY;
}

/*
  fetch the user session key - may be default (above) or the SMB session key

  The key is always truncated to 16 bytes 
*/
_PUBLIC_ NTSTATUS dcesrv_fetch_session_key(struct dcesrv_connection *p,
				  DATA_BLOB *session_key)
{
	NTSTATUS status = p->auth_state.session_key(p, session_key);
	if (!NT_STATUS_IS_OK(status)) {
		return status;
	}

	session_key->length = MIN(session_key->length, 16);

	return NT_STATUS_OK;
}

/*
  connect to a dcerpc endpoint
*/
_PUBLIC_ NTSTATUS dcesrv_endpoint_connect(struct dcesrv_context *dce_ctx,
				 TALLOC_CTX *mem_ctx,
				 const struct dcesrv_endpoint *ep,
				 struct auth_session_info *session_info,
				 struct tevent_context *event_ctx,
				 struct imessaging_context *msg_ctx,
				 struct server_id server_id,
				 uint32_t state_flags,
				 struct dcesrv_connection **_p)
{
	struct dcesrv_connection *p;

	if (!session_info) {
		return NT_STATUS_ACCESS_DENIED;
	}

	p = talloc_zero(mem_ctx, struct dcesrv_connection);
	NT_STATUS_HAVE_NO_MEMORY(p);

	if (!talloc_reference(p, session_info)) {
		talloc_free(p);
		return NT_STATUS_NO_MEMORY;
	}

	p->prev = NULL;
	p->next = NULL;
	p->dce_ctx = dce_ctx;
	p->endpoint = ep;
	p->packet_log_dir = lpcfg_lock_directory(dce_ctx->lp_ctx);
	p->auth_state.session_info = session_info;
	p->auth_state.session_key = dcesrv_generic_session_key;
	p->event_ctx = event_ctx;
	p->msg_ctx = msg_ctx;
	p->server_id = server_id;
<<<<<<< HEAD
	p->terminate = NULL;
=======
>>>>>>> e05a4321
	p->state_flags = state_flags;

	*_p = p;
	return NT_STATUS_OK;
}

/*
  move a call from an existing linked list to the specified list. This
  prevents bugs where we forget to remove the call from a previous
  list when moving it.
 */
static void dcesrv_call_set_list(struct dcesrv_call_state *call, 
				 enum dcesrv_call_list list)
{
	switch (call->list) {
	case DCESRV_LIST_NONE:
		break;
	case DCESRV_LIST_CALL_LIST:
		DLIST_REMOVE(call->conn->call_list, call);
		break;
	case DCESRV_LIST_FRAGMENTED_CALL_LIST:
		DLIST_REMOVE(call->conn->incoming_fragmented_call_list, call);
		break;
	case DCESRV_LIST_PENDING_CALL_LIST:
		DLIST_REMOVE(call->conn->pending_call_list, call);
		break;
	}
	call->list = list;
	switch (list) {
	case DCESRV_LIST_NONE:
		break;
	case DCESRV_LIST_CALL_LIST:
		DLIST_ADD_END(call->conn->call_list, call, struct dcesrv_call_state *);
		break;
	case DCESRV_LIST_FRAGMENTED_CALL_LIST:
		DLIST_ADD_END(call->conn->incoming_fragmented_call_list, call, struct dcesrv_call_state *);
		break;
	case DCESRV_LIST_PENDING_CALL_LIST:
		DLIST_ADD_END(call->conn->pending_call_list, call, struct dcesrv_call_state *);
		break;
	}
}


/*
  return a dcerpc bind_nak
*/
static NTSTATUS dcesrv_bind_nak(struct dcesrv_call_state *call, uint32_t reason)
{
	struct ncacn_packet pkt;
	struct dcerpc_bind_nak_version version;
	struct data_blob_list_item *rep;
	NTSTATUS status;

	/* setup a bind_nak */
	dcesrv_init_hdr(&pkt, lpcfg_rpc_big_endian(call->conn->dce_ctx->lp_ctx));
	pkt.auth_length = 0;
	pkt.call_id = call->pkt.call_id;
	pkt.ptype = DCERPC_PKT_BIND_NAK;
	pkt.pfc_flags = DCERPC_PFC_FLAG_FIRST | DCERPC_PFC_FLAG_LAST;
	pkt.u.bind_nak.reject_reason = reason;
	version.rpc_vers = 5;
	version.rpc_vers_minor = 0;
	pkt.u.bind_nak.num_versions = 1;
	pkt.u.bind_nak.versions = &version;
	pkt.u.bind_nak._pad = data_blob_null;

	rep = talloc(call, struct data_blob_list_item);
	if (!rep) {
		return NT_STATUS_NO_MEMORY;
	}

	status = ncacn_push_auth(&rep->blob, call, &pkt, NULL);
	if (!NT_STATUS_IS_OK(status)) {
		return status;
	}

	dcerpc_set_frag_length(&rep->blob, rep->blob.length);

	DLIST_ADD_END(call->replies, rep, struct data_blob_list_item *);
	dcesrv_call_set_list(call, DCESRV_LIST_CALL_LIST);

	if (call->conn->call_list && call->conn->call_list->replies) {
		if (call->conn->transport.report_output_data) {
			call->conn->transport.report_output_data(call->conn);
		}
	}

	return NT_STATUS_OK;	
}

static int dcesrv_connection_context_destructor(struct dcesrv_connection_context *c)
{
	DLIST_REMOVE(c->conn->contexts, c);

	if (c->iface && c->iface->unbind) {
		c->iface->unbind(c, c->iface);
	}

	return 0;
}

/*
  handle a bind request
*/
static NTSTATUS dcesrv_bind(struct dcesrv_call_state *call)
{
	uint32_t if_version, transfer_syntax_version;
	struct GUID uuid, *transfer_syntax_uuid;
	struct ncacn_packet pkt;
	struct data_blob_list_item *rep;
	NTSTATUS status;
	uint32_t result=0, reason=0;
	uint32_t context_id;
	const struct dcesrv_interface *iface;
	uint32_t extra_flags = 0;

	/*
	  if provided, check the assoc_group is valid
	 */
	if (call->pkt.u.bind.assoc_group_id != 0 &&
	    lpcfg_parm_bool(call->conn->dce_ctx->lp_ctx, NULL, "dcesrv","assoc group checking", true) &&
	    dcesrv_assoc_group_find(call->conn->dce_ctx, call->pkt.u.bind.assoc_group_id) == NULL) {
		return dcesrv_bind_nak(call, 0);	
	}

	if (call->pkt.u.bind.num_contexts < 1 ||
	    call->pkt.u.bind.ctx_list[0].num_transfer_syntaxes < 1) {
		return dcesrv_bind_nak(call, 0);
	}

	context_id = call->pkt.u.bind.ctx_list[0].context_id;

	/* you can't bind twice on one context */
	if (dcesrv_find_context(call->conn, context_id) != NULL) {
		return dcesrv_bind_nak(call, 0);
	}

	if_version = call->pkt.u.bind.ctx_list[0].abstract_syntax.if_version;
	uuid = call->pkt.u.bind.ctx_list[0].abstract_syntax.uuid;

	transfer_syntax_version = call->pkt.u.bind.ctx_list[0].transfer_syntaxes[0].if_version;
	transfer_syntax_uuid = &call->pkt.u.bind.ctx_list[0].transfer_syntaxes[0].uuid;
	if (!GUID_equal(&ndr_transfer_syntax_ndr.uuid, transfer_syntax_uuid) != 0 ||
	    ndr_transfer_syntax_ndr.if_version != transfer_syntax_version) {
		char *uuid_str = GUID_string(call, transfer_syntax_uuid);
		/* we only do NDR encoded dcerpc */
		DEBUG(0,("Non NDR transfer syntax requested - %s\n", uuid_str));
		talloc_free(uuid_str);
		return dcesrv_bind_nak(call, 0);
	}

	iface = find_interface_by_uuid(call->conn->endpoint, &uuid, if_version);
	if (iface == NULL) {
		char *uuid_str = GUID_string(call, &uuid);
		DEBUG(2,("Request for unknown dcerpc interface %s/%d\n", uuid_str, if_version));
		talloc_free(uuid_str);

		/* we don't know about that interface */
		result = DCERPC_BIND_PROVIDER_REJECT;
		reason = DCERPC_BIND_REASON_ASYNTAX;		
	}

	if (iface) {
		/* add this context to the list of available context_ids */
		struct dcesrv_connection_context *context = talloc(call->conn, 
								   struct dcesrv_connection_context);
		if (context == NULL) {
			return dcesrv_bind_nak(call, 0);
		}
		context->conn = call->conn;
		context->iface = iface;
		context->context_id = context_id;
		if (call->pkt.u.bind.assoc_group_id != 0) {
			context->assoc_group = dcesrv_assoc_group_reference(context,
									    call->conn->dce_ctx, 
									    call->pkt.u.bind.assoc_group_id);
		} else {
			context->assoc_group = dcesrv_assoc_group_new(context, call->conn->dce_ctx);
		}
		if (context->assoc_group == NULL) {
			talloc_free(context);
			return dcesrv_bind_nak(call, 0);
		}
		context->private_data = NULL;
		DLIST_ADD(call->conn->contexts, context);
		call->context = context;
		talloc_set_destructor(context, dcesrv_connection_context_destructor);

		status = iface->bind(call, iface, if_version);
		if (!NT_STATUS_IS_OK(status)) {
			char *uuid_str = GUID_string(call, &uuid);
			DEBUG(2,("Request for dcerpc interface %s/%d rejected: %s\n",
				 uuid_str, if_version, nt_errstr(status)));
			talloc_free(uuid_str);
			/* we don't want to trigger the iface->unbind() hook */
			context->iface = NULL;
			talloc_free(call->context);
			call->context = NULL;
			return dcesrv_bind_nak(call, 0);
		}
	}

	if (call->conn->cli_max_recv_frag == 0) {
		call->conn->cli_max_recv_frag = MIN(0x2000, call->pkt.u.bind.max_recv_frag);
	}

	/* handle any authentication that is being requested */
	if (!dcesrv_auth_bind(call)) {
		talloc_free(call->context);
		call->context = NULL;
		return dcesrv_bind_nak(call, DCERPC_BIND_REASON_INVALID_AUTH_TYPE);
	}

	/* setup a bind_ack */
	dcesrv_init_hdr(&pkt, lpcfg_rpc_big_endian(call->conn->dce_ctx->lp_ctx));
	pkt.auth_length = 0;
	pkt.call_id = call->pkt.call_id;
	pkt.ptype = DCERPC_PKT_BIND_ACK;
	pkt.pfc_flags = DCERPC_PFC_FLAG_FIRST | DCERPC_PFC_FLAG_LAST | extra_flags;
	pkt.u.bind_ack.max_xmit_frag = call->conn->cli_max_recv_frag;
	pkt.u.bind_ack.max_recv_frag = 0x2000;

	/*
	  make it possible for iface->bind() to specify the assoc_group_id
	  This helps the openchange mapiproxy plugin to work correctly.
	  
	  metze
	*/
	if (call->context) {
		pkt.u.bind_ack.assoc_group_id = call->context->assoc_group->id;
	} else {
		pkt.u.bind_ack.assoc_group_id = DUMMY_ASSOC_GROUP;
	}

	if (iface) {
		/* FIXME: Use pipe name as specified by endpoint instead of interface name */
		pkt.u.bind_ack.secondary_address = talloc_asprintf(call, "\\PIPE\\%s", iface->name);
	} else {
		pkt.u.bind_ack.secondary_address = "";
	}
	pkt.u.bind_ack.num_results = 1;
	pkt.u.bind_ack.ctx_list = talloc(call, struct dcerpc_ack_ctx);
	if (!pkt.u.bind_ack.ctx_list) {
		talloc_free(call->context);
		call->context = NULL;
		return NT_STATUS_NO_MEMORY;
	}
	pkt.u.bind_ack.ctx_list[0].result = result;
	pkt.u.bind_ack.ctx_list[0].reason.value = reason;
	pkt.u.bind_ack.ctx_list[0].syntax = ndr_transfer_syntax_ndr;
	pkt.u.bind_ack.auth_info = data_blob(NULL, 0);

	status = dcesrv_auth_bind_ack(call, &pkt);
	if (!NT_STATUS_IS_OK(status)) {
		talloc_free(call->context);
		call->context = NULL;
		return dcesrv_bind_nak(call, 0);
	}

	rep = talloc(call, struct data_blob_list_item);
	if (!rep) {
		talloc_free(call->context);
		call->context = NULL;
		return NT_STATUS_NO_MEMORY;
	}

	status = ncacn_push_auth(&rep->blob, call, &pkt,
							 call->conn->auth_state.auth_info);
	if (!NT_STATUS_IS_OK(status)) {
		talloc_free(call->context);
		call->context = NULL;
		return status;
	}

	dcerpc_set_frag_length(&rep->blob, rep->blob.length);

	DLIST_ADD_END(call->replies, rep, struct data_blob_list_item *);
	dcesrv_call_set_list(call, DCESRV_LIST_CALL_LIST);

	if (call->conn->call_list && call->conn->call_list->replies) {
		if (call->conn->transport.report_output_data) {
			call->conn->transport.report_output_data(call->conn);
		}
	}

	return NT_STATUS_OK;
}


/*
  handle a auth3 request
*/
static NTSTATUS dcesrv_auth3(struct dcesrv_call_state *call)
{
	/* handle the auth3 in the auth code */
	if (!dcesrv_auth_auth3(call)) {
		return dcesrv_fault(call, DCERPC_FAULT_OTHER);
	}

	talloc_free(call);

	/* we don't send a reply to a auth3 request, except by a
	   fault */
	return NT_STATUS_OK;
}


/*
  handle a bind request
*/
static NTSTATUS dcesrv_alter_new_context(struct dcesrv_call_state *call, uint32_t context_id)
{
	uint32_t if_version, transfer_syntax_version;
	struct dcesrv_connection_context *context;
	const struct dcesrv_interface *iface;
	struct GUID uuid, *transfer_syntax_uuid;
	NTSTATUS status;

	if_version = call->pkt.u.alter.ctx_list[0].abstract_syntax.if_version;
	uuid = call->pkt.u.alter.ctx_list[0].abstract_syntax.uuid;

	transfer_syntax_version = call->pkt.u.alter.ctx_list[0].transfer_syntaxes[0].if_version;
	transfer_syntax_uuid = &call->pkt.u.alter.ctx_list[0].transfer_syntaxes[0].uuid;
	if (!GUID_equal(transfer_syntax_uuid, &ndr_transfer_syntax_ndr.uuid) ||
	    ndr_transfer_syntax_ndr.if_version != transfer_syntax_version) {
		/* we only do NDR encoded dcerpc */
		return NT_STATUS_RPC_PROTSEQ_NOT_SUPPORTED;
	}

	iface = find_interface_by_uuid(call->conn->endpoint, &uuid, if_version);
	if (iface == NULL) {
		char *uuid_str = GUID_string(call, &uuid);
		DEBUG(2,("Request for unknown dcerpc interface %s/%d\n", uuid_str, if_version));
		talloc_free(uuid_str);
		return NT_STATUS_RPC_PROTSEQ_NOT_SUPPORTED;
	}

	/* add this context to the list of available context_ids */
	context = talloc(call->conn, struct dcesrv_connection_context);
	if (context == NULL) {
		return NT_STATUS_NO_MEMORY;
	}
	context->conn = call->conn;
	context->iface = iface;
	context->context_id = context_id;
	if (call->pkt.u.alter.assoc_group_id != 0) {
		context->assoc_group = dcesrv_assoc_group_reference(context,
								    call->conn->dce_ctx, 
								    call->pkt.u.alter.assoc_group_id);
	} else {
		context->assoc_group = dcesrv_assoc_group_new(context, call->conn->dce_ctx);
	}
	if (context->assoc_group == NULL) {
		talloc_free(context);
		call->context = NULL;
		return NT_STATUS_NO_MEMORY;
	}
	context->private_data = NULL;
	DLIST_ADD(call->conn->contexts, context);
	call->context = context;
	talloc_set_destructor(context, dcesrv_connection_context_destructor);

	status = iface->bind(call, iface, if_version);
	if (!NT_STATUS_IS_OK(status)) {
		/* we don't want to trigger the iface->unbind() hook */
		context->iface = NULL;
		talloc_free(context);
		call->context = NULL;
		return status;
	}

	return NT_STATUS_OK;
}


/*
  handle a alter context request
*/
static NTSTATUS dcesrv_alter(struct dcesrv_call_state *call)
{
	struct ncacn_packet pkt;
	struct data_blob_list_item *rep;
	NTSTATUS status;
	uint32_t result=0, reason=0;
	uint32_t context_id;

	/* handle any authentication that is being requested */
	if (!dcesrv_auth_alter(call)) {
		/* TODO: work out the right reject code */
		result = DCERPC_BIND_PROVIDER_REJECT;
		reason = DCERPC_BIND_REASON_ASYNTAX;		
	}

	context_id = call->pkt.u.alter.ctx_list[0].context_id;

	/* see if they are asking for a new interface */
	if (result == 0) {
		call->context = dcesrv_find_context(call->conn, context_id);
		if (!call->context) {
			status = dcesrv_alter_new_context(call, context_id);
			if (!NT_STATUS_IS_OK(status)) {
				result = DCERPC_BIND_PROVIDER_REJECT;
				reason = DCERPC_BIND_REASON_ASYNTAX;
			}
		}
	}

	if (result == 0 &&
	    call->pkt.u.alter.assoc_group_id != 0 &&
	    lpcfg_parm_bool(call->conn->dce_ctx->lp_ctx, NULL, "dcesrv","assoc group checking", true) &&
	    call->pkt.u.alter.assoc_group_id != call->context->assoc_group->id) {
		DEBUG(0,(__location__ ": Failed attempt to use new assoc_group in alter context (0x%08x 0x%08x)\n",
			 call->context->assoc_group->id, call->pkt.u.alter.assoc_group_id));
		/* TODO: can they ask for a new association group? */
		result = DCERPC_BIND_PROVIDER_REJECT;
		reason = DCERPC_BIND_REASON_ASYNTAX;
	}

	/* setup a alter_resp */
	dcesrv_init_hdr(&pkt, lpcfg_rpc_big_endian(call->conn->dce_ctx->lp_ctx));
	pkt.auth_length = 0;
	pkt.call_id = call->pkt.call_id;
	pkt.ptype = DCERPC_PKT_ALTER_RESP;
	pkt.pfc_flags = DCERPC_PFC_FLAG_FIRST | DCERPC_PFC_FLAG_LAST;
	pkt.u.alter_resp.max_xmit_frag = 0x2000;
	pkt.u.alter_resp.max_recv_frag = 0x2000;
	if (result == 0) {
		pkt.u.alter_resp.assoc_group_id = call->context->assoc_group->id;
	} else {
		pkt.u.alter_resp.assoc_group_id = 0;
	}
	pkt.u.alter_resp.num_results = 1;
	pkt.u.alter_resp.ctx_list = talloc_array(call, struct dcerpc_ack_ctx, 1);
	if (!pkt.u.alter_resp.ctx_list) {
		return NT_STATUS_NO_MEMORY;
	}
	pkt.u.alter_resp.ctx_list[0].result = result;
	pkt.u.alter_resp.ctx_list[0].reason.value = reason;
	pkt.u.alter_resp.ctx_list[0].syntax = ndr_transfer_syntax_ndr;
	pkt.u.alter_resp.auth_info = data_blob(NULL, 0);
	pkt.u.alter_resp.secondary_address = "";

	status = dcesrv_auth_alter_ack(call, &pkt);
	if (!NT_STATUS_IS_OK(status)) {
		if (NT_STATUS_EQUAL(status, NT_STATUS_ACCESS_DENIED)
		    || NT_STATUS_EQUAL(status, NT_STATUS_LOGON_FAILURE)
		    || NT_STATUS_EQUAL(status, NT_STATUS_NO_SUCH_USER)
		    || NT_STATUS_EQUAL(status, NT_STATUS_WRONG_PASSWORD)) {
			return dcesrv_fault(call, DCERPC_FAULT_ACCESS_DENIED);
		}
		return dcesrv_fault(call, 0);
	}

	rep = talloc(call, struct data_blob_list_item);
	if (!rep) {
		return NT_STATUS_NO_MEMORY;
	}

	status = ncacn_push_auth(&rep->blob, call, &pkt, call->conn->auth_state.auth_info);
	if (!NT_STATUS_IS_OK(status)) {
		return status;
	}

	dcerpc_set_frag_length(&rep->blob, rep->blob.length);

	DLIST_ADD_END(call->replies, rep, struct data_blob_list_item *);
	dcesrv_call_set_list(call, DCESRV_LIST_CALL_LIST);

	if (call->conn->call_list && call->conn->call_list->replies) {
		if (call->conn->transport.report_output_data) {
			call->conn->transport.report_output_data(call->conn);
		}
	}

	return NT_STATUS_OK;
}

/*
  possibly save the call for inspection with ndrdump
 */
static void dcesrv_save_call(struct dcesrv_call_state *call, const char *why)
{
#ifdef DEVELOPER
	char *fname;
	const char *dump_dir;
	dump_dir = lpcfg_parm_string(call->conn->dce_ctx->lp_ctx, NULL, "dcesrv", "stubs directory");
	if (!dump_dir) {
		return;
	}
	fname = talloc_asprintf(call, "%s/RPC-%s-%u-%s.dat",
				dump_dir,
				call->context->iface->name,
				call->pkt.u.request.opnum,
				why);
	if (file_save(fname, call->pkt.u.request.stub_and_verifier.data, call->pkt.u.request.stub_and_verifier.length)) {
		DEBUG(0,("RPC SAVED %s\n", fname));
	}
	talloc_free(fname);
#endif
}

static NTSTATUS dcesrv_check_verification_trailer(struct dcesrv_call_state *call)
{
	TALLOC_CTX *frame = talloc_stackframe();
	const uint32_t bitmask1 = call->conn->auth_state.client_hdr_signing ?
		DCERPC_SEC_VT_CLIENT_SUPPORTS_HEADER_SIGNING : 0;
	const struct dcerpc_sec_vt_pcontext pcontext = {
		.abstract_syntax = call->context->iface->syntax_id,
		.transfer_syntax = ndr_transfer_syntax_ndr,
	};
	const struct dcerpc_sec_vt_header2 header2 =
		dcerpc_sec_vt_header2_from_ncacn_packet(&call->pkt);
	enum ndr_err_code ndr_err;
	struct dcerpc_sec_verification_trailer *vt = NULL;
	NTSTATUS status = NT_STATUS_OK;
	bool ok;

	SMB_ASSERT(call->pkt.ptype == DCERPC_PKT_REQUEST);

	ndr_err = ndr_pop_dcerpc_sec_verification_trailer(call->ndr_pull,
							  frame, &vt);
	if (!NDR_ERR_CODE_IS_SUCCESS(ndr_err)) {
		status = ndr_map_error2ntstatus(ndr_err);
		goto done;
	}

	ok = dcerpc_sec_verification_trailer_check(vt, &bitmask1,
						   &pcontext, &header2);
	if (!ok) {
		status = NT_STATUS_ACCESS_DENIED;
		goto done;
	}
done:
	TALLOC_FREE(frame);
	return status;
}

/*
  handle a dcerpc request packet
*/
static NTSTATUS dcesrv_request(struct dcesrv_call_state *call)
{
	struct ndr_pull *pull;
	NTSTATUS status;
	struct dcesrv_connection_context *context;

	/* if authenticated, and the mech we use can't do async replies, don't use them... */
	if (call->conn->auth_state.gensec_security && 
	    !gensec_have_feature(call->conn->auth_state.gensec_security, GENSEC_FEATURE_ASYNC_REPLIES)) {
		call->state_flags &= ~DCESRV_CALL_STATE_FLAG_MAY_ASYNC;
	}

	context = dcesrv_find_context(call->conn, call->pkt.u.request.context_id);
	if (context == NULL) {
		return dcesrv_fault(call, DCERPC_FAULT_UNK_IF);
	}

	pull = ndr_pull_init_blob(&call->pkt.u.request.stub_and_verifier, call);
	NT_STATUS_HAVE_NO_MEMORY(pull);

	pull->flags |= LIBNDR_FLAG_REF_ALLOC;

	call->context	= context;
	call->ndr_pull	= pull;

	if (!(call->pkt.drep[0] & DCERPC_DREP_LE)) {
		pull->flags |= LIBNDR_FLAG_BIGENDIAN;
	}

	status = dcesrv_check_verification_trailer(call);
	if (!NT_STATUS_IS_OK(status)) {
		uint32_t faultcode = DCERPC_FAULT_OTHER;
		if (NT_STATUS_EQUAL(status, NT_STATUS_ACCESS_DENIED)) {
			faultcode = DCERPC_FAULT_ACCESS_DENIED;
		}
		DEBUG(10, ("dcesrv_check_verification_trailer failed: %s\n",
			   nt_errstr(status)));
		return dcesrv_fault(call, faultcode);
	}

	/* unravel the NDR for the packet */
	status = context->iface->ndr_pull(call, call, pull, &call->r);
	if (!NT_STATUS_IS_OK(status)) {
		if (call->fault_code == DCERPC_FAULT_OP_RNG_ERROR) {
			/* we got an unknown call */
			DEBUG(3,(__location__ ": Unknown RPC call %u on %s\n",
				 call->pkt.u.request.opnum, context->iface->name));
			dcesrv_save_call(call, "unknown");
		} else {
			dcesrv_save_call(call, "pullfail");
		}
		return dcesrv_fault(call, call->fault_code);
	}

	if (pull->offset != pull->data_size) {
		dcesrv_save_call(call, "extrabytes");
		DEBUG(3,("Warning: %d extra bytes in incoming RPC request\n", 
			 pull->data_size - pull->offset));
	}

	/* call the dispatch function */
	status = context->iface->dispatch(call, call, call->r);
	if (!NT_STATUS_IS_OK(status)) {
		DEBUG(5,("dcerpc fault in call %s:%02x - %s\n",
			 context->iface->name, 
			 call->pkt.u.request.opnum,
			 dcerpc_errstr(pull, call->fault_code)));
		return dcesrv_fault(call, call->fault_code);
	}

	/* add the call to the pending list */
	dcesrv_call_set_list(call, DCESRV_LIST_PENDING_CALL_LIST);

	if (call->state_flags & DCESRV_CALL_STATE_FLAG_ASYNC) {
		return NT_STATUS_OK;
	}

	return dcesrv_reply(call);
}


/*
  remove the call from the right list when freed
 */
static int dcesrv_call_dequeue(struct dcesrv_call_state *call)
{
	dcesrv_call_set_list(call, DCESRV_LIST_NONE);
	return 0;
}

_PUBLIC_ const struct tsocket_address *dcesrv_connection_get_local_address(struct dcesrv_connection *conn)
{
	return conn->local_address;
}

_PUBLIC_ const struct tsocket_address *dcesrv_connection_get_remote_address(struct dcesrv_connection *conn)
{
	return conn->remote_address;
}

/*
  process some input to a dcerpc endpoint server.
*/
NTSTATUS dcesrv_process_ncacn_packet(struct dcesrv_connection *dce_conn,
				     struct ncacn_packet *pkt,
				     DATA_BLOB blob)
{
	NTSTATUS status;
	struct dcesrv_call_state *call;

	call = talloc_zero(dce_conn, struct dcesrv_call_state);
	if (!call) {
		data_blob_free(&blob);
		talloc_free(pkt);
		return NT_STATUS_NO_MEMORY;
	}
	call->conn		= dce_conn;
	call->event_ctx		= dce_conn->event_ctx;
	call->msg_ctx		= dce_conn->msg_ctx;
	call->state_flags	= call->conn->state_flags;
	call->time		= timeval_current();
	call->list              = DCESRV_LIST_NONE;

	talloc_steal(call, pkt);
	talloc_steal(call, blob.data);
	call->pkt = *pkt;

	talloc_set_destructor(call, dcesrv_call_dequeue);

	/* we have to check the signing here, before combining the
	   pdus */
	if (call->pkt.ptype == DCERPC_PKT_REQUEST &&
	    !dcesrv_auth_request(call, &blob)) {
		return dcesrv_fault(call, DCERPC_FAULT_ACCESS_DENIED);		
	}

	/* see if this is a continued packet */
	if (call->pkt.ptype == DCERPC_PKT_REQUEST &&
	    !(call->pkt.pfc_flags & DCERPC_PFC_FLAG_FIRST)) {
		struct dcesrv_call_state *call2 = call;
		uint32_t alloc_size;

		/* we only allow fragmented requests, no other packet types */
		if (call->pkt.ptype != DCERPC_PKT_REQUEST) {
			return dcesrv_fault(call2, DCERPC_FAULT_OTHER);
		}

		/* this is a continuation of an existing call - find the call
		   then tack it on the end */
		call = dcesrv_find_fragmented_call(dce_conn, call2->pkt.call_id);
		if (!call) {
			return dcesrv_fault(call2, DCERPC_FAULT_OTHER);
		}

		if (call->pkt.ptype != call2->pkt.ptype) {
			/* trying to play silly buggers are we? */
			return dcesrv_fault(call2, DCERPC_NCA_S_PROTO_ERROR);
		}
		if (memcmp(call->pkt.drep, call2->pkt.drep, sizeof(pkt->drep)) != 0) {
			return dcesrv_fault(call2, DCERPC_NCA_S_PROTO_ERROR);
		}
		if (call->pkt.call_id != call2->pkt.call_id) {
			return dcesrv_fault(call2, DCERPC_NCA_S_PROTO_ERROR);
		}
		if (call->pkt.u.request.context_id != call2->pkt.u.request.context_id)  {
			return dcesrv_fault(call2, DCERPC_NCA_S_PROTO_ERROR);
		}
		if (call->pkt.u.request.opnum != call2->pkt.u.request.opnum)  {
			return dcesrv_fault(call2, DCERPC_NCA_S_PROTO_ERROR);
		}

		alloc_size = call->pkt.u.request.stub_and_verifier.length +
			call2->pkt.u.request.stub_and_verifier.length;
		if (call->pkt.u.request.alloc_hint > alloc_size) {
			alloc_size = call->pkt.u.request.alloc_hint;
		}

		call->pkt.u.request.stub_and_verifier.data = 
			talloc_realloc(call, 
				       call->pkt.u.request.stub_and_verifier.data, 
				       uint8_t, alloc_size);
		if (!call->pkt.u.request.stub_and_verifier.data) {
			return dcesrv_fault(call2, DCERPC_FAULT_OTHER);
		}
		memcpy(call->pkt.u.request.stub_and_verifier.data +
		       call->pkt.u.request.stub_and_verifier.length,
		       call2->pkt.u.request.stub_and_verifier.data,
		       call2->pkt.u.request.stub_and_verifier.length);
		call->pkt.u.request.stub_and_verifier.length += 
			call2->pkt.u.request.stub_and_verifier.length;

		call->pkt.pfc_flags |= (call2->pkt.pfc_flags & DCERPC_PFC_FLAG_LAST);

		talloc_free(call2);
	}

	/* this may not be the last pdu in the chain - if its isn't then
	   just put it on the incoming_fragmented_call_list and wait for the rest */
	if (call->pkt.ptype == DCERPC_PKT_REQUEST &&
	    !(call->pkt.pfc_flags & DCERPC_PFC_FLAG_LAST)) {
		dcesrv_call_set_list(call, DCESRV_LIST_FRAGMENTED_CALL_LIST);
		return NT_STATUS_OK;
	} 
	
	/* This removes any fragments we may have had stashed away */
	dcesrv_call_set_list(call, DCESRV_LIST_NONE);

	switch (call->pkt.ptype) {
	case DCERPC_PKT_BIND:
		status = dcesrv_bind(call);
		break;
	case DCERPC_PKT_AUTH3:
		status = dcesrv_auth3(call);
		break;
	case DCERPC_PKT_ALTER:
		status = dcesrv_alter(call);
		break;
	case DCERPC_PKT_REQUEST:
		status = dcesrv_request(call);
		break;
	default:
		status = NT_STATUS_INVALID_PARAMETER;
		break;
	}

	/* if we are going to be sending a reply then add
	   it to the list of pending calls. We add it to the end to keep the call
	   list in the order we will answer */
	if (!NT_STATUS_IS_OK(status)) {
		talloc_free(call);
	}

	return status;
}

_PUBLIC_ NTSTATUS dcesrv_init_context(TALLOC_CTX *mem_ctx, 
				      struct loadparm_context *lp_ctx,
				      const char **endpoint_servers, struct dcesrv_context **_dce_ctx)
{
	NTSTATUS status;
	struct dcesrv_context *dce_ctx;
	int i;

	if (!endpoint_servers) {
		DEBUG(0,("dcesrv_init_context: no endpoint servers configured\n"));
		return NT_STATUS_INTERNAL_ERROR;
	}

	dce_ctx = talloc(mem_ctx, struct dcesrv_context);
	NT_STATUS_HAVE_NO_MEMORY(dce_ctx);
	dce_ctx->endpoint_list	= NULL;
	dce_ctx->lp_ctx = lp_ctx;
	dce_ctx->assoc_groups_idr = idr_init(dce_ctx);
	NT_STATUS_HAVE_NO_MEMORY(dce_ctx->assoc_groups_idr);
	dce_ctx->broken_connections = NULL;

	for (i=0;endpoint_servers[i];i++) {
		const struct dcesrv_endpoint_server *ep_server;

		ep_server = dcesrv_ep_server_byname(endpoint_servers[i]);
		if (!ep_server) {
			DEBUG(0,("dcesrv_init_context: failed to find endpoint server = '%s'\n", endpoint_servers[i]));
			return NT_STATUS_INTERNAL_ERROR;
		}

		status = ep_server->init_server(dce_ctx, ep_server);
		if (!NT_STATUS_IS_OK(status)) {
			DEBUG(0,("dcesrv_init_context: failed to init endpoint server = '%s': %s\n", endpoint_servers[i],
				nt_errstr(status)));
			return status;
		}
	}

	*_dce_ctx = dce_ctx;
	return NT_STATUS_OK;
}

/* the list of currently registered DCERPC endpoint servers.
 */
static struct ep_server {
	struct dcesrv_endpoint_server *ep_server;
} *ep_servers = NULL;
static int num_ep_servers;

/*
  register a DCERPC endpoint server. 

  The 'name' can be later used by other backends to find the operations
  structure for this backend.  

  The 'type' is used to specify whether this is for a disk, printer or IPC$ share
*/
_PUBLIC_ NTSTATUS dcerpc_register_ep_server(const void *_ep_server)
{
	const struct dcesrv_endpoint_server *ep_server = _ep_server;
	
	if (dcesrv_ep_server_byname(ep_server->name) != NULL) {
		/* its already registered! */
		DEBUG(0,("DCERPC endpoint server '%s' already registered\n", 
			 ep_server->name));
		return NT_STATUS_OBJECT_NAME_COLLISION;
	}

	ep_servers = realloc_p(ep_servers, struct ep_server, num_ep_servers+1);
	if (!ep_servers) {
		smb_panic("out of memory in dcerpc_register");
	}

	ep_servers[num_ep_servers].ep_server = smb_xmemdup(ep_server, sizeof(*ep_server));
	ep_servers[num_ep_servers].ep_server->name = smb_xstrdup(ep_server->name);

	num_ep_servers++;

	DEBUG(3,("DCERPC endpoint server '%s' registered\n", 
		 ep_server->name));

	return NT_STATUS_OK;
}

/*
  return the operations structure for a named backend of the specified type
*/
const struct dcesrv_endpoint_server *dcesrv_ep_server_byname(const char *name)
{
	int i;

	for (i=0;i<num_ep_servers;i++) {
		if (strcmp(ep_servers[i].ep_server->name, name) == 0) {
			return ep_servers[i].ep_server;
		}
	}

	return NULL;
}

void dcerpc_server_init(struct loadparm_context *lp_ctx)
{
	static bool initialized;
#define _MODULE_PROTO(init) extern NTSTATUS init(void);
	STATIC_dcerpc_server_MODULES_PROTO;
	init_module_fn static_init[] = { STATIC_dcerpc_server_MODULES };
	init_module_fn *shared_init;

	if (initialized) {
		return;
	}
	initialized = true;

	shared_init = load_samba_modules(NULL, "dcerpc_server");

	run_init_functions(static_init);
	run_init_functions(shared_init);

	talloc_free(shared_init);
}

/*
  return the DCERPC module version, and the size of some critical types
  This can be used by endpoint server modules to either detect compilation errors, or provide
  multiple implementations for different smbd compilation options in one module
*/
const struct dcesrv_critical_sizes *dcerpc_module_version(void)
{
	static const struct dcesrv_critical_sizes critical_sizes = {
		DCERPC_MODULE_VERSION,
		sizeof(struct dcesrv_context),
		sizeof(struct dcesrv_endpoint),
		sizeof(struct dcesrv_endpoint_server),
		sizeof(struct dcesrv_interface),
		sizeof(struct dcesrv_if_list),
		sizeof(struct dcesrv_connection),
		sizeof(struct dcesrv_call_state),
		sizeof(struct dcesrv_auth),
		sizeof(struct dcesrv_handle)
	};

	return &critical_sizes;
}

static void dcesrv_terminate_connection(struct dcesrv_connection *dce_conn, const char *reason)
{
	struct dcesrv_context *dce_ctx = dce_conn->dce_ctx;
	struct stream_connection *srv_conn;
	srv_conn = talloc_get_type(dce_conn->transport.private_data,
				   struct stream_connection);

	if (dce_conn->pending_call_list == NULL) {
		char *full_reason = talloc_asprintf(dce_conn, "dcesrv: %s", reason);

		DLIST_REMOVE(dce_ctx->broken_connections, dce_conn);
		stream_terminate_connection(srv_conn, full_reason ? full_reason : reason);
		return;
	}

	if (dce_conn->terminate != NULL) {
		return;
	}

	DEBUG(3,("dcesrv: terminating connection due to '%s' defered due to pending calls\n",
		 reason));
	dce_conn->terminate = talloc_strdup(dce_conn, reason);
	if (dce_conn->terminate == NULL) {
		dce_conn->terminate = "dcesrv: defered terminating connection - no memory";
	}
	DLIST_ADD_END(dce_ctx->broken_connections, dce_conn, NULL);
<<<<<<< HEAD
}

static void dcesrv_cleanup_broken_connections(struct dcesrv_context *dce_ctx)
{
	struct dcesrv_connection *cur, *next;

	next = dce_ctx->broken_connections;
	while (next != NULL) {
		cur = next;
		next = cur->next;

		dcesrv_terminate_connection(cur, cur->terminate);
	}
}

=======
}

static void dcesrv_cleanup_broken_connections(struct dcesrv_context *dce_ctx)
{
	struct dcesrv_connection *cur, *next;

	next = dce_ctx->broken_connections;
	while (next != NULL) {
		cur = next;
		next = cur->next;

		dcesrv_terminate_connection(cur, cur->terminate);
	}
}

>>>>>>> e05a4321
/* We need this include to be able to compile on some plateforms
 * (ie. freebsd 7.2) as it seems that <sys/uio.h> is not included
 * correctly.
 * It has to be that deep because otherwise we have a conflict on
 * const struct dcesrv_interface declaration.
 * This is mostly due to socket_wrapper defining #define bind swrap_bind
 * which conflict with the bind used before.
 */
#include "system/network.h"

struct dcesrv_sock_reply_state {
	struct dcesrv_connection *dce_conn;
	struct dcesrv_call_state *call;
	struct iovec iov;
};

static void dcesrv_sock_reply_done(struct tevent_req *subreq);

static void dcesrv_sock_report_output_data(struct dcesrv_connection *dce_conn)
{
	struct dcesrv_call_state *call;

	call = dce_conn->call_list;
	if (!call || !call->replies) {
		return;
	}

	while (call->replies) {
		struct data_blob_list_item *rep = call->replies;
		struct dcesrv_sock_reply_state *substate;
		struct tevent_req *subreq;

		substate = talloc(call, struct dcesrv_sock_reply_state);
		if (!substate) {
			dcesrv_terminate_connection(dce_conn, "no memory");
			return;
		}

		substate->dce_conn = dce_conn;
		substate->call = NULL;

		DLIST_REMOVE(call->replies, rep);

		if (call->replies == NULL) {
			substate->call = call;
		}

		substate->iov.iov_base = (void *) rep->blob.data;
		substate->iov.iov_len = rep->blob.length;

		subreq = tstream_writev_queue_send(substate,
						   dce_conn->event_ctx,
						   dce_conn->stream,
						   dce_conn->send_queue,
						   &substate->iov, 1);
		if (!subreq) {
			dcesrv_terminate_connection(dce_conn, "no memory");
			return;
		}
		tevent_req_set_callback(subreq, dcesrv_sock_reply_done,
					substate);
	}

	DLIST_REMOVE(call->conn->call_list, call);
	call->list = DCESRV_LIST_NONE;
}

static void dcesrv_sock_reply_done(struct tevent_req *subreq)
{
	struct dcesrv_sock_reply_state *substate = tevent_req_callback_data(subreq,
						struct dcesrv_sock_reply_state);
	int ret;
	int sys_errno;
	NTSTATUS status;
	struct dcesrv_call_state *call = substate->call;

	ret = tstream_writev_queue_recv(subreq, &sys_errno);
	TALLOC_FREE(subreq);
	if (ret == -1) {
		status = map_nt_error_from_unix_common(sys_errno);
		dcesrv_terminate_connection(substate->dce_conn, nt_errstr(status));
		return;
	}

	talloc_free(substate);
	if (call) {
		talloc_free(call);
	}
}




struct dcesrv_socket_context {
	const struct dcesrv_endpoint *endpoint;
	struct dcesrv_context *dcesrv_ctx;
};


static void dcesrv_read_fragment_done(struct tevent_req *subreq);

static void dcesrv_sock_accept(struct stream_connection *srv_conn)
{
	NTSTATUS status;
	struct dcesrv_socket_context *dcesrv_sock = 
		talloc_get_type(srv_conn->private_data, struct dcesrv_socket_context);
	enum dcerpc_transport_t transport =
		dcerpc_binding_get_transport(dcesrv_sock->endpoint->ep_description);
	struct dcesrv_connection *dcesrv_conn = NULL;
	int ret;
	struct tevent_req *subreq;
	struct loadparm_context *lp_ctx = dcesrv_sock->dcesrv_ctx->lp_ctx;

	dcesrv_cleanup_broken_connections(dcesrv_sock->dcesrv_ctx);

	if (!srv_conn->session_info) {
		status = auth_anonymous_session_info(srv_conn,
						     lp_ctx,
						     &srv_conn->session_info);
		if (!NT_STATUS_IS_OK(status)) {
			DEBUG(0,("dcesrv_sock_accept: auth_anonymous_session_info failed: %s\n",
				nt_errstr(status)));
			stream_terminate_connection(srv_conn, nt_errstr(status));
			return;
		}
	}

	status = dcesrv_endpoint_connect(dcesrv_sock->dcesrv_ctx,
					 srv_conn,
					 dcesrv_sock->endpoint,
					 srv_conn->session_info,
					 srv_conn->event.ctx,
					 srv_conn->msg_ctx,
					 srv_conn->server_id,
					 DCESRV_CALL_STATE_FLAG_MAY_ASYNC,
					 &dcesrv_conn);
	if (!NT_STATUS_IS_OK(status)) {
		DEBUG(0,("dcesrv_sock_accept: dcesrv_endpoint_connect failed: %s\n", 
			nt_errstr(status)));
		stream_terminate_connection(srv_conn, nt_errstr(status));
		return;
	}

	dcesrv_conn->transport.private_data		= srv_conn;
	dcesrv_conn->transport.report_output_data	= dcesrv_sock_report_output_data;

	TALLOC_FREE(srv_conn->event.fde);

	dcesrv_conn->send_queue = tevent_queue_create(dcesrv_conn, "dcesrv send queue");
	if (!dcesrv_conn->send_queue) {
		status = NT_STATUS_NO_MEMORY;
		DEBUG(0,("dcesrv_sock_accept: tevent_queue_create(%s)\n",
			nt_errstr(status)));
		stream_terminate_connection(srv_conn, nt_errstr(status));
		return;
	}

	if (transport == NCACN_NP) {
		dcesrv_conn->auth_state.session_key = dcesrv_inherited_session_key;
		dcesrv_conn->stream = talloc_move(dcesrv_conn,
						  &srv_conn->tstream);
	} else {
		ret = tstream_bsd_existing_socket(dcesrv_conn,
						  socket_get_fd(srv_conn->socket),
						  &dcesrv_conn->stream);
		if (ret == -1) {
			status = map_nt_error_from_unix_common(errno);
			DEBUG(0, ("dcesrv_sock_accept: "
				  "failed to setup tstream: %s\n",
				  nt_errstr(status)));
			stream_terminate_connection(srv_conn, nt_errstr(status));
			return;
		}
		socket_set_flags(srv_conn->socket, SOCKET_FLAG_NOCLOSE);
	}

	dcesrv_conn->local_address = srv_conn->local_address;
	dcesrv_conn->remote_address = srv_conn->remote_address;

	srv_conn->private_data = dcesrv_conn;

	irpc_add_name(srv_conn->msg_ctx, "rpc_server");

	subreq = dcerpc_read_ncacn_packet_send(dcesrv_conn,
					       dcesrv_conn->event_ctx,
					       dcesrv_conn->stream);
	if (!subreq) {
		status = NT_STATUS_NO_MEMORY;
		DEBUG(0,("dcesrv_sock_accept: dcerpc_read_fragment_buffer_send(%s)\n",
			nt_errstr(status)));
		stream_terminate_connection(srv_conn, nt_errstr(status));
		return;
	}
	tevent_req_set_callback(subreq, dcesrv_read_fragment_done, dcesrv_conn);

	return;
}

static void dcesrv_read_fragment_done(struct tevent_req *subreq)
{
	struct dcesrv_connection *dce_conn = tevent_req_callback_data(subreq,
					     struct dcesrv_connection);
	struct dcesrv_context *dce_ctx = dce_conn->dce_ctx;
	struct ncacn_packet *pkt;
	DATA_BLOB buffer;
	NTSTATUS status;

	if (dce_conn->terminate) {
		/*
		 * if the current connection is broken
		 * we need to clean it up before any other connection
		 */
		dcesrv_terminate_connection(dce_conn, dce_conn->terminate);
		dcesrv_cleanup_broken_connections(dce_ctx);
		return;
	}

	dcesrv_cleanup_broken_connections(dce_ctx);

	status = dcerpc_read_ncacn_packet_recv(subreq, dce_conn,
					       &pkt, &buffer);
	TALLOC_FREE(subreq);
	if (!NT_STATUS_IS_OK(status)) {
		dcesrv_terminate_connection(dce_conn, nt_errstr(status));
		return;
	}

	status = dcesrv_process_ncacn_packet(dce_conn, pkt, buffer);
	if (!NT_STATUS_IS_OK(status)) {
		dcesrv_terminate_connection(dce_conn, nt_errstr(status));
		return;
	}

	subreq = dcerpc_read_ncacn_packet_send(dce_conn,
					       dce_conn->event_ctx,
					       dce_conn->stream);
	if (!subreq) {
		status = NT_STATUS_NO_MEMORY;
		dcesrv_terminate_connection(dce_conn, nt_errstr(status));
		return;
	}
	tevent_req_set_callback(subreq, dcesrv_read_fragment_done, dce_conn);
}

static void dcesrv_sock_recv(struct stream_connection *conn, uint16_t flags)
{
	struct dcesrv_connection *dce_conn = talloc_get_type(conn->private_data,
					     struct dcesrv_connection);
	dcesrv_terminate_connection(dce_conn, "dcesrv_sock_recv triggered");
}

static void dcesrv_sock_send(struct stream_connection *conn, uint16_t flags)
{
	struct dcesrv_connection *dce_conn = talloc_get_type(conn->private_data,
					     struct dcesrv_connection);
	dcesrv_terminate_connection(dce_conn, "dcesrv_sock_send triggered");
}


static const struct stream_server_ops dcesrv_stream_ops = {
	.name			= "rpc",
	.accept_connection	= dcesrv_sock_accept,
	.recv_handler		= dcesrv_sock_recv,
	.send_handler		= dcesrv_sock_send,
};

static NTSTATUS dcesrv_add_ep_unix(struct dcesrv_context *dce_ctx, 
				   struct loadparm_context *lp_ctx,
				   struct dcesrv_endpoint *e,
			    struct tevent_context *event_ctx, const struct model_ops *model_ops)
{
	struct dcesrv_socket_context *dcesrv_sock;
	uint16_t port = 1;
	NTSTATUS status;
	const char *endpoint;

	dcesrv_sock = talloc(event_ctx, struct dcesrv_socket_context);
	NT_STATUS_HAVE_NO_MEMORY(dcesrv_sock);

	/* remember the endpoint of this socket */
	dcesrv_sock->endpoint		= e;
	dcesrv_sock->dcesrv_ctx		= talloc_reference(dcesrv_sock, dce_ctx);

	endpoint = dcerpc_binding_get_string_option(e->ep_description, "endpoint");

	status = stream_setup_socket(dcesrv_sock, event_ctx, lp_ctx,
				     model_ops, &dcesrv_stream_ops, 
				     "unix", endpoint, &port,
				     lpcfg_socket_options(lp_ctx),
				     dcesrv_sock);
	if (!NT_STATUS_IS_OK(status)) {
		DEBUG(0,("service_setup_stream_socket(path=%s) failed - %s\n",
			 endpoint, nt_errstr(status)));
	}

	return status;
}

static NTSTATUS dcesrv_add_ep_ncalrpc(struct dcesrv_context *dce_ctx, 
				      struct loadparm_context *lp_ctx,
				      struct dcesrv_endpoint *e,
				      struct tevent_context *event_ctx, const struct model_ops *model_ops)
{
	struct dcesrv_socket_context *dcesrv_sock;
	uint16_t port = 1;
	char *full_path;
	NTSTATUS status;
	const char *endpoint;

	endpoint = dcerpc_binding_get_string_option(e->ep_description, "endpoint");

	if (endpoint == NULL) {
		/*
		 * No identifier specified: use DEFAULT.
		 *
		 * TODO: DO NOT hardcode this value anywhere else. Rather, specify
		 * no endpoint and let the epmapper worry about it.
		 */
		endpoint = "DEFAULT";
		status = dcerpc_binding_set_string_option(e->ep_description,
							  "endpoint",
							  endpoint);
		if (!NT_STATUS_IS_OK(status)) {
			DEBUG(0,("dcerpc_binding_set_string_option() failed - %s\n",
				  nt_errstr(status)));
			return status;
		}
	}

	full_path = talloc_asprintf(dce_ctx, "%s/%s", lpcfg_ncalrpc_dir(lp_ctx),
				    endpoint);

	dcesrv_sock = talloc(event_ctx, struct dcesrv_socket_context);
	NT_STATUS_HAVE_NO_MEMORY(dcesrv_sock);

	/* remember the endpoint of this socket */
	dcesrv_sock->endpoint		= e;
	dcesrv_sock->dcesrv_ctx		= talloc_reference(dcesrv_sock, dce_ctx);

	status = stream_setup_socket(dcesrv_sock, event_ctx, lp_ctx,
				     model_ops, &dcesrv_stream_ops, 
				     "unix", full_path, &port, 
				     lpcfg_socket_options(lp_ctx),
				     dcesrv_sock);
	if (!NT_STATUS_IS_OK(status)) {
		DEBUG(0,("service_setup_stream_socket(identifier=%s,path=%s) failed - %s\n",
			 endpoint, full_path, nt_errstr(status)));
	}
	return status;
}

static NTSTATUS dcesrv_add_ep_np(struct dcesrv_context *dce_ctx,
				 struct loadparm_context *lp_ctx,
				 struct dcesrv_endpoint *e,
				 struct tevent_context *event_ctx, const struct model_ops *model_ops)
{
	struct dcesrv_socket_context *dcesrv_sock;
	NTSTATUS status;
	const char *endpoint;

	endpoint = dcerpc_binding_get_string_option(e->ep_description, "endpoint");
	if (endpoint == NULL) {
		DEBUG(0, ("Endpoint mandatory for named pipes\n"));
		return NT_STATUS_INVALID_PARAMETER;
	}

	dcesrv_sock = talloc(event_ctx, struct dcesrv_socket_context);
	NT_STATUS_HAVE_NO_MEMORY(dcesrv_sock);

	/* remember the endpoint of this socket */
	dcesrv_sock->endpoint		= e;
	dcesrv_sock->dcesrv_ctx		= talloc_reference(dcesrv_sock, dce_ctx);

	status = tstream_setup_named_pipe(dce_ctx, event_ctx, lp_ctx,
					  model_ops, &dcesrv_stream_ops,
					  endpoint,
					  dcesrv_sock);
	if (!NT_STATUS_IS_OK(status)) {
		DEBUG(0,("stream_setup_named_pipe(pipe=%s) failed - %s\n",
			 endpoint, nt_errstr(status)));
		return status;
	}

	return NT_STATUS_OK;
}

/*
  add a socket address to the list of events, one event per dcerpc endpoint
*/
static NTSTATUS add_socket_rpc_tcp_iface(struct dcesrv_context *dce_ctx, struct dcesrv_endpoint *e,
					 struct tevent_context *event_ctx, const struct model_ops *model_ops,
					 const char *address)
{
	struct dcesrv_socket_context *dcesrv_sock;
	uint16_t port = 0;
	NTSTATUS status;
	const char *endpoint;
	char port_str[6];

	endpoint = dcerpc_binding_get_string_option(e->ep_description, "endpoint");
	if (endpoint != NULL) {
		port = atoi(endpoint);
	}

	dcesrv_sock = talloc(event_ctx, struct dcesrv_socket_context);
	NT_STATUS_HAVE_NO_MEMORY(dcesrv_sock);

	/* remember the endpoint of this socket */
	dcesrv_sock->endpoint		= e;
	dcesrv_sock->dcesrv_ctx		= talloc_reference(dcesrv_sock, dce_ctx);

	status = stream_setup_socket(dcesrv_sock, event_ctx, dce_ctx->lp_ctx,
				     model_ops, &dcesrv_stream_ops, 
				     "ip", address, &port,
				     lpcfg_socket_options(dce_ctx->lp_ctx),
				     dcesrv_sock);
	if (!NT_STATUS_IS_OK(status)) {
		DEBUG(0,("service_setup_stream_socket(address=%s,port=%u) failed - %s\n", 
			 address, port, nt_errstr(status)));
		return status;
	}

	snprintf(port_str, sizeof(port_str), "%u", port);

	status = dcerpc_binding_set_string_option(e->ep_description,
						  "endpoint", port_str);
	if (!NT_STATUS_IS_OK(status)) {
		DEBUG(0,("dcerpc_binding_set_string_option(endpoint, %s) failed - %s\n",
			 port_str, nt_errstr(status)));
		return status;
	}

	return NT_STATUS_OK;
}

#include "lib/socket/netif.h" /* Included here to work around the fact that socket_wrapper redefines bind() */

static NTSTATUS dcesrv_add_ep_tcp(struct dcesrv_context *dce_ctx, 
				  struct loadparm_context *lp_ctx,
				  struct dcesrv_endpoint *e,
				  struct tevent_context *event_ctx, const struct model_ops *model_ops)
{
	NTSTATUS status;

	/* Add TCP/IP sockets */
	if (lpcfg_interfaces(lp_ctx) && lpcfg_bind_interfaces_only(lp_ctx)) {
		int num_interfaces;
		int i;
		struct interface *ifaces;

		load_interface_list(dce_ctx, lp_ctx, &ifaces);

		num_interfaces = iface_list_count(ifaces);
		for(i = 0; i < num_interfaces; i++) {
			const char *address = iface_list_n_ip(ifaces, i);
			status = add_socket_rpc_tcp_iface(dce_ctx, e, event_ctx, model_ops, address);
			NT_STATUS_NOT_OK_RETURN(status);
		}
	} else {
		char **wcard;
		int i;
		int num_binds = 0;
		wcard = iface_list_wildcard(dce_ctx);
		NT_STATUS_HAVE_NO_MEMORY(wcard);
		for (i=0; wcard[i]; i++) {
			status = add_socket_rpc_tcp_iface(dce_ctx, e, event_ctx, model_ops, wcard[i]);
			if (NT_STATUS_IS_OK(status)) {
				num_binds++;
			}
		}
		talloc_free(wcard);
		if (num_binds == 0) {
			return NT_STATUS_INVALID_PARAMETER_MIX;
		}
	}

	return NT_STATUS_OK;
}

NTSTATUS dcesrv_add_ep(struct dcesrv_context *dce_ctx,
		       struct loadparm_context *lp_ctx,
		       struct dcesrv_endpoint *e,
		       struct tevent_context *event_ctx,
		       const struct model_ops *model_ops)
{
	enum dcerpc_transport_t transport =
		dcerpc_binding_get_transport(e->ep_description);

	switch (transport) {
	case NCACN_UNIX_STREAM:
		return dcesrv_add_ep_unix(dce_ctx, lp_ctx, e, event_ctx, model_ops);

	case NCALRPC:
		return dcesrv_add_ep_ncalrpc(dce_ctx, lp_ctx, e, event_ctx, model_ops);

	case NCACN_IP_TCP:
		return dcesrv_add_ep_tcp(dce_ctx, lp_ctx, e, event_ctx, model_ops);

	case NCACN_NP:
		return dcesrv_add_ep_np(dce_ctx, lp_ctx, e, event_ctx, model_ops);

	default:
		return NT_STATUS_NOT_SUPPORTED;
	}
}


/**
 * retrieve credentials from a dce_call
 */
_PUBLIC_ struct cli_credentials *dcesrv_call_credentials(struct dcesrv_call_state *dce_call)
{
	return dce_call->conn->auth_state.session_info->credentials;
}

/**
 * returns true if this is an authenticated call
 */
_PUBLIC_ bool dcesrv_call_authenticated(struct dcesrv_call_state *dce_call)
{
	enum security_user_level level;
	level = security_session_user_level(dce_call->conn->auth_state.session_info, NULL);
	return level >= SECURITY_USER;
}

/**
 * retrieve account_name for a dce_call
 */
_PUBLIC_ const char *dcesrv_call_account_name(struct dcesrv_call_state *dce_call)
{
	return dce_call->context->conn->auth_state.session_info->info->account_name;
}<|MERGE_RESOLUTION|>--- conflicted
+++ resolved
@@ -399,8 +399,6 @@
 		return NT_STATUS_NO_MEMORY;
 	}
 
-	p->prev = NULL;
-	p->next = NULL;
 	p->dce_ctx = dce_ctx;
 	p->endpoint = ep;
 	p->packet_log_dir = lpcfg_lock_directory(dce_ctx->lp_ctx);
@@ -409,10 +407,6 @@
 	p->event_ctx = event_ctx;
 	p->msg_ctx = msg_ctx;
 	p->server_id = server_id;
-<<<<<<< HEAD
-	p->terminate = NULL;
-=======
->>>>>>> e05a4321
 	p->state_flags = state_flags;
 
 	*_p = p;
@@ -1359,7 +1353,6 @@
 		dce_conn->terminate = "dcesrv: defered terminating connection - no memory";
 	}
 	DLIST_ADD_END(dce_ctx->broken_connections, dce_conn, NULL);
-<<<<<<< HEAD
 }
 
 static void dcesrv_cleanup_broken_connections(struct dcesrv_context *dce_ctx)
@@ -1375,23 +1368,6 @@
 	}
 }
 
-=======
-}
-
-static void dcesrv_cleanup_broken_connections(struct dcesrv_context *dce_ctx)
-{
-	struct dcesrv_connection *cur, *next;
-
-	next = dce_ctx->broken_connections;
-	while (next != NULL) {
-		cur = next;
-		next = cur->next;
-
-		dcesrv_terminate_connection(cur, cur->terminate);
-	}
-}
-
->>>>>>> e05a4321
 /* We need this include to be able to compile on some plateforms
  * (ie. freebsd 7.2) as it seems that <sys/uio.h> is not included
  * correctly.
