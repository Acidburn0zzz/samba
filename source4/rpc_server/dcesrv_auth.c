--- conflicted
+++ resolved
@@ -54,10 +54,6 @@
 
 	status = dcerpc_pull_auth_trailer(pkt, call, &pkt->u.bind.auth_info,
 					  &call->in_auth_info,
-<<<<<<< HEAD
-					  &auth_length, false);
-	if (!NT_STATUS_IS_OK(status)) {
-=======
 					  NULL, true);
 	if (!NT_STATUS_IS_OK(status)) {
 		/*
@@ -66,7 +62,6 @@
 		 * in the caller
 		 */
 		call->fault_code = DCERPC_NCA_S_PROTO_ERROR;
->>>>>>> a4dd3c91
 		return false;
 	}
 
@@ -266,11 +261,7 @@
 	}
 
 	status = dcerpc_pull_auth_trailer(pkt, call, &pkt->u.auth3.auth_info,
-<<<<<<< HEAD
-					  &call->in_auth_info, &auth_length, true);
-=======
 					  &call->in_auth_info, NULL, true);
->>>>>>> a4dd3c91
 	if (!NT_STATUS_IS_OK(status)) {
 		/*
 		 * Windows returns DCERPC_NCA_S_FAULT_REMOTE_NO_MEMORY
@@ -292,21 +283,6 @@
 		return false;
 	}
 
-<<<<<<< HEAD
-	if (call->in_auth_info.auth_type != dce_conn->auth_state.auth_type) {
-		return false;
-	}
-
-	if (call->in_auth_info.auth_level != dce_conn->auth_state.auth_level) {
-		return false;
-	}
-
-	if (call->in_auth_info.auth_context_id != dce_conn->auth_state.auth_context_id) {
-		return false;
-	}
-
-=======
->>>>>>> a4dd3c91
 	call->_out_auth_info = (struct dcerpc_auth) {
 		.auth_type = dce_conn->auth_state.auth_type,
 		.auth_level = dce_conn->auth_state.auth_level,
@@ -367,10 +343,7 @@
 	}
 
 	if (dce_conn->auth_state.auth_finished) {
-<<<<<<< HEAD
-=======
 		call->fault_code = DCERPC_FAULT_ACCESS_DENIED;
->>>>>>> a4dd3c91
 		return false;
 	}
 
@@ -380,11 +353,7 @@
 	}
 
 	status = dcerpc_pull_auth_trailer(pkt, call, &pkt->u.alter.auth_info,
-<<<<<<< HEAD
-					  &call->in_auth_info, &auth_length, true);
-=======
 					  &call->in_auth_info, NULL, true);
->>>>>>> a4dd3c91
 	if (!NT_STATUS_IS_OK(status)) {
 		call->fault_code = DCERPC_NCA_S_PROTO_ERROR;
 		return false;
@@ -392,18 +361,6 @@
 
 	if (call->in_auth_info.auth_type == DCERPC_AUTH_TYPE_NONE) {
 		call->fault_code = DCERPC_FAULT_ACCESS_DENIED;
-		return false;
-	}
-
-	if (call->in_auth_info.auth_type != dce_conn->auth_state.auth_type) {
-		return false;
-	}
-
-	if (call->in_auth_info.auth_level != dce_conn->auth_state.auth_level) {
-		return false;
-	}
-
-	if (call->in_auth_info.auth_context_id != dce_conn->auth_state.auth_context_id) {
 		return false;
 	}
 
