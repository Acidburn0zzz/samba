/*
   Unix SMB/CIFS implementation.

   test security descriptor operations for SMB2

   Copyright (C) Zack Kirsch 2009

   This program is free software; you can redistribute it and/or modify
   it under the terms of the GNU General Public License as published by
   the Free Software Foundation; either version 3 of the License, or
   (at your option) any later version.

   This program is distributed in the hope that it will be useful,
   but WITHOUT ANY WARRANTY; without even the implied warranty of
   MERCHANTABILITY or FITNESS FOR A PARTICULAR PURPOSE.  See the
   GNU General Public License for more details.

   You should have received a copy of the GNU General Public License
   along with this program.  If not, see <http://www.gnu.org/licenses/>.
*/

#include "includes.h"
#include "lib/cmdline/popt_common.h"
#include "libcli/smb2/smb2.h"
#include "libcli/smb2/smb2_calls.h"
#include "libcli/smb/smbXcli_base.h"
#include "torture/torture.h"
#include "libcli/resolve/resolve.h"
#include "torture/util.h"
#include "torture/smb2/proto.h"
#include "libcli/security/security.h"
#include "librpc/gen_ndr/ndr_security.h"
#include "lib/param/param.h"

#define CHECK_STATUS(status, correct) do { \
	if (!NT_STATUS_EQUAL(status, correct)) { \
		torture_result(tctx, TORTURE_FAIL, "(%s) Incorrect status %s - should be %s\n", \
		       __location__, nt_errstr(status), nt_errstr(correct)); \
		ret = false; \
		goto done; \
	}} while (0)

#define BASEDIR "smb2-testsd"

#define CHECK_ACCESS_IGNORE SEC_STD_SYNCHRONIZE

#define CHECK_ACCESS_FLAGS(_fh, flags) do { \
	union smb_fileinfo _q; \
	_q.access_information.level = RAW_FILEINFO_ACCESS_INFORMATION; \
	_q.access_information.in.file.handle = (_fh); \
	status = smb2_getinfo_file(tree, tctx, &_q); \
	CHECK_STATUS(status, NT_STATUS_OK); \
	/* Handle a Vista bug where SEC_STD_SYNCHRONIZE doesn't come back. */ \
	if ((((flags) & CHECK_ACCESS_IGNORE) == CHECK_ACCESS_IGNORE) && \
	    ((_q.access_information.out.access_flags & CHECK_ACCESS_IGNORE) != CHECK_ACCESS_IGNORE)) { \
		torture_comment(tctx, "SKIPPING (Vista bug): (%s) Incorrect access_flags 0x%08x - should be 0x%08x\n", \
		       __location__, _q.access_information.out.access_flags, (flags)); \
	} \
	if ((_q.access_information.out.access_flags & ~CHECK_ACCESS_IGNORE) != \
	    (((flags) & ~CHECK_ACCESS_IGNORE))) { \
		torture_result(tctx, TORTURE_FAIL, "(%s) Incorrect access_flags 0x%08x - should be 0x%08x\n", \
		       __location__, _q.access_information.out.access_flags, (flags)); \
		ret = false; \
		goto done; \
	} \
} while (0)

#define FAIL_UNLESS(__cond)					\
	do {							\
		if (__cond) {} else {				\
			torture_result(tctx, TORTURE_FAIL, "%s) condition violated: %s\n",	\
			       __location__, #__cond);		\
			ret = false; goto done;			\
		}						\
	} while(0)

#define CHECK_SECURITY_DESCRIPTOR(_sd1, _sd2) do { \
	if (!security_descriptor_equal(_sd1, _sd2)) { \
		torture_warning(tctx, "security descriptors don't match!\n"); \
		torture_warning(tctx, "got:\n"); \
		NDR_PRINT_DEBUG(security_descriptor, _sd1); \
		torture_warning(tctx, "expected:\n"); \
		NDR_PRINT_DEBUG(security_descriptor, _sd2); \
		torture_result(tctx, TORTURE_FAIL, \
			       "%s: security descriptors don't match!\n", \
			       __location__); \
		ret = false; \
	} \
} while (0)

/*
  test the behaviour of the well known SID_CREATOR_OWNER sid, and some generic
  mapping bits
  Note: This test was copied from raw/acls.c.
*/
static bool test_creator_sid(struct torture_context *tctx, struct smb2_tree *tree)
{
	NTSTATUS status;
	struct smb2_create io;
	const char *fname = BASEDIR "\\creator.txt";
	bool ret = true;
	struct smb2_handle handle = {{0}};
	union smb_fileinfo q;
	union smb_setfileinfo set;
	struct security_descriptor *sd, *sd_orig, *sd2;
	const char *owner_sid;

	if (!smb2_util_setup_dir(tctx, tree, BASEDIR))
		return false;

	torture_comment(tctx, "TESTING SID_CREATOR_OWNER\n");

	ZERO_STRUCT(io);
	io.level = RAW_OPEN_SMB2;
	io.in.create_flags = 0;
	io.in.desired_access = SEC_STD_READ_CONTROL | SEC_STD_WRITE_DAC | SEC_STD_WRITE_OWNER;
	io.in.create_options = 0;
	io.in.file_attributes = FILE_ATTRIBUTE_NORMAL;
	io.in.share_access = NTCREATEX_SHARE_ACCESS_DELETE |
		NTCREATEX_SHARE_ACCESS_READ |
		NTCREATEX_SHARE_ACCESS_WRITE;
	io.in.alloc_size = 0;
	io.in.create_disposition = NTCREATEX_DISP_OPEN_IF;
	io.in.impersonation_level = NTCREATEX_IMPERSONATION_ANONYMOUS;
	io.in.security_flags = 0;
	io.in.fname = fname;

	status = smb2_create(tree, tctx, &io);
	CHECK_STATUS(status, NT_STATUS_OK);
	handle = io.out.file.handle;

	torture_comment(tctx, "get the original sd\n");
	q.query_secdesc.level = RAW_FILEINFO_SEC_DESC;
	q.query_secdesc.in.file.handle = handle;
	q.query_secdesc.in.secinfo_flags = SECINFO_DACL | SECINFO_OWNER;
	status = smb2_getinfo_file(tree, tctx, &q);
	CHECK_STATUS(status, NT_STATUS_OK);
	sd_orig = q.query_secdesc.out.sd;

	owner_sid = dom_sid_string(tctx, sd_orig->owner_sid);

	torture_comment(tctx, "set a sec desc allowing no write by CREATOR_OWNER\n");
	sd = security_descriptor_dacl_create(tctx,
					0, NULL, NULL,
					SID_CREATOR_OWNER,
					SEC_ACE_TYPE_ACCESS_ALLOWED,
					SEC_RIGHTS_FILE_READ | SEC_STD_ALL,
					0,
					NULL);

	set.set_secdesc.level = RAW_SFILEINFO_SEC_DESC;
	set.set_secdesc.in.file.handle = handle;
	set.set_secdesc.in.secinfo_flags = SECINFO_DACL;
	set.set_secdesc.in.sd = sd;

	status = smb2_setinfo_file(tree, &set);
	CHECK_STATUS(status, NT_STATUS_OK);

	torture_comment(tctx, "try open for write\n");
	io.in.desired_access = SEC_FILE_WRITE_DATA;
	status = smb2_create(tree, tctx, &io);
	CHECK_STATUS(status, NT_STATUS_ACCESS_DENIED);

	torture_comment(tctx, "try open for read\n");
	io.in.desired_access = SEC_FILE_READ_DATA;
	status = smb2_create(tree, tctx, &io);
	CHECK_STATUS(status, NT_STATUS_ACCESS_DENIED);

	torture_comment(tctx, "try open for generic write\n");
	io.in.desired_access = SEC_GENERIC_WRITE;
	status = smb2_create(tree, tctx, &io);
	CHECK_STATUS(status, NT_STATUS_ACCESS_DENIED);

	torture_comment(tctx, "try open for generic read\n");
	io.in.desired_access = SEC_GENERIC_READ;
	status = smb2_create(tree, tctx, &io);
	CHECK_STATUS(status, NT_STATUS_ACCESS_DENIED);

	torture_comment(tctx, "set a sec desc allowing no write by owner\n");
	sd = security_descriptor_dacl_create(tctx,
					0, owner_sid, NULL,
					owner_sid,
					SEC_ACE_TYPE_ACCESS_ALLOWED,
					SEC_RIGHTS_FILE_READ | SEC_STD_ALL,
					0,
					NULL);

	set.set_secdesc.level = RAW_SFILEINFO_SEC_DESC;
	set.set_secdesc.in.file.handle = handle;
	set.set_secdesc.in.secinfo_flags = SECINFO_DACL;
	set.set_secdesc.in.sd = sd;
	status = smb2_setinfo_file(tree, &set);
	CHECK_STATUS(status, NT_STATUS_OK);

	torture_comment(tctx, "check that sd has been mapped correctly\n");
	status = smb2_getinfo_file(tree, tctx, &q);
	CHECK_STATUS(status, NT_STATUS_OK);
	CHECK_SECURITY_DESCRIPTOR(q.query_secdesc.out.sd, sd);

	torture_comment(tctx, "try open for write\n");
	io.in.desired_access = SEC_FILE_WRITE_DATA;
	status = smb2_create(tree, tctx, &io);
	CHECK_STATUS(status, NT_STATUS_ACCESS_DENIED);

	torture_comment(tctx, "try open for read\n");
	io.in.desired_access = SEC_FILE_READ_DATA;
	status = smb2_create(tree, tctx, &io);
	CHECK_STATUS(status, NT_STATUS_OK);
	CHECK_ACCESS_FLAGS(io.out.file.handle,
			   SEC_FILE_READ_DATA);
	smb2_util_close(tree, io.out.file.handle);

	torture_comment(tctx, "try open for generic write\n");
	io.in.desired_access = SEC_GENERIC_WRITE;
	status = smb2_create(tree, tctx, &io);
	CHECK_STATUS(status, NT_STATUS_ACCESS_DENIED);

	torture_comment(tctx, "try open for generic read\n");
	io.in.desired_access = SEC_GENERIC_READ;
	status = smb2_create(tree, tctx, &io);
	CHECK_STATUS(status, NT_STATUS_OK);
	CHECK_ACCESS_FLAGS(io.out.file.handle,
			   SEC_RIGHTS_FILE_READ);
	smb2_util_close(tree, io.out.file.handle);

	torture_comment(tctx, "set a sec desc allowing generic read by owner\n");
	sd = security_descriptor_dacl_create(tctx,
					0, NULL, NULL,
					owner_sid,
					SEC_ACE_TYPE_ACCESS_ALLOWED,
					SEC_GENERIC_READ | SEC_STD_ALL,
					0,
					NULL);

	set.set_secdesc.in.sd = sd;
	status = smb2_setinfo_file(tree, &set);
	CHECK_STATUS(status, NT_STATUS_OK);

	torture_comment(tctx, "check that generic read has been mapped correctly\n");
	sd2 = security_descriptor_dacl_create(tctx,
					 0, owner_sid, NULL,
					 owner_sid,
					 SEC_ACE_TYPE_ACCESS_ALLOWED,
					 SEC_RIGHTS_FILE_READ | SEC_STD_ALL,
					 0,
					 NULL);

	status = smb2_getinfo_file(tree, tctx, &q);
	CHECK_STATUS(status, NT_STATUS_OK);
	CHECK_SECURITY_DESCRIPTOR(q.query_secdesc.out.sd, sd2);

	torture_comment(tctx, "try open for write\n");
	io.in.desired_access = SEC_FILE_WRITE_DATA;
	status = smb2_create(tree, tctx, &io);
	CHECK_STATUS(status, NT_STATUS_ACCESS_DENIED);

	torture_comment(tctx, "try open for read\n");
	io.in.desired_access = SEC_FILE_READ_DATA;
	status = smb2_create(tree, tctx, &io);
	CHECK_STATUS(status, NT_STATUS_OK);
	CHECK_ACCESS_FLAGS(io.out.file.handle,
			   SEC_FILE_READ_DATA);
	smb2_util_close(tree, io.out.file.handle);

	torture_comment(tctx, "try open for generic write\n");
	io.in.desired_access = SEC_GENERIC_WRITE;
	status = smb2_create(tree, tctx, &io);
	CHECK_STATUS(status, NT_STATUS_ACCESS_DENIED);

	torture_comment(tctx, "try open for generic read\n");
	io.in.desired_access = SEC_GENERIC_READ;
	status = smb2_create(tree, tctx, &io);
	CHECK_STATUS(status, NT_STATUS_OK);
	CHECK_ACCESS_FLAGS(io.out.file.handle, SEC_RIGHTS_FILE_READ);
	smb2_util_close(tree, io.out.file.handle);


	torture_comment(tctx, "put back original sd\n");
	set.set_secdesc.in.sd = sd_orig;
	status = smb2_setinfo_file(tree, &set);
	CHECK_STATUS(status, NT_STATUS_OK);


done:
	smb2_util_close(tree, handle);
	smb2_deltree(tree, BASEDIR);
	smb2_tdis(tree);
	smb2_logoff(tree->session);
	return ret;
}


/*
  test the mapping of the SEC_GENERIC_xx bits to SEC_STD_xx and
  SEC_FILE_xx bits
  Note: This test was copied from raw/acls.c.
*/
static bool test_generic_bits(struct torture_context *tctx, struct smb2_tree *tree)
{
	NTSTATUS status;
	struct smb2_create io;
	const char *fname = BASEDIR "\\generic.txt";
	bool ret = true;
	struct smb2_handle handle = {{0}};
	int i;
	union smb_fileinfo q;
	union smb_setfileinfo set;
	struct security_descriptor *sd, *sd_orig, *sd2;
	const char *owner_sid;
	const struct {
		uint32_t gen_bits;
		uint32_t specific_bits;
	} file_mappings[] = {
		{ 0,                       0 },
		{ SEC_GENERIC_READ,        SEC_RIGHTS_FILE_READ },
		{ SEC_GENERIC_WRITE,       SEC_RIGHTS_FILE_WRITE },
		{ SEC_GENERIC_EXECUTE,     SEC_RIGHTS_FILE_EXECUTE },
		{ SEC_GENERIC_ALL,         SEC_RIGHTS_FILE_ALL },
		{ SEC_FILE_READ_DATA,      SEC_FILE_READ_DATA },
		{ SEC_FILE_READ_ATTRIBUTE, SEC_FILE_READ_ATTRIBUTE }
	};
	const struct {
		uint32_t gen_bits;
		uint32_t specific_bits;
	} dir_mappings[] = {
		{ 0,                   0 },
		{ SEC_GENERIC_READ,    SEC_RIGHTS_DIR_READ },
		{ SEC_GENERIC_WRITE,   SEC_RIGHTS_DIR_WRITE },
		{ SEC_GENERIC_EXECUTE, SEC_RIGHTS_DIR_EXECUTE },
		{ SEC_GENERIC_ALL,     SEC_RIGHTS_DIR_ALL }
	};
	bool has_restore_privilege = false;
	bool has_take_ownership_privilege = false;

	if (!smb2_util_setup_dir(tctx, tree, BASEDIR))
		return false;

	torture_comment(tctx, "TESTING FILE GENERIC BITS\n");

	ZERO_STRUCT(io);
	io.level = RAW_OPEN_SMB2;
	io.in.create_flags = 0;
	io.in.desired_access =
		SEC_STD_READ_CONTROL |
		SEC_STD_WRITE_DAC |
		SEC_STD_WRITE_OWNER;
	io.in.create_options = 0;
	io.in.file_attributes = FILE_ATTRIBUTE_NORMAL;
	io.in.share_access =
		NTCREATEX_SHARE_ACCESS_READ |
		NTCREATEX_SHARE_ACCESS_WRITE;
	io.in.alloc_size = 0;
	io.in.create_disposition = NTCREATEX_DISP_OPEN_IF;
	io.in.impersonation_level = NTCREATEX_IMPERSONATION_ANONYMOUS;
	io.in.security_flags = 0;
	io.in.fname = fname;
	status = smb2_create(tree, tctx, &io);
	CHECK_STATUS(status, NT_STATUS_OK);
	handle = io.out.file.handle;

	torture_comment(tctx, "get the original sd\n");
	q.query_secdesc.level = RAW_FILEINFO_SEC_DESC;
	q.query_secdesc.in.file.handle = handle;
	q.query_secdesc.in.secinfo_flags = SECINFO_DACL | SECINFO_OWNER;
	status = smb2_getinfo_file(tree, tctx, &q);
	CHECK_STATUS(status, NT_STATUS_OK);
	sd_orig = q.query_secdesc.out.sd;

	owner_sid = dom_sid_string(tctx, sd_orig->owner_sid);

/*
 * XXX: The smblsa calls use SMB as their transport - need to get rid of
 * dependency.
 */
/*
	status = smblsa_sid_check_privilege(cli,
					    owner_sid,
					    sec_privilege_name(SEC_PRIV_RESTORE));
	has_restore_privilege = NT_STATUS_IS_OK(status);
	if (!NT_STATUS_IS_OK(status)) {
		torture_warning(tctx, "smblsa_sid_check_privilege - %s\n", nt_errstr(status));
	}
	torture_comment(tctx, "SEC_PRIV_RESTORE - %s\n", has_restore_privilege?"Yes":"No");

	status = smblsa_sid_check_privilege(cli,
					    owner_sid,
					    sec_privilege_name(SEC_PRIV_TAKE_OWNERSHIP));
	has_take_ownership_privilege = NT_STATUS_IS_OK(status);
	if (!NT_STATUS_IS_OK(status)) {
		torture_warning(tctx, "smblsa_sid_check_privilege - %s\n", nt_errstr(status));
	}
	torture_comment(tctx, "SEC_PRIV_TAKE_OWNERSHIP - %s\n", has_take_ownership_privilege?"Yes":"No");
*/

	for (i=0;i<ARRAY_SIZE(file_mappings);i++) {
		uint32_t expected_mask =
			SEC_STD_WRITE_DAC |
			SEC_STD_READ_CONTROL |
			SEC_FILE_READ_ATTRIBUTE |
			SEC_STD_DELETE;
		uint32_t expected_mask_anon = SEC_FILE_READ_ATTRIBUTE;

		if (has_restore_privilege) {
			expected_mask_anon |= SEC_STD_DELETE;
		}

		torture_comment(tctx, "Testing generic bits 0x%08x\n",
		       file_mappings[i].gen_bits);
		sd = security_descriptor_dacl_create(tctx,
						0, owner_sid, NULL,
						owner_sid,
						SEC_ACE_TYPE_ACCESS_ALLOWED,
						file_mappings[i].gen_bits,
						0,
						NULL);

		set.set_secdesc.level = RAW_SFILEINFO_SEC_DESC;
		set.set_secdesc.in.file.handle = handle;
		set.set_secdesc.in.secinfo_flags = SECINFO_DACL | SECINFO_OWNER;
		set.set_secdesc.in.sd = sd;

		status = smb2_setinfo_file(tree, &set);
		CHECK_STATUS(status, NT_STATUS_OK);

		sd2 = security_descriptor_dacl_create(tctx,
						 0, owner_sid, NULL,
						 owner_sid,
						 SEC_ACE_TYPE_ACCESS_ALLOWED,
						 file_mappings[i].specific_bits,
						 0,
						 NULL);

		status = smb2_getinfo_file(tree, tctx, &q);
		CHECK_STATUS(status, NT_STATUS_OK);
		CHECK_SECURITY_DESCRIPTOR(q.query_secdesc.out.sd, sd2);

		io.in.desired_access = SEC_FLAG_MAXIMUM_ALLOWED;
		status = smb2_create(tree, tctx, &io);
		CHECK_STATUS(status, NT_STATUS_OK);
		CHECK_ACCESS_FLAGS(io.out.file.handle,
				   expected_mask | file_mappings[i].specific_bits);
		smb2_util_close(tree, io.out.file.handle);

		if (!has_take_ownership_privilege) {
			continue;
		}

		torture_comment(tctx, "Testing generic bits 0x%08x (anonymous)\n",
		       file_mappings[i].gen_bits);
		sd = security_descriptor_dacl_create(tctx,
						0, SID_NT_ANONYMOUS, NULL,
						owner_sid,
						SEC_ACE_TYPE_ACCESS_ALLOWED,
						file_mappings[i].gen_bits,
						0,
						NULL);

		set.set_secdesc.level = RAW_SFILEINFO_SEC_DESC;
		set.set_secdesc.in.file.handle = handle;
		set.set_secdesc.in.secinfo_flags = SECINFO_DACL | SECINFO_OWNER;
		set.set_secdesc.in.sd = sd;

		status = smb2_setinfo_file(tree, &set);
		CHECK_STATUS(status, NT_STATUS_OK);

		sd2 = security_descriptor_dacl_create(tctx,
						 0, SID_NT_ANONYMOUS, NULL,
						 owner_sid,
						 SEC_ACE_TYPE_ACCESS_ALLOWED,
						 file_mappings[i].specific_bits,
						 0,
						 NULL);

		status = smb2_getinfo_file(tree, tctx, &q);
		CHECK_STATUS(status, NT_STATUS_OK);
		CHECK_SECURITY_DESCRIPTOR(q.query_secdesc.out.sd, sd2);

		io.in.desired_access = SEC_FLAG_MAXIMUM_ALLOWED;
		status = smb2_create(tree, tctx, &io);
		CHECK_STATUS(status, NT_STATUS_OK);
		CHECK_ACCESS_FLAGS(io.out.file.handle,
				   expected_mask_anon | file_mappings[i].specific_bits);
		smb2_util_close(tree, io.out.file.handle);
	}

	torture_comment(tctx, "put back original sd\n");
	set.set_secdesc.in.sd = sd_orig;
	status = smb2_setinfo_file(tree, &set);
	CHECK_STATUS(status, NT_STATUS_OK);

	smb2_util_close(tree, handle);
	smb2_util_unlink(tree, fname);


	torture_comment(tctx, "TESTING DIR GENERIC BITS\n");

	ZERO_STRUCT(io);
	io.level = RAW_OPEN_SMB2;
	io.in.create_flags = 0;
	io.in.desired_access =
		SEC_STD_READ_CONTROL |
		SEC_STD_WRITE_DAC |
		SEC_STD_WRITE_OWNER;
	io.in.create_options = NTCREATEX_OPTIONS_DIRECTORY;
	io.in.file_attributes = FILE_ATTRIBUTE_DIRECTORY;
	io.in.share_access =
		NTCREATEX_SHARE_ACCESS_READ |
		NTCREATEX_SHARE_ACCESS_WRITE;
	io.in.alloc_size = 0;
	io.in.create_disposition = NTCREATEX_DISP_OPEN_IF;
	io.in.impersonation_level = NTCREATEX_IMPERSONATION_ANONYMOUS;
	io.in.security_flags = 0;
	io.in.fname = fname;
	status = smb2_create(tree, tctx, &io);
	CHECK_STATUS(status, NT_STATUS_OK);
	handle = io.out.file.handle;

	torture_comment(tctx, "get the original sd\n");
	q.query_secdesc.level = RAW_FILEINFO_SEC_DESC;
	q.query_secdesc.in.file.handle = handle;
	q.query_secdesc.in.secinfo_flags = SECINFO_DACL | SECINFO_OWNER;
	status = smb2_getinfo_file(tree, tctx, &q);
	CHECK_STATUS(status, NT_STATUS_OK);
	sd_orig = q.query_secdesc.out.sd;

	owner_sid = dom_sid_string(tctx, sd_orig->owner_sid);

/*
 * XXX: The smblsa calls use SMB as their transport - need to get rid of
 * dependency.
 */
/*
	status = smblsa_sid_check_privilege(cli,
					    owner_sid,
					    sec_privilege_name(SEC_PRIV_RESTORE));
	has_restore_privilege = NT_STATUS_IS_OK(status);
	if (!NT_STATUS_IS_OK(status)) {
		torture_warning(tctx, "smblsa_sid_check_privilege - %s\n", nt_errstr(status));
	}
	torture_comment(tctx, "SEC_PRIV_RESTORE - %s\n", has_restore_privilege?"Yes":"No");

	status = smblsa_sid_check_privilege(cli,
					    owner_sid,
					    sec_privilege_name(SEC_PRIV_TAKE_OWNERSHIP));
	has_take_ownership_privilege = NT_STATUS_IS_OK(status);
	if (!NT_STATUS_IS_OK(status)) {
		torture_warning(tctx, "smblsa_sid_check_privilege - %s\n", nt_errstr(status));
	}
	torture_comment(tctx, "SEC_PRIV_TAKE_OWNERSHIP - %s\n", has_take_ownership_privilege?"Yes":"No");

*/
	for (i=0;i<ARRAY_SIZE(dir_mappings);i++) {
		uint32_t expected_mask =
			SEC_STD_WRITE_DAC |
			SEC_STD_READ_CONTROL |
			SEC_FILE_READ_ATTRIBUTE |
			SEC_STD_DELETE;
		uint32_t expected_mask_anon = SEC_FILE_READ_ATTRIBUTE;

		if (has_restore_privilege) {
			expected_mask_anon |= SEC_STD_DELETE;
		}

		torture_comment(tctx, "Testing generic bits 0x%08x\n",
		       file_mappings[i].gen_bits);
		sd = security_descriptor_dacl_create(tctx,
						0, owner_sid, NULL,
						owner_sid,
						SEC_ACE_TYPE_ACCESS_ALLOWED,
						dir_mappings[i].gen_bits,
						0,
						NULL);

		set.set_secdesc.level = RAW_SFILEINFO_SEC_DESC;
		set.set_secdesc.in.file.handle = handle;
		set.set_secdesc.in.secinfo_flags = SECINFO_DACL | SECINFO_OWNER;
		set.set_secdesc.in.sd = sd;

		status = smb2_setinfo_file(tree, &set);
		CHECK_STATUS(status, NT_STATUS_OK);

		sd2 = security_descriptor_dacl_create(tctx,
						 0, owner_sid, NULL,
						 owner_sid,
						 SEC_ACE_TYPE_ACCESS_ALLOWED,
						 dir_mappings[i].specific_bits,
						 0,
						 NULL);

		status = smb2_getinfo_file(tree, tctx, &q);
		CHECK_STATUS(status, NT_STATUS_OK);
		CHECK_SECURITY_DESCRIPTOR(q.query_secdesc.out.sd, sd2);

		io.in.desired_access = SEC_FLAG_MAXIMUM_ALLOWED;
		status = smb2_create(tree, tctx, &io);
		CHECK_STATUS(status, NT_STATUS_OK);
		CHECK_ACCESS_FLAGS(io.out.file.handle,
				   expected_mask | dir_mappings[i].specific_bits);
		smb2_util_close(tree, io.out.file.handle);

		if (!has_take_ownership_privilege) {
			continue;
		}

		torture_comment(tctx, "Testing generic bits 0x%08x (anonymous)\n",
		       file_mappings[i].gen_bits);
		sd = security_descriptor_dacl_create(tctx,
						0, SID_NT_ANONYMOUS, NULL,
						owner_sid,
						SEC_ACE_TYPE_ACCESS_ALLOWED,
						file_mappings[i].gen_bits,
						0,
						NULL);

		set.set_secdesc.level = RAW_SFILEINFO_SEC_DESC;
		set.set_secdesc.in.file.handle = handle;
		set.set_secdesc.in.secinfo_flags = SECINFO_DACL | SECINFO_OWNER;
		set.set_secdesc.in.sd = sd;

		status = smb2_setinfo_file(tree, &set);
		CHECK_STATUS(status, NT_STATUS_OK);

		sd2 = security_descriptor_dacl_create(tctx,
						 0, SID_NT_ANONYMOUS, NULL,
						 owner_sid,
						 SEC_ACE_TYPE_ACCESS_ALLOWED,
						 file_mappings[i].specific_bits,
						 0,
						 NULL);

		status = smb2_getinfo_file(tree, tctx, &q);
		CHECK_STATUS(status, NT_STATUS_OK);
		CHECK_SECURITY_DESCRIPTOR(q.query_secdesc.out.sd, sd2);

		io.in.desired_access = SEC_FLAG_MAXIMUM_ALLOWED;
		status = smb2_create(tree, tctx, &io);
		CHECK_STATUS(status, NT_STATUS_OK);
		CHECK_ACCESS_FLAGS(io.out.file.handle,
				   expected_mask_anon | dir_mappings[i].specific_bits);
		smb2_util_close(tree, io.out.file.handle);
	}

	torture_comment(tctx, "put back original sd\n");
	set.set_secdesc.in.sd = sd_orig;
	status = smb2_setinfo_file(tree, &set);
	CHECK_STATUS(status, NT_STATUS_OK);

	smb2_util_close(tree, handle);
	smb2_util_unlink(tree, fname);

done:
	smb2_util_close(tree, handle);
	smb2_deltree(tree, BASEDIR);
	smb2_tdis(tree);
	smb2_logoff(tree->session);
	return ret;
}


/*
  see what access bits the owner of a file always gets
  Note: This test was copied from raw/acls.c.
*/
static bool test_owner_bits(struct torture_context *tctx, struct smb2_tree *tree)
{
	NTSTATUS status;
	struct smb2_create io;
	const char *fname = BASEDIR "\\test_owner_bits.txt";
	bool ret = true;
	struct smb2_handle handle = {{0}};
	int i;
	union smb_fileinfo q;
	union smb_setfileinfo set;
	struct security_descriptor *sd, *sd_orig;
	const char *owner_sid;
	uint32_t expected_bits;

	if (!smb2_util_setup_dir(tctx, tree, BASEDIR))
		return false;

	torture_comment(tctx, "TESTING FILE OWNER BITS\n");

	ZERO_STRUCT(io);
	io.level = RAW_OPEN_SMB2;
	io.in.create_flags = 0;
	io.in.desired_access =
		SEC_STD_READ_CONTROL |
		SEC_STD_WRITE_DAC |
		SEC_STD_WRITE_OWNER;
	io.in.create_options = 0;
	io.in.file_attributes = FILE_ATTRIBUTE_NORMAL;
	io.in.share_access =
		NTCREATEX_SHARE_ACCESS_READ |
		NTCREATEX_SHARE_ACCESS_WRITE;
	io.in.alloc_size = 0;
	io.in.create_disposition = NTCREATEX_DISP_OPEN_IF;
	io.in.impersonation_level = NTCREATEX_IMPERSONATION_ANONYMOUS;
	io.in.security_flags = 0;
	io.in.fname = fname;
	status = smb2_create(tree, tctx, &io);
	CHECK_STATUS(status, NT_STATUS_OK);
	handle = io.out.file.handle;

	torture_comment(tctx, "get the original sd\n");
	q.query_secdesc.level = RAW_FILEINFO_SEC_DESC;
	q.query_secdesc.in.file.handle = handle;
	q.query_secdesc.in.secinfo_flags = SECINFO_DACL | SECINFO_OWNER;
	status = smb2_getinfo_file(tree, tctx, &q);
	CHECK_STATUS(status, NT_STATUS_OK);
	sd_orig = q.query_secdesc.out.sd;

	owner_sid = dom_sid_string(tctx, sd_orig->owner_sid);

/*
 * XXX: The smblsa calls use SMB as their transport - need to get rid of
 * dependency.
 */
/*
	status = smblsa_sid_check_privilege(cli,
					    owner_sid,
					    sec_privilege_name(SEC_PRIV_RESTORE));
	has_restore_privilege = NT_STATUS_IS_OK(status);
	if (!NT_STATUS_IS_OK(status)) {
		torture_warning(tctx, "smblsa_sid_check_privilege - %s\n", nt_errstr(status));
	}
	torture_comment(tctx, "SEC_PRIV_RESTORE - %s\n", has_restore_privilege?"Yes":"No");

	status = smblsa_sid_check_privilege(cli,
					    owner_sid,
					    sec_privilege_name(SEC_PRIV_TAKE_OWNERSHIP));
	has_take_ownership_privilege = NT_STATUS_IS_OK(status);
	if (!NT_STATUS_IS_OK(status)) {
		torture_warning(tctx, "smblsa_sid_check_privilege - %s\n", nt_errstr(status));
	}
	torture_comment(tctx, "SEC_PRIV_TAKE_OWNERSHIP - %s\n", has_take_ownership_privilege?"Yes":"No");
*/

	sd = security_descriptor_dacl_create(tctx,
					0, NULL, NULL,
					owner_sid,
					SEC_ACE_TYPE_ACCESS_ALLOWED,
					SEC_FILE_WRITE_DATA,
					0,
					NULL);

	set.set_secdesc.level = RAW_SFILEINFO_SEC_DESC;
	set.set_secdesc.in.file.handle = handle;
	set.set_secdesc.in.secinfo_flags = SECINFO_DACL;
	set.set_secdesc.in.sd = sd;

	status = smb2_setinfo_file(tree, &set);
	CHECK_STATUS(status, NT_STATUS_OK);

	expected_bits = SEC_FILE_WRITE_DATA | SEC_FILE_READ_ATTRIBUTE;

	for (i=0;i<16;i++) {
		uint32_t bit = (1<<i);
		io.in.desired_access = bit;
		status = smb2_create(tree, tctx, &io);
		if (expected_bits & bit) {
			if (!NT_STATUS_IS_OK(status)) {
				torture_warning(tctx, "failed with access mask 0x%08x of expected 0x%08x\n",
				       bit, expected_bits);
			}
			CHECK_STATUS(status, NT_STATUS_OK);
			CHECK_ACCESS_FLAGS(io.out.file.handle, bit);
			smb2_util_close(tree, io.out.file.handle);
		} else {
			if (NT_STATUS_IS_OK(status)) {
				torture_warning(tctx, "open succeeded with access mask 0x%08x of "
					"expected 0x%08x - should fail\n",
				       bit, expected_bits);
			}
			CHECK_STATUS(status, NT_STATUS_ACCESS_DENIED);
		}
	}

	torture_comment(tctx, "put back original sd\n");
	set.set_secdesc.in.sd = sd_orig;
	status = smb2_setinfo_file(tree, &set);
	CHECK_STATUS(status, NT_STATUS_OK);

done:
	smb2_util_close(tree, handle);
	smb2_util_unlink(tree, fname);
	smb2_deltree(tree, BASEDIR);
	smb2_tdis(tree);
	smb2_logoff(tree->session);
	return ret;
}



/*
  test the inheritance of ACL flags onto new files and directories
  Note: This test was copied from raw/acls.c.
*/
static bool test_inheritance(struct torture_context *tctx, struct smb2_tree *tree)
{
	NTSTATUS status;
	struct smb2_create io;
	const char *dname = BASEDIR "\\inheritance";
	const char *fname1 = BASEDIR "\\inheritance\\testfile";
	const char *fname2 = BASEDIR "\\inheritance\\testdir";
	bool ret = true;
	struct smb2_handle handle = {{0}};
	struct smb2_handle handle2 = {{0}};
	int i;
	union smb_fileinfo q;
	union smb_setfileinfo set;
	struct security_descriptor *sd, *sd2, *sd_orig=NULL, *sd_def1, *sd_def2;
	const char *owner_sid;
	const struct dom_sid *creator_owner;
	const struct {
		uint32_t parent_flags;
		uint32_t file_flags;
		uint32_t dir_flags;
	} test_flags[] = {
		{
			0,
			0,
			0
		},
		{
			SEC_ACE_FLAG_OBJECT_INHERIT,
			0,
			SEC_ACE_FLAG_OBJECT_INHERIT |
			SEC_ACE_FLAG_INHERIT_ONLY,
		},
		{
			SEC_ACE_FLAG_CONTAINER_INHERIT,
			0,
			SEC_ACE_FLAG_CONTAINER_INHERIT,
		},
		{
			SEC_ACE_FLAG_OBJECT_INHERIT |
			SEC_ACE_FLAG_CONTAINER_INHERIT,
			0,
			SEC_ACE_FLAG_OBJECT_INHERIT |
			SEC_ACE_FLAG_CONTAINER_INHERIT,
		},
		{
			SEC_ACE_FLAG_NO_PROPAGATE_INHERIT,
			0,
			0,
		},
		{
			SEC_ACE_FLAG_NO_PROPAGATE_INHERIT |
			SEC_ACE_FLAG_OBJECT_INHERIT,
			0,
			0,
		},
		{
			SEC_ACE_FLAG_NO_PROPAGATE_INHERIT |
			SEC_ACE_FLAG_CONTAINER_INHERIT,
			0,
			0,
		},
		{
			SEC_ACE_FLAG_NO_PROPAGATE_INHERIT |
			SEC_ACE_FLAG_CONTAINER_INHERIT |
			SEC_ACE_FLAG_OBJECT_INHERIT,
			0,
			0,
		},
		{
			SEC_ACE_FLAG_INHERIT_ONLY,
			0,
			0,
		},
		{
			SEC_ACE_FLAG_INHERIT_ONLY |
			SEC_ACE_FLAG_OBJECT_INHERIT,
			0,
			SEC_ACE_FLAG_OBJECT_INHERIT |
			SEC_ACE_FLAG_INHERIT_ONLY,
		},
		{
			SEC_ACE_FLAG_INHERIT_ONLY |
			SEC_ACE_FLAG_CONTAINER_INHERIT,
			0,
			SEC_ACE_FLAG_CONTAINER_INHERIT,
		},
		{
			SEC_ACE_FLAG_INHERIT_ONLY |
			SEC_ACE_FLAG_CONTAINER_INHERIT |
			SEC_ACE_FLAG_OBJECT_INHERIT,
			0,
			SEC_ACE_FLAG_CONTAINER_INHERIT |
			SEC_ACE_FLAG_OBJECT_INHERIT,
		},
		{
			SEC_ACE_FLAG_INHERIT_ONLY |
			SEC_ACE_FLAG_NO_PROPAGATE_INHERIT,
			0,
			0,
		},
		{
			SEC_ACE_FLAG_INHERIT_ONLY |
			SEC_ACE_FLAG_NO_PROPAGATE_INHERIT |
			SEC_ACE_FLAG_OBJECT_INHERIT,
			0,
			0,
		},
		{
			SEC_ACE_FLAG_INHERIT_ONLY |
			SEC_ACE_FLAG_NO_PROPAGATE_INHERIT |
			SEC_ACE_FLAG_CONTAINER_INHERIT,
			0,
			0,
		},
		{
			SEC_ACE_FLAG_INHERIT_ONLY |
			SEC_ACE_FLAG_NO_PROPAGATE_INHERIT |
			SEC_ACE_FLAG_CONTAINER_INHERIT |
			SEC_ACE_FLAG_OBJECT_INHERIT,
			0,
			0,
		}
	};

	if (!smb2_util_setup_dir(tctx, tree, BASEDIR))
		return false;

	torture_comment(tctx, "TESTING ACL INHERITANCE\n");

	ZERO_STRUCT(io);
	io.level = RAW_OPEN_SMB2;
	io.in.create_flags = 0;
	io.in.desired_access = SEC_RIGHTS_FILE_ALL;
	io.in.create_options = NTCREATEX_OPTIONS_DIRECTORY;
	io.in.file_attributes = FILE_ATTRIBUTE_DIRECTORY;
	io.in.share_access = 0;
	io.in.alloc_size = 0;
	io.in.create_disposition = NTCREATEX_DISP_CREATE;
	io.in.impersonation_level = NTCREATEX_IMPERSONATION_ANONYMOUS;
	io.in.security_flags = 0;
	io.in.fname = dname;

	status = smb2_create(tree, tctx, &io);
	CHECK_STATUS(status, NT_STATUS_OK);
	handle = io.out.file.handle;

	torture_comment(tctx, "get the original sd\n");
	q.query_secdesc.level = RAW_FILEINFO_SEC_DESC;
	q.query_secdesc.in.file.handle = handle;
	q.query_secdesc.in.secinfo_flags = SECINFO_DACL | SECINFO_OWNER;
	status = smb2_getinfo_file(tree, tctx, &q);
	CHECK_STATUS(status, NT_STATUS_OK);
	sd_orig = q.query_secdesc.out.sd;

	owner_sid = dom_sid_string(tctx, sd_orig->owner_sid);

	torture_comment(tctx, "owner_sid is %s\n", owner_sid);

	/*
	 * The Windows Default ACL for a new file, when there is no ACL to be
	 * inherited: FullControl for the owner and SYSTEM.
	 */
	sd_def1 = security_descriptor_dacl_create(tctx,
					    0, owner_sid, NULL,
					    owner_sid,
					    SEC_ACE_TYPE_ACCESS_ALLOWED,
					    SEC_RIGHTS_FILE_ALL,
					    0,
					    SID_NT_SYSTEM,
					    SEC_ACE_TYPE_ACCESS_ALLOWED,
					    SEC_RIGHTS_FILE_ALL,
					    0,
					    NULL);

	/*
	 * Use this in the case the system being tested does not add an ACE for
	 * the SYSTEM SID.
	 */
	sd_def2 = security_descriptor_dacl_create(tctx,
					    0, owner_sid, NULL,
					    owner_sid,
					    SEC_ACE_TYPE_ACCESS_ALLOWED,
					    SEC_RIGHTS_FILE_ALL,
					    0,
					    NULL);

	creator_owner = dom_sid_parse_talloc(tctx, SID_CREATOR_OWNER);

	for (i=0;i<ARRAY_SIZE(test_flags);i++) {
		sd = security_descriptor_dacl_create(tctx,
						0, NULL, NULL,
						SID_CREATOR_OWNER,
						SEC_ACE_TYPE_ACCESS_ALLOWED,
						SEC_FILE_WRITE_DATA,
						test_flags[i].parent_flags,
						SID_WORLD,
						SEC_ACE_TYPE_ACCESS_ALLOWED,
						SEC_FILE_ALL | SEC_STD_ALL,
						0,
						NULL);
		set.set_secdesc.level = RAW_SFILEINFO_SEC_DESC;
		set.set_secdesc.in.file.handle = handle;
		set.set_secdesc.in.secinfo_flags = SECINFO_DACL;
		set.set_secdesc.in.sd = sd;
		status = smb2_setinfo_file(tree, &set);
		CHECK_STATUS(status, NT_STATUS_OK);

		io.in.fname = fname1;
		io.in.create_options = 0;
		status = smb2_create(tree, tctx, &io);
		CHECK_STATUS(status, NT_STATUS_OK);
		handle2 = io.out.file.handle;

		q.query_secdesc.in.file.handle = handle2;
		status = smb2_getinfo_file(tree, tctx, &q);
		CHECK_STATUS(status, NT_STATUS_OK);

		smb2_util_close(tree, handle2);
		smb2_util_unlink(tree, fname1);

		if (!(test_flags[i].parent_flags & SEC_ACE_FLAG_OBJECT_INHERIT)) {
			if (!security_descriptor_equal(q.query_secdesc.out.sd, sd_def1) &&
			    !security_descriptor_equal(q.query_secdesc.out.sd, sd_def2)) {
				torture_warning(tctx, "Expected default sd:\n");
				NDR_PRINT_DEBUG(security_descriptor, sd_def1);
				torture_warning(tctx, "at %d - got:\n", i);
				NDR_PRINT_DEBUG(security_descriptor, q.query_secdesc.out.sd);
			}
			goto check_dir;
		}

		if (q.query_secdesc.out.sd->dacl == NULL ||
		    q.query_secdesc.out.sd->dacl->num_aces != 1 ||
		    q.query_secdesc.out.sd->dacl->aces[0].access_mask != SEC_FILE_WRITE_DATA ||
		    !dom_sid_equal(&q.query_secdesc.out.sd->dacl->aces[0].trustee,
				   sd_orig->owner_sid)) {
			torture_warning(tctx, "Bad sd in child file at %d\n", i);
			NDR_PRINT_DEBUG(security_descriptor, q.query_secdesc.out.sd);
			ret = false;
			goto check_dir;
		}

		if (q.query_secdesc.out.sd->dacl->aces[0].flags !=
		    test_flags[i].file_flags) {
			torture_warning(tctx, "incorrect file_flags 0x%x - expected 0x%x for parent 0x%x with (i=%d)\n",
			       q.query_secdesc.out.sd->dacl->aces[0].flags,
			       test_flags[i].file_flags,
			       test_flags[i].parent_flags,
			       i);
			ret = false;
		}

	check_dir:
		io.in.fname = fname2;
		io.in.create_options = NTCREATEX_OPTIONS_DIRECTORY;
		status = smb2_create(tree, tctx, &io);
		CHECK_STATUS(status, NT_STATUS_OK);
		handle2 = io.out.file.handle;

		q.query_secdesc.in.file.handle = handle2;
		status = smb2_getinfo_file(tree, tctx, &q);
		CHECK_STATUS(status, NT_STATUS_OK);

		smb2_util_close(tree, handle2);
		smb2_util_rmdir(tree, fname2);

		if (!(test_flags[i].parent_flags & SEC_ACE_FLAG_CONTAINER_INHERIT) &&
		    (!(test_flags[i].parent_flags & SEC_ACE_FLAG_OBJECT_INHERIT) ||
		     (test_flags[i].parent_flags & SEC_ACE_FLAG_NO_PROPAGATE_INHERIT))) {
			if (!security_descriptor_equal(q.query_secdesc.out.sd, sd_def1) &&
			    !security_descriptor_equal(q.query_secdesc.out.sd, sd_def2)) {
				torture_warning(tctx, "Expected default sd for dir at %d:\n", i);
				NDR_PRINT_DEBUG(security_descriptor, sd_def1);
				torture_warning(tctx, "got:\n");
				NDR_PRINT_DEBUG(security_descriptor, q.query_secdesc.out.sd);
			}
			continue;
		}

		if ((test_flags[i].parent_flags & SEC_ACE_FLAG_CONTAINER_INHERIT) &&
		    (test_flags[i].parent_flags & SEC_ACE_FLAG_NO_PROPAGATE_INHERIT)) {
			if (q.query_secdesc.out.sd->dacl == NULL ||
			    q.query_secdesc.out.sd->dacl->num_aces != 1 ||
			    q.query_secdesc.out.sd->dacl->aces[0].access_mask != SEC_FILE_WRITE_DATA ||
			    !dom_sid_equal(&q.query_secdesc.out.sd->dacl->aces[0].trustee,
					   sd_orig->owner_sid) ||
			    q.query_secdesc.out.sd->dacl->aces[0].flags != test_flags[i].dir_flags) {
				torture_warning(tctx, "(CI & NP) Bad sd in child dir - expected 0x%x for parent 0x%x (i=%d)\n",
				       test_flags[i].dir_flags,
				       test_flags[i].parent_flags, i);
				NDR_PRINT_DEBUG(security_descriptor, q.query_secdesc.out.sd);
				torture_warning(tctx, "FYI, here is the parent sd:\n");
				NDR_PRINT_DEBUG(security_descriptor, sd);
				ret = false;
				continue;
			}
		} else if (test_flags[i].parent_flags & SEC_ACE_FLAG_CONTAINER_INHERIT) {
			if (q.query_secdesc.out.sd->dacl == NULL ||
			    q.query_secdesc.out.sd->dacl->num_aces != 2 ||
			    q.query_secdesc.out.sd->dacl->aces[0].access_mask != SEC_FILE_WRITE_DATA ||
			    !dom_sid_equal(&q.query_secdesc.out.sd->dacl->aces[0].trustee,
					   sd_orig->owner_sid) ||
			    q.query_secdesc.out.sd->dacl->aces[1].access_mask != SEC_FILE_WRITE_DATA ||
			    !dom_sid_equal(&q.query_secdesc.out.sd->dacl->aces[1].trustee,
					   creator_owner) ||
			    q.query_secdesc.out.sd->dacl->aces[0].flags != 0 ||
			    q.query_secdesc.out.sd->dacl->aces[1].flags !=
			    (test_flags[i].dir_flags | SEC_ACE_FLAG_INHERIT_ONLY)) {
				torture_warning(tctx, "(CI) Bad sd in child dir - expected 0x%x for parent 0x%x (i=%d)\n",
				       test_flags[i].dir_flags,
				       test_flags[i].parent_flags, i);
				NDR_PRINT_DEBUG(security_descriptor, q.query_secdesc.out.sd);
				torture_warning(tctx, "FYI, here is the parent sd:\n");
				NDR_PRINT_DEBUG(security_descriptor, sd);
				ret = false;
				continue;
			}
		} else {
			if (q.query_secdesc.out.sd->dacl == NULL ||
			    q.query_secdesc.out.sd->dacl->num_aces != 1 ||
			    q.query_secdesc.out.sd->dacl->aces[0].access_mask != SEC_FILE_WRITE_DATA ||
			    !dom_sid_equal(&q.query_secdesc.out.sd->dacl->aces[0].trustee,
					   creator_owner) ||
			    q.query_secdesc.out.sd->dacl->aces[0].flags != test_flags[i].dir_flags) {
				torture_warning(tctx, "(0) Bad sd in child dir - expected 0x%x for parent 0x%x (i=%d)\n",
				       test_flags[i].dir_flags,
				       test_flags[i].parent_flags, i);
				NDR_PRINT_DEBUG(security_descriptor, q.query_secdesc.out.sd);
				torture_warning(tctx, "FYI, here is the parent sd:\n");
				NDR_PRINT_DEBUG(security_descriptor, sd);
				ret = false;
				continue;
			}
		}
	}

	torture_comment(tctx, "Testing access checks on inherited create with %s\n", fname1);
	sd = security_descriptor_dacl_create(tctx,
					0, NULL, NULL,
					owner_sid,
					SEC_ACE_TYPE_ACCESS_ALLOWED,
					SEC_FILE_WRITE_DATA | SEC_STD_WRITE_DAC,
					SEC_ACE_FLAG_OBJECT_INHERIT,
					SID_WORLD,
					SEC_ACE_TYPE_ACCESS_ALLOWED,
					SEC_FILE_ALL | SEC_STD_ALL,
					0,
					NULL);
	set.set_secdesc.level = RAW_SFILEINFO_SEC_DESC;
	set.set_secdesc.in.file.handle = handle;
	set.set_secdesc.in.secinfo_flags = SECINFO_DACL;
	set.set_secdesc.in.sd = sd;
	status = smb2_setinfo_file(tree, &set);
	CHECK_STATUS(status, NT_STATUS_OK);

	/* Check DACL we just set. */
	torture_comment(tctx, "checking new sd\n");
	q.query_secdesc.in.file.handle = handle;
	q.query_secdesc.in.secinfo_flags = SECINFO_DACL;
	status = smb2_getinfo_file(tree, tctx, &q);
	CHECK_STATUS(status, NT_STATUS_OK);
	CHECK_SECURITY_DESCRIPTOR(q.query_secdesc.out.sd, sd);

	io.in.fname = fname1;
	io.in.create_options = 0;
	io.in.desired_access = SEC_RIGHTS_FILE_ALL;
	io.in.create_disposition = NTCREATEX_DISP_CREATE;
	status = smb2_create(tree, tctx, &io);
	CHECK_STATUS(status, NT_STATUS_OK);
	handle2 = io.out.file.handle;
	CHECK_ACCESS_FLAGS(handle2, SEC_RIGHTS_FILE_ALL);

	q.query_secdesc.in.file.handle = handle2;
	q.query_secdesc.in.secinfo_flags = SECINFO_DACL | SECINFO_OWNER;
	status = smb2_getinfo_file(tree, tctx, &q);
	CHECK_STATUS(status, NT_STATUS_OK);
	smb2_util_close(tree, handle2);

	sd2 = security_descriptor_dacl_create(tctx,
					 0, owner_sid, NULL,
					 owner_sid,
					 SEC_ACE_TYPE_ACCESS_ALLOWED,
					 SEC_FILE_WRITE_DATA | SEC_STD_WRITE_DAC,
					 0,
					 NULL);
	CHECK_SECURITY_DESCRIPTOR(q.query_secdesc.out.sd, sd2);

	io.in.create_disposition = NTCREATEX_DISP_OPEN;
	io.in.desired_access = SEC_RIGHTS_FILE_ALL;
	status = smb2_create(tree, tctx, &io);
	if (NT_STATUS_IS_OK(status)) {
		torture_warning(tctx, "failed: w2k3 ACL bug (allowed open when ACL should deny)\n");
		ret = false;
		handle2 = io.out.file.handle;
		CHECK_ACCESS_FLAGS(handle2, SEC_RIGHTS_FILE_ALL);
		smb2_util_close(tree, handle2);
	} else {
		if (torture_setting_bool(tctx, "hide_on_access_denied",
					 false)) {
			CHECK_STATUS(status, NT_STATUS_OBJECT_NAME_NOT_FOUND);
		} else {
			CHECK_STATUS(status, NT_STATUS_ACCESS_DENIED);
		}
	}

	torture_comment(tctx, "trying without execute\n");
	io.in.create_disposition = NTCREATEX_DISP_OPEN;
	io.in.desired_access = SEC_RIGHTS_FILE_ALL & ~SEC_FILE_EXECUTE;
	status = smb2_create(tree, tctx, &io);
	if (torture_setting_bool(tctx, "hide_on_access_denied", false)) {
		CHECK_STATUS(status, NT_STATUS_OBJECT_NAME_NOT_FOUND);
	} else {
		CHECK_STATUS(status, NT_STATUS_ACCESS_DENIED);
	}

	torture_comment(tctx, "and with full permissions again\n");
	io.in.create_disposition = NTCREATEX_DISP_OPEN;
	io.in.desired_access = SEC_RIGHTS_FILE_ALL;
	status = smb2_create(tree, tctx, &io);
	if (torture_setting_bool(tctx, "hide_on_access_denied", false)) {
		CHECK_STATUS(status, NT_STATUS_OBJECT_NAME_NOT_FOUND);
	} else {
		CHECK_STATUS(status, NT_STATUS_ACCESS_DENIED);
	}

	io.in.desired_access = SEC_FILE_WRITE_DATA;
	status = smb2_create(tree, tctx, &io);
	CHECK_STATUS(status, NT_STATUS_OK);
	handle2 = io.out.file.handle;
	CHECK_ACCESS_FLAGS(handle2, SEC_FILE_WRITE_DATA);
	smb2_util_close(tree, handle2);

	torture_comment(tctx, "put back original sd\n");
	set.set_secdesc.level = RAW_SFILEINFO_SEC_DESC;
	set.set_secdesc.in.file.handle = handle;
	set.set_secdesc.in.secinfo_flags = SECINFO_DACL;
	set.set_secdesc.in.sd = sd_orig;
	status = smb2_setinfo_file(tree, &set);
	CHECK_STATUS(status, NT_STATUS_OK);

	smb2_util_close(tree, handle);

	io.in.desired_access = SEC_RIGHTS_FILE_ALL;
	status = smb2_create(tree, tctx, &io);
	if (torture_setting_bool(tctx, "hide_on_access_denied", false)) {
		CHECK_STATUS(status, NT_STATUS_OBJECT_NAME_NOT_FOUND);
	} else {
		CHECK_STATUS(status, NT_STATUS_ACCESS_DENIED);
	}

	io.in.desired_access = SEC_FILE_WRITE_DATA;
	status = smb2_create(tree, tctx, &io);
	CHECK_STATUS(status, NT_STATUS_OK);
	handle2 = io.out.file.handle;
	CHECK_ACCESS_FLAGS(handle2, SEC_FILE_WRITE_DATA);
	smb2_util_close(tree, handle2);

	smb2_util_unlink(tree, fname1);
	smb2_util_rmdir(tree, dname);

done:
	if (sd_orig != NULL) {
		set.set_secdesc.level = RAW_SFILEINFO_SEC_DESC;
		set.set_secdesc.in.file.handle = handle;
		set.set_secdesc.in.secinfo_flags = SECINFO_DACL;
		set.set_secdesc.in.sd = sd_orig;
		status = smb2_setinfo_file(tree, &set);
	}

	smb2_util_close(tree, handle);
	smb2_deltree(tree, BASEDIR);
	smb2_tdis(tree);
	smb2_logoff(tree->session);
	return ret;
}

static bool test_inheritance_flags(struct torture_context *tctx,
    struct smb2_tree *tree)
{
	NTSTATUS status;
	struct smb2_create io;
	const char *dname = BASEDIR "\\inheritance";
	const char *fname1 = BASEDIR "\\inheritance\\testfile";
	bool ret = true;
	struct smb2_handle handle = {{0}};
	struct smb2_handle handle2 = {{0}};
	int i, j;
	union smb_fileinfo q;
	union smb_setfileinfo set;
	struct security_descriptor *sd, *sd2, *sd_orig=NULL;
	const char *owner_sid;
	struct {
		uint32_t parent_set_sd_type; /* 3 options */
		uint32_t parent_set_ace_inherit; /* 1 option */
		uint32_t parent_get_sd_type;
		uint32_t parent_get_ace_inherit;
		uint32_t child_get_sd_type;
		uint32_t child_get_ace_inherit;
	} tflags[16] = {{0}}; /* 2^4 */

	for (i = 0; i < 15; i++) {
		torture_comment(tctx, "i=%d:", i);

		if (i & 1) {
			tflags[i].parent_set_sd_type |=
			    SEC_DESC_DACL_AUTO_INHERITED;
			torture_comment(tctx, "AUTO_INHERITED, ");
		}
		if (i & 2) {
			tflags[i].parent_set_sd_type |=
			    SEC_DESC_DACL_AUTO_INHERIT_REQ;
			torture_comment(tctx, "AUTO_INHERIT_REQ, ");
		}
		if (i & 4) {
			tflags[i].parent_set_sd_type |=
			    SEC_DESC_DACL_PROTECTED;
			torture_comment(tctx, "PROTECTED, ");
			tflags[i].parent_get_sd_type |=
			    SEC_DESC_DACL_PROTECTED;
		}
		if (i & 8) {
			tflags[i].parent_set_ace_inherit |=
			    SEC_ACE_FLAG_INHERITED_ACE;
			torture_comment(tctx, "INHERITED, ");
			tflags[i].parent_get_ace_inherit |=
			    SEC_ACE_FLAG_INHERITED_ACE;
		}

		if ((tflags[i].parent_set_sd_type &
		    (SEC_DESC_DACL_AUTO_INHERITED | SEC_DESC_DACL_AUTO_INHERIT_REQ)) ==
		    (SEC_DESC_DACL_AUTO_INHERITED | SEC_DESC_DACL_AUTO_INHERIT_REQ)) {
			tflags[i].parent_get_sd_type |=
			    SEC_DESC_DACL_AUTO_INHERITED;
			tflags[i].child_get_sd_type |=
			    SEC_DESC_DACL_AUTO_INHERITED;
			tflags[i].child_get_ace_inherit |=
			    SEC_ACE_FLAG_INHERITED_ACE;
			torture_comment(tctx, "  ... parent is AUTO INHERITED");
		}

		if (tflags[i].parent_set_ace_inherit &
		    SEC_ACE_FLAG_INHERITED_ACE) {
			tflags[i].parent_get_ace_inherit =
			    SEC_ACE_FLAG_INHERITED_ACE;
			torture_comment(tctx, "  ... parent ACE is INHERITED");
		}

		torture_comment(tctx, "\n");
	}

	if (!smb2_util_setup_dir(tctx, tree, BASEDIR))
		return false;

	torture_comment(tctx, "TESTING ACL INHERITANCE FLAGS\n");

	ZERO_STRUCT(io);
	io.level = RAW_OPEN_SMB2;
	io.in.create_flags = 0;
	io.in.desired_access = SEC_RIGHTS_FILE_ALL;
	io.in.create_options = NTCREATEX_OPTIONS_DIRECTORY;
	io.in.file_attributes = FILE_ATTRIBUTE_DIRECTORY;
	io.in.share_access = NTCREATEX_SHARE_ACCESS_MASK;
	io.in.alloc_size = 0;
	io.in.create_disposition = NTCREATEX_DISP_CREATE;
	io.in.impersonation_level = NTCREATEX_IMPERSONATION_ANONYMOUS;
	io.in.security_flags = 0;
	io.in.fname = dname;

	torture_comment(tctx, "creating initial directory %s\n", dname);
	status = smb2_create(tree, tctx, &io);
	CHECK_STATUS(status, NT_STATUS_OK);
	handle = io.out.file.handle;

	torture_comment(tctx, "getting original sd\n");
	q.query_secdesc.level = RAW_FILEINFO_SEC_DESC;
	q.query_secdesc.in.file.handle = handle;
	q.query_secdesc.in.secinfo_flags = SECINFO_DACL | SECINFO_OWNER;
	status = smb2_getinfo_file(tree, tctx, &q);
	CHECK_STATUS(status, NT_STATUS_OK);
	sd_orig = q.query_secdesc.out.sd;

	owner_sid = dom_sid_string(tctx, sd_orig->owner_sid);
	torture_comment(tctx, "owner_sid is %s\n", owner_sid);

	for (i=0; i < ARRAY_SIZE(tflags); i++) {
		torture_comment(tctx, "setting a new sd on directory, pass #%d\n", i);

		sd = security_descriptor_dacl_create(tctx,
						tflags[i].parent_set_sd_type,
						NULL, NULL,
						owner_sid,
						SEC_ACE_TYPE_ACCESS_ALLOWED,
						SEC_FILE_WRITE_DATA | SEC_STD_WRITE_DAC,
						SEC_ACE_FLAG_OBJECT_INHERIT |
						SEC_ACE_FLAG_CONTAINER_INHERIT |
						tflags[i].parent_set_ace_inherit,
						SID_WORLD,
						SEC_ACE_TYPE_ACCESS_ALLOWED,
						SEC_FILE_ALL | SEC_STD_ALL,
						0,
						NULL);
		set.set_secdesc.level = RAW_SFILEINFO_SEC_DESC;
		set.set_secdesc.in.file.handle = handle;
		set.set_secdesc.in.secinfo_flags = SECINFO_DACL;
		set.set_secdesc.in.sd = sd;
		status = smb2_setinfo_file(tree, &set);
		CHECK_STATUS(status, NT_STATUS_OK);

		/*
		 * Check DACL we just set, except change the bits to what they
		 * should be.
		 */
		torture_comment(tctx, "  checking new sd\n");

		/* REQ bit should always be false. */
		sd->type &= ~SEC_DESC_DACL_AUTO_INHERIT_REQ;

		if ((tflags[i].parent_get_sd_type & SEC_DESC_DACL_AUTO_INHERITED) == 0)
			sd->type &= ~SEC_DESC_DACL_AUTO_INHERITED;

		q.query_secdesc.in.file.handle = handle;
		q.query_secdesc.in.secinfo_flags = SECINFO_DACL;
		status = smb2_getinfo_file(tree, tctx, &q);
		CHECK_STATUS(status, NT_STATUS_OK);
		CHECK_SECURITY_DESCRIPTOR(q.query_secdesc.out.sd, sd);

		/* Create file. */
		torture_comment(tctx, "  creating file %s\n", fname1);
		io.in.fname = fname1;
		io.in.create_options = 0;
		io.in.file_attributes = FILE_ATTRIBUTE_NORMAL;
		io.in.desired_access = SEC_RIGHTS_FILE_ALL;
		io.in.create_disposition = NTCREATEX_DISP_CREATE;
		status = smb2_create(tree, tctx, &io);
		CHECK_STATUS(status, NT_STATUS_OK);
		handle2 = io.out.file.handle;
		CHECK_ACCESS_FLAGS(handle2, SEC_RIGHTS_FILE_ALL);

		q.query_secdesc.in.file.handle = handle2;
		q.query_secdesc.in.secinfo_flags = SECINFO_DACL | SECINFO_OWNER;
		status = smb2_getinfo_file(tree, tctx, &q);
		CHECK_STATUS(status, NT_STATUS_OK);

		torture_comment(tctx, "  checking sd on file %s\n", fname1);
		sd2 = security_descriptor_dacl_create(tctx,
						 tflags[i].child_get_sd_type,
						 owner_sid, NULL,
						 owner_sid,
						 SEC_ACE_TYPE_ACCESS_ALLOWED,
						 SEC_FILE_WRITE_DATA | SEC_STD_WRITE_DAC,
						 tflags[i].child_get_ace_inherit,
						 NULL);
		CHECK_SECURITY_DESCRIPTOR(q.query_secdesc.out.sd, sd2);

		/*
		 * Set new sd on file ... prove that the bits have nothing to
		 * do with the parents bits when manually setting an ACL. The
		 * _AUTO_INHERITED bit comes directly from the ACL set.
		 */
		for (j = 0; j < ARRAY_SIZE(tflags); j++) {
			torture_comment(tctx, "  setting new file sd, pass #%d\n", j);

			/* Change sd type. */
			sd2->type &= ~(SEC_DESC_DACL_AUTO_INHERITED |
			    SEC_DESC_DACL_AUTO_INHERIT_REQ |
			    SEC_DESC_DACL_PROTECTED);
			sd2->type |= tflags[j].parent_set_sd_type;

			sd2->dacl->aces[0].flags &=
			    ~SEC_ACE_FLAG_INHERITED_ACE;
			sd2->dacl->aces[0].flags |=
			    tflags[j].parent_set_ace_inherit;

			set.set_secdesc.level = RAW_SFILEINFO_SEC_DESC;
			set.set_secdesc.in.file.handle = handle2;
			set.set_secdesc.in.secinfo_flags = SECINFO_DACL;
			set.set_secdesc.in.sd = sd2;
			status = smb2_setinfo_file(tree, &set);
			CHECK_STATUS(status, NT_STATUS_OK);

			/* Check DACL we just set. */
			sd2->type &= ~SEC_DESC_DACL_AUTO_INHERIT_REQ;
			if ((tflags[j].parent_get_sd_type & SEC_DESC_DACL_AUTO_INHERITED) == 0)
				sd2->type &= ~SEC_DESC_DACL_AUTO_INHERITED;

			q.query_secdesc.in.file.handle = handle2;
			q.query_secdesc.in.secinfo_flags = SECINFO_DACL | SECINFO_OWNER;
			status = smb2_getinfo_file(tree, tctx, &q);
			CHECK_STATUS(status, NT_STATUS_OK);

			CHECK_SECURITY_DESCRIPTOR(q.query_secdesc.out.sd, sd2);
		}

		smb2_util_close(tree, handle2);
		smb2_util_unlink(tree, fname1);
	}

done:
	smb2_util_close(tree, handle);
	smb2_deltree(tree, BASEDIR);
	smb2_tdis(tree);
	smb2_logoff(tree->session);
	return ret;
}

/*
 * This is basically a copy of test_inheritance_flags() with an additional twist
 * to change the owner of the testfile, verifying that the security descriptor
 * flags are not altered.
 */
static bool test_sd_flags_vs_chown(struct torture_context *tctx,
				   struct smb2_tree *tree)
{
	NTSTATUS status;
	struct smb2_create io;
	const char *dname = BASEDIR "\\inheritance";
	const char *fname1 = BASEDIR "\\inheritance\\testfile";
	bool ret = true;
	struct smb2_handle handle = {{0}};
	struct smb2_handle handle2 = {{0}};
	int i, j;
	union smb_fileinfo q;
	union smb_setfileinfo set;
	struct security_descriptor *sd, *sd2, *sd_orig=NULL;
	struct security_descriptor *owner_sd = NULL;
	const char *owner_sid_string = NULL;
	struct dom_sid *owner_sid = NULL;
	struct dom_sid world_sid = global_sid_World;
	struct {
		uint32_t parent_set_sd_type; /* 3 options */
		uint32_t parent_set_ace_inherit; /* 1 option */
		uint32_t parent_get_sd_type;
		uint32_t parent_get_ace_inherit;
		uint32_t child_get_sd_type;
		uint32_t child_get_ace_inherit;
	} tflags[16] = {{0}}; /* 2^4 */

	owner_sd = security_descriptor_dacl_create(tctx,
						   0,
						   SID_WORLD,
						   NULL,
						   NULL);
	torture_assert_not_null_goto(tctx, owner_sd, ret, done,
				     "security_descriptor_dacl_create failed\n");

	for (i = 0; i < 15; i++) {
		torture_comment(tctx, "i=%d:", i);

		if (i & 1) {
			tflags[i].parent_set_sd_type |=
			    SEC_DESC_DACL_AUTO_INHERITED;
			torture_comment(tctx, "AUTO_INHERITED, ");
		}
		if (i & 2) {
			tflags[i].parent_set_sd_type |=
			    SEC_DESC_DACL_AUTO_INHERIT_REQ;
			torture_comment(tctx, "AUTO_INHERIT_REQ, ");
		}
		if (i & 4) {
			tflags[i].parent_set_sd_type |=
			    SEC_DESC_DACL_PROTECTED;
			torture_comment(tctx, "PROTECTED, ");
			tflags[i].parent_get_sd_type |=
			    SEC_DESC_DACL_PROTECTED;
		}
		if (i & 8) {
			tflags[i].parent_set_ace_inherit |=
			    SEC_ACE_FLAG_INHERITED_ACE;
			torture_comment(tctx, "INHERITED, ");
			tflags[i].parent_get_ace_inherit |=
			    SEC_ACE_FLAG_INHERITED_ACE;
		}

		if ((tflags[i].parent_set_sd_type &
		    (SEC_DESC_DACL_AUTO_INHERITED | SEC_DESC_DACL_AUTO_INHERIT_REQ)) ==
		    (SEC_DESC_DACL_AUTO_INHERITED | SEC_DESC_DACL_AUTO_INHERIT_REQ)) {
			tflags[i].parent_get_sd_type |=
			    SEC_DESC_DACL_AUTO_INHERITED;
			tflags[i].child_get_sd_type |=
			    SEC_DESC_DACL_AUTO_INHERITED;
			tflags[i].child_get_ace_inherit |=
			    SEC_ACE_FLAG_INHERITED_ACE;
			torture_comment(tctx, "  ... parent is AUTO INHERITED");
		}

		if (tflags[i].parent_set_ace_inherit &
		    SEC_ACE_FLAG_INHERITED_ACE) {
			tflags[i].parent_get_ace_inherit =
			    SEC_ACE_FLAG_INHERITED_ACE;
			torture_comment(tctx, "  ... parent ACE is INHERITED");
		}

		torture_comment(tctx, "\n");
	}

	if (!smb2_util_setup_dir(tctx, tree, BASEDIR))
		return false;

	torture_comment(tctx, "TESTING ACL INHERITANCE FLAGS\n");

	ZERO_STRUCT(io);
	io.level = RAW_OPEN_SMB2;
	io.in.create_flags = 0;
	io.in.desired_access = SEC_RIGHTS_FILE_ALL;
	io.in.create_options = NTCREATEX_OPTIONS_DIRECTORY;
	io.in.file_attributes = FILE_ATTRIBUTE_DIRECTORY;
	io.in.share_access = NTCREATEX_SHARE_ACCESS_MASK;
	io.in.alloc_size = 0;
	io.in.create_disposition = NTCREATEX_DISP_CREATE;
	io.in.impersonation_level = NTCREATEX_IMPERSONATION_ANONYMOUS;
	io.in.security_flags = 0;
	io.in.fname = dname;

	torture_comment(tctx, "creating initial directory %s\n", dname);
	status = smb2_create(tree, tctx, &io);
	CHECK_STATUS(status, NT_STATUS_OK);
	handle = io.out.file.handle;

	torture_comment(tctx, "getting original sd\n");
	q.query_secdesc.level = RAW_FILEINFO_SEC_DESC;
	q.query_secdesc.in.file.handle = handle;
	q.query_secdesc.in.secinfo_flags = SECINFO_DACL | SECINFO_OWNER;
	status = smb2_getinfo_file(tree, tctx, &q);
	CHECK_STATUS(status, NT_STATUS_OK);
	sd_orig = q.query_secdesc.out.sd;

	owner_sid = sd_orig->owner_sid;
	owner_sid_string = dom_sid_string(tctx, sd_orig->owner_sid);
	torture_comment(tctx, "owner_sid is %s\n", owner_sid_string);

	for (i=0; i < ARRAY_SIZE(tflags); i++) {
		torture_comment(tctx, "setting a new sd on directory, pass #%d\n", i);

		sd = security_descriptor_dacl_create(tctx,
						tflags[i].parent_set_sd_type,
						NULL, NULL,
						owner_sid_string,
						SEC_ACE_TYPE_ACCESS_ALLOWED,
						SEC_FILE_WRITE_DATA | SEC_STD_WRITE_DAC,
						SEC_ACE_FLAG_OBJECT_INHERIT |
						SEC_ACE_FLAG_CONTAINER_INHERIT |
						tflags[i].parent_set_ace_inherit,
						SID_WORLD,
						SEC_ACE_TYPE_ACCESS_ALLOWED,
						SEC_FILE_ALL | SEC_STD_ALL,
						0,
						NULL);
		set.set_secdesc.level = RAW_SFILEINFO_SEC_DESC;
		set.set_secdesc.in.file.handle = handle;
		set.set_secdesc.in.secinfo_flags = SECINFO_DACL;
		set.set_secdesc.in.sd = sd;
		status = smb2_setinfo_file(tree, &set);
		CHECK_STATUS(status, NT_STATUS_OK);

		/*
		 * Check DACL we just set, except change the bits to what they
		 * should be.
		 */
		torture_comment(tctx, "  checking new sd\n");

		/* REQ bit should always be false. */
		sd->type &= ~SEC_DESC_DACL_AUTO_INHERIT_REQ;

		if ((tflags[i].parent_get_sd_type & SEC_DESC_DACL_AUTO_INHERITED) == 0)
			sd->type &= ~SEC_DESC_DACL_AUTO_INHERITED;

		q.query_secdesc.in.file.handle = handle;
		q.query_secdesc.in.secinfo_flags = SECINFO_DACL;
		status = smb2_getinfo_file(tree, tctx, &q);
		CHECK_STATUS(status, NT_STATUS_OK);
		CHECK_SECURITY_DESCRIPTOR(q.query_secdesc.out.sd, sd);

		/* Create file. */
		torture_comment(tctx, "  creating file %s\n", fname1);
		io.in.fname = fname1;
		io.in.create_options = 0;
		io.in.file_attributes = FILE_ATTRIBUTE_NORMAL;
		io.in.desired_access = SEC_RIGHTS_FILE_ALL;
		io.in.create_disposition = NTCREATEX_DISP_CREATE;
		status = smb2_create(tree, tctx, &io);
		CHECK_STATUS(status, NT_STATUS_OK);
		handle2 = io.out.file.handle;
		CHECK_ACCESS_FLAGS(handle2, SEC_RIGHTS_FILE_ALL);

		q.query_secdesc.in.file.handle = handle2;
		q.query_secdesc.in.secinfo_flags = SECINFO_DACL | SECINFO_OWNER;
		status = smb2_getinfo_file(tree, tctx, &q);
		CHECK_STATUS(status, NT_STATUS_OK);

		torture_comment(tctx, "  checking sd on file %s\n", fname1);
		sd2 = security_descriptor_dacl_create(tctx,
						 tflags[i].child_get_sd_type,
						 owner_sid_string, NULL,
						 owner_sid_string,
						 SEC_ACE_TYPE_ACCESS_ALLOWED,
						 SEC_FILE_WRITE_DATA | SEC_STD_WRITE_DAC,
						 tflags[i].child_get_ace_inherit,
						 NULL);
		CHECK_SECURITY_DESCRIPTOR(q.query_secdesc.out.sd, sd2);

		/*
		 * Set new sd on file ... prove that the bits have nothing to
		 * do with the parents bits when manually setting an ACL. The
		 * _AUTO_INHERITED bit comes directly from the ACL set.
		 */
		for (j = 0; j < ARRAY_SIZE(tflags); j++) {
			torture_comment(tctx, "  setting new file sd, pass #%d\n", j);

			/* Change sd type. */
			sd2->type &= ~(SEC_DESC_DACL_AUTO_INHERITED |
			    SEC_DESC_DACL_AUTO_INHERIT_REQ |
			    SEC_DESC_DACL_PROTECTED);
			sd2->type |= tflags[j].parent_set_sd_type;

			sd2->dacl->aces[0].flags &=
			    ~SEC_ACE_FLAG_INHERITED_ACE;
			sd2->dacl->aces[0].flags |=
			    tflags[j].parent_set_ace_inherit;

			set.set_secdesc.level = RAW_SFILEINFO_SEC_DESC;
			set.set_secdesc.in.file.handle = handle2;
			set.set_secdesc.in.secinfo_flags = SECINFO_DACL;
			set.set_secdesc.in.sd = sd2;
			status = smb2_setinfo_file(tree, &set);
			CHECK_STATUS(status, NT_STATUS_OK);

			/* Check DACL we just set. */
			sd2->type &= ~SEC_DESC_DACL_AUTO_INHERIT_REQ;
			if ((tflags[j].parent_get_sd_type & SEC_DESC_DACL_AUTO_INHERITED) == 0)
				sd2->type &= ~SEC_DESC_DACL_AUTO_INHERITED;

			q.query_secdesc.in.file.handle = handle2;
			q.query_secdesc.in.secinfo_flags = SECINFO_DACL | SECINFO_OWNER;
			status = smb2_getinfo_file(tree, tctx, &q);
			CHECK_STATUS(status, NT_STATUS_OK);

			CHECK_SECURITY_DESCRIPTOR(q.query_secdesc.out.sd, sd2);

			/*
			 * Check that changing ownder doesn't affect SD flags.
			 *
			 * Do this by first changing ownder to world and then
			 * back to the original ownder. Afterwards compare SD,
			 * should be the same.
			 */
			owner_sd->owner_sid = &world_sid;
			set.set_secdesc.level = RAW_SFILEINFO_SEC_DESC;
			set.set_secdesc.in.file.handle = handle2;
			set.set_secdesc.in.secinfo_flags = SECINFO_OWNER;
			set.set_secdesc.in.sd = owner_sd;
			status = smb2_setinfo_file(tree, &set);
			CHECK_STATUS(status, NT_STATUS_OK);

			owner_sd->owner_sid = owner_sid;
			set.set_secdesc.level = RAW_SFILEINFO_SEC_DESC;
			set.set_secdesc.in.file.handle = handle2;
			set.set_secdesc.in.secinfo_flags = SECINFO_OWNER;
			set.set_secdesc.in.sd = owner_sd;
			status = smb2_setinfo_file(tree, &set);
			CHECK_STATUS(status, NT_STATUS_OK);

			q.query_secdesc.in.file.handle = handle2;
			q.query_secdesc.in.secinfo_flags = SECINFO_DACL | SECINFO_OWNER;
			status = smb2_getinfo_file(tree, tctx, &q);
			CHECK_STATUS(status, NT_STATUS_OK);

			CHECK_SECURITY_DESCRIPTOR(q.query_secdesc.out.sd, sd2);
			torture_assert_goto(tctx, ret, ret, done, "CHECK_SECURITY_DESCRIPTOR failed\n");
		}

		smb2_util_close(tree, handle2);
		smb2_util_unlink(tree, fname1);
	}

done:
	smb2_util_close(tree, handle);
	smb2_deltree(tree, BASEDIR);
	smb2_tdis(tree);
	smb2_logoff(tree->session);
	return ret;
}

/*
  test dynamic acl inheritance
  Note: This test was copied from raw/acls.c.
*/
static bool test_inheritance_dynamic(struct torture_context *tctx,
    struct smb2_tree *tree)
{
	NTSTATUS status;
	struct smb2_create io;
	const char *dname = BASEDIR "\\inheritance";
	const char *fname1 = BASEDIR "\\inheritance\\testfile";
	bool ret = true;
	struct smb2_handle handle = {{0}};
	struct smb2_handle handle2 = {{0}};
	union smb_fileinfo q;
	union smb_setfileinfo set;
	struct security_descriptor *sd, *sd_orig=NULL;
	const char *owner_sid;

	torture_comment(tctx, "TESTING DYNAMIC ACL INHERITANCE\n");

	if (!smb2_util_setup_dir(tctx, tree, BASEDIR))
		return false;

	ZERO_STRUCT(io);
	io.level = RAW_OPEN_SMB2;
	io.in.create_flags = 0;
	io.in.desired_access = SEC_RIGHTS_FILE_ALL;
	io.in.create_options = NTCREATEX_OPTIONS_DIRECTORY;
	io.in.file_attributes = FILE_ATTRIBUTE_DIRECTORY;
	io.in.share_access = 0;
	io.in.alloc_size = 0;
	io.in.create_disposition = NTCREATEX_DISP_CREATE;
	io.in.impersonation_level = NTCREATEX_IMPERSONATION_ANONYMOUS;
	io.in.security_flags = 0;
	io.in.fname = dname;

	status = smb2_create(tree, tctx, &io);
	CHECK_STATUS(status, NT_STATUS_OK);
	handle = io.out.file.handle;

	torture_comment(tctx, "get the original sd\n");
	q.query_secdesc.level = RAW_FILEINFO_SEC_DESC;
	q.query_secdesc.in.file.handle = handle;
	q.query_secdesc.in.secinfo_flags = SECINFO_DACL | SECINFO_OWNER;
	status = smb2_getinfo_file(tree, tctx, &q);
	CHECK_STATUS(status, NT_STATUS_OK);
	sd_orig = q.query_secdesc.out.sd;

	owner_sid = dom_sid_string(tctx, sd_orig->owner_sid);

	torture_comment(tctx, "owner_sid is %s\n", owner_sid);

	sd = security_descriptor_dacl_create(tctx,
					0, NULL, NULL,
					owner_sid,
					SEC_ACE_TYPE_ACCESS_ALLOWED,
					SEC_FILE_WRITE_DATA | SEC_STD_DELETE | SEC_FILE_READ_ATTRIBUTE,
					SEC_ACE_FLAG_OBJECT_INHERIT,
					NULL);
	sd->type |= SEC_DESC_DACL_AUTO_INHERITED | SEC_DESC_DACL_AUTO_INHERIT_REQ;

	set.set_secdesc.level = RAW_SFILEINFO_SEC_DESC;
	set.set_secdesc.in.file.handle = handle;
	set.set_secdesc.in.secinfo_flags = SECINFO_DACL;
	set.set_secdesc.in.sd = sd;
	status = smb2_setinfo_file(tree, &set);
	CHECK_STATUS(status, NT_STATUS_OK);

	torture_comment(tctx, "create a file with an inherited acl\n");
	io.in.fname = fname1;
	io.in.create_options = 0;
	io.in.desired_access = SEC_FILE_READ_ATTRIBUTE;
	io.in.create_disposition = NTCREATEX_DISP_CREATE;
	status = smb2_create(tree, tctx, &io);
	CHECK_STATUS(status, NT_STATUS_OK);
	handle2 = io.out.file.handle;
	smb2_util_close(tree, handle2);

	torture_comment(tctx, "try and access file with base rights - should be OK\n");
	io.in.desired_access = SEC_FILE_WRITE_DATA;
	io.in.create_disposition = NTCREATEX_DISP_OPEN;
	status = smb2_create(tree, tctx, &io);
	CHECK_STATUS(status, NT_STATUS_OK);
	handle2 = io.out.file.handle;
	smb2_util_close(tree, handle2);

	torture_comment(tctx, "try and access file with extra rights - should be denied\n");
	io.in.desired_access = SEC_FILE_WRITE_DATA | SEC_FILE_EXECUTE;
	status = smb2_create(tree, tctx, &io);
	CHECK_STATUS(status, NT_STATUS_ACCESS_DENIED);

	torture_comment(tctx, "update parent sd\n");
	sd = security_descriptor_dacl_create(tctx,
					0, NULL, NULL,
					owner_sid,
					SEC_ACE_TYPE_ACCESS_ALLOWED,
					SEC_FILE_WRITE_DATA | SEC_STD_DELETE | SEC_FILE_READ_ATTRIBUTE | SEC_FILE_EXECUTE,
					SEC_ACE_FLAG_OBJECT_INHERIT,
					NULL);
	sd->type |= SEC_DESC_DACL_AUTO_INHERITED | SEC_DESC_DACL_AUTO_INHERIT_REQ;

	set.set_secdesc.in.sd = sd;
	status = smb2_setinfo_file(tree, &set);
	CHECK_STATUS(status, NT_STATUS_OK);

	torture_comment(tctx, "try and access file with base rights - should be OK\n");
	io.in.desired_access = SEC_FILE_WRITE_DATA;
	status = smb2_create(tree, tctx, &io);
	CHECK_STATUS(status, NT_STATUS_OK);
	handle2 = io.out.file.handle;
	smb2_util_close(tree, handle2);


	torture_comment(tctx, "try and access now - should be OK if dynamic inheritance works\n");
	io.in.desired_access = SEC_FILE_WRITE_DATA | SEC_FILE_EXECUTE;
	status = smb2_create(tree, tctx, &io);
	if (NT_STATUS_EQUAL(status, NT_STATUS_ACCESS_DENIED)) {
		torture_comment(tctx, "Server does not have dynamic inheritance\n");
	}
	if (NT_STATUS_EQUAL(status, NT_STATUS_OK)) {
		torture_comment(tctx, "Server does have dynamic inheritance\n");
	}
	CHECK_STATUS(status, NT_STATUS_ACCESS_DENIED);

	smb2_util_unlink(tree, fname1);

done:
	torture_comment(tctx, "put back original sd\n");
	set.set_secdesc.level = RAW_SFILEINFO_SEC_DESC;
	set.set_secdesc.in.file.handle = handle;
	set.set_secdesc.in.secinfo_flags = SECINFO_DACL;
	set.set_secdesc.in.sd = sd_orig;
	status = smb2_setinfo_file(tree, &set);

	smb2_util_close(tree, handle);
	smb2_util_rmdir(tree, dname);
	smb2_deltree(tree, BASEDIR);
	smb2_tdis(tree);
	smb2_logoff(tree->session);

	return ret;
}

#define CHECK_STATUS_FOR_BIT_ACTION(status, bits, action) do { \
	if (!(bits & desired_64)) {\
		CHECK_STATUS(status, NT_STATUS_ACCESS_DENIED); \
		action; \
	} else { \
		CHECK_STATUS(status, NT_STATUS_OK); \
	} \
} while (0)

#define CHECK_STATUS_FOR_BIT(status, bits, access) do { \
	if (NT_STATUS_IS_OK(status)) { \
		if (!(granted & access)) {\
			ret = false; \
			torture_result(tctx, TORTURE_FAIL, "(%s) %s but flags 0x%08X are not granted! granted[0x%08X] desired[0x%08X]\n", \
			       __location__, nt_errstr(status), access, granted, desired); \
			goto done; \
		} \
	} else { \
		if (granted & access) {\
			ret = false; \
			torture_result(tctx, TORTURE_FAIL, "(%s) %s but flags 0x%08X are granted! granted[0x%08X] desired[0x%08X]\n", \
			       __location__, nt_errstr(status), access, granted, desired); \
			goto done; \
		} \
	} \
	CHECK_STATUS_FOR_BIT_ACTION(status, bits, do {} while (0)); \
} while (0)

#if 0
/* test what access mask is needed for getting and setting security_descriptors */
/* Note: This test was copied from raw/acls.c. */
static bool test_sd_get_set(struct torture_context *tctx, struct smb2_tree *tree)
{
	NTSTATUS status;
	bool ret = true;
	struct smb2_create io;
	union smb_fileinfo fi;
	union smb_setfileinfo si;
	struct security_descriptor *sd;
	struct security_descriptor *sd_owner = NULL;
	struct security_descriptor *sd_group = NULL;
	struct security_descriptor *sd_dacl = NULL;
	struct security_descriptor *sd_sacl = NULL;
	struct smb2_handle handle;
	const char *fname = BASEDIR "\\sd_get_set.txt";
	uint64_t desired_64;
	uint32_t desired = 0, granted;
	int i = 0;
#define NO_BITS_HACK (((uint64_t)1)<<32)
	uint64_t open_bits =
		SEC_MASK_GENERIC |
		SEC_FLAG_SYSTEM_SECURITY |
		SEC_FLAG_MAXIMUM_ALLOWED |
		SEC_STD_ALL |
		SEC_FILE_ALL |
		NO_BITS_HACK;
	uint64_t get_owner_bits = SEC_MASK_GENERIC | SEC_FLAG_MAXIMUM_ALLOWED | SEC_STD_READ_CONTROL;
	uint64_t set_owner_bits = SEC_GENERIC_ALL  | SEC_FLAG_MAXIMUM_ALLOWED | SEC_STD_WRITE_OWNER;
	uint64_t get_group_bits = SEC_MASK_GENERIC | SEC_FLAG_MAXIMUM_ALLOWED | SEC_STD_READ_CONTROL;
	uint64_t set_group_bits = SEC_GENERIC_ALL  | SEC_FLAG_MAXIMUM_ALLOWED | SEC_STD_WRITE_OWNER;
	uint64_t get_dacl_bits  = SEC_MASK_GENERIC | SEC_FLAG_MAXIMUM_ALLOWED | SEC_STD_READ_CONTROL;
	uint64_t set_dacl_bits  = SEC_GENERIC_ALL  | SEC_FLAG_MAXIMUM_ALLOWED | SEC_STD_WRITE_DAC;
	uint64_t get_sacl_bits  = SEC_FLAG_SYSTEM_SECURITY;
	uint64_t set_sacl_bits  = SEC_FLAG_SYSTEM_SECURITY;

	if (!smb2_util_setup_dir(tctx, tree, BASEDIR))
		return false;

	torture_comment(tctx, "TESTING ACCESS MASKS FOR SD GET/SET\n");

	/* first create a file with full access for everyone */
	sd = security_descriptor_dacl_create(tctx,
					0, SID_NT_ANONYMOUS, SID_BUILTIN_USERS,
					SID_WORLD,
					SEC_ACE_TYPE_ACCESS_ALLOWED,
					SEC_GENERIC_ALL,
					0,
					NULL);
	sd->type |= SEC_DESC_SACL_PRESENT;
	sd->sacl = NULL;
	ZERO_STRUCT(io);
	io.level = RAW_OPEN_SMB2;
	io.in.create_flags = 0;
	io.in.desired_access = SEC_GENERIC_ALL;
	io.in.create_options = 0;
	io.in.file_attributes = FILE_ATTRIBUTE_NORMAL;
	io.in.share_access = NTCREATEX_SHARE_ACCESS_READ | NTCREATEX_SHARE_ACCESS_WRITE;
	io.in.alloc_size = 0;
	io.in.create_disposition = NTCREATEX_DISP_OVERWRITE_IF;
	io.in.impersonation_level = NTCREATEX_IMPERSONATION_ANONYMOUS;
	io.in.security_flags = 0;
	io.in.fname = fname;
	io.in.sec_desc = sd;
	status = smb2_create(tree, tctx, &io);
	CHECK_STATUS(status, NT_STATUS_OK);
	handle = io.out.file.handle;

	status = smb2_util_close(tree, handle);
	CHECK_STATUS(status, NT_STATUS_OK);

	/*
	 * now try each access_mask bit and no bit at all in a loop
	 * and see what's allowed
	 * NOTE: if i == 32 it means access_mask = 0 (see NO_BITS_HACK above)
	 */
	for (i=0; i <= 32; i++) {
		desired_64 = ((uint64_t)1) << i;
		desired = (uint32_t)desired_64;

		/* first open the file with the desired access */
		io.level = RAW_OPEN_SMB2;
		io.in.desired_access = desired;
		io.in.create_disposition = NTCREATEX_DISP_OPEN;
		status = smb2_create(tree, tctx, &io);
		CHECK_STATUS_FOR_BIT_ACTION(status, open_bits, goto next);
		handle = io.out.file.handle;

		/* then check what access was granted */
		fi.access_information.level		= RAW_FILEINFO_ACCESS_INFORMATION;
		fi.access_information.in.file.handle	= handle;
		status = smb2_getinfo_file(tree, tctx, &fi);
		CHECK_STATUS(status, NT_STATUS_OK);
		granted = fi.access_information.out.access_flags;

		/* test the owner */
		ZERO_STRUCT(fi);
		fi.query_secdesc.level			= RAW_FILEINFO_SEC_DESC;
		fi.query_secdesc.in.file.handle		= handle;
		fi.query_secdesc.in.secinfo_flags	= SECINFO_OWNER;
		status = smb2_getinfo_file(tree, tctx, &fi);
		CHECK_STATUS_FOR_BIT(status, get_owner_bits, SEC_STD_READ_CONTROL);
		if (fi.query_secdesc.out.sd) {
			sd_owner = fi.query_secdesc.out.sd;
		} else if (!sd_owner) {
			sd_owner = sd;
		}
		si.set_secdesc.level			= RAW_SFILEINFO_SEC_DESC;
		si.set_secdesc.in.file.handle		= handle;
		si.set_secdesc.in.secinfo_flags		= SECINFO_OWNER;
		si.set_secdesc.in.sd			= sd_owner;
		status = smb2_setinfo_file(tree, &si);
		CHECK_STATUS_FOR_BIT(status, set_owner_bits, SEC_STD_WRITE_OWNER);

		/* test the group */
		ZERO_STRUCT(fi);
		fi.query_secdesc.level			= RAW_FILEINFO_SEC_DESC;
		fi.query_secdesc.in.file.handle		= handle;
		fi.query_secdesc.in.secinfo_flags	= SECINFO_GROUP;
		status = smb2_getinfo_file(tree, tctx, &fi);
		CHECK_STATUS_FOR_BIT(status, get_group_bits, SEC_STD_READ_CONTROL);
		if (fi.query_secdesc.out.sd) {
			sd_group = fi.query_secdesc.out.sd;
		} else if (!sd_group) {
			sd_group = sd;
		}
		si.set_secdesc.level			= RAW_SFILEINFO_SEC_DESC;
		si.set_secdesc.in.file.handle		= handle;
		si.set_secdesc.in.secinfo_flags		= SECINFO_GROUP;
		si.set_secdesc.in.sd			= sd_group;
		status = smb2_setinfo_file(tree, &si);
		CHECK_STATUS_FOR_BIT(status, set_group_bits, SEC_STD_WRITE_OWNER);

		/* test the DACL */
		ZERO_STRUCT(fi);
		fi.query_secdesc.level			= RAW_FILEINFO_SEC_DESC;
		fi.query_secdesc.in.file.handle		= handle;
		fi.query_secdesc.in.secinfo_flags	= SECINFO_DACL;
		status = smb2_getinfo_file(tree, tctx, &fi);
		CHECK_STATUS_FOR_BIT(status, get_dacl_bits, SEC_STD_READ_CONTROL);
		if (fi.query_secdesc.out.sd) {
			sd_dacl = fi.query_secdesc.out.sd;
		} else if (!sd_dacl) {
			sd_dacl = sd;
		}
		si.set_secdesc.level			= RAW_SFILEINFO_SEC_DESC;
		si.set_secdesc.in.file.handle		= handle;
		si.set_secdesc.in.secinfo_flags		= SECINFO_DACL;
		si.set_secdesc.in.sd			= sd_dacl;
		status = smb2_setinfo_file(tree, &si);
		CHECK_STATUS_FOR_BIT(status, set_dacl_bits, SEC_STD_WRITE_DAC);

		/* test the SACL */
		ZERO_STRUCT(fi);
		fi.query_secdesc.level			= RAW_FILEINFO_SEC_DESC;
		fi.query_secdesc.in.file.handle		= handle;
		fi.query_secdesc.in.secinfo_flags	= SECINFO_SACL;
		status = smb2_getinfo_file(tree, tctx, &fi);
		CHECK_STATUS_FOR_BIT(status, get_sacl_bits, SEC_FLAG_SYSTEM_SECURITY);
		if (fi.query_secdesc.out.sd) {
			sd_sacl = fi.query_secdesc.out.sd;
		} else if (!sd_sacl) {
			sd_sacl = sd;
		}
		si.set_secdesc.level			= RAW_SFILEINFO_SEC_DESC;
		si.set_secdesc.in.file.handle		= handle;
		si.set_secdesc.in.secinfo_flags		= SECINFO_SACL;
		si.set_secdesc.in.sd			= sd_sacl;
		status = smb2_setinfo_file(tree, &si);
		CHECK_STATUS_FOR_BIT(status, set_sacl_bits, SEC_FLAG_SYSTEM_SECURITY);

		/* close the handle */
		status = smb2_util_close(tree, handle);
		CHECK_STATUS(status, NT_STATUS_OK);
next:
		continue;
	}

done:
	smb2_util_close(tree, handle);
	smb2_util_unlink(tree, fname);
	smb2_deltree(tree, BASEDIR);
	smb2_tdis(tree);
	smb2_logoff(tree->session);

	return ret;
}
#endif

/**
 * SMB2 connect with explicit share
 **/
static bool torture_smb2_con_share(struct torture_context *tctx,
                           const char *share,
                           struct smb2_tree **tree)
{
        struct smbcli_options options;
        NTSTATUS status;
        const char *host = torture_setting_string(tctx, "host", NULL);

        lpcfg_smbcli_options(tctx->lp_ctx, &options);

        status = smb2_connect_ext(tctx,
                                  host,
                                  lpcfg_smb_ports(tctx->lp_ctx),
                                  share,
                                  lpcfg_resolve_context(tctx->lp_ctx),
                                  popt_get_cmdline_credentials(),
                                  0,
                                  tree,
                                  tctx->ev,
                                  &options,
                                  lpcfg_socket_options(tctx->lp_ctx),
                                  lpcfg_gensec_settings(tctx, tctx->lp_ctx)
                                  );
        if (!NT_STATUS_IS_OK(status)) {
		torture_comment(tctx, "Failed to connect to SMB2 share \\\\%s\\%s - %s\n",
			host, share, nt_errstr(status));
                return false;
        }
        return true;
}

static bool test_access_based(struct torture_context *tctx,
				struct smb2_tree *tree)
{
	struct smb2_tree *tree1 = NULL;
	NTSTATUS status;
	struct smb2_create io;
	const char *fname = BASEDIR "\\testfile";
	bool ret = true;
	struct smb2_handle fhandle, dhandle;
	union smb_fileinfo q;
	union smb_setfileinfo set;
	struct security_descriptor *sd, *sd_orig=NULL;
	const char *owner_sid;
	uint32_t flags = 0;
	/*
	 * Can't test without SEC_STD_READ_CONTROL as we
	 * own the file and implicitly have SEC_STD_READ_CONTROL.
	*/
	uint32_t access_masks[] = {
		/* Full READ access. */
		SEC_STD_READ_CONTROL|FILE_READ_DATA|
		FILE_READ_ATTRIBUTES|FILE_READ_EA,

		/* Missing FILE_READ_EA. */
		SEC_STD_READ_CONTROL|FILE_READ_DATA|
		FILE_READ_ATTRIBUTES,

		/* Missing FILE_READ_ATTRIBUTES. */
		SEC_STD_READ_CONTROL|FILE_READ_DATA|
		FILE_READ_EA,

		/* Missing FILE_READ_DATA. */
		SEC_STD_READ_CONTROL|
		FILE_READ_ATTRIBUTES|FILE_READ_EA,
	};
	unsigned int i;
	unsigned int count;
	struct smb2_find f;
	union smb_search_data *d;

	ZERO_STRUCT(fhandle);
	ZERO_STRUCT(dhandle);

	if (!torture_smb2_con_share(tctx, "hideunread", &tree1)) {
		torture_result(tctx, TORTURE_FAIL, "(%s) Unable to connect "
			"to share 'hideunread'\n",
                       __location__);
		ret = false;
		goto done;
	}

	flags = smb2cli_tcon_flags(tree1->smbXcli);

	smb2_util_unlink(tree1, fname);
	smb2_deltree(tree1, BASEDIR);

	torture_comment(tctx, "TESTING ACCESS BASED ENUMERATION\n");

	if ((flags & SMB2_SHAREFLAG_ACCESS_BASED_DIRECTORY_ENUM)==0) {
		torture_result(tctx, TORTURE_FAIL, "(%s) No access enumeration "
			"on share 'hideunread'\n",
                       __location__);
		ret = false;
		goto done;
	}

	if (!smb2_util_setup_dir(tctx, tree1, BASEDIR)) {
		torture_result(tctx, TORTURE_FAIL, "(%s) Unable to setup %s\n",
                       __location__, BASEDIR);
		ret = false;
		goto done;
	}

	/* Get a handle to the BASEDIR directory. */
	status = torture_smb2_testdir(tree1, BASEDIR, &dhandle);
	CHECK_STATUS(status, NT_STATUS_OK);
	smb2_util_close(tree1, dhandle);
	ZERO_STRUCT(dhandle);

	ZERO_STRUCT(io);
	io.level = RAW_OPEN_SMB2;
	io.in.create_flags = 0;
	io.in.desired_access = SEC_RIGHTS_FILE_ALL;
	io.in.create_options = 0;
	io.in.file_attributes = FILE_ATTRIBUTE_NORMAL;
	io.in.share_access = 0;
	io.in.alloc_size = 0;
	io.in.create_disposition = NTCREATEX_DISP_CREATE;
	io.in.impersonation_level = NTCREATEX_IMPERSONATION_ANONYMOUS;
	io.in.security_flags = 0;
	io.in.fname = fname;

	status = smb2_create(tree1, tctx, &io);
	CHECK_STATUS(status, NT_STATUS_OK);
	fhandle = io.out.file.handle;

	torture_comment(tctx, "get the original sd\n");
	q.query_secdesc.level = RAW_FILEINFO_SEC_DESC;
	q.query_secdesc.in.file.handle = fhandle;
	q.query_secdesc.in.secinfo_flags = SECINFO_DACL | SECINFO_OWNER;
	status = smb2_getinfo_file(tree1, tctx, &q);
	CHECK_STATUS(status, NT_STATUS_OK);
	sd_orig = q.query_secdesc.out.sd;

	owner_sid = dom_sid_string(tctx, sd_orig->owner_sid);

	torture_comment(tctx, "owner_sid is %s\n", owner_sid);

	/* Setup for the search. */
	ZERO_STRUCT(f);
	f.in.pattern            = "*";
	f.in.continue_flags     = SMB2_CONTINUE_FLAG_REOPEN;
	f.in.max_response_size  = 0x1000;
	f.in.level              = SMB2_FIND_DIRECTORY_INFO;

	for (i = 0; i < ARRAY_SIZE(access_masks); i++) {

		sd = security_descriptor_dacl_create(tctx,
					0, NULL, NULL,
					owner_sid,
					SEC_ACE_TYPE_ACCESS_ALLOWED,
					access_masks[i]|SEC_STD_SYNCHRONIZE,
					0,
					NULL);

		set.set_secdesc.level = RAW_SFILEINFO_SEC_DESC;
		set.set_secdesc.in.file.handle = fhandle;
		set.set_secdesc.in.secinfo_flags = SECINFO_DACL;
		set.set_secdesc.in.sd = sd;
		status = smb2_setinfo_file(tree1, &set);
		CHECK_STATUS(status, NT_STATUS_OK);

		/* Now see if we can see the file in a directory listing. */

		/* Re-open dhandle. */
		status = torture_smb2_testdir(tree1, BASEDIR, &dhandle);
		CHECK_STATUS(status, NT_STATUS_OK);
		f.in.file.handle = dhandle;

		count = 0;
		d = NULL;
		status = smb2_find_level(tree1, tree1, &f, &count, &d);
		TALLOC_FREE(d);

		CHECK_STATUS(status, NT_STATUS_OK);

		smb2_util_close(tree1, dhandle);
		ZERO_STRUCT(dhandle);

		if (i == 0) {
			/* We should see the first sd. */
			if (count != 3) {
				torture_result(tctx, TORTURE_FAIL,
					"(%s) Normal SD - Unable "
					"to see file %s\n",
					__location__,
					BASEDIR);
				ret = false;
				goto done;
			}
		} else {
			/* But no others. */
			if (count != 2) {
				torture_result(tctx, TORTURE_FAIL,
					"(%s) SD 0x%x - can "
					"see file %s\n",
					__location__,
					access_masks[i],
					BASEDIR);
				ret = false;
				goto done;
			}
		}
	}

done:

	if (tree1) {
		smb2_util_close(tree1, fhandle);
		smb2_util_close(tree1, dhandle);
		smb2_util_unlink(tree1, fname);
		smb2_deltree(tree1, BASEDIR);
		smb2_tdis(tree1);
		smb2_logoff(tree1->session);
	}
	smb2_tdis(tree);
	smb2_logoff(tree->session);
	return ret;
}

/*
 * test Owner Rights, S-1-3-4
 */
static bool test_owner_rights(struct torture_context *tctx,
			      struct smb2_tree *tree)
{
	const char *fname = BASEDIR "\\owner_right.txt";
	struct smb2_create cr;
	struct smb2_handle handle = {{0}};
	union smb_fileinfo gi;
	union smb_setfileinfo si;
	struct security_descriptor *sd_orig = NULL;
	struct security_descriptor *sd = NULL;
	const char *owner_sid = NULL;
	NTSTATUS mxac_status;
	NTSTATUS status;
	bool ret = true;

	smb2_deltree(tree, BASEDIR);

	ret = smb2_util_setup_dir(tctx, tree, BASEDIR);
	torture_assert_goto(tctx, ret, ret, done,
			    "smb2_util_setup_dir failed\n");

	torture_comment(tctx, "TESTING OWNER RIGHTS\n");

	cr = (struct smb2_create) {
		.in.desired_access = SEC_STD_READ_CONTROL |
			SEC_STD_WRITE_DAC |SEC_STD_WRITE_OWNER,
		.in.file_attributes = FILE_ATTRIBUTE_NORMAL,
		.in.share_access = NTCREATEX_SHARE_ACCESS_MASK,
		.in.create_disposition = NTCREATEX_DISP_OPEN_IF,
		.in.impersonation_level = NTCREATEX_IMPERSONATION_ANONYMOUS,
		.in.fname = fname,
	};

	status = smb2_create(tree, tctx, &cr);
	torture_assert_ntstatus_ok_goto(tctx, status, ret, done,
					"smb2_create failed\n");
	handle = cr.out.file.handle;

	torture_comment(tctx, "get the original sd\n");

	gi = (union smb_fileinfo) {
		.query_secdesc.level = RAW_FILEINFO_SEC_DESC,
		.query_secdesc.in.file.handle = handle,
		.query_secdesc.in.secinfo_flags = SECINFO_DACL|SECINFO_OWNER,
	};

	status = smb2_getinfo_file(tree, tctx, &gi);
	torture_assert_ntstatus_ok_goto(tctx, status, ret, done,
					"smb2_getinfo_file failed\n");

	sd_orig = gi.query_secdesc.out.sd;
	owner_sid = dom_sid_string(tctx, sd_orig->owner_sid);

	/*
	 * Add a 2 element ACL
	 * SEC_RIGHTS_FILE_READ for the owner,
	 * SEC_FILE_WRITE_DATA for SID_OWNER_RIGHTS.
	 *
	 * Proves that the owner and SID_OWNER_RIGHTS
	 * ACE entries are additive.
	 */
	sd = security_descriptor_dacl_create(tctx, 0, NULL, NULL,
					     owner_sid,
					     SEC_ACE_TYPE_ACCESS_ALLOWED,
					     SEC_RIGHTS_FILE_READ,
					     0,
					     SID_OWNER_RIGHTS,
					     SEC_ACE_TYPE_ACCESS_ALLOWED,
					     SEC_FILE_WRITE_DATA,
					     0,
					     NULL);
	torture_assert_not_null_goto(tctx, sd, ret, done,
				     "SD create failed\n");

	si = (union smb_setfileinfo) {
		.set_secdesc.level = RAW_SFILEINFO_SEC_DESC,
		.set_secdesc.in.file.handle = handle,
		.set_secdesc.in.secinfo_flags = SECINFO_DACL,
		.set_secdesc.in.sd = sd,
	};

	status = smb2_setinfo_file(tree, &si);
	torture_assert_ntstatus_ok_goto(tctx, status, ret, done,
					"smb2_setinfo_file failed\n");

	status = smb2_util_close(tree, handle);
	torture_assert_ntstatus_ok_goto(tctx, status, ret, done,
					"smb2_util_close failed\n");
	ZERO_STRUCT(handle);

	cr = (struct smb2_create) {
		.in.desired_access = SEC_STD_READ_CONTROL,
		.in.file_attributes = FILE_ATTRIBUTE_NORMAL,
		.in.share_access = NTCREATEX_SHARE_ACCESS_MASK,
		.in.create_disposition = NTCREATEX_DISP_OPEN_IF,
		.in.impersonation_level = NTCREATEX_IMPERSONATION_ANONYMOUS,
		.in.query_maximal_access = true,
		.in.fname = fname,
	};

	status = smb2_create(tree, tctx, &cr);
	torture_assert_ntstatus_ok_goto(tctx, status, ret, done,
					"smb2_setinfo_file failed\n");
	handle = cr.out.file.handle;

	mxac_status = NT_STATUS(cr.out.maximal_access_status);
	torture_assert_ntstatus_ok_goto(tctx, mxac_status, ret, done,
					"smb2_setinfo_file failed\n");

	/*
	 * For some reasons Windows 2016 doesn't set SEC_STD_DELETE but we
	 * do. Mask it out so the test passes against Samba and Windows.
	 */
	torture_assert_int_equal_goto(tctx,
				      cr.out.maximal_access & ~SEC_STD_DELETE,
				      SEC_RIGHTS_FILE_READ |
				      SEC_FILE_WRITE_DATA,
				      ret, done,
				      "Wrong maximum access\n");

	status = smb2_util_close(tree, handle);
	torture_assert_ntstatus_ok_goto(tctx, status, ret, done,
					"smb2_util_close failed\n");
	ZERO_STRUCT(handle);

done:
	if (!smb2_util_handle_empty(handle)) {
		smb2_util_close(tree, handle);
	}
	smb2_deltree(tree, BASEDIR);
	return ret;
}

/*
 * test Owner Rights with a leading DENY ACE, S-1-3-4
 */
static bool test_owner_rights_deny(struct torture_context *tctx,
				struct smb2_tree *tree)
{
	const char *fname = BASEDIR "\\owner_right_deny.txt";
	struct smb2_create cr;
	struct smb2_handle handle = {{0}};
	union smb_fileinfo gi;
	union smb_setfileinfo si;
	struct security_descriptor *sd_orig = NULL;
	struct security_descriptor *sd = NULL;
	const char *owner_sid = NULL;
	NTSTATUS mxac_status;
	NTSTATUS status;
	bool ret = true;

	smb2_deltree(tree, BASEDIR);

	ret = smb2_util_setup_dir(tctx, tree, BASEDIR);
	torture_assert_goto(tctx, ret, ret, done,
			"smb2_util_setup_dir failed\n");

	torture_comment(tctx, "TESTING OWNER RIGHTS DENY\n");

	cr = (struct smb2_create) {
		.in.desired_access = SEC_STD_READ_CONTROL |
			SEC_STD_WRITE_DAC |SEC_STD_WRITE_OWNER,
		.in.file_attributes = FILE_ATTRIBUTE_NORMAL,
		.in.share_access = NTCREATEX_SHARE_ACCESS_MASK,
		.in.create_disposition = NTCREATEX_DISP_OPEN_IF,
		.in.impersonation_level = NTCREATEX_IMPERSONATION_ANONYMOUS,
		.in.fname = fname,
	};

	status = smb2_create(tree, tctx, &cr);
	torture_assert_ntstatus_ok_goto(tctx, status, ret, done,
					"smb2_create failed\n");
	handle = cr.out.file.handle;

	torture_comment(tctx, "get the original sd\n");

	gi = (union smb_fileinfo) {
		.query_secdesc.level = RAW_FILEINFO_SEC_DESC,
		.query_secdesc.in.file.handle = handle,
		.query_secdesc.in.secinfo_flags = SECINFO_DACL|SECINFO_OWNER,
	};

	status = smb2_getinfo_file(tree, tctx, &gi);
	torture_assert_ntstatus_ok_goto(tctx, status, ret, done,
				"smb2_getinfo_file failed\n");

	sd_orig = gi.query_secdesc.out.sd;
	owner_sid = dom_sid_string(tctx, sd_orig->owner_sid);

	/*
	 * Add a 2 element ACL
	 * DENY SEC_FILE_DATA_READ for SID_OWNER_RIGHTS
	 * SEC_FILE_READ_DATA for the owner.
	 *
	 * Proves that the owner and SID_OWNER_RIGHTS
	 * ACE entries are additive.
	 */
	sd = security_descriptor_dacl_create(tctx, 0, NULL, NULL,
					SID_OWNER_RIGHTS,
					SEC_ACE_TYPE_ACCESS_DENIED,
					SEC_FILE_READ_DATA,
					0,
					owner_sid,
					SEC_ACE_TYPE_ACCESS_ALLOWED,
					SEC_RIGHTS_FILE_READ,
					0,
					NULL);
	torture_assert_not_null_goto(tctx, sd, ret, done,
					"SD create failed\n");

	si = (union smb_setfileinfo) {
		.set_secdesc.level = RAW_SFILEINFO_SEC_DESC,
		.set_secdesc.in.file.handle = handle,
		.set_secdesc.in.secinfo_flags = SECINFO_DACL,
		.set_secdesc.in.sd = sd,
	};

	status = smb2_setinfo_file(tree, &si);
	torture_assert_ntstatus_ok_goto(tctx, status, ret, done,
					"smb2_setinfo_file failed\n");

	status = smb2_util_close(tree, handle);
	torture_assert_ntstatus_ok_goto(tctx, status, ret, done,
					"smb2_util_close failed\n");
	ZERO_STRUCT(handle);

	cr = (struct smb2_create) {
		.in.desired_access = SEC_STD_READ_CONTROL,
		.in.file_attributes = FILE_ATTRIBUTE_NORMAL,
		.in.share_access = NTCREATEX_SHARE_ACCESS_MASK,
		.in.create_disposition = NTCREATEX_DISP_OPEN_IF,
		.in.impersonation_level = NTCREATEX_IMPERSONATION_ANONYMOUS,
		.in.query_maximal_access = true,
		.in.fname = fname,
	};

	status = smb2_create(tree, tctx, &cr);
	torture_assert_ntstatus_ok_goto(tctx, status, ret, done,
					"smb2_setinfo_file failed\n");
	handle = cr.out.file.handle;

	mxac_status = NT_STATUS(cr.out.maximal_access_status);
	torture_assert_ntstatus_ok_goto(tctx, mxac_status, ret, done,
					"smb2_setinfo_file failed\n");

	/*
	 * For some reasons Windows 2016 doesn't set SEC_STD_DELETE but we
	 * do. Mask it out so the test passes against Samba and Windows.
	 */
	torture_assert_int_equal_goto(tctx,
				      cr.out.maximal_access & ~SEC_STD_DELETE,
				      SEC_RIGHTS_FILE_READ & ~SEC_FILE_READ_DATA,
				      ret, done,
				      "Wrong maximum access\n");

	status = smb2_util_close(tree, handle);
	torture_assert_ntstatus_ok_goto(tctx, status, ret, done,
					"smb2_util_close failed\n");
	ZERO_STRUCT(handle);

done:
	if (!smb2_util_handle_empty(handle)) {
		smb2_util_close(tree, handle);
	}
	smb2_deltree(tree, BASEDIR);
	return ret;
}

/*
 * test Owner Rights with a trailing DENY ACE, S-1-3-4
 */
static bool test_owner_rights_deny1(struct torture_context *tctx,
				struct smb2_tree *tree)
{
	const char *fname = BASEDIR "\\owner_right_deny1.txt";
	struct smb2_create cr;
	struct smb2_handle handle = {{0}};
	union smb_fileinfo gi;
	union smb_setfileinfo si;
	struct security_descriptor *sd_orig = NULL;
	struct security_descriptor *sd = NULL;
	const char *owner_sid = NULL;
	NTSTATUS mxac_status;
	NTSTATUS status;
	bool ret = true;

	smb2_deltree(tree, BASEDIR);

	ret = smb2_util_setup_dir(tctx, tree, BASEDIR);
	torture_assert_goto(tctx, ret, ret, done,
			"smb2_util_setup_dir failed\n");

	torture_comment(tctx, "TESTING OWNER RIGHTS DENY1\n");

	cr = (struct smb2_create) {
		.in.desired_access = SEC_STD_READ_CONTROL |
			SEC_STD_WRITE_DAC |SEC_STD_WRITE_OWNER,
		.in.file_attributes = FILE_ATTRIBUTE_NORMAL,
		.in.share_access = NTCREATEX_SHARE_ACCESS_MASK,
		.in.create_disposition = NTCREATEX_DISP_OPEN_IF,
		.in.impersonation_level = NTCREATEX_IMPERSONATION_ANONYMOUS,
		.in.fname = fname,
	};

	status = smb2_create(tree, tctx, &cr);
	torture_assert_ntstatus_ok_goto(tctx, status, ret, done,
					"smb2_create failed\n");
	handle = cr.out.file.handle;

	torture_comment(tctx, "get the original sd\n");

	gi = (union smb_fileinfo) {
		.query_secdesc.level = RAW_FILEINFO_SEC_DESC,
		.query_secdesc.in.file.handle = handle,
		.query_secdesc.in.secinfo_flags = SECINFO_DACL|SECINFO_OWNER,
	};

	status = smb2_getinfo_file(tree, tctx, &gi);
	torture_assert_ntstatus_ok_goto(tctx, status, ret, done,
				"smb2_getinfo_file failed\n");

	sd_orig = gi.query_secdesc.out.sd;
	owner_sid = dom_sid_string(tctx, sd_orig->owner_sid);

	/*
	 * Add a 3 element ACL
	 *
	 * SEC_RIGHTS_FILE_READ allow for owner.
	 * SEC_FILE_WRITE_DATA allow for SID-OWNER-RIGHTS.
	 * SEC_FILE_WRITE_DATA|SEC_FILE_READ_DATA) deny for SID-OWNER-RIGHTS.
	 *
	 * Shows on Windows that trailing DENY entries don't
	 * override granted permissions in max access calculations.
	 */
	sd = security_descriptor_dacl_create(tctx, 0, NULL, NULL,
					owner_sid,
					SEC_ACE_TYPE_ACCESS_ALLOWED,
					SEC_RIGHTS_FILE_READ,
					0,
					SID_OWNER_RIGHTS,
					SEC_ACE_TYPE_ACCESS_ALLOWED,
					SEC_FILE_WRITE_DATA,
					0,
					SID_OWNER_RIGHTS,
					SEC_ACE_TYPE_ACCESS_DENIED,
					(SEC_FILE_WRITE_DATA|
						SEC_FILE_READ_DATA),
					0,
					NULL);
	torture_assert_not_null_goto(tctx, sd, ret, done,
					"SD create failed\n");

	si = (union smb_setfileinfo) {
		.set_secdesc.level = RAW_SFILEINFO_SEC_DESC,
		.set_secdesc.in.file.handle = handle,
		.set_secdesc.in.secinfo_flags = SECINFO_DACL,
		.set_secdesc.in.sd = sd,
	};

	status = smb2_setinfo_file(tree, &si);
	torture_assert_ntstatus_ok_goto(tctx, status, ret, done,
					"smb2_setinfo_file failed\n");

	status = smb2_util_close(tree, handle);
	torture_assert_ntstatus_ok_goto(tctx, status, ret, done,
					"smb2_util_close failed\n");
	ZERO_STRUCT(handle);

	cr = (struct smb2_create) {
		.in.desired_access = SEC_STD_READ_CONTROL,
		.in.file_attributes = FILE_ATTRIBUTE_NORMAL,
		.in.share_access = NTCREATEX_SHARE_ACCESS_MASK,
		.in.create_disposition = NTCREATEX_DISP_OPEN_IF,
		.in.impersonation_level = NTCREATEX_IMPERSONATION_ANONYMOUS,
		.in.query_maximal_access = true,
		.in.fname = fname,
	};

	status = smb2_create(tree, tctx, &cr);
	torture_assert_ntstatus_ok_goto(tctx, status, ret, done,
					"smb2_setinfo_file failed\n");
	handle = cr.out.file.handle;

	mxac_status = NT_STATUS(cr.out.maximal_access_status);
	torture_assert_ntstatus_ok_goto(tctx, mxac_status, ret, done,
					"smb2_setinfo_file failed\n");

	/*
	 * For some reasons Windows 2016 doesn't set SEC_STD_DELETE but we
	 * do. Mask it out so the test passes against Samba and Windows.
	 */
	torture_assert_int_equal_goto(tctx,
				cr.out.maximal_access & ~SEC_STD_DELETE,
				SEC_RIGHTS_FILE_READ | SEC_FILE_WRITE_DATA,
				ret, done,
				"Wrong maximum access\n");

	status = smb2_util_close(tree, handle);
	torture_assert_ntstatus_ok_goto(tctx, status, ret, done,
					"smb2_util_close failed\n");
	ZERO_STRUCT(handle);

done:
	if (!smb2_util_handle_empty(handle)) {
		smb2_util_close(tree, handle);
	}
	smb2_deltree(tree, BASEDIR);
	return ret;
}

/*
 * test that shows that a DENY ACE doesn't remove rights granted
 * by a previous ALLOW ACE.
 */
static bool test_deny1(struct torture_context *tctx,
		       struct smb2_tree *tree)
{
	const char *fname = BASEDIR "\\test_deny1.txt";
	struct smb2_create cr;
	struct smb2_handle handle = {{0}};
	union smb_fileinfo gi;
	union smb_setfileinfo si;
	struct security_descriptor *sd_orig = NULL;
	struct security_descriptor *sd = NULL;
	const char *owner_sid = NULL;
	NTSTATUS mxac_status;
	NTSTATUS status;
	bool ret = true;

	smb2_deltree(tree, BASEDIR);

	ret = smb2_util_setup_dir(tctx, tree, BASEDIR);
	torture_assert_goto(tctx, ret, ret, done,
			"smb2_util_setup_dir failed\n");

	cr = (struct smb2_create) {
		.in.desired_access = SEC_STD_READ_CONTROL |
			SEC_STD_WRITE_DAC |SEC_STD_WRITE_OWNER,
		.in.file_attributes = FILE_ATTRIBUTE_NORMAL,
		.in.share_access = NTCREATEX_SHARE_ACCESS_MASK,
		.in.create_disposition = NTCREATEX_DISP_OPEN_IF,
		.in.impersonation_level = NTCREATEX_IMPERSONATION_ANONYMOUS,
		.in.fname = fname,
	};

	status = smb2_create(tree, tctx, &cr);
	torture_assert_ntstatus_ok_goto(tctx, status, ret, done,
					"smb2_create failed\n");
	handle = cr.out.file.handle;

	torture_comment(tctx, "get the original sd\n");

	gi = (union smb_fileinfo) {
		.query_secdesc.level = RAW_FILEINFO_SEC_DESC,
		.query_secdesc.in.file.handle = handle,
		.query_secdesc.in.secinfo_flags = SECINFO_DACL|SECINFO_OWNER,
	};

	status = smb2_getinfo_file(tree, tctx, &gi);
	torture_assert_ntstatus_ok_goto(tctx, status, ret, done,
				"smb2_getinfo_file failed\n");

	sd_orig = gi.query_secdesc.out.sd;
	owner_sid = dom_sid_string(tctx, sd_orig->owner_sid);

	/*
	 * Add a 2 element ACL
	 *
	 * SEC_RIGHTS_FILE_READ|SEC_FILE_WRITE_DATA allow for owner.
	 * SEC_FILE_WRITE_DATA deny for owner
	 *
	 * Shows on Windows that trailing DENY entries don't
	 * override granted permissions.
	 */
	sd = security_descriptor_dacl_create(tctx, 0, NULL, NULL,
					owner_sid,
					SEC_ACE_TYPE_ACCESS_ALLOWED,
					SEC_RIGHTS_FILE_READ|SEC_FILE_WRITE_DATA,
					0,
					owner_sid,
					SEC_ACE_TYPE_ACCESS_DENIED,
					SEC_FILE_WRITE_DATA,
					0,
					NULL);
	torture_assert_not_null_goto(tctx, sd, ret, done,
					"SD create failed\n");

	si = (union smb_setfileinfo) {
		.set_secdesc.level = RAW_SFILEINFO_SEC_DESC,
		.set_secdesc.in.file.handle = handle,
		.set_secdesc.in.secinfo_flags = SECINFO_DACL,
		.set_secdesc.in.sd = sd,
	};

	status = smb2_setinfo_file(tree, &si);
	torture_assert_ntstatus_ok_goto(tctx, status, ret, done,
					"smb2_setinfo_file failed\n");

	status = smb2_util_close(tree, handle);
	torture_assert_ntstatus_ok_goto(tctx, status, ret, done,
					"smb2_util_close failed\n");
	ZERO_STRUCT(handle);

	cr = (struct smb2_create) {
		.in.desired_access = SEC_STD_READ_CONTROL | SEC_FILE_WRITE_DATA,
		.in.file_attributes = FILE_ATTRIBUTE_NORMAL,
		.in.share_access = NTCREATEX_SHARE_ACCESS_MASK,
		.in.create_disposition = NTCREATEX_DISP_OPEN_IF,
		.in.impersonation_level = NTCREATEX_IMPERSONATION_ANONYMOUS,
		.in.query_maximal_access = true,
		.in.fname = fname,
	};

	status = smb2_create(tree, tctx, &cr);
	torture_assert_ntstatus_ok_goto(tctx, status, ret, done,
					"smb2_create failed\n");
	handle = cr.out.file.handle;

	mxac_status = NT_STATUS(cr.out.maximal_access_status);
	torture_assert_ntstatus_ok_goto(tctx, mxac_status, ret, done,
					"Wrong maximum access status\n");

	/*
	 * For some reasons Windows 2016 doesn't set SEC_STD_DELETE but we
	 * do. Mask it out so the test passes against Samba and Windows.
	 * SEC_STD_WRITE_DAC comes from being the owner.
	 */
	torture_assert_int_equal_goto(tctx,
				      cr.out.maximal_access & ~SEC_STD_DELETE,
				      SEC_RIGHTS_FILE_READ |
				      SEC_FILE_WRITE_DATA |
				      SEC_STD_WRITE_DAC,
				      ret, done,
				      "Wrong maximum access\n");

	status = smb2_util_close(tree, handle);
	torture_assert_ntstatus_ok_goto(tctx, status, ret, done,
					"smb2_util_close failed\n");
	ZERO_STRUCT(handle);

done:
	if (!smb2_util_handle_empty(handle)) {
		smb2_util_close(tree, handle);
	}
	smb2_deltree(tree, BASEDIR);
	return ret;
}

/*
<<<<<<< HEAD
=======
 * test SEC_FLAG_MAXIMUM_ALLOWED with not-granted access
 *
 * When access_mask contains SEC_FLAG_MAXIMUM_ALLOWED, the server must still
 * proces other bits from access_mask. Eg if access_mask contains a right that
 * the requester doesn't have, the function must validate that against the
 * effective permissions.
 */
static bool test_mxac_not_granted(struct torture_context *tctx,
				  struct smb2_tree *tree)
{
	const char *fname = BASEDIR "\\test_mxac_not_granted.txt";
	struct smb2_create cr;
	struct smb2_handle handle = {{0}};
	union smb_fileinfo gi;
	union smb_setfileinfo si;
	struct security_descriptor *sd_orig = NULL;
	struct security_descriptor *sd = NULL;
	const char *owner_sid = NULL;
	NTSTATUS status;
	bool ret = true;

	smb2_deltree(tree, BASEDIR);

	ret = smb2_util_setup_dir(tctx, tree, BASEDIR);
	torture_assert_goto(tctx, ret, ret, done,
			"smb2_util_setup_dir failed\n");

	torture_comment(tctx, "TESTING OWNER RIGHTS DENY\n");

	cr = (struct smb2_create) {
		.in.desired_access = SEC_STD_READ_CONTROL |
			SEC_STD_WRITE_DAC |SEC_STD_WRITE_OWNER,
		.in.file_attributes = FILE_ATTRIBUTE_NORMAL,
		.in.share_access = NTCREATEX_SHARE_ACCESS_MASK,
		.in.create_disposition = NTCREATEX_DISP_OPEN_IF,
		.in.impersonation_level = NTCREATEX_IMPERSONATION_ANONYMOUS,
		.in.fname = fname,
	};

	status = smb2_create(tree, tctx, &cr);
	torture_assert_ntstatus_ok_goto(tctx, status, ret, done,
					"smb2_create failed\n");
	handle = cr.out.file.handle;

	torture_comment(tctx, "get the original sd\n");

	gi = (union smb_fileinfo) {
		.query_secdesc.level = RAW_FILEINFO_SEC_DESC,
		.query_secdesc.in.file.handle = handle,
		.query_secdesc.in.secinfo_flags = SECINFO_DACL|SECINFO_OWNER,
	};

	status = smb2_getinfo_file(tree, tctx, &gi);
	torture_assert_ntstatus_ok_goto(tctx, status, ret, done,
				"smb2_getinfo_file failed\n");

	sd_orig = gi.query_secdesc.out.sd;
	owner_sid = dom_sid_string(tctx, sd_orig->owner_sid);

	sd = security_descriptor_dacl_create(tctx, 0, NULL, NULL,
					owner_sid,
					SEC_ACE_TYPE_ACCESS_ALLOWED,
					SEC_FILE_READ_DATA,
					0,
					NULL);
	torture_assert_not_null_goto(tctx, sd, ret, done,
					"SD create failed\n");

	si = (union smb_setfileinfo) {
		.set_secdesc.level = RAW_SFILEINFO_SEC_DESC,
		.set_secdesc.in.file.handle = handle,
		.set_secdesc.in.secinfo_flags = SECINFO_DACL,
		.set_secdesc.in.sd = sd,
	};

	status = smb2_setinfo_file(tree, &si);
	torture_assert_ntstatus_ok_goto(tctx, status, ret, done,
					"smb2_setinfo_file failed\n");

	status = smb2_util_close(tree, handle);
	torture_assert_ntstatus_ok_goto(tctx, status, ret, done,
					"smb2_util_close failed\n");
	ZERO_STRUCT(handle);

	cr = (struct smb2_create) {
		.in.desired_access = SEC_FLAG_MAXIMUM_ALLOWED |
				     SEC_FILE_WRITE_DATA,
		.in.file_attributes = FILE_ATTRIBUTE_NORMAL,
		.in.share_access = NTCREATEX_SHARE_ACCESS_MASK,
		.in.create_disposition = NTCREATEX_DISP_OPEN_IF,
		.in.impersonation_level = NTCREATEX_IMPERSONATION_ANONYMOUS,
		.in.fname = fname,
	};

	status = smb2_create(tree, tctx, &cr);
	torture_assert_ntstatus_equal_goto(tctx, status,
					   NT_STATUS_ACCESS_DENIED,
					   ret, done,
					   "Wrong smb2_create result\n");

done:
	if (!smb2_util_handle_empty(handle)) {
		smb2_util_close(tree, handle);
	}
	smb2_deltree(tree, BASEDIR);
	return ret;
}

/*
>>>>>>> 1f07059a
   basic testing of SMB2 ACLs
*/
struct torture_suite *torture_smb2_acls_init(TALLOC_CTX *ctx)
{
	struct torture_suite *suite = torture_suite_create(ctx, "acls");

	torture_suite_add_1smb2_test(suite, "CREATOR", test_creator_sid);
	torture_suite_add_1smb2_test(suite, "GENERIC", test_generic_bits);
	torture_suite_add_1smb2_test(suite, "OWNER", test_owner_bits);
	torture_suite_add_1smb2_test(suite, "INHERITANCE", test_inheritance);
	torture_suite_add_1smb2_test(suite, "INHERITFLAGS", test_inheritance_flags);
	torture_suite_add_1smb2_test(suite, "SDFLAGSVSCHOWN", test_sd_flags_vs_chown);
	torture_suite_add_1smb2_test(suite, "DYNAMIC", test_inheritance_dynamic);
#if 0
	/* XXX This test does not work against XP or Vista. */
	torture_suite_add_1smb2_test(suite, "GETSET", test_sd_get_set);
#endif
	torture_suite_add_1smb2_test(suite, "ACCESSBASED", test_access_based);
	torture_suite_add_1smb2_test(suite, "OWNER-RIGHTS", test_owner_rights);
	torture_suite_add_1smb2_test(suite, "OWNER-RIGHTS-DENY",
			test_owner_rights_deny);
	torture_suite_add_1smb2_test(suite, "OWNER-RIGHTS-DENY1",
			test_owner_rights_deny1);
	torture_suite_add_1smb2_test(suite, "DENY1",
			test_deny1);
<<<<<<< HEAD
=======
	torture_suite_add_1smb2_test(suite, "MXAC-NOT-GRANTED",
			test_mxac_not_granted);
>>>>>>> 1f07059a

	suite->description = talloc_strdup(suite, "SMB2-ACLS tests");

	return suite;
}<|MERGE_RESOLUTION|>--- conflicted
+++ resolved
@@ -2915,8 +2915,6 @@
 }
 
 /*
-<<<<<<< HEAD
-=======
  * test SEC_FLAG_MAXIMUM_ALLOWED with not-granted access
  *
  * When access_mask contains SEC_FLAG_MAXIMUM_ALLOWED, the server must still
@@ -3026,7 +3024,6 @@
 }
 
 /*
->>>>>>> 1f07059a
    basic testing of SMB2 ACLs
 */
 struct torture_suite *torture_smb2_acls_init(TALLOC_CTX *ctx)
@@ -3052,11 +3049,8 @@
 			test_owner_rights_deny1);
 	torture_suite_add_1smb2_test(suite, "DENY1",
 			test_deny1);
-<<<<<<< HEAD
-=======
 	torture_suite_add_1smb2_test(suite, "MXAC-NOT-GRANTED",
 			test_mxac_not_granted);
->>>>>>> 1f07059a
 
 	suite->description = talloc_strdup(suite, "SMB2-ACLS tests");
 
