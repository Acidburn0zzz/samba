/*
   Unix SMB/CIFS implementation.

   test suite for SMB2 ioctl operations

   Copyright (C) David Disseldorp 2011-2016

   This program is free software; you can redistribute it and/or modify
   it under the terms of the GNU General Public License as published by
   the Free Software Foundation; either version 3 of the License, or
   (at your option) any later version.

   This program is distributed in the hope that it will be useful,
   but WITHOUT ANY WARRANTY; without even the implied warranty of
   MERCHANTABILITY or FITNESS FOR A PARTICULAR PURPOSE.  See the
   GNU General Public License for more details.

   You should have received a copy of the GNU General Public License
   along with this program.  If not, see <http://www.gnu.org/licenses/>.
*/

#include "includes.h"
#include "librpc/gen_ndr/security.h"
#include "libcli/smb2/smb2.h"
#include "libcli/smb2/smb2_calls.h"
#include "torture/torture.h"
#include "torture/smb2/proto.h"
#include "../libcli/smb/smbXcli_base.h"
#include "librpc/gen_ndr/ndr_ioctl.h"

#define FNAME	"testfsctl.dat"
#define FNAME2	"testfsctl2.dat"
#define DNAME	"testfsctl_dir"

/*
   basic testing of SMB2 shadow copy calls
*/
static bool test_ioctl_get_shadow_copy(struct torture_context *torture,
				       struct smb2_tree *tree)
{
	struct smb2_handle h;
	uint8_t buf[100];
	NTSTATUS status;
	union smb_ioctl ioctl;
	TALLOC_CTX *tmp_ctx = talloc_new(tree);

	smb2_util_unlink(tree, FNAME);

	status = torture_smb2_testfile(tree, FNAME, &h);
	torture_assert_ntstatus_ok(torture, status, "create write");

	ZERO_ARRAY(buf);
	status = smb2_util_write(tree, h, buf, 0, ARRAY_SIZE(buf));
	torture_assert_ntstatus_ok(torture, status, "write");

	ZERO_STRUCT(ioctl);
	ioctl.smb2.level = RAW_IOCTL_SMB2;
	ioctl.smb2.in.file.handle = h;
	ioctl.smb2.in.function = FSCTL_SRV_ENUM_SNAPS;
	ioctl.smb2.in.max_response_size = 16;
	ioctl.smb2.in.flags = SMB2_IOCTL_FLAG_IS_FSCTL;

	status = smb2_ioctl(tree, tmp_ctx, &ioctl.smb2);
	if (NT_STATUS_EQUAL(status, NT_STATUS_NOT_SUPPORTED)
	 || NT_STATUS_EQUAL(status, NT_STATUS_INVALID_DEVICE_REQUEST)) {
		torture_skip(torture, "FSCTL_SRV_ENUM_SNAPS not supported\n");
	}
	torture_assert_ntstatus_ok(torture, status, "FSCTL_SRV_ENUM_SNAPS");

	return true;
}

/*
   basic testing of the SMB2 server side copy ioctls
*/
static bool test_ioctl_req_resume_key(struct torture_context *torture,
				      struct smb2_tree *tree)
{
	struct smb2_handle h;
	uint8_t buf[100];
	NTSTATUS status;
	union smb_ioctl ioctl;
	TALLOC_CTX *tmp_ctx = talloc_new(tree);
	struct req_resume_key_rsp res_key;
	enum ndr_err_code ndr_ret;

	smb2_util_unlink(tree, FNAME);

	status = torture_smb2_testfile(tree, FNAME, &h);
	torture_assert_ntstatus_ok(torture, status, "create write");

	ZERO_ARRAY(buf);
	status = smb2_util_write(tree, h, buf, 0, ARRAY_SIZE(buf));
	torture_assert_ntstatus_ok(torture, status, "write");

	ZERO_STRUCT(ioctl);
	ioctl.smb2.level = RAW_IOCTL_SMB2;
	ioctl.smb2.in.file.handle = h;
	ioctl.smb2.in.function = FSCTL_SRV_REQUEST_RESUME_KEY;
	ioctl.smb2.in.max_response_size = 32;
	ioctl.smb2.in.flags = SMB2_IOCTL_FLAG_IS_FSCTL;

	status = smb2_ioctl(tree, tmp_ctx, &ioctl.smb2);
	torture_assert_ntstatus_ok(torture, status, "FSCTL_SRV_REQUEST_RESUME_KEY");

	ndr_ret = ndr_pull_struct_blob(&ioctl.smb2.out.out, tmp_ctx, &res_key,
			(ndr_pull_flags_fn_t)ndr_pull_req_resume_key_rsp);
	torture_assert_ndr_success(torture, ndr_ret,
				   "ndr_pull_req_resume_key_rsp");

	ndr_print_debug((ndr_print_fn_t)ndr_print_req_resume_key_rsp, "yo", &res_key);

	talloc_free(tmp_ctx);
	return true;
}

static uint64_t patt_hash(uint64_t off)
{
	return off;
}

static bool write_pattern(struct torture_context *torture,
			  struct smb2_tree *tree, TALLOC_CTX *mem_ctx,
			  struct smb2_handle h, uint64_t off, uint64_t len,
			  uint64_t patt_off)
{
	NTSTATUS status;
	uint64_t i;
	uint8_t *buf;
	uint64_t io_sz = MIN(1024 * 64, len);

	if (len == 0) {
		return true;
	}

	torture_assert(torture, (len % 8) == 0, "invalid write len");

	buf = talloc_zero_size(mem_ctx, io_sz);
	torture_assert(torture, (buf != NULL), "no memory for file data buf");

	while (len > 0) {
		for (i = 0; i <= io_sz - 8; i += 8) {
			SBVAL(buf, i, patt_hash(patt_off));
			patt_off += 8;
		}

		status = smb2_util_write(tree, h,
					 buf, off, io_sz);
		torture_assert_ntstatus_ok(torture, status, "file write");

		len -= io_sz;
		off += io_sz;
	}

	talloc_free(buf);

	return true;
}

static bool check_pattern(struct torture_context *torture,
			  struct smb2_tree *tree, TALLOC_CTX *mem_ctx,
			  struct smb2_handle h, uint64_t off, uint64_t len,
			  uint64_t patt_off)
{
	if (len == 0) {
		return true;
	}

	torture_assert(torture, (len % 8) == 0, "invalid read len");

	while (len > 0) {
		uint64_t i;
		struct smb2_read r;
		NTSTATUS status;
		uint64_t io_sz = MIN(1024 * 64, len);

		ZERO_STRUCT(r);
		r.in.file.handle = h;
		r.in.length      = io_sz;
		r.in.offset      = off;
		status = smb2_read(tree, mem_ctx, &r);
		torture_assert_ntstatus_ok(torture, status, "read");

		torture_assert_u64_equal(torture, r.out.data.length, io_sz,
					 "read data len mismatch");

		for (i = 0; i <= io_sz - 8; i += 8, patt_off += 8) {
			uint64_t data = BVAL(r.out.data.data, i);
			torture_assert_u64_equal(torture, data, patt_hash(patt_off),
						 talloc_asprintf(torture, "read data "
								 "pattern bad at %llu\n",
								 (unsigned long long)off + i));
		}
		talloc_free(r.out.data.data);
		len -= io_sz;
		off += io_sz;
	}

	return true;
}

static bool check_zero(struct torture_context *torture,
		       struct smb2_tree *tree, TALLOC_CTX *mem_ctx,
		       struct smb2_handle h, uint64_t off, uint64_t len)
{
	uint64_t i;
	struct smb2_read r;
	NTSTATUS status;

	if (len == 0) {
		return true;
	}

	ZERO_STRUCT(r);
	r.in.file.handle = h;
	r.in.length      = len;
	r.in.offset      = off;
	status = smb2_read(tree, mem_ctx, &r);
	torture_assert_ntstatus_ok(torture, status, "read");

	torture_assert_u64_equal(torture, r.out.data.length, len,
				 "read data len mismatch");

	for (i = 0; i <= len - 8; i += 8) {
		uint64_t data = BVAL(r.out.data.data, i);
		torture_assert_u64_equal(torture, data, 0,
					 talloc_asprintf(mem_ctx, "read zero "
							 "bad at %llu\n",
							 (unsigned long long)i));
	}

	talloc_free(r.out.data.data);
	return true;
}

static bool test_setup_open(struct torture_context *torture,
			    struct smb2_tree *tree, TALLOC_CTX *mem_ctx,
			    const char *fname,
			    struct smb2_handle *fh,
			    uint32_t desired_access,
			    uint32_t file_attributes)
{
	struct smb2_create io;
	NTSTATUS status;

	ZERO_STRUCT(io);
	io.in.desired_access = desired_access;
	io.in.file_attributes = file_attributes;
	io.in.create_disposition = NTCREATEX_DISP_OPEN_IF;
	io.in.share_access =
		NTCREATEX_SHARE_ACCESS_DELETE|
		NTCREATEX_SHARE_ACCESS_READ|
		NTCREATEX_SHARE_ACCESS_WRITE;
	if (file_attributes & FILE_ATTRIBUTE_DIRECTORY) {
		io.in.create_options = NTCREATEX_OPTIONS_DIRECTORY;
	}
	io.in.fname = fname;

	status = smb2_create(tree, mem_ctx, &io);
	torture_assert_ntstatus_ok(torture, status, "file create");

	*fh = io.out.file.handle;

	return true;
}

static bool test_setup_create_fill(struct torture_context *torture,
				   struct smb2_tree *tree, TALLOC_CTX *mem_ctx,
				   const char *fname,
				   struct smb2_handle *fh,
				   uint64_t size,
				   uint32_t desired_access,
				   uint32_t file_attributes)
{
	bool ok;
	uint32_t initial_access = desired_access;

	if (size > 0) {
		initial_access |= SEC_FILE_APPEND_DATA;
	}

	smb2_util_unlink(tree, fname);

	ok = test_setup_open(torture, tree, mem_ctx,
			     fname,
			     fh,
			     initial_access,
			     file_attributes);
	torture_assert(torture, ok, "file create");

	if (size > 0) {
		ok = write_pattern(torture, tree, mem_ctx, *fh, 0, size, 0);
		torture_assert(torture, ok, "write pattern");
	}

	if (initial_access != desired_access) {
		smb2_util_close(tree, *fh);
		ok = test_setup_open(torture, tree, mem_ctx,
				     fname,
				     fh,
				     desired_access,
				     file_attributes);
		torture_assert(torture, ok, "file open");
	}

	return true;
}

static bool test_setup_copy_chunk(struct torture_context *torture,
				  struct smb2_tree *tree, TALLOC_CTX *mem_ctx,
				  uint32_t nchunks,
				  struct smb2_handle *src_h,
				  uint64_t src_size,
				  uint32_t src_desired_access,
				  struct smb2_handle *dest_h,
				  uint64_t dest_size,
				  uint32_t dest_desired_access,
				  struct srv_copychunk_copy *cc_copy,
				  union smb_ioctl *ioctl)
{
	struct req_resume_key_rsp res_key;
	bool ok;
	NTSTATUS status;
	enum ndr_err_code ndr_ret;

	ok = test_setup_create_fill(torture, tree, mem_ctx, FNAME,
				    src_h, src_size, src_desired_access,
				    FILE_ATTRIBUTE_NORMAL);
	torture_assert(torture, ok, "src file create fill");

	ok = test_setup_create_fill(torture, tree, mem_ctx, FNAME2,
				    dest_h, dest_size, dest_desired_access,
				    FILE_ATTRIBUTE_NORMAL);
	torture_assert(torture, ok, "dest file create fill");

	ZERO_STRUCTPN(ioctl);
	ioctl->smb2.level = RAW_IOCTL_SMB2;
	ioctl->smb2.in.file.handle = *src_h;
	ioctl->smb2.in.function = FSCTL_SRV_REQUEST_RESUME_KEY;
	/* Allow for Key + ContextLength + Context */
	ioctl->smb2.in.max_response_size = 32;
	ioctl->smb2.in.flags = SMB2_IOCTL_FLAG_IS_FSCTL;

	status = smb2_ioctl(tree, mem_ctx, &ioctl->smb2);
	torture_assert_ntstatus_ok(torture, status,
				   "FSCTL_SRV_REQUEST_RESUME_KEY");

	ndr_ret = ndr_pull_struct_blob(&ioctl->smb2.out.out, mem_ctx, &res_key,
			(ndr_pull_flags_fn_t)ndr_pull_req_resume_key_rsp);

	torture_assert_ndr_success(torture, ndr_ret,
				   "ndr_pull_req_resume_key_rsp");

	ZERO_STRUCTPN(ioctl);
	ioctl->smb2.level = RAW_IOCTL_SMB2;
	ioctl->smb2.in.file.handle = *dest_h;
	ioctl->smb2.in.function = FSCTL_SRV_COPYCHUNK;
	ioctl->smb2.in.max_response_size = sizeof(struct srv_copychunk_rsp);
	ioctl->smb2.in.flags = SMB2_IOCTL_FLAG_IS_FSCTL;

	ZERO_STRUCTPN(cc_copy);
	memcpy(cc_copy->source_key, res_key.resume_key, ARRAY_SIZE(cc_copy->source_key));
	cc_copy->chunk_count = nchunks;
	cc_copy->chunks = talloc_zero_array(mem_ctx, struct srv_copychunk, nchunks);
	torture_assert(torture, (cc_copy->chunks != NULL), "no memory for chunks");

	return true;
}


static bool check_copy_chunk_rsp(struct torture_context *torture,
				 struct srv_copychunk_rsp *cc_rsp,
				 uint32_t ex_chunks_written,
				 uint32_t ex_chunk_bytes_written,
				 uint32_t ex_total_bytes_written)
{
	torture_assert_int_equal(torture, cc_rsp->chunks_written,
				 ex_chunks_written, "num chunks");
	torture_assert_int_equal(torture, cc_rsp->chunk_bytes_written,
				 ex_chunk_bytes_written, "chunk bytes written");
	torture_assert_int_equal(torture, cc_rsp->total_bytes_written,
				 ex_total_bytes_written, "chunk total bytes");
	return true;
}

static bool test_ioctl_copy_chunk_simple(struct torture_context *torture,
					 struct smb2_tree *tree)
{
	struct smb2_handle src_h;
	struct smb2_handle dest_h;
	NTSTATUS status;
	union smb_ioctl ioctl;
	TALLOC_CTX *tmp_ctx = talloc_new(tree);
	struct srv_copychunk_copy cc_copy;
	struct srv_copychunk_rsp cc_rsp;
	enum ndr_err_code ndr_ret;
	bool ok;

	ok = test_setup_copy_chunk(torture, tree, tmp_ctx,
				   1, /* 1 chunk */
				   &src_h, 4096, /* fill 4096 byte src file */
				   SEC_RIGHTS_FILE_ALL,
				   &dest_h, 0,	/* 0 byte dest file */
				   SEC_RIGHTS_FILE_ALL,
				   &cc_copy,
				   &ioctl);
	if (!ok) {
		torture_fail(torture, "setup copy chunk error");
	}

	/* copy all src file data (via a single chunk desc) */
	cc_copy.chunks[0].source_off = 0;
	cc_copy.chunks[0].target_off = 0;
	cc_copy.chunks[0].length = 4096;

	ndr_ret = ndr_push_struct_blob(&ioctl.smb2.in.out, tmp_ctx,
				       &cc_copy,
			(ndr_push_flags_fn_t)ndr_push_srv_copychunk_copy);
	torture_assert_ndr_success(torture, ndr_ret,
				   "ndr_push_srv_copychunk_copy");

	status = smb2_ioctl(tree, tmp_ctx, &ioctl.smb2);
	torture_assert_ntstatus_ok(torture, status, "FSCTL_SRV_COPYCHUNK");

	ndr_ret = ndr_pull_struct_blob(&ioctl.smb2.out.out, tmp_ctx,
				       &cc_rsp,
			(ndr_pull_flags_fn_t)ndr_pull_srv_copychunk_rsp);
	torture_assert_ndr_success(torture, ndr_ret,
				   "ndr_pull_srv_copychunk_rsp");

	ok = check_copy_chunk_rsp(torture, &cc_rsp,
				  1,	/* chunks written */
				  0,	/* chunk bytes unsuccessfully written */
				  4096); /* total bytes written */
	if (!ok) {
		torture_fail(torture, "bad copy chunk response data");
	}

	ok = check_pattern(torture, tree, tmp_ctx, dest_h, 0, 4096, 0);
	if (!ok) {
		torture_fail(torture, "inconsistent file data");
	}

	smb2_util_close(tree, src_h);
	smb2_util_close(tree, dest_h);
	talloc_free(tmp_ctx);
	return true;
}

static bool test_ioctl_copy_chunk_multi(struct torture_context *torture,
					struct smb2_tree *tree)
{
	struct smb2_handle src_h;
	struct smb2_handle dest_h;
	NTSTATUS status;
	union smb_ioctl ioctl;
	TALLOC_CTX *tmp_ctx = talloc_new(tree);
	struct srv_copychunk_copy cc_copy;
	struct srv_copychunk_rsp cc_rsp;
	enum ndr_err_code ndr_ret;
	bool ok;

	ok = test_setup_copy_chunk(torture, tree, tmp_ctx,
				   2, /* chunks */
				   &src_h, 8192, /* src file */
				   SEC_RIGHTS_FILE_ALL,
				   &dest_h, 0,	/* dest file */
				   SEC_RIGHTS_FILE_ALL,
				   &cc_copy,
				   &ioctl);
	if (!ok) {
		torture_fail(torture, "setup copy chunk error");
	}

	/* copy all src file data via two chunks */
	cc_copy.chunks[0].source_off = 0;
	cc_copy.chunks[0].target_off = 0;
	cc_copy.chunks[0].length = 4096;

	cc_copy.chunks[1].source_off = 4096;
	cc_copy.chunks[1].target_off = 4096;
	cc_copy.chunks[1].length = 4096;

	ndr_ret = ndr_push_struct_blob(&ioctl.smb2.in.out, tmp_ctx,
				       &cc_copy,
			(ndr_push_flags_fn_t)ndr_push_srv_copychunk_copy);
	torture_assert_ndr_success(torture, ndr_ret,
				   "ndr_push_srv_copychunk_copy");

	status = smb2_ioctl(tree, tmp_ctx, &ioctl.smb2);
	torture_assert_ntstatus_ok(torture, status, "FSCTL_SRV_COPYCHUNK");

	ndr_ret = ndr_pull_struct_blob(&ioctl.smb2.out.out, tmp_ctx,
				       &cc_rsp,
			(ndr_pull_flags_fn_t)ndr_pull_srv_copychunk_rsp);
	torture_assert_ndr_success(torture, ndr_ret,
				   "ndr_pull_srv_copychunk_rsp");

	ok = check_copy_chunk_rsp(torture, &cc_rsp,
				  2,	/* chunks written */
				  0,	/* chunk bytes unsuccessfully written */
				  8192);	/* total bytes written */
	if (!ok) {
		torture_fail(torture, "bad copy chunk response data");
	}

	smb2_util_close(tree, src_h);
	smb2_util_close(tree, dest_h);
	talloc_free(tmp_ctx);
	return true;
}

static bool test_ioctl_copy_chunk_tiny(struct torture_context *torture,
				       struct smb2_tree *tree)
{
	struct smb2_handle src_h;
	struct smb2_handle dest_h;
	NTSTATUS status;
	union smb_ioctl ioctl;
	TALLOC_CTX *tmp_ctx = talloc_new(tree);
	struct srv_copychunk_copy cc_copy;
	struct srv_copychunk_rsp cc_rsp;
	enum ndr_err_code ndr_ret;
	bool ok;

	ok = test_setup_copy_chunk(torture, tree, tmp_ctx,
				   2, /* chunks */
				   &src_h, 96, /* src file */
				   SEC_RIGHTS_FILE_ALL,
				   &dest_h, 0,	/* dest file */
				   SEC_RIGHTS_FILE_ALL,
				   &cc_copy,
				   &ioctl);
	if (!ok) {
		torture_fail(torture, "setup copy chunk error");
	}

	/* copy all src file data via two chunks, sub block size chunks */
	cc_copy.chunks[0].source_off = 0;
	cc_copy.chunks[0].target_off = 0;
	cc_copy.chunks[0].length = 48;

	cc_copy.chunks[1].source_off = 48;
	cc_copy.chunks[1].target_off = 48;
	cc_copy.chunks[1].length = 48;

	ndr_ret = ndr_push_struct_blob(&ioctl.smb2.in.out, tmp_ctx,
				       &cc_copy,
			(ndr_push_flags_fn_t)ndr_push_srv_copychunk_copy);
	torture_assert_ndr_success(torture, ndr_ret,
				   "ndr_push_srv_copychunk_copy");

	status = smb2_ioctl(tree, tmp_ctx, &ioctl.smb2);
	torture_assert_ntstatus_ok(torture, status, "FSCTL_SRV_COPYCHUNK");

	ndr_ret = ndr_pull_struct_blob(&ioctl.smb2.out.out, tmp_ctx,
				       &cc_rsp,
			(ndr_pull_flags_fn_t)ndr_pull_srv_copychunk_rsp);
	torture_assert_ndr_success(torture, ndr_ret,
				   "ndr_pull_srv_copychunk_rsp");

	ok = check_copy_chunk_rsp(torture, &cc_rsp,
				  2,	/* chunks written */
				  0,	/* chunk bytes unsuccessfully written */
				  96);	/* total bytes written */
	if (!ok) {
		torture_fail(torture, "bad copy chunk response data");
	}

	ok = check_pattern(torture, tree, tmp_ctx, dest_h, 0, 96, 0);
	if (!ok) {
		torture_fail(torture, "inconsistent file data");
	}

	smb2_util_close(tree, src_h);
	smb2_util_close(tree, dest_h);
	talloc_free(tmp_ctx);
	return true;
}

static bool test_ioctl_copy_chunk_over(struct torture_context *torture,
				       struct smb2_tree *tree)
{
	struct smb2_handle src_h;
	struct smb2_handle dest_h;
	NTSTATUS status;
	union smb_ioctl ioctl;
	TALLOC_CTX *tmp_ctx = talloc_new(tree);
	struct srv_copychunk_copy cc_copy;
	struct srv_copychunk_rsp cc_rsp;
	enum ndr_err_code ndr_ret;
	bool ok;

	ok = test_setup_copy_chunk(torture, tree, tmp_ctx,
				   2, /* chunks */
				   &src_h, 8192, /* src file */
				   SEC_RIGHTS_FILE_ALL,
				   &dest_h, 4096, /* dest file */
				   SEC_RIGHTS_FILE_ALL,
				   &cc_copy,
				   &ioctl);
	if (!ok) {
		torture_fail(torture, "setup copy chunk error");
	}

	/* first chunk overwrites existing dest data */
	cc_copy.chunks[0].source_off = 0;
	cc_copy.chunks[0].target_off = 0;
	cc_copy.chunks[0].length = 4096;

	/* second chunk overwrites the first */
	cc_copy.chunks[1].source_off = 4096;
	cc_copy.chunks[1].target_off = 0;
	cc_copy.chunks[1].length = 4096;

	ndr_ret = ndr_push_struct_blob(&ioctl.smb2.in.out, tmp_ctx,
				       &cc_copy,
			(ndr_push_flags_fn_t)ndr_push_srv_copychunk_copy);
	torture_assert_ndr_success(torture, ndr_ret,
				   "ndr_push_srv_copychunk_copy");

	status = smb2_ioctl(tree, tmp_ctx, &ioctl.smb2);
	torture_assert_ntstatus_ok(torture, status, "FSCTL_SRV_COPYCHUNK");

	ndr_ret = ndr_pull_struct_blob(&ioctl.smb2.out.out, tmp_ctx,
				       &cc_rsp,
			(ndr_pull_flags_fn_t)ndr_pull_srv_copychunk_rsp);
	torture_assert_ndr_success(torture, ndr_ret,
				   "ndr_pull_srv_copychunk_rsp");

	ok = check_copy_chunk_rsp(torture, &cc_rsp,
				  2,	/* chunks written */
				  0,	/* chunk bytes unsuccessfully written */
				  8192); /* total bytes written */
	if (!ok) {
		torture_fail(torture, "bad copy chunk response data");
	}

	ok = check_pattern(torture, tree, tmp_ctx, dest_h, 0, 4096, 4096);
	if (!ok) {
		torture_fail(torture, "inconsistent file data");
	}

	smb2_util_close(tree, src_h);
	smb2_util_close(tree, dest_h);
	talloc_free(tmp_ctx);
	return true;
}

static bool test_ioctl_copy_chunk_append(struct torture_context *torture,
				       struct smb2_tree *tree)
{
	struct smb2_handle src_h;
	struct smb2_handle dest_h;
	NTSTATUS status;
	union smb_ioctl ioctl;
	TALLOC_CTX *tmp_ctx = talloc_new(tree);
	struct srv_copychunk_copy cc_copy;
	struct srv_copychunk_rsp cc_rsp;
	enum ndr_err_code ndr_ret;
	bool ok;

	ok = test_setup_copy_chunk(torture, tree, tmp_ctx,
				   2, /* chunks */
				   &src_h, 4096, /* src file */
				   SEC_RIGHTS_FILE_ALL,
				   &dest_h, 0,	/* dest file */
				   SEC_RIGHTS_FILE_ALL,
				   &cc_copy,
				   &ioctl);
	if (!ok) {
		torture_fail(torture, "setup copy chunk error");
	}

	cc_copy.chunks[0].source_off = 0;
	cc_copy.chunks[0].target_off = 0;
	cc_copy.chunks[0].length = 4096;

	/* second chunk appends the same data to the first */
	cc_copy.chunks[1].source_off = 0;
	cc_copy.chunks[1].target_off = 4096;
	cc_copy.chunks[1].length = 4096;

	ndr_ret = ndr_push_struct_blob(&ioctl.smb2.in.out, tmp_ctx,
				       &cc_copy,
			(ndr_push_flags_fn_t)ndr_push_srv_copychunk_copy);
	torture_assert_ndr_success(torture, ndr_ret,
				   "ndr_push_srv_copychunk_copy");

	status = smb2_ioctl(tree, tmp_ctx, &ioctl.smb2);
	torture_assert_ntstatus_ok(torture, status, "FSCTL_SRV_COPYCHUNK");

	ndr_ret = ndr_pull_struct_blob(&ioctl.smb2.out.out, tmp_ctx,
				       &cc_rsp,
			(ndr_pull_flags_fn_t)ndr_pull_srv_copychunk_rsp);
	torture_assert_ndr_success(torture, ndr_ret,
				   "ndr_pull_srv_copychunk_rsp");

	ok = check_copy_chunk_rsp(torture, &cc_rsp,
				  2,	/* chunks written */
				  0,	/* chunk bytes unsuccessfully written */
				  8192); /* total bytes written */
	if (!ok) {
		torture_fail(torture, "bad copy chunk response data");
	}

	ok = check_pattern(torture, tree, tmp_ctx, dest_h, 0, 4096, 0);
	if (!ok) {
		torture_fail(torture, "inconsistent file data");
	}

	ok = check_pattern(torture, tree, tmp_ctx, dest_h, 4096, 4096, 0);
	if (!ok) {
		torture_fail(torture, "inconsistent file data");
	}

	smb2_util_close(tree, src_h);
	smb2_util_close(tree, dest_h);
	talloc_free(tmp_ctx);
	return true;
}

static bool test_ioctl_copy_chunk_limits(struct torture_context *torture,
					 struct smb2_tree *tree)
{
	struct smb2_handle src_h;
	struct smb2_handle dest_h;
	NTSTATUS status;
	union smb_ioctl ioctl;
	TALLOC_CTX *tmp_ctx = talloc_new(tree);
	struct srv_copychunk_copy cc_copy;
	struct srv_copychunk_rsp cc_rsp;
	enum ndr_err_code ndr_ret;
	bool ok;

	ok = test_setup_copy_chunk(torture, tree, tmp_ctx,
				   1, /* chunks */
				   &src_h, 4096, /* src file */
				   SEC_RIGHTS_FILE_ALL,
				   &dest_h, 0,	/* dest file */
				   SEC_RIGHTS_FILE_ALL,
				   &cc_copy,
				   &ioctl);
	if (!ok) {
		torture_fail(torture, "setup copy chunk error");
	}

	/* send huge chunk length request */
	cc_copy.chunks[0].source_off = 0;
	cc_copy.chunks[0].target_off = 0;
	cc_copy.chunks[0].length = UINT_MAX;

	ndr_ret = ndr_push_struct_blob(&ioctl.smb2.in.out, tmp_ctx,
				       &cc_copy,
			(ndr_push_flags_fn_t)ndr_push_srv_copychunk_copy);
	torture_assert_ndr_success(torture, ndr_ret, "marshalling request");

	status = smb2_ioctl(tree, tmp_ctx, &ioctl.smb2);
	torture_assert_ntstatus_equal(torture, status,
				      NT_STATUS_INVALID_PARAMETER,
				      "bad oversize chunk response");

	ndr_ret = ndr_pull_struct_blob(&ioctl.smb2.out.out, tmp_ctx,
				       &cc_rsp,
			(ndr_pull_flags_fn_t)ndr_pull_srv_copychunk_rsp);
	torture_assert_ndr_success(torture, ndr_ret, "unmarshalling response");

	torture_comment(torture, "limit max chunks, got %u\n",
			cc_rsp.chunks_written);
	torture_comment(torture, "limit max chunk len, got %u\n",
			cc_rsp.chunk_bytes_written);
	torture_comment(torture, "limit max total bytes, got %u\n",
			cc_rsp.total_bytes_written);

	smb2_util_close(tree, src_h);
	smb2_util_close(tree, dest_h);
	talloc_free(tmp_ctx);
	return true;
}

static bool test_ioctl_copy_chunk_src_lck(struct torture_context *torture,
					  struct smb2_tree *tree)
{
	struct smb2_handle src_h;
	struct smb2_handle src_h2;
	struct smb2_handle dest_h;
	NTSTATUS status;
	union smb_ioctl ioctl;
	TALLOC_CTX *tmp_ctx = talloc_new(tree);
	struct srv_copychunk_copy cc_copy;
	struct srv_copychunk_rsp cc_rsp;
	enum ndr_err_code ndr_ret;
	bool ok;
	struct smb2_lock lck;
	struct smb2_lock_element el[1];

	ok = test_setup_copy_chunk(torture, tree, tmp_ctx,
				   1, /* chunks */
				   &src_h, 4096, /* src file */
				   SEC_RIGHTS_FILE_ALL,
				   &dest_h, 0,	/* dest file */
				   SEC_RIGHTS_FILE_ALL,
				   &cc_copy,
				   &ioctl);
	if (!ok) {
		torture_fail(torture, "setup copy chunk error");
	}

	cc_copy.chunks[0].source_off = 0;
	cc_copy.chunks[0].target_off = 0;
	cc_copy.chunks[0].length = 4096;

	/* open and lock the copychunk src file */
	status = torture_smb2_testfile(tree, FNAME, &src_h2);
	torture_assert_ntstatus_ok(torture, status, "2nd src open");

	lck.in.lock_count	= 0x0001;
	lck.in.lock_sequence	= 0x00000000;
	lck.in.file.handle	= src_h2;
	lck.in.locks		= el;
	el[0].offset		= cc_copy.chunks[0].source_off;
	el[0].length		= cc_copy.chunks[0].length;
	el[0].reserved		= 0;
	el[0].flags		= SMB2_LOCK_FLAG_EXCLUSIVE;

	status = smb2_lock(tree, &lck);
	torture_assert_ntstatus_ok(torture, status, "lock");

	ndr_ret = ndr_push_struct_blob(&ioctl.smb2.in.out, tmp_ctx,
				       &cc_copy,
			(ndr_push_flags_fn_t)ndr_push_srv_copychunk_copy);
	torture_assert_ndr_success(torture, ndr_ret,
				   "ndr_push_srv_copychunk_copy");

	status = smb2_ioctl(tree, tmp_ctx, &ioctl.smb2);
	/*
	 * 2k12 & Samba return lock_conflict, Windows 7 & 2k8 return success...
	 *
	 * Edgar Olougouna @ MS wrote:
	 * Regarding the FSCTL_SRV_COPYCHUNK and STATUS_FILE_LOCK_CONFLICT
	 * discrepancy observed between Windows versions, we confirm that the
	 * behavior change is expected.
	 *
	 * CopyChunk in Windows Server 2012 use regular Readfile/Writefile APIs
	 * to move the chunks from the source to the destination.
	 * These ReadFile/WriteFile APIs go through the byte-range lock checks,
	 * and this explains the observed STATUS_FILE_LOCK_CONFLICT error.
	 *
	 * Prior to Windows Server 2012, CopyChunk used mapped sections to move
	 * the data. And byte range locks are not enforced on mapped I/O, and
	 * this explains the STATUS_SUCCESS observed on Windows Server 2008 R2.
	 */
	torture_assert_ntstatus_equal(torture, status,
				      NT_STATUS_FILE_LOCK_CONFLICT,
				      "FSCTL_SRV_COPYCHUNK locked");

	/* should get cc response data with the lock conflict status */
	ndr_ret = ndr_pull_struct_blob(&ioctl.smb2.out.out, tmp_ctx,
				       &cc_rsp,
			(ndr_pull_flags_fn_t)ndr_pull_srv_copychunk_rsp);
	torture_assert_ndr_success(torture, ndr_ret,
				   "ndr_pull_srv_copychunk_rsp");
	ok = check_copy_chunk_rsp(torture, &cc_rsp,
				  0,	/* chunks written */
				  0,	/* chunk bytes unsuccessfully written */
				  0);	/* total bytes written */

	lck.in.lock_count	= 0x0001;
	lck.in.lock_sequence	= 0x00000001;
	lck.in.file.handle	= src_h2;
	lck.in.locks		= el;
	el[0].offset		= cc_copy.chunks[0].source_off;
	el[0].length		= cc_copy.chunks[0].length;
	el[0].reserved		= 0;
	el[0].flags		= SMB2_LOCK_FLAG_UNLOCK;
	status = smb2_lock(tree, &lck);
	torture_assert_ntstatus_ok(torture, status, "unlock");

	status = smb2_ioctl(tree, tmp_ctx, &ioctl.smb2);
	torture_assert_ntstatus_ok(torture, status,
				   "FSCTL_SRV_COPYCHUNK unlocked");

	ndr_ret = ndr_pull_struct_blob(&ioctl.smb2.out.out, tmp_ctx,
				       &cc_rsp,
			(ndr_pull_flags_fn_t)ndr_pull_srv_copychunk_rsp);
	torture_assert_ndr_success(torture, ndr_ret,
				   "ndr_pull_srv_copychunk_rsp");

	ok = check_copy_chunk_rsp(torture, &cc_rsp,
				  1,	/* chunks written */
				  0,	/* chunk bytes unsuccessfully written */
				  4096); /* total bytes written */
	if (!ok) {
		torture_fail(torture, "bad copy chunk response data");
	}

	ok = check_pattern(torture, tree, tmp_ctx, dest_h, 0, 4096, 0);
	if (!ok) {
		torture_fail(torture, "inconsistent file data");
	}

	smb2_util_close(tree, src_h2);
	smb2_util_close(tree, src_h);
	smb2_util_close(tree, dest_h);
	talloc_free(tmp_ctx);
	return true;
}

static bool test_ioctl_copy_chunk_dest_lck(struct torture_context *torture,
					   struct smb2_tree *tree)
{
	struct smb2_handle src_h;
	struct smb2_handle dest_h;
	struct smb2_handle dest_h2;
	NTSTATUS status;
	union smb_ioctl ioctl;
	TALLOC_CTX *tmp_ctx = talloc_new(tree);
	struct srv_copychunk_copy cc_copy;
	struct srv_copychunk_rsp cc_rsp;
	enum ndr_err_code ndr_ret;
	bool ok;
	struct smb2_lock lck;
	struct smb2_lock_element el[1];

	ok = test_setup_copy_chunk(torture, tree, tmp_ctx,
				   1, /* chunks */
				   &src_h, 4096, /* src file */
				   SEC_RIGHTS_FILE_ALL,
				   &dest_h, 4096,	/* dest file */
				   SEC_RIGHTS_FILE_ALL,
				   &cc_copy,
				   &ioctl);
	if (!ok) {
		torture_fail(torture, "setup copy chunk error");
	}

	cc_copy.chunks[0].source_off = 0;
	cc_copy.chunks[0].target_off = 0;
	cc_copy.chunks[0].length = 4096;

	/* open and lock the copychunk dest file */
	status = torture_smb2_testfile(tree, FNAME2, &dest_h2);
	torture_assert_ntstatus_ok(torture, status, "2nd src open");

	lck.in.lock_count	= 0x0001;
	lck.in.lock_sequence	= 0x00000000;
	lck.in.file.handle	= dest_h2;
	lck.in.locks		= el;
	el[0].offset		= cc_copy.chunks[0].target_off;
	el[0].length		= cc_copy.chunks[0].length;
	el[0].reserved		= 0;
	el[0].flags		= SMB2_LOCK_FLAG_EXCLUSIVE;

	status = smb2_lock(tree, &lck);
	torture_assert_ntstatus_ok(torture, status, "lock");

	ndr_ret = ndr_push_struct_blob(&ioctl.smb2.in.out, tmp_ctx,
				       &cc_copy,
			(ndr_push_flags_fn_t)ndr_push_srv_copychunk_copy);
	torture_assert_ndr_success(torture, ndr_ret,
				   "ndr_push_srv_copychunk_copy");

	status = smb2_ioctl(tree, tmp_ctx, &ioctl.smb2);
	torture_assert_ntstatus_equal(torture, status,
				      NT_STATUS_FILE_LOCK_CONFLICT,
				      "FSCTL_SRV_COPYCHUNK locked");

	lck.in.lock_count	= 0x0001;
	lck.in.lock_sequence	= 0x00000001;
	lck.in.file.handle	= dest_h2;
	lck.in.locks		= el;
	el[0].offset		= cc_copy.chunks[0].target_off;
	el[0].length		= cc_copy.chunks[0].length;
	el[0].reserved		= 0;
	el[0].flags		= SMB2_LOCK_FLAG_UNLOCK;
	status = smb2_lock(tree, &lck);
	torture_assert_ntstatus_ok(torture, status, "unlock");

	status = smb2_ioctl(tree, tmp_ctx, &ioctl.smb2);
	torture_assert_ntstatus_ok(torture, status,
				   "FSCTL_SRV_COPYCHUNK unlocked");

	ndr_ret = ndr_pull_struct_blob(&ioctl.smb2.out.out, tmp_ctx,
				       &cc_rsp,
			(ndr_pull_flags_fn_t)ndr_pull_srv_copychunk_rsp);
	torture_assert_ndr_success(torture, ndr_ret,
				   "ndr_pull_srv_copychunk_rsp");

	ok = check_copy_chunk_rsp(torture, &cc_rsp,
				  1,	/* chunks written */
				  0,	/* chunk bytes unsuccessfully written */
				  4096); /* total bytes written */
	if (!ok) {
		torture_fail(torture, "bad copy chunk response data");
	}

	ok = check_pattern(torture, tree, tmp_ctx, dest_h, 0, 4096, 0);
	if (!ok) {
		torture_fail(torture, "inconsistent file data");
	}

	smb2_util_close(tree, dest_h2);
	smb2_util_close(tree, src_h);
	smb2_util_close(tree, dest_h);
	talloc_free(tmp_ctx);
	return true;
}

static bool test_ioctl_copy_chunk_bad_key(struct torture_context *torture,
					  struct smb2_tree *tree)
{
	struct smb2_handle src_h;
	struct smb2_handle dest_h;
	NTSTATUS status;
	union smb_ioctl ioctl;
	TALLOC_CTX *tmp_ctx = talloc_new(tree);
	struct srv_copychunk_copy cc_copy;
	enum ndr_err_code ndr_ret;
	bool ok;

	ok = test_setup_copy_chunk(torture, tree, tmp_ctx,
				   1,
				   &src_h, 4096,
				   SEC_RIGHTS_FILE_ALL,
				   &dest_h, 0,
				   SEC_RIGHTS_FILE_ALL,
				   &cc_copy,
				   &ioctl);
	if (!ok) {
		torture_fail(torture, "setup copy chunk error");
	}

	/* overwrite the resume key with a bogus value */
	memcpy(cc_copy.source_key, "deadbeefdeadbeefdeadbeef", 24);

	cc_copy.chunks[0].source_off = 0;
	cc_copy.chunks[0].target_off = 0;
	cc_copy.chunks[0].length = 4096;

	ndr_ret = ndr_push_struct_blob(&ioctl.smb2.in.out, tmp_ctx,
				       &cc_copy,
			(ndr_push_flags_fn_t)ndr_push_srv_copychunk_copy);
	torture_assert_ndr_success(torture, ndr_ret,
				   "ndr_push_srv_copychunk_copy");

	/* Server 2k12 returns NT_STATUS_OBJECT_NAME_NOT_FOUND */
	status = smb2_ioctl(tree, tmp_ctx, &ioctl.smb2);
	torture_assert_ntstatus_equal(torture, status,
				      NT_STATUS_OBJECT_NAME_NOT_FOUND,
				      "FSCTL_SRV_COPYCHUNK");

	smb2_util_close(tree, src_h);
	smb2_util_close(tree, dest_h);
	talloc_free(tmp_ctx);
	return true;
}

static bool test_ioctl_copy_chunk_src_is_dest(struct torture_context *torture,
					      struct smb2_tree *tree)
{
	struct smb2_handle src_h;
	struct smb2_handle dest_h;
	NTSTATUS status;
	union smb_ioctl ioctl;
	TALLOC_CTX *tmp_ctx = talloc_new(tree);
	struct srv_copychunk_copy cc_copy;
	struct srv_copychunk_rsp cc_rsp;
	enum ndr_err_code ndr_ret;
	bool ok;

	ok = test_setup_copy_chunk(torture, tree, tmp_ctx,
				   1,
				   &src_h, 8192,
				   SEC_RIGHTS_FILE_ALL,
				   &dest_h, 0,
				   SEC_RIGHTS_FILE_ALL,
				   &cc_copy,
				   &ioctl);
	if (!ok) {
		torture_fail(torture, "setup copy chunk error");
	}

	/* the source is also the destination */
	ioctl.smb2.in.file.handle = src_h;

	/* non-overlapping */
	cc_copy.chunks[0].source_off = 0;
	cc_copy.chunks[0].target_off = 4096;
	cc_copy.chunks[0].length = 4096;

	ndr_ret = ndr_push_struct_blob(&ioctl.smb2.in.out, tmp_ctx,
				       &cc_copy,
			(ndr_push_flags_fn_t)ndr_push_srv_copychunk_copy);
	torture_assert_ndr_success(torture, ndr_ret,
				   "ndr_push_srv_copychunk_copy");

	status = smb2_ioctl(tree, tmp_ctx, &ioctl.smb2);
	torture_assert_ntstatus_ok(torture, status,
				   "FSCTL_SRV_COPYCHUNK");

	ndr_ret = ndr_pull_struct_blob(&ioctl.smb2.out.out, tmp_ctx,
				       &cc_rsp,
			(ndr_pull_flags_fn_t)ndr_pull_srv_copychunk_rsp);
	torture_assert_ndr_success(torture, ndr_ret,
				   "ndr_pull_srv_copychunk_rsp");

	ok = check_copy_chunk_rsp(torture, &cc_rsp,
				  1,	/* chunks written */
				  0,	/* chunk bytes unsuccessfully written */
				  4096); /* total bytes written */
	if (!ok) {
		torture_fail(torture, "bad copy chunk response data");
	}

	ok = check_pattern(torture, tree, tmp_ctx, src_h, 0, 4096, 0);
	if (!ok) {
		torture_fail(torture, "inconsistent file data");
	}
	ok = check_pattern(torture, tree, tmp_ctx, src_h, 4096, 4096, 0);
	if (!ok) {
		torture_fail(torture, "inconsistent file data");
	}

	smb2_util_close(tree, src_h);
	smb2_util_close(tree, dest_h);
	talloc_free(tmp_ctx);
	return true;
}

/*
 * Test a single-chunk copychunk request, where the source and target ranges
 * overlap, and the SourceKey refers to the same target file. E.g:
 *
 * Initial State
 * -------------
 * 	File:		src_and_dest
 * 	Offset:		0123456789
 * 	Data:		abcdefghij
 *
 * Request
 * -------
 * 	FSCTL_SRV_COPYCHUNK(src_and_dest)
 * 	SourceKey = SRV_REQUEST_RESUME_KEY(src_and_dest)
 * 	ChunkCount = 1
 * 	Chunks[0].SourceOffset = 0
 * 	Chunks[0].TargetOffset = 4
 * 	Chunks[0].Length = 6
 *
 * Resultant State
 * ---------------
 * 	File:		src_and_dest
 * 	Offset:		0123456789
 * 	Data:		abcdabcdef
 *
 * The resultant contents of src_and_dest is dependent on the server's
 * copy algorithm. In the above example, the server uses an IO buffer
 * large enough to hold the entire six-byte source data before writing
 * to TargetOffset. If the server were to use a four-byte IO buffer and
 * started reads/writes from the lowest offset, then the two overlapping
 * bytes in the above example would be overwritten before being read. The
 * resultant file contents would be abcdabcdab.
 *
 * Windows 2008r2 appears to use a 2048 byte copy buffer, overlapping bytes
 * after this offset are written before being read. Windows 2012 on the
 * other hand appears to use a buffer large enough to hold its maximum
 * supported chunk size (1M). Samba currently uses a 64k copy buffer by
 * default (vfs_cc_state.buf).
 *
 * This test uses an 8-byte overlap at 2040-2048, so that it passes against
 * Windows 2008r2, 2012 and Samba servers. Note, 2008GM fails, as it appears
 * to use a different copy algorithm to 2008r2.
 */
static bool
test_ioctl_copy_chunk_src_is_dest_overlap(struct torture_context *torture,
					  struct smb2_tree *tree)
{
	struct smb2_handle src_h;
	struct smb2_handle dest_h;
	NTSTATUS status;
	union smb_ioctl ioctl;
	TALLOC_CTX *tmp_ctx = talloc_new(tree);
	struct srv_copychunk_copy cc_copy;
	struct srv_copychunk_rsp cc_rsp;
	enum ndr_err_code ndr_ret;
	bool ok;

	/* exceed the vfs_default copy buffer */
	ok = test_setup_copy_chunk(torture, tree, tmp_ctx,
				   1,
				   &src_h, 2048 * 2,
				   SEC_RIGHTS_FILE_ALL,
				   &dest_h, 0,
				   SEC_RIGHTS_FILE_ALL,
				   &cc_copy,
				   &ioctl);
	if (!ok) {
		torture_fail(torture, "setup copy chunk error");
	}

	/* the source is also the destination */
	ioctl.smb2.in.file.handle = src_h;

	/* 8 bytes overlap between source and target ranges */
	cc_copy.chunks[0].source_off = 0;
	cc_copy.chunks[0].target_off = 2048 - 8;
	cc_copy.chunks[0].length = 2048;

	ndr_ret = ndr_push_struct_blob(&ioctl.smb2.in.out, tmp_ctx,
				       &cc_copy,
			(ndr_push_flags_fn_t)ndr_push_srv_copychunk_copy);
	torture_assert_ndr_success(torture, ndr_ret,
				   "ndr_push_srv_copychunk_copy");

	status = smb2_ioctl(tree, tmp_ctx, &ioctl.smb2);
	torture_assert_ntstatus_ok(torture, status,
				   "FSCTL_SRV_COPYCHUNK");

	ndr_ret = ndr_pull_struct_blob(&ioctl.smb2.out.out, tmp_ctx,
				       &cc_rsp,
			(ndr_pull_flags_fn_t)ndr_pull_srv_copychunk_rsp);
	torture_assert_ndr_success(torture, ndr_ret,
				   "ndr_pull_srv_copychunk_rsp");

	ok = check_copy_chunk_rsp(torture, &cc_rsp,
				  1,	/* chunks written */
				  0,	/* chunk bytes unsuccessfully written */
				  2048); /* total bytes written */
	if (!ok) {
		torture_fail(torture, "bad copy chunk response data");
	}

	ok = check_pattern(torture, tree, tmp_ctx, src_h, 0, 2048 - 8, 0);
	if (!ok) {
		torture_fail(torture, "inconsistent file data");
	}
	ok = check_pattern(torture, tree, tmp_ctx, src_h, 2048 - 8, 2048, 0);
	if (!ok) {
		torture_fail(torture, "inconsistent file data");
	}

	smb2_util_close(tree, src_h);
	smb2_util_close(tree, dest_h);
	talloc_free(tmp_ctx);
	return true;
}

static bool test_ioctl_copy_chunk_bad_access(struct torture_context *torture,
					     struct smb2_tree *tree)
{
	struct smb2_handle src_h;
	struct smb2_handle dest_h;
	NTSTATUS status;
	union smb_ioctl ioctl;
	TALLOC_CTX *tmp_ctx = talloc_new(tree);
	struct srv_copychunk_copy cc_copy;
	enum ndr_err_code ndr_ret;
	bool ok;
	/* read permission on src */
	ok = test_setup_copy_chunk(torture, tree, tmp_ctx, 1, /* 1 chunk */
				   &src_h, 4096, /* fill 4096 byte src file */
				   SEC_FILE_READ_DATA | SEC_FILE_READ_ATTRIBUTE,
				   &dest_h, 0, /* 0 byte dest file */
				   SEC_RIGHTS_FILE_ALL, &cc_copy, &ioctl);
	if (!ok) {
		torture_fail(torture, "setup copy chunk error");
	}

	cc_copy.chunks[0].source_off = 0;
	cc_copy.chunks[0].target_off = 0;
	cc_copy.chunks[0].length = 4096;

	ndr_ret = ndr_push_struct_blob(
	    &ioctl.smb2.in.out, tmp_ctx, &cc_copy,
	    (ndr_push_flags_fn_t)ndr_push_srv_copychunk_copy);
	torture_assert_ndr_success(torture, ndr_ret,
				   "ndr_push_srv_copychunk_copy");

	status = smb2_ioctl(tree, tmp_ctx, &ioctl.smb2);
	torture_assert_ntstatus_equal(torture, status, NT_STATUS_OK,
				      "FSCTL_SRV_COPYCHUNK");

	smb2_util_close(tree, src_h);
	smb2_util_close(tree, dest_h);

	/* execute permission on src */
	ok = test_setup_copy_chunk(torture, tree, tmp_ctx, 1, /* 1 chunk */
				   &src_h, 4096, /* fill 4096 byte src file */
				   SEC_FILE_EXECUTE | SEC_FILE_READ_ATTRIBUTE,
				   &dest_h, 0, /* 0 byte dest file */
				   SEC_RIGHTS_FILE_ALL, &cc_copy, &ioctl);
	if (!ok) {
		torture_fail(torture, "setup copy chunk error");
	}

	cc_copy.chunks[0].source_off = 0;
	cc_copy.chunks[0].target_off = 0;
	cc_copy.chunks[0].length = 4096;

	ndr_ret = ndr_push_struct_blob(
	    &ioctl.smb2.in.out, tmp_ctx, &cc_copy,
	    (ndr_push_flags_fn_t)ndr_push_srv_copychunk_copy);
	torture_assert_ndr_success(torture, ndr_ret,
				   "ndr_push_srv_copychunk_copy");

	status = smb2_ioctl(tree, tmp_ctx, &ioctl.smb2);
	torture_assert_ntstatus_equal(torture, status, NT_STATUS_OK,
				      "FSCTL_SRV_COPYCHUNK");

	smb2_util_close(tree, src_h);
	smb2_util_close(tree, dest_h);

	/* neither read nor execute permission on src */
	ok = test_setup_copy_chunk(torture, tree, tmp_ctx, 1, /* 1 chunk */
				   &src_h, 4096, /* fill 4096 byte src file */
				   SEC_FILE_READ_ATTRIBUTE, &dest_h,
				   0, /* 0 byte dest file */
				   SEC_RIGHTS_FILE_ALL, &cc_copy, &ioctl);
	if (!ok) {
		torture_fail(torture, "setup copy chunk error");
	}

	cc_copy.chunks[0].source_off = 0;
	cc_copy.chunks[0].target_off = 0;
	cc_copy.chunks[0].length = 4096;

	ndr_ret = ndr_push_struct_blob(&ioctl.smb2.in.out, tmp_ctx,
				       &cc_copy,
			(ndr_push_flags_fn_t)ndr_push_srv_copychunk_copy);
	torture_assert_ndr_success(torture, ndr_ret,
				   "ndr_push_srv_copychunk_copy");

	status = smb2_ioctl(tree, tmp_ctx, &ioctl.smb2);
	torture_assert_ntstatus_equal(torture, status,
				      NT_STATUS_ACCESS_DENIED,
				      "FSCTL_SRV_COPYCHUNK");

	smb2_util_close(tree, src_h);
	smb2_util_close(tree, dest_h);

	/* no write permission on dest */
	ok = test_setup_copy_chunk(
	    torture, tree, tmp_ctx, 1, /* 1 chunk */
	    &src_h, 4096,	      /* fill 4096 byte src file */
	    SEC_FILE_READ_DATA | SEC_FILE_READ_ATTRIBUTE, &dest_h,
	    0, /* 0 byte dest file */
	    (SEC_RIGHTS_FILE_ALL &
	     ~(SEC_FILE_WRITE_DATA | SEC_FILE_APPEND_DATA)),
	    &cc_copy, &ioctl);
	if (!ok) {
		torture_fail(torture, "setup copy chunk error");
	}

	cc_copy.chunks[0].source_off = 0;
	cc_copy.chunks[0].target_off = 0;
	cc_copy.chunks[0].length = 4096;

	ndr_ret = ndr_push_struct_blob(&ioctl.smb2.in.out, tmp_ctx,
				       &cc_copy,
			(ndr_push_flags_fn_t)ndr_push_srv_copychunk_copy);
	torture_assert_ndr_success(torture, ndr_ret,
				   "ndr_push_srv_copychunk_copy");

	status = smb2_ioctl(tree, tmp_ctx, &ioctl.smb2);
	torture_assert_ntstatus_equal(torture, status,
				      NT_STATUS_ACCESS_DENIED,
				      "FSCTL_SRV_COPYCHUNK");

	smb2_util_close(tree, src_h);
	smb2_util_close(tree, dest_h);

	/* no read permission on dest */
	ok = test_setup_copy_chunk(torture, tree, tmp_ctx, 1, /* 1 chunk */
				   &src_h, 4096, /* fill 4096 byte src file */
				   SEC_FILE_READ_DATA | SEC_FILE_READ_ATTRIBUTE,
				   &dest_h, 0, /* 0 byte dest file */
				   (SEC_RIGHTS_FILE_ALL & ~SEC_FILE_READ_DATA),
				   &cc_copy, &ioctl);
	if (!ok) {
		torture_fail(torture, "setup copy chunk error");
	}

	cc_copy.chunks[0].source_off = 0;
	cc_copy.chunks[0].target_off = 0;
	cc_copy.chunks[0].length = 4096;

	ndr_ret = ndr_push_struct_blob(&ioctl.smb2.in.out, tmp_ctx,
				       &cc_copy,
			(ndr_push_flags_fn_t)ndr_push_srv_copychunk_copy);
	torture_assert_ndr_success(torture, ndr_ret,
				   "ndr_push_srv_copychunk_copy");

	/*
	 * FSCTL_SRV_COPYCHUNK requires read permission on dest,
	 * FSCTL_SRV_COPYCHUNK_WRITE on the other hand does not.
	 */
	status = smb2_ioctl(tree, tmp_ctx, &ioctl.smb2);
	torture_assert_ntstatus_equal(torture, status,
				      NT_STATUS_ACCESS_DENIED,
				      "FSCTL_SRV_COPYCHUNK");

	smb2_util_close(tree, src_h);
	smb2_util_close(tree, dest_h);
	talloc_free(tmp_ctx);

	return true;
}

static bool test_ioctl_copy_chunk_write_access(struct torture_context *torture,
					       struct smb2_tree *tree)
{
	struct smb2_handle src_h;
	struct smb2_handle dest_h;
	NTSTATUS status;
	union smb_ioctl ioctl;
	TALLOC_CTX *tmp_ctx = talloc_new(tree);
	struct srv_copychunk_copy cc_copy;
	enum ndr_err_code ndr_ret;
	bool ok;

	/* no read permission on dest with FSCTL_SRV_COPYCHUNK_WRITE */
	ok = test_setup_copy_chunk(torture, tree, tmp_ctx,
				   1, /* 1 chunk */
				   &src_h, 4096, /* fill 4096 byte src file */
				   SEC_RIGHTS_FILE_ALL,
				   &dest_h, 0,	/* 0 byte dest file */
				   (SEC_RIGHTS_FILE_WRITE
				    | SEC_RIGHTS_FILE_EXECUTE),
				   &cc_copy,
				   &ioctl);
	if (!ok) {
		torture_fail(torture, "setup copy chunk error");
	}

	ioctl.smb2.in.function = FSCTL_SRV_COPYCHUNK_WRITE;
	cc_copy.chunks[0].source_off = 0;
	cc_copy.chunks[0].target_off = 0;
	cc_copy.chunks[0].length = 4096;

	ndr_ret = ndr_push_struct_blob(&ioctl.smb2.in.out, tmp_ctx,
				       &cc_copy,
			(ndr_push_flags_fn_t)ndr_push_srv_copychunk_copy);
	torture_assert_ndr_success(torture, ndr_ret,
				   "ndr_push_srv_copychunk_copy");

	status = smb2_ioctl(tree, tmp_ctx, &ioctl.smb2);
	torture_assert_ntstatus_ok(torture, status,
				   "FSCTL_SRV_COPYCHUNK_WRITE");

	smb2_util_close(tree, src_h);
	smb2_util_close(tree, dest_h);
	talloc_free(tmp_ctx);

	return true;
}

static bool test_ioctl_copy_chunk_src_exceed(struct torture_context *torture,
					     struct smb2_tree *tree)
{
	struct smb2_handle src_h;
	struct smb2_handle dest_h;
	NTSTATUS status;
	union smb_ioctl ioctl;
	TALLOC_CTX *tmp_ctx = talloc_new(tree);
	struct srv_copychunk_copy cc_copy;
	struct srv_copychunk_rsp cc_rsp;
	enum ndr_err_code ndr_ret;
	bool ok;

	ok = test_setup_copy_chunk(torture, tree, tmp_ctx,
				   1, /* 1 chunk */
				   &src_h, 4096, /* fill 4096 byte src file */
				   SEC_RIGHTS_FILE_ALL,
				   &dest_h, 0,	/* 0 byte dest file */
				   SEC_RIGHTS_FILE_ALL,
				   &cc_copy,
				   &ioctl);
	if (!ok) {
		torture_fail(torture, "setup copy chunk error");
	}

	/* Request copy where off + length exceeds size of src */
	cc_copy.chunks[0].source_off = 1024;
	cc_copy.chunks[0].target_off = 0;
	cc_copy.chunks[0].length = 4096;

	ndr_ret = ndr_push_struct_blob(&ioctl.smb2.in.out, tmp_ctx,
				       &cc_copy,
			(ndr_push_flags_fn_t)ndr_push_srv_copychunk_copy);
	torture_assert_ndr_success(torture, ndr_ret,
				   "ndr_push_srv_copychunk_copy");

	status = smb2_ioctl(tree, tmp_ctx, &ioctl.smb2);
	torture_assert_ntstatus_equal(torture, status,
				      NT_STATUS_INVALID_VIEW_SIZE,
				      "FSCTL_SRV_COPYCHUNK oversize");

	/* Request copy where length exceeds size of src */
	cc_copy.chunks[0].source_off = 1024;
	cc_copy.chunks[0].target_off = 0;
	cc_copy.chunks[0].length = 3072;

	ndr_ret = ndr_push_struct_blob(&ioctl.smb2.in.out, tmp_ctx,
				       &cc_copy,
			(ndr_push_flags_fn_t)ndr_push_srv_copychunk_copy);
	torture_assert_ndr_success(torture, ndr_ret,
				   "ndr_push_srv_copychunk_copy");

	status = smb2_ioctl(tree, tmp_ctx, &ioctl.smb2);
	torture_assert_ntstatus_ok(torture, status,
				   "FSCTL_SRV_COPYCHUNK just right");

	ndr_ret = ndr_pull_struct_blob(&ioctl.smb2.out.out, tmp_ctx,
				       &cc_rsp,
			(ndr_pull_flags_fn_t)ndr_pull_srv_copychunk_rsp);
	torture_assert_ndr_success(torture, ndr_ret,
				   "ndr_pull_srv_copychunk_rsp");

	ok = check_copy_chunk_rsp(torture, &cc_rsp,
				  1,	/* chunks written */
				  0,	/* chunk bytes unsuccessfully written */
				  3072); /* total bytes written */
	if (!ok) {
		torture_fail(torture, "bad copy chunk response data");
	}

	ok = check_pattern(torture, tree, tmp_ctx, dest_h, 0, 3072, 1024);
	if (!ok) {
		torture_fail(torture, "inconsistent file data");
	}

	smb2_util_close(tree, src_h);
	smb2_util_close(tree, dest_h);
	talloc_free(tmp_ctx);
	return true;
}

static bool
test_ioctl_copy_chunk_src_exceed_multi(struct torture_context *torture,
				       struct smb2_tree *tree)
{
	struct smb2_handle src_h;
	struct smb2_handle dest_h;
	NTSTATUS status;
	union smb_ioctl ioctl;
	TALLOC_CTX *tmp_ctx = talloc_new(tree);
	struct srv_copychunk_copy cc_copy;
	struct srv_copychunk_rsp cc_rsp;
	enum ndr_err_code ndr_ret;
	bool ok;

	ok = test_setup_copy_chunk(torture, tree, tmp_ctx,
				   2, /* 2 chunks */
				   &src_h, 8192, /* fill 8192 byte src file */
				   SEC_RIGHTS_FILE_ALL,
				   &dest_h, 0,	/* 0 byte dest file */
				   SEC_RIGHTS_FILE_ALL,
				   &cc_copy,
				   &ioctl);
	if (!ok) {
		torture_fail(torture, "setup copy chunk error");
	}

	/* Request copy where off + length exceeds size of src */
	cc_copy.chunks[0].source_off = 0;
	cc_copy.chunks[0].target_off = 0;
	cc_copy.chunks[0].length = 4096;

	cc_copy.chunks[1].source_off = 4096;
	cc_copy.chunks[1].target_off = 4096;
	cc_copy.chunks[1].length = 8192;

	ndr_ret = ndr_push_struct_blob(&ioctl.smb2.in.out, tmp_ctx,
				       &cc_copy,
			(ndr_push_flags_fn_t)ndr_push_srv_copychunk_copy);
	torture_assert_ndr_success(torture, ndr_ret,
				   "ndr_push_srv_copychunk_copy");

	status = smb2_ioctl(tree, tmp_ctx, &ioctl.smb2);
	torture_assert_ntstatus_equal(torture, status,
				      NT_STATUS_INVALID_VIEW_SIZE,
				      "FSCTL_SRV_COPYCHUNK oversize");
	ndr_ret = ndr_pull_struct_blob(&ioctl.smb2.out.out, tmp_ctx,
				       &cc_rsp,
			(ndr_pull_flags_fn_t)ndr_pull_srv_copychunk_rsp);
	torture_assert_ndr_success(torture, ndr_ret, "unmarshalling response");

	/* first chunk should still be written */
	ok = check_copy_chunk_rsp(torture, &cc_rsp,
				  1,	/* chunks written */
				  0,	/* chunk bytes unsuccessfully written */
				  4096); /* total bytes written */
	if (!ok) {
		torture_fail(torture, "bad copy chunk response data");
	}
	ok = check_pattern(torture, tree, tmp_ctx, dest_h, 0, 4096, 0);
	if (!ok) {
		torture_fail(torture, "inconsistent file data");
	}

	smb2_util_close(tree, src_h);
	smb2_util_close(tree, dest_h);
	talloc_free(tmp_ctx);
	return true;
}

static bool test_ioctl_copy_chunk_sparse_dest(struct torture_context *torture,
					      struct smb2_tree *tree)
{
	struct smb2_handle src_h;
	struct smb2_handle dest_h;
	NTSTATUS status;
	union smb_ioctl ioctl;
	struct smb2_read r;
	TALLOC_CTX *tmp_ctx = talloc_new(tree);
	struct srv_copychunk_copy cc_copy;
	struct srv_copychunk_rsp cc_rsp;
	enum ndr_err_code ndr_ret;
	bool ok;
	int i;

	ok = test_setup_copy_chunk(torture, tree, tmp_ctx,
				   1, /* 1 chunk */
				   &src_h, 4096, /* fill 4096 byte src file */
				   SEC_RIGHTS_FILE_ALL,
				   &dest_h, 0,	/* 0 byte dest file */
				   SEC_RIGHTS_FILE_ALL,
				   &cc_copy,
				   &ioctl);
	if (!ok) {
		torture_fail(torture, "setup copy chunk error");
	}

	/* copy all src file data (via a single chunk desc) */
	cc_copy.chunks[0].source_off = 0;
	cc_copy.chunks[0].target_off = 4096;
	cc_copy.chunks[0].length = 4096;

	ndr_ret = ndr_push_struct_blob(&ioctl.smb2.in.out, tmp_ctx,
				       &cc_copy,
			(ndr_push_flags_fn_t)ndr_push_srv_copychunk_copy);
	torture_assert_ndr_success(torture, ndr_ret,
				   "ndr_push_srv_copychunk_copy");

	status = smb2_ioctl(tree, tmp_ctx, &ioctl.smb2);
	torture_assert_ntstatus_ok(torture, status, "FSCTL_SRV_COPYCHUNK");

	ndr_ret = ndr_pull_struct_blob(&ioctl.smb2.out.out, tmp_ctx,
				       &cc_rsp,
			(ndr_pull_flags_fn_t)ndr_pull_srv_copychunk_rsp);
	torture_assert_ndr_success(torture, ndr_ret,
				   "ndr_pull_srv_copychunk_rsp");

	ok = check_copy_chunk_rsp(torture, &cc_rsp,
				  1,	/* chunks written */
				  0,	/* chunk bytes unsuccessfully written */
				  4096); /* total bytes written */
	if (!ok) {
		torture_fail(torture, "bad copy chunk response data");
	}

	/* check for zeros in first 4k */
	ZERO_STRUCT(r);
	r.in.file.handle = dest_h;
	r.in.length      = 4096;
	r.in.offset      = 0;
	status = smb2_read(tree, tmp_ctx, &r);
	torture_assert_ntstatus_ok(torture, status, "read");

	torture_assert_u64_equal(torture, r.out.data.length, 4096,
				 "read data len mismatch");

	for (i = 0; i < 4096; i++) {
		torture_assert(torture, (r.out.data.data[i] == 0),
			       "sparse did not pass class");
	}

	ok = check_pattern(torture, tree, tmp_ctx, dest_h, 4096, 4096, 0);
	if (!ok) {
		torture_fail(torture, "inconsistent file data");
	}

	smb2_util_close(tree, src_h);
	smb2_util_close(tree, dest_h);
	talloc_free(tmp_ctx);
	return true;
}

/*
 * set the ioctl MaxOutputResponse size to less than
 * sizeof(struct srv_copychunk_rsp)
 */
static bool test_ioctl_copy_chunk_max_output_sz(struct torture_context *torture,
						struct smb2_tree *tree)
{
	struct smb2_handle src_h;
	struct smb2_handle dest_h;
	NTSTATUS status;
	union smb_ioctl ioctl;
	TALLOC_CTX *tmp_ctx = talloc_new(tree);
	struct srv_copychunk_copy cc_copy;
	enum ndr_err_code ndr_ret;
	bool ok;

	ok = test_setup_copy_chunk(torture, tree, tmp_ctx,
				   1, /* 1 chunk */
				   &src_h, 4096, /* fill 4096 byte src file */
				   SEC_RIGHTS_FILE_ALL,
				   &dest_h, 0,	/* 0 byte dest file */
				   SEC_RIGHTS_FILE_ALL,
				   &cc_copy,
				   &ioctl);
	if (!ok) {
		torture_fail(torture, "setup copy chunk error");
	}

	cc_copy.chunks[0].source_off = 0;
	cc_copy.chunks[0].target_off = 0;
	cc_copy.chunks[0].length = 4096;
	/* req is valid, but use undersize max_response_size */
	ioctl.smb2.in.max_response_size = sizeof(struct srv_copychunk_rsp) - 1;

	ndr_ret = ndr_push_struct_blob(&ioctl.smb2.in.out, tmp_ctx,
				       &cc_copy,
			(ndr_push_flags_fn_t)ndr_push_srv_copychunk_copy);
	torture_assert_ndr_success(torture, ndr_ret,
				   "ndr_push_srv_copychunk_copy");

	status = smb2_ioctl(tree, tmp_ctx, &ioctl.smb2);
	torture_assert_ntstatus_equal(torture, status,
				      NT_STATUS_INVALID_PARAMETER,
				      "FSCTL_SRV_COPYCHUNK");

	smb2_util_close(tree, src_h);
	smb2_util_close(tree, dest_h);
	talloc_free(tmp_ctx);
	return true;
}

static bool test_ioctl_copy_chunk_zero_length(struct torture_context *torture,
					      struct smb2_tree *tree)
{
	struct smb2_handle src_h;
	struct smb2_handle dest_h;
	NTSTATUS status;
	union smb_ioctl ioctl;
	union smb_fileinfo q;
	TALLOC_CTX *tmp_ctx = talloc_new(tree);
	struct srv_copychunk_copy cc_copy;
	struct srv_copychunk_rsp cc_rsp;
	enum ndr_err_code ndr_ret;
	bool ok;

	ok = test_setup_copy_chunk(torture, tree, tmp_ctx,
				   1, /* 1 chunk */
				   &src_h, 4096, /* fill 4096 byte src file */
				   SEC_RIGHTS_FILE_ALL,
				   &dest_h, 0,	/* 0 byte dest file */
				   SEC_RIGHTS_FILE_ALL,
				   &cc_copy,
				   &ioctl);
	if (!ok) {
		torture_fail(torture, "setup copy chunk error");
	}

	/* zero length server-side copy (via a single chunk desc) */
	cc_copy.chunks[0].source_off = 0;
	cc_copy.chunks[0].target_off = 0;
	cc_copy.chunks[0].length = 0;

	ndr_ret = ndr_push_struct_blob(&ioctl.smb2.in.out, tmp_ctx,
				       &cc_copy,
			(ndr_push_flags_fn_t)ndr_push_srv_copychunk_copy);
	torture_assert_ndr_success(torture, ndr_ret,
				   "ndr_push_srv_copychunk_copy");

	status = smb2_ioctl(tree, tmp_ctx, &ioctl.smb2);
	torture_assert_ntstatus_equal(torture, status,
				      NT_STATUS_INVALID_PARAMETER,
				      "bad zero-length chunk response");

	ndr_ret = ndr_pull_struct_blob(&ioctl.smb2.out.out, tmp_ctx,
				       &cc_rsp,
			(ndr_pull_flags_fn_t)ndr_pull_srv_copychunk_rsp);
	torture_assert_ndr_success(torture, ndr_ret, "unmarshalling response");

	ZERO_STRUCT(q);
	q.all_info2.level = RAW_FILEINFO_SMB2_ALL_INFORMATION;
	q.all_info2.in.file.handle = dest_h;
	status = smb2_getinfo_file(tree, torture, &q);
	torture_assert_ntstatus_ok(torture, status, "getinfo");

	torture_assert_int_equal(torture, q.all_info2.out.size, 0,
				 "size after zero len clone");

	smb2_util_close(tree, src_h);
	smb2_util_close(tree, dest_h);
	talloc_free(tmp_ctx);
	return true;
}

static NTSTATUS test_ioctl_compress_fs_supported(struct torture_context *torture,
						 struct smb2_tree *tree,
						 TALLOC_CTX *mem_ctx,
						 struct smb2_handle *fh,
						 bool *compress_support)
{
	NTSTATUS status;
	union smb_fsinfo info;

	ZERO_STRUCT(info);
	info.generic.level = RAW_QFS_ATTRIBUTE_INFORMATION;
	info.generic.handle = *fh;
	status = smb2_getinfo_fs(tree, tree, &info);
	if (!NT_STATUS_IS_OK(status)) {
		return status;
	}

	if (info.attribute_info.out.fs_attr & FILE_FILE_COMPRESSION) {
		*compress_support = true;
	} else {
		*compress_support = false;
	}
	return NT_STATUS_OK;
}

static NTSTATUS test_ioctl_compress_get(struct torture_context *torture,
					TALLOC_CTX *mem_ctx,
					struct smb2_tree *tree,
					struct smb2_handle fh,
					uint16_t *_compression_fmt)
{
	union smb_ioctl ioctl;
	struct compression_state cmpr_state;
	enum ndr_err_code ndr_ret;
	NTSTATUS status;

	ZERO_STRUCT(ioctl);
	ioctl.smb2.level = RAW_IOCTL_SMB2;
	ioctl.smb2.in.file.handle = fh;
	ioctl.smb2.in.function = FSCTL_GET_COMPRESSION;
	ioctl.smb2.in.max_response_size = sizeof(struct compression_state);
	ioctl.smb2.in.flags = SMB2_IOCTL_FLAG_IS_FSCTL;

	status = smb2_ioctl(tree, mem_ctx, &ioctl.smb2);
	if (!NT_STATUS_IS_OK(status)) {
		return status;
	}

	ndr_ret = ndr_pull_struct_blob(&ioctl.smb2.out.out, mem_ctx,
				       &cmpr_state,
			(ndr_pull_flags_fn_t)ndr_pull_compression_state);

	if (ndr_ret != NDR_ERR_SUCCESS) {
		return NT_STATUS_INTERNAL_ERROR;
	}

	*_compression_fmt = cmpr_state.format;
	return NT_STATUS_OK;
}

static NTSTATUS test_ioctl_compress_set(struct torture_context *torture,
					TALLOC_CTX *mem_ctx,
					struct smb2_tree *tree,
					struct smb2_handle fh,
					uint16_t compression_fmt)
{
	union smb_ioctl ioctl;
	struct compression_state cmpr_state;
	enum ndr_err_code ndr_ret;
	NTSTATUS status;

	ZERO_STRUCT(ioctl);
	ioctl.smb2.level = RAW_IOCTL_SMB2;
	ioctl.smb2.in.file.handle = fh;
	ioctl.smb2.in.function = FSCTL_SET_COMPRESSION;
	ioctl.smb2.in.max_response_size = 0;
	ioctl.smb2.in.flags = SMB2_IOCTL_FLAG_IS_FSCTL;

	cmpr_state.format = compression_fmt;
	ndr_ret = ndr_push_struct_blob(&ioctl.smb2.in.out, mem_ctx,
				       &cmpr_state,
			(ndr_push_flags_fn_t)ndr_push_compression_state);
	if (ndr_ret != NDR_ERR_SUCCESS) {
		return NT_STATUS_INTERNAL_ERROR;
	}

	status = smb2_ioctl(tree, mem_ctx, &ioctl.smb2);
	return status;
}

static bool test_ioctl_compress_file_flag(struct torture_context *torture,
					    struct smb2_tree *tree)
{
	struct smb2_handle fh;
	NTSTATUS status;
	TALLOC_CTX *tmp_ctx = talloc_new(tree);
	bool ok;
	uint16_t compression_fmt;

	ok = test_setup_create_fill(torture, tree, tmp_ctx,
				    FNAME, &fh, 0, SEC_RIGHTS_FILE_ALL,
				    FILE_ATTRIBUTE_NORMAL);
	torture_assert(torture, ok, "setup compression file");

	status = test_ioctl_compress_fs_supported(torture, tree, tmp_ctx, &fh,
						  &ok);
	torture_assert_ntstatus_ok(torture, status, "SMB2_GETINFO_FS");
	if (!ok) {
		smb2_util_close(tree, fh);
		torture_skip(torture, "FS compression not supported\n");
	}

	status = test_ioctl_compress_get(torture, tmp_ctx, tree, fh,
					 &compression_fmt);
	torture_assert_ntstatus_ok(torture, status, "FSCTL_GET_COMPRESSION");

	torture_assert(torture, (compression_fmt == COMPRESSION_FORMAT_NONE),
		       "initial compression state not NONE");

	status = test_ioctl_compress_set(torture, tmp_ctx, tree, fh,
					 COMPRESSION_FORMAT_DEFAULT);
	torture_assert_ntstatus_ok(torture, status, "FSCTL_SET_COMPRESSION");

	status = test_ioctl_compress_get(torture, tmp_ctx, tree, fh,
					 &compression_fmt);
	torture_assert_ntstatus_ok(torture, status, "FSCTL_GET_COMPRESSION");

	torture_assert(torture, (compression_fmt == COMPRESSION_FORMAT_LZNT1),
		       "invalid compression state after set");

	smb2_util_close(tree, fh);
	talloc_free(tmp_ctx);
	return true;
}

static bool test_ioctl_compress_dir_inherit(struct torture_context *torture,
					    struct smb2_tree *tree)
{
	struct smb2_handle dirh;
	struct smb2_handle fh;
	NTSTATUS status;
	TALLOC_CTX *tmp_ctx = talloc_new(tree);
	uint16_t compression_fmt;
	bool ok;
	char path_buf[PATH_MAX];

	smb2_deltree(tree, DNAME);
	ok = test_setup_create_fill(torture, tree, tmp_ctx,
				    DNAME, &dirh, 0, SEC_RIGHTS_FILE_ALL,
				    FILE_ATTRIBUTE_DIRECTORY);
	torture_assert(torture, ok, "setup compression directory");

	status = test_ioctl_compress_fs_supported(torture, tree, tmp_ctx, &dirh,
						  &ok);
	torture_assert_ntstatus_ok(torture, status, "SMB2_GETINFO_FS");
	if (!ok) {
		smb2_util_close(tree, dirh);
		smb2_deltree(tree, DNAME);
		torture_skip(torture, "FS compression not supported\n");
	}

	/* set compression on parent dir, then check for inheritance */
	status = test_ioctl_compress_set(torture, tmp_ctx, tree, dirh,
					 COMPRESSION_FORMAT_LZNT1);
	torture_assert_ntstatus_ok(torture, status, "FSCTL_SET_COMPRESSION");

	status = test_ioctl_compress_get(torture, tmp_ctx, tree, dirh,
					 &compression_fmt);
	torture_assert_ntstatus_ok(torture, status, "FSCTL_GET_COMPRESSION");

	torture_assert(torture, (compression_fmt == COMPRESSION_FORMAT_LZNT1),
		       "invalid compression state after set");

	snprintf(path_buf, PATH_MAX, "%s\\%s", DNAME, FNAME);
	ok = test_setup_create_fill(torture, tree, tmp_ctx,
				    path_buf, &fh, 4096, SEC_RIGHTS_FILE_ALL,
				    FILE_ATTRIBUTE_NORMAL);
	torture_assert(torture, ok, "setup compression file");

	status = test_ioctl_compress_get(torture, tmp_ctx, tree, fh,
					 &compression_fmt);
	torture_assert_ntstatus_ok(torture, status, "FSCTL_GET_COMPRESSION");

	torture_assert(torture, (compression_fmt == COMPRESSION_FORMAT_LZNT1),
		       "compression attr not inherited by new file");

	/* check compressed data is consistent */
	ok = check_pattern(torture, tree, tmp_ctx, fh, 0, 4096, 0);

	/* disable dir compression attr, file should remain compressed */
	status = test_ioctl_compress_set(torture, tmp_ctx, tree, dirh,
					 COMPRESSION_FORMAT_NONE);
	torture_assert_ntstatus_ok(torture, status, "FSCTL_SET_COMPRESSION");

	status = test_ioctl_compress_get(torture, tmp_ctx, tree, fh,
					 &compression_fmt);
	torture_assert_ntstatus_ok(torture, status, "FSCTL_GET_COMPRESSION");

	torture_assert(torture, (compression_fmt == COMPRESSION_FORMAT_LZNT1),
		       "file compression attr removed after dir change");
	smb2_util_close(tree, fh);

	/* new files should no longer inherit compression attr */
	snprintf(path_buf, PATH_MAX, "%s\\%s", DNAME, FNAME2);
	ok = test_setup_create_fill(torture, tree, tmp_ctx,
				    path_buf, &fh, 0, SEC_RIGHTS_FILE_ALL,
				    FILE_ATTRIBUTE_NORMAL);
	torture_assert(torture, ok, "setup file");

	status = test_ioctl_compress_get(torture, tmp_ctx, tree, fh,
					 &compression_fmt);
	torture_assert_ntstatus_ok(torture, status, "FSCTL_GET_COMPRESSION");

	torture_assert(torture, (compression_fmt == COMPRESSION_FORMAT_NONE),
		       "compression attr present on new file");

	smb2_util_close(tree, fh);
	smb2_util_close(tree, dirh);
	smb2_deltree(tree, DNAME);
	talloc_free(tmp_ctx);
	return true;
}

static bool test_ioctl_compress_invalid_format(struct torture_context *torture,
					       struct smb2_tree *tree)
{
	struct smb2_handle fh;
	NTSTATUS status;
	TALLOC_CTX *tmp_ctx = talloc_new(tree);
	bool ok;
	uint16_t compression_fmt;

	ok = test_setup_create_fill(torture, tree, tmp_ctx,
				    FNAME, &fh, 0, SEC_RIGHTS_FILE_ALL,
				    FILE_ATTRIBUTE_NORMAL);
	torture_assert(torture, ok, "setup compression file");

	status = test_ioctl_compress_fs_supported(torture, tree, tmp_ctx, &fh,
						  &ok);
	torture_assert_ntstatus_ok(torture, status, "SMB2_GETINFO_FS");
	if (!ok) {
		smb2_util_close(tree, fh);
		torture_skip(torture, "FS compression not supported\n");
	}

	status = test_ioctl_compress_set(torture, tmp_ctx, tree, fh,
					 0x0042); /* bogus */
	torture_assert_ntstatus_equal(torture, status,
				      NT_STATUS_INVALID_PARAMETER,
				      "invalid FSCTL_SET_COMPRESSION");

	status = test_ioctl_compress_get(torture, tmp_ctx, tree, fh,
					 &compression_fmt);
	torture_assert_ntstatus_ok(torture, status, "FSCTL_GET_COMPRESSION");

	torture_assert(torture, (compression_fmt == COMPRESSION_FORMAT_NONE),
		       "initial compression state not NONE");

	smb2_util_close(tree, fh);
	talloc_free(tmp_ctx);
	return true;
}

static bool test_ioctl_compress_invalid_buf(struct torture_context *torture,
					    struct smb2_tree *tree)
{
	struct smb2_handle fh;
	NTSTATUS status;
	TALLOC_CTX *tmp_ctx = talloc_new(tree);
	bool ok;
	union smb_ioctl ioctl;

	ok = test_setup_create_fill(torture, tree, tmp_ctx,
				    FNAME, &fh, 0, SEC_RIGHTS_FILE_ALL,
				    FILE_ATTRIBUTE_NORMAL);
	torture_assert(torture, ok, "setup compression file");

	status = test_ioctl_compress_fs_supported(torture, tree, tmp_ctx, &fh,
						  &ok);
	torture_assert_ntstatus_ok(torture, status, "SMB2_GETINFO_FS");
	if (!ok) {
		smb2_util_close(tree, fh);
		torture_skip(torture, "FS compression not supported\n");
	}

	ZERO_STRUCT(ioctl);
	ioctl.smb2.level = RAW_IOCTL_SMB2;
	ioctl.smb2.in.file.handle = fh;
	ioctl.smb2.in.function = FSCTL_GET_COMPRESSION;
	ioctl.smb2.in.max_response_size = 0;	/* no room for rsp data */
	ioctl.smb2.in.flags = SMB2_IOCTL_FLAG_IS_FSCTL;

	status = smb2_ioctl(tree, tmp_ctx, &ioctl.smb2);
	if (!NT_STATUS_EQUAL(status, NT_STATUS_INVALID_USER_BUFFER)
	 && !NT_STATUS_EQUAL(status, NT_STATUS_INVALID_PARAMETER)) {
		/* neither Server 2k12 nor 2k8r2 response status */
		torture_assert(torture, true,
			       "invalid FSCTL_SET_COMPRESSION");
	}

	smb2_util_close(tree, fh);
	talloc_free(tmp_ctx);
	return true;
}

static bool test_ioctl_compress_query_file_attr(struct torture_context *torture,
						struct smb2_tree *tree)
{
	struct smb2_handle fh;
	union smb_fileinfo io;
	NTSTATUS status;
	TALLOC_CTX *tmp_ctx = talloc_new(tree);
	bool ok;

	ok = test_setup_create_fill(torture, tree, tmp_ctx,
				    FNAME, &fh, 0, SEC_RIGHTS_FILE_ALL,
				    FILE_ATTRIBUTE_NORMAL);
	torture_assert(torture, ok, "setup compression file");

	status = test_ioctl_compress_fs_supported(torture, tree, tmp_ctx, &fh,
						  &ok);
	torture_assert_ntstatus_ok(torture, status, "SMB2_GETINFO_FS");
	if (!ok) {
		smb2_util_close(tree, fh);
		torture_skip(torture, "FS compression not supported\n");
	}

	ZERO_STRUCT(io);
	io.generic.level = RAW_FILEINFO_SMB2_ALL_INFORMATION;
	io.generic.in.file.handle = fh;
	status = smb2_getinfo_file(tree, tmp_ctx, &io);
	torture_assert_ntstatus_ok(torture, status, "SMB2_GETINFO_FILE");

	torture_assert(torture,
		((io.all_info2.out.attrib & FILE_ATTRIBUTE_COMPRESSED) == 0),
		       "compression attr before set");

	status = test_ioctl_compress_set(torture, tmp_ctx, tree, fh,
					 COMPRESSION_FORMAT_DEFAULT);
	torture_assert_ntstatus_ok(torture, status, "FSCTL_SET_COMPRESSION");

	ZERO_STRUCT(io);
	io.generic.level = RAW_FILEINFO_BASIC_INFORMATION;
	io.generic.in.file.handle = fh;
	status = smb2_getinfo_file(tree, tmp_ctx, &io);
	torture_assert_ntstatus_ok(torture, status, "SMB2_GETINFO_FILE");

	torture_assert(torture,
		       (io.basic_info.out.attrib & FILE_ATTRIBUTE_COMPRESSED),
		       "no compression attr after set");

	smb2_util_close(tree, fh);
	talloc_free(tmp_ctx);
	return true;
}

/*
 * Specify FILE_ATTRIBUTE_COMPRESSED on creation, Windows does not retain this
 * attribute.
 */
static bool test_ioctl_compress_create_with_attr(struct torture_context *torture,
						 struct smb2_tree *tree)
{
	struct smb2_handle fh2;
	union smb_fileinfo io;
	NTSTATUS status;
	TALLOC_CTX *tmp_ctx = talloc_new(tree);
	uint16_t compression_fmt;
	bool ok;

	ok = test_setup_create_fill(torture, tree, tmp_ctx,
				    FNAME2, &fh2, 0, SEC_RIGHTS_FILE_ALL,
			(FILE_ATTRIBUTE_NORMAL | FILE_ATTRIBUTE_COMPRESSED));
	torture_assert(torture, ok, "setup compression file");

	status = test_ioctl_compress_fs_supported(torture, tree, tmp_ctx, &fh2,
						  &ok);
	torture_assert_ntstatus_ok(torture, status, "SMB2_GETINFO_FS");
	if (!ok) {
		smb2_util_close(tree, fh2);
		torture_skip(torture, "FS compression not supported\n");
	}

	status = test_ioctl_compress_get(torture, tmp_ctx, tree, fh2,
					 &compression_fmt);
	torture_assert_ntstatus_ok(torture, status, "FSCTL_GET_COMPRESSION");

	torture_assert(torture, (compression_fmt == COMPRESSION_FORMAT_NONE),
		       "initial compression state not NONE");

	ZERO_STRUCT(io);
	io.generic.level = RAW_FILEINFO_SMB2_ALL_INFORMATION;
	io.generic.in.file.handle = fh2;
	status = smb2_getinfo_file(tree, tmp_ctx, &io);
	torture_assert_ntstatus_ok(torture, status, "SMB2_GETINFO_FILE");

	torture_assert(torture,
		((io.all_info2.out.attrib & FILE_ATTRIBUTE_COMPRESSED) == 0),
		       "incorrect compression attr");

	smb2_util_close(tree, fh2);
	talloc_free(tmp_ctx);
	return true;
}

static bool test_ioctl_compress_inherit_disable(struct torture_context *torture,
						struct smb2_tree *tree)
{
	struct smb2_handle fh;
	struct smb2_handle dirh;
	char path_buf[PATH_MAX];
	NTSTATUS status;
	TALLOC_CTX *tmp_ctx = talloc_new(tree);
	bool ok;
	uint16_t compression_fmt;

	struct smb2_create io;

	smb2_deltree(tree, DNAME);
	ok = test_setup_create_fill(torture, tree, tmp_ctx,
				    DNAME, &dirh, 0, SEC_RIGHTS_FILE_ALL,
				    FILE_ATTRIBUTE_DIRECTORY);
	torture_assert(torture, ok, "setup compression directory");

	status = test_ioctl_compress_fs_supported(torture, tree, tmp_ctx, &dirh,
						  &ok);
	torture_assert_ntstatus_ok(torture, status, "SMB2_GETINFO_FS");
	if (!ok) {
		smb2_util_close(tree, dirh);
		smb2_deltree(tree, DNAME);
		torture_skip(torture, "FS compression not supported\n");
	}

	/* set compression on parent dir, then check for inheritance */
	status = test_ioctl_compress_set(torture, tmp_ctx, tree, dirh,
					 COMPRESSION_FORMAT_LZNT1);
	torture_assert_ntstatus_ok(torture, status, "FSCTL_SET_COMPRESSION");

	status = test_ioctl_compress_get(torture, tmp_ctx, tree, dirh,
					 &compression_fmt);
	torture_assert_ntstatus_ok(torture, status, "FSCTL_GET_COMPRESSION");

	torture_assert(torture, (compression_fmt == COMPRESSION_FORMAT_LZNT1),
		       "invalid compression state after set");
	smb2_util_close(tree, dirh);

	snprintf(path_buf, PATH_MAX, "%s\\%s", DNAME, FNAME);
	ok = test_setup_create_fill(torture, tree, tmp_ctx,
				    path_buf, &fh, 0, SEC_RIGHTS_FILE_ALL,
				    FILE_ATTRIBUTE_NORMAL);
	torture_assert(torture, ok, "setup compression file");

	status = test_ioctl_compress_get(torture, tmp_ctx, tree, fh,
					 &compression_fmt);
	torture_assert_ntstatus_ok(torture, status, "FSCTL_GET_COMPRESSION");

	torture_assert(torture, (compression_fmt == COMPRESSION_FORMAT_LZNT1),
		       "compression attr not inherited by new file");
	smb2_util_close(tree, fh);

	snprintf(path_buf, PATH_MAX, "%s\\%s", DNAME, FNAME2);

	/* NO_COMPRESSION option should block inheritance */
	ZERO_STRUCT(io);
	io.in.desired_access = SEC_RIGHTS_FILE_ALL;
	io.in.file_attributes = FILE_ATTRIBUTE_NORMAL;
	io.in.create_disposition = NTCREATEX_DISP_CREATE;
	io.in.create_options = NTCREATEX_OPTIONS_NO_COMPRESSION;
	io.in.share_access =
		NTCREATEX_SHARE_ACCESS_DELETE|
		NTCREATEX_SHARE_ACCESS_READ|
		NTCREATEX_SHARE_ACCESS_WRITE;
	io.in.fname = path_buf;

	status = smb2_create(tree, tmp_ctx, &io);
	torture_assert_ntstatus_ok(torture, status, "file create");

	fh = io.out.file.handle;

	status = test_ioctl_compress_get(torture, tmp_ctx, tree, fh,
					 &compression_fmt);
	torture_assert_ntstatus_ok(torture, status, "FSCTL_GET_COMPRESSION");

	torture_assert(torture, (compression_fmt == COMPRESSION_FORMAT_NONE),
		       "compression attr inherited by NO_COMPRESSION file");
	smb2_util_close(tree, fh);


	snprintf(path_buf, PATH_MAX, "%s\\%s", DNAME, DNAME);
	ZERO_STRUCT(io);
	io.in.desired_access = SEC_RIGHTS_FILE_ALL;
	io.in.file_attributes = FILE_ATTRIBUTE_DIRECTORY;
	io.in.create_disposition = NTCREATEX_DISP_CREATE;
	io.in.create_options = (NTCREATEX_OPTIONS_NO_COMPRESSION
				| NTCREATEX_OPTIONS_DIRECTORY);
	io.in.share_access =
		NTCREATEX_SHARE_ACCESS_DELETE|
		NTCREATEX_SHARE_ACCESS_READ|
		NTCREATEX_SHARE_ACCESS_WRITE;
	io.in.fname = path_buf;

	status = smb2_create(tree, tmp_ctx, &io);
	torture_assert_ntstatus_ok(torture, status, "dir create");

	dirh = io.out.file.handle;

	status = test_ioctl_compress_get(torture, tmp_ctx, tree, dirh,
					 &compression_fmt);
	torture_assert_ntstatus_ok(torture, status, "FSCTL_GET_COMPRESSION");

	torture_assert(torture, (compression_fmt == COMPRESSION_FORMAT_NONE),
		       "compression attr inherited by NO_COMPRESSION dir");
	smb2_util_close(tree, dirh);
	smb2_deltree(tree, DNAME);

	talloc_free(tmp_ctx);
	return true;
}

/* attempting to set compression via SetInfo should not stick */
static bool test_ioctl_compress_set_file_attr(struct torture_context *torture,
					      struct smb2_tree *tree)
{
	struct smb2_handle fh;
	struct smb2_handle dirh;
	union smb_fileinfo io;
	union smb_setfileinfo set_io;
	uint16_t compression_fmt;
	NTSTATUS status;
	TALLOC_CTX *tmp_ctx = talloc_new(tree);
	bool ok;

	ok = test_setup_create_fill(torture, tree, tmp_ctx,
				    FNAME, &fh, 0, SEC_RIGHTS_FILE_ALL,
				    FILE_ATTRIBUTE_NORMAL);
	torture_assert(torture, ok, "setup compression file");

	status = test_ioctl_compress_fs_supported(torture, tree, tmp_ctx, &fh,
						  &ok);
	torture_assert_ntstatus_ok(torture, status, "SMB2_GETINFO_FS");
	if (!ok) {
		smb2_util_close(tree, fh);
		torture_skip(torture, "FS compression not supported\n");
	}

	ZERO_STRUCT(io);
	io.generic.level = RAW_FILEINFO_BASIC_INFORMATION;
	io.generic.in.file.handle = fh;
	status = smb2_getinfo_file(tree, tmp_ctx, &io);
	torture_assert_ntstatus_ok(torture, status, "SMB2_GETINFO_FILE");

	torture_assert(torture,
		((io.basic_info.out.attrib & FILE_ATTRIBUTE_COMPRESSED) == 0),
		       "compression attr before set");

	ZERO_STRUCT(set_io);
	set_io.generic.level = RAW_FILEINFO_BASIC_INFORMATION;
	set_io.basic_info.in.file.handle = fh;
	set_io.basic_info.in.create_time = io.basic_info.out.create_time;
	set_io.basic_info.in.access_time = io.basic_info.out.access_time;
	set_io.basic_info.in.write_time = io.basic_info.out.write_time;
	set_io.basic_info.in.change_time = io.basic_info.out.change_time;
	set_io.basic_info.in.attrib = (io.basic_info.out.attrib
						| FILE_ATTRIBUTE_COMPRESSED);
	status = smb2_setinfo_file(tree, &set_io);
	torture_assert_ntstatus_ok(torture, status, "SMB2_SETINFO_FILE");

	ZERO_STRUCT(io);
	io.generic.level = RAW_FILEINFO_BASIC_INFORMATION;
	io.generic.in.file.handle = fh;
	status = smb2_getinfo_file(tree, tmp_ctx, &io);
	torture_assert_ntstatus_ok(torture, status, "SMB2_GETINFO_FILE");

	torture_assert(torture,
		((io.basic_info.out.attrib & FILE_ATTRIBUTE_COMPRESSED) == 0),
		"compression attr after set");

	smb2_util_close(tree, fh);
	smb2_deltree(tree, DNAME);
	ok = test_setup_create_fill(torture, tree, tmp_ctx,
				    DNAME, &dirh, 0, SEC_RIGHTS_FILE_ALL,
				    FILE_ATTRIBUTE_DIRECTORY);
	torture_assert(torture, ok, "setup compression directory");

	ZERO_STRUCT(io);
	io.generic.level = RAW_FILEINFO_BASIC_INFORMATION;
	io.generic.in.file.handle = dirh;
	status = smb2_getinfo_file(tree, tmp_ctx, &io);
	torture_assert_ntstatus_ok(torture, status, "SMB2_GETINFO_FILE");

	torture_assert(torture,
		((io.basic_info.out.attrib & FILE_ATTRIBUTE_COMPRESSED) == 0),
		       "compression attr before set");

	ZERO_STRUCT(set_io);
	set_io.generic.level = RAW_FILEINFO_BASIC_INFORMATION;
	set_io.basic_info.in.file.handle = dirh;
	set_io.basic_info.in.create_time = io.basic_info.out.create_time;
	set_io.basic_info.in.access_time = io.basic_info.out.access_time;
	set_io.basic_info.in.write_time = io.basic_info.out.write_time;
	set_io.basic_info.in.change_time = io.basic_info.out.change_time;
	set_io.basic_info.in.attrib = (io.basic_info.out.attrib
						| FILE_ATTRIBUTE_COMPRESSED);
	status = smb2_setinfo_file(tree, &set_io);
	torture_assert_ntstatus_ok(torture, status, "SMB2_SETINFO_FILE");

	status = test_ioctl_compress_get(torture, tmp_ctx, tree, dirh,
					 &compression_fmt);
	torture_assert_ntstatus_ok(torture, status, "FSCTL_GET_COMPRESSION");

	torture_assert(torture, (compression_fmt == COMPRESSION_FORMAT_NONE),
		       "dir compression set after SetInfo");

	smb2_util_close(tree, dirh);
	talloc_free(tmp_ctx);
	return true;
}

static bool test_ioctl_compress_perms(struct torture_context *torture,
				      struct smb2_tree *tree)
{
	struct smb2_handle fh;
	uint16_t compression_fmt;
	union smb_fileinfo io;
	NTSTATUS status;
	TALLOC_CTX *tmp_ctx = talloc_new(tree);
	bool ok;

	ok = test_setup_create_fill(torture, tree, tmp_ctx,
				    FNAME, &fh, 0, SEC_RIGHTS_FILE_ALL,
				    FILE_ATTRIBUTE_NORMAL);
	torture_assert(torture, ok, "setup compression file");

	status = test_ioctl_compress_fs_supported(torture, tree, tmp_ctx, &fh,
						  &ok);
	torture_assert_ntstatus_ok(torture, status, "SMB2_GETINFO_FS");
	smb2_util_close(tree, fh);
	if (!ok) {
		torture_skip(torture, "FS compression not supported\n");
	}

	/* attempt get compression without READ_ATTR permission */
	ok = test_setup_create_fill(torture, tree, tmp_ctx,
				    FNAME, &fh, 0,
			(SEC_RIGHTS_FILE_READ & ~(SEC_FILE_READ_ATTRIBUTE
							| SEC_STD_READ_CONTROL
							| SEC_FILE_READ_EA)),
				    FILE_ATTRIBUTE_NORMAL);
	torture_assert(torture, ok, "setup compression file");

	status = test_ioctl_compress_get(torture, tmp_ctx, tree, fh,
					 &compression_fmt);
	torture_assert_ntstatus_ok(torture, status, "FSCTL_GET_COMPRESSION");
	torture_assert(torture, (compression_fmt == COMPRESSION_FORMAT_NONE),
		       "compression set after create");
	smb2_util_close(tree, fh);

	/* set compression without WRITE_ATTR permission should succeed */
	ok = test_setup_create_fill(torture, tree, tmp_ctx,
				    FNAME, &fh, 0,
			(SEC_RIGHTS_FILE_WRITE & ~(SEC_FILE_WRITE_ATTRIBUTE
							| SEC_STD_WRITE_DAC
							| SEC_FILE_WRITE_EA)),
				    FILE_ATTRIBUTE_NORMAL);
	torture_assert(torture, ok, "setup compression file");

	status = test_ioctl_compress_set(torture, tmp_ctx, tree, fh,
					 COMPRESSION_FORMAT_DEFAULT);
	torture_assert_ntstatus_ok(torture, status, "FSCTL_SET_COMPRESSION");
	smb2_util_close(tree, fh);

	ok = test_setup_open(torture, tree, tmp_ctx,
				    FNAME, &fh, SEC_RIGHTS_FILE_ALL,
				    FILE_ATTRIBUTE_NORMAL);
	torture_assert(torture, ok, "setup compression file");
	ZERO_STRUCT(io);
	io.generic.level = RAW_FILEINFO_SMB2_ALL_INFORMATION;
	io.generic.in.file.handle = fh;
	status = smb2_getinfo_file(tree, tmp_ctx, &io);
	torture_assert_ntstatus_ok(torture, status, "SMB2_GETINFO_FILE");

	torture_assert(torture,
		       (io.all_info2.out.attrib & FILE_ATTRIBUTE_COMPRESSED),
		       "incorrect compression attr");
	smb2_util_close(tree, fh);

	/* attempt get compression without READ_DATA permission */
	ok = test_setup_create_fill(torture, tree, tmp_ctx,
				    FNAME, &fh, 0,
			(SEC_RIGHTS_FILE_READ & ~SEC_FILE_READ_DATA),
				    FILE_ATTRIBUTE_NORMAL);
	torture_assert(torture, ok, "setup compression file");

	status = test_ioctl_compress_get(torture, tmp_ctx, tree, fh,
					 &compression_fmt);
	torture_assert_ntstatus_ok(torture, status, "FSCTL_GET_COMPRESSION");
	torture_assert(torture, (compression_fmt == COMPRESSION_FORMAT_NONE),
		       "compression enabled after set");
	smb2_util_close(tree, fh);

	/* attempt get compression with only SYNCHRONIZE permission */
	ok = test_setup_create_fill(torture, tree, tmp_ctx,
				    FNAME, &fh, 0,
				    SEC_STD_SYNCHRONIZE,
				    FILE_ATTRIBUTE_NORMAL);
	torture_assert(torture, ok, "setup compression file");

	status = test_ioctl_compress_get(torture, tmp_ctx, tree, fh,
					 &compression_fmt);
	torture_assert_ntstatus_ok(torture, status, "FSCTL_GET_COMPRESSION");
	torture_assert(torture, (compression_fmt == COMPRESSION_FORMAT_NONE),
		       "compression not enabled after set");
	smb2_util_close(tree, fh);

	/* attempt to set compression without WRITE_DATA permission */
	ok = test_setup_create_fill(torture, tree, tmp_ctx,
				    FNAME, &fh, 0,
			(SEC_RIGHTS_FILE_WRITE & (~SEC_FILE_WRITE_DATA)),
				    FILE_ATTRIBUTE_NORMAL);
	torture_assert(torture, ok, "setup compression file");

	status = test_ioctl_compress_set(torture, tmp_ctx, tree, fh,
					 COMPRESSION_FORMAT_DEFAULT);
	torture_assert_ntstatus_equal(torture, status,
				      NT_STATUS_ACCESS_DENIED,
				      "FSCTL_SET_COMPRESSION permission");
	smb2_util_close(tree, fh);

	ok = test_setup_create_fill(torture, tree, tmp_ctx,
				    FNAME, &fh, 0,
			(SEC_RIGHTS_FILE_WRITE & (~SEC_FILE_WRITE_DATA)),
				    FILE_ATTRIBUTE_NORMAL);
	torture_assert(torture, ok, "setup compression file");

	status = test_ioctl_compress_set(torture, tmp_ctx, tree, fh,
					 COMPRESSION_FORMAT_NONE);
	torture_assert_ntstatus_equal(torture, status,
				      NT_STATUS_ACCESS_DENIED,
				      "FSCTL_SET_COMPRESSION permission");
	smb2_util_close(tree, fh);

	talloc_free(tmp_ctx);
	return true;
}

static bool test_ioctl_compress_notsup_get(struct torture_context *torture,
					   struct smb2_tree *tree)
{
	struct smb2_handle fh;
	NTSTATUS status;
	TALLOC_CTX *tmp_ctx = talloc_new(tree);
	bool ok;
	uint16_t compression_fmt;

	ok = test_setup_create_fill(torture, tree, tmp_ctx,
				    FNAME, &fh, 0, SEC_RIGHTS_FILE_ALL,
				    FILE_ATTRIBUTE_NORMAL);
	torture_assert(torture, ok, "setup compression file");

	/* skip if the server DOES support compression */
	status = test_ioctl_compress_fs_supported(torture, tree, tmp_ctx, &fh,
						  &ok);
	torture_assert_ntstatus_ok(torture, status, "SMB2_GETINFO_FS");
	if (ok) {
		smb2_util_close(tree, fh);
		torture_skip(torture, "FS compression supported\n");
	}

	/*
	 * Despite not supporting compression, we should get a successful
	 * response indicating that the file is uncompressed - like WS2016.
	 */
	status = test_ioctl_compress_get(torture, tmp_ctx, tree, fh,
					 &compression_fmt);
	torture_assert_ntstatus_ok(torture, status, "FSCTL_GET_COMPRESSION");

	torture_assert(torture, (compression_fmt == COMPRESSION_FORMAT_NONE),
		       "initial compression state not NONE");

	smb2_util_close(tree, fh);
	talloc_free(tmp_ctx);
	return true;
}

static bool test_ioctl_compress_notsup_set(struct torture_context *torture,
					   struct smb2_tree *tree)
{
	struct smb2_handle fh;
	NTSTATUS status;
	TALLOC_CTX *tmp_ctx = talloc_new(tree);
	bool ok;

	ok = test_setup_create_fill(torture, tree, tmp_ctx,
				    FNAME, &fh, 0, SEC_RIGHTS_FILE_ALL,
				    FILE_ATTRIBUTE_NORMAL);
	torture_assert(torture, ok, "setup compression file");

	/* skip if the server DOES support compression */
	status = test_ioctl_compress_fs_supported(torture, tree, tmp_ctx, &fh,
						  &ok);
	torture_assert_ntstatus_ok(torture, status, "SMB2_GETINFO_FS");
	if (ok) {
		smb2_util_close(tree, fh);
		torture_skip(torture, "FS compression supported\n");
	}

	status = test_ioctl_compress_set(torture, tmp_ctx, tree, fh,
					 COMPRESSION_FORMAT_DEFAULT);
	torture_assert_ntstatus_equal(torture, status,
				      NT_STATUS_NOT_SUPPORTED,
<<<<<<< HEAD
				      "FSCTL_SET_COMPRESSION default");

	/*
	 * Despite not supporting compression, we should get a successful
	 * response for set(COMPRESSION_FORMAT_NONE) - like WS2016 ReFS.
	 */
	status = test_ioctl_compress_set(torture, tmp_ctx, tree, fh,
					 COMPRESSION_FORMAT_NONE);
	torture_assert_ntstatus_ok(torture, status,
				   "FSCTL_SET_COMPRESSION none");
=======
				      "FSCTL_GET_COMPRESSION");
>>>>>>> d918138a

	smb2_util_close(tree, fh);
	talloc_free(tmp_ctx);
	return true;
}

/*
   basic testing of the SMB2 FSCTL_QUERY_NETWORK_INTERFACE_INFO ioctl
*/
static bool test_ioctl_network_interface_info(struct torture_context *torture,
				      struct smb2_tree *tree)
{
	union smb_ioctl ioctl;
	struct smb2_handle fh;
	NTSTATUS status;
	TALLOC_CTX *tmp_ctx = talloc_new(tree);
	struct fsctl_net_iface_info net_iface;
	enum ndr_err_code ndr_ret;
	uint32_t caps;

	caps = smb2cli_conn_server_capabilities(tree->session->transport->conn);
	if (!(caps & SMB2_CAP_MULTI_CHANNEL)) {
		torture_skip(torture, "server doesn't support SMB2_CAP_MULTI_CHANNEL\n");
	}

	ZERO_STRUCT(ioctl);
	ioctl.smb2.level = RAW_IOCTL_SMB2;
	fh.data[0] = UINT64_MAX;
	fh.data[1] = UINT64_MAX;
	ioctl.smb2.in.file.handle = fh;
	ioctl.smb2.in.function = FSCTL_QUERY_NETWORK_INTERFACE_INFO;
	ioctl.smb2.in.max_response_size = 0x10000; /* Windows client sets this to 64KiB */
	ioctl.smb2.in.flags = SMB2_IOCTL_FLAG_IS_FSCTL;

	status = smb2_ioctl(tree, tmp_ctx, &ioctl.smb2);
	torture_assert_ntstatus_ok(torture, status, "FSCTL_QUERY_NETWORK_INTERFACE_INFO");

	ndr_ret = ndr_pull_struct_blob(&ioctl.smb2.out.out, tmp_ctx, &net_iface,
			(ndr_pull_flags_fn_t)ndr_pull_fsctl_net_iface_info);
	torture_assert_ndr_success(torture, ndr_ret,
				   "ndr_pull_fsctl_net_iface_info");

	ndr_print_debug((ndr_print_fn_t)ndr_print_fsctl_net_iface_info,
			"Network Interface Info", &net_iface);

	talloc_free(tmp_ctx);
	return true;
}

/*
 * Check whether all @fs_support_flags are set in the server's
 * RAW_QFS_ATTRIBUTE_INFORMATION FileSystemAttributes response.
 */
static NTSTATUS test_ioctl_fs_supported(struct torture_context *torture,
					struct smb2_tree *tree,
					TALLOC_CTX *mem_ctx,
					struct smb2_handle *fh,
					uint64_t fs_support_flags,
					bool *supported)
{
	NTSTATUS status;
	union smb_fsinfo info;

	ZERO_STRUCT(info);
	info.generic.level = RAW_QFS_ATTRIBUTE_INFORMATION;
	info.generic.handle = *fh;
	status = smb2_getinfo_fs(tree, tree, &info);
	if (!NT_STATUS_IS_OK(status)) {
		return status;
	}

	if ((info.attribute_info.out.fs_attr & fs_support_flags)
							== fs_support_flags) {
		*supported = true;
	} else {
		*supported = false;
	}
	return NT_STATUS_OK;
}

static NTSTATUS test_ioctl_sparse_req(struct torture_context *torture,
				      TALLOC_CTX *mem_ctx,
				      struct smb2_tree *tree,
				      struct smb2_handle fh,
				      bool set)
{
	union smb_ioctl ioctl;
	NTSTATUS status;
	uint8_t set_sparse;

	ZERO_STRUCT(ioctl);
	ioctl.smb2.level = RAW_IOCTL_SMB2;
	ioctl.smb2.in.file.handle = fh;
	ioctl.smb2.in.function = FSCTL_SET_SPARSE;
	ioctl.smb2.in.max_response_size = 0;
	ioctl.smb2.in.flags = SMB2_IOCTL_FLAG_IS_FSCTL;
	set_sparse = (set ? 0xFF : 0x0);
	ioctl.smb2.in.out.data = &set_sparse;
	ioctl.smb2.in.out.length = sizeof(set_sparse);

	status = smb2_ioctl(tree, mem_ctx, &ioctl.smb2);
	return status;
}

static NTSTATUS test_sparse_get(struct torture_context *torture,
				TALLOC_CTX *mem_ctx,
				struct smb2_tree *tree,
				struct smb2_handle fh,
				bool *_is_sparse)
{
	union smb_fileinfo io;
	NTSTATUS status;

	ZERO_STRUCT(io);
	io.generic.level = RAW_FILEINFO_BASIC_INFORMATION;
	io.generic.in.file.handle = fh;
	status = smb2_getinfo_file(tree, mem_ctx, &io);
	if (!NT_STATUS_IS_OK(status)) {
		return status;
	}
	*_is_sparse = !!(io.basic_info.out.attrib & FILE_ATTRIBUTE_SPARSE);

	return status;
}

static bool test_ioctl_sparse_file_flag(struct torture_context *torture,
					struct smb2_tree *tree)
{
	struct smb2_handle fh;
	union smb_fileinfo io;
	NTSTATUS status;
	TALLOC_CTX *tmp_ctx = talloc_new(tree);
	bool ok;
	bool is_sparse;

	ok = test_setup_create_fill(torture, tree, tmp_ctx,
				    FNAME, &fh, 0, SEC_RIGHTS_FILE_ALL,
				    FILE_ATTRIBUTE_NORMAL);
	torture_assert(torture, ok, "setup file");

	status = test_ioctl_fs_supported(torture, tree, tmp_ctx, &fh,
					 FILE_SUPPORTS_SPARSE_FILES, &ok);
	torture_assert_ntstatus_ok(torture, status, "SMB2_GETINFO_FS");
	if (!ok) {
		smb2_util_close(tree, fh);
		torture_skip(torture, "Sparse files not supported\n");
	}

	ZERO_STRUCT(io);
	io.generic.level = RAW_FILEINFO_SMB2_ALL_INFORMATION;
	io.generic.in.file.handle = fh;
	status = smb2_getinfo_file(tree, tmp_ctx, &io);
	torture_assert_ntstatus_ok(torture, status, "SMB2_GETINFO_FILE");

	torture_assert(torture,
		((io.all_info2.out.attrib & FILE_ATTRIBUTE_SPARSE) == 0),
		       "sparse attr before set");

	status = test_ioctl_sparse_req(torture, tmp_ctx, tree, fh, true);
	torture_assert_ntstatus_ok(torture, status, "FSCTL_SET_SPARSE");

	status = test_sparse_get(torture, tmp_ctx, tree, fh, &is_sparse);
	torture_assert_ntstatus_ok(torture, status, "test_sparse_get");
	torture_assert(torture, is_sparse, "no sparse attr after set");

	status = test_ioctl_sparse_req(torture, tmp_ctx, tree, fh, false);
	torture_assert_ntstatus_ok(torture, status, "FSCTL_SET_SPARSE");

	status = test_sparse_get(torture, tmp_ctx, tree, fh, &is_sparse);
	torture_assert_ntstatus_ok(torture, status, "test_sparse_get");
	torture_assert(torture, !is_sparse, "sparse attr after unset");

	smb2_util_close(tree, fh);
	talloc_free(tmp_ctx);
	return true;
}

static bool test_ioctl_sparse_file_attr(struct torture_context *torture,
					struct smb2_tree *tree)
{
	struct smb2_handle fh;
	NTSTATUS status;
	TALLOC_CTX *tmp_ctx = talloc_new(tree);
	bool ok;
	bool is_sparse;

	ok = test_setup_create_fill(torture, tree, tmp_ctx,
				    FNAME, &fh, 0, SEC_RIGHTS_FILE_ALL,
			(FILE_ATTRIBUTE_NORMAL | FILE_ATTRIBUTE_SPARSE));
	torture_assert(torture, ok, "setup file");

	status = test_ioctl_fs_supported(torture, tree, tmp_ctx, &fh,
					 FILE_SUPPORTS_SPARSE_FILES, &ok);
	torture_assert_ntstatus_ok(torture, status, "SMB2_GETINFO_FS");
	if (!ok) {
		smb2_util_close(tree, fh);
		torture_skip(torture, "Sparse files not supported\n");
	}

	status = test_sparse_get(torture, tmp_ctx, tree, fh, &is_sparse);
	torture_assert_ntstatus_ok(torture, status, "test_sparse_get");
	torture_assert(torture, !is_sparse, "sparse attr on open");

	smb2_util_close(tree, fh);
	talloc_free(tmp_ctx);
	return true;
}

static bool test_ioctl_sparse_dir_flag(struct torture_context *torture,
					struct smb2_tree *tree)
{
	struct smb2_handle dirh;
	NTSTATUS status;
	TALLOC_CTX *tmp_ctx = talloc_new(tree);
	bool ok;

	smb2_deltree(tree, DNAME);
	ok = test_setup_create_fill(torture, tree, tmp_ctx,
				    DNAME, &dirh, 0, SEC_RIGHTS_FILE_ALL,
				    FILE_ATTRIBUTE_DIRECTORY);
	torture_assert(torture, ok, "setup sparse directory");

	status = test_ioctl_fs_supported(torture, tree, tmp_ctx, &dirh,
					 FILE_SUPPORTS_SPARSE_FILES, &ok);
	torture_assert_ntstatus_ok(torture, status, "SMB2_GETINFO_FS");
	if (!ok) {
		smb2_util_close(tree, dirh);
		smb2_deltree(tree, DNAME);
		torture_skip(torture, "Sparse files not supported\n");
	}

	/* set sparse dir should fail, check for 2k12 & 2k8 response */
	status = test_ioctl_sparse_req(torture, tmp_ctx, tree, dirh, true);
	torture_assert_ntstatus_equal(torture, status,
				      NT_STATUS_INVALID_PARAMETER,
				      "dir FSCTL_SET_SPARSE status");

	smb2_util_close(tree, dirh);
	smb2_deltree(tree, DNAME);
	talloc_free(tmp_ctx);
	return true;
}

/*
 * FSCTL_SET_SPARSE can be sent with (already tested) or without a SetSparse
 * buffer to indicate whether the flag should be set or cleared. When sent
 * without a buffer, it must be handled as if SetSparse=TRUE.
 */
static bool test_ioctl_sparse_set_nobuf(struct torture_context *torture,
					struct smb2_tree *tree)
{
	struct smb2_handle fh;
	union smb_ioctl ioctl;
	NTSTATUS status;
	TALLOC_CTX *tmp_ctx = talloc_new(tree);
	bool ok;
	bool is_sparse;

	ok = test_setup_create_fill(torture, tree, tmp_ctx,
				    FNAME, &fh, 0, SEC_RIGHTS_FILE_ALL,
				    FILE_ATTRIBUTE_NORMAL);
	torture_assert(torture, ok, "setup file");

	status = test_ioctl_fs_supported(torture, tree, tmp_ctx, &fh,
					 FILE_SUPPORTS_SPARSE_FILES, &ok);
	torture_assert_ntstatus_ok(torture, status, "SMB2_GETINFO_FS");
	if (!ok) {
		smb2_util_close(tree, fh);
		torture_skip(torture, "Sparse files not supported\n");
	}

	status = test_sparse_get(torture, tmp_ctx, tree, fh, &is_sparse);
	torture_assert_ntstatus_ok(torture, status, "test_sparse_get");
	torture_assert(torture, !is_sparse, "sparse attr before set");

	ZERO_STRUCT(ioctl);
	ioctl.smb2.level = RAW_IOCTL_SMB2;
	ioctl.smb2.in.file.handle = fh;
	ioctl.smb2.in.function = FSCTL_SET_SPARSE;
	ioctl.smb2.in.max_response_size = 0;
	ioctl.smb2.in.flags = SMB2_IOCTL_FLAG_IS_FSCTL;
	/* ioctl.smb2.in.out is zeroed, no SetSparse buffer */

	status = smb2_ioctl(tree, tmp_ctx, &ioctl.smb2);
	torture_assert_ntstatus_ok(torture, status, "FSCTL_SET_SPARSE");

	status = test_sparse_get(torture, tmp_ctx, tree, fh, &is_sparse);
	torture_assert_ntstatus_ok(torture, status, "test_sparse_get");
	torture_assert(torture, is_sparse, "no sparse attr after set");

	/* second non-SetSparse request shouldn't toggle sparse */
	ZERO_STRUCT(ioctl);
	ioctl.smb2.level = RAW_IOCTL_SMB2;
	ioctl.smb2.in.file.handle = fh;
	ioctl.smb2.in.function = FSCTL_SET_SPARSE;
	ioctl.smb2.in.max_response_size = 0;
	ioctl.smb2.in.flags = SMB2_IOCTL_FLAG_IS_FSCTL;

	status = smb2_ioctl(tree, tmp_ctx, &ioctl.smb2);
	torture_assert_ntstatus_ok(torture, status, "FSCTL_SET_SPARSE");

	status = test_sparse_get(torture, tmp_ctx, tree, fh, &is_sparse);
	torture_assert_ntstatus_ok(torture, status, "test_sparse_get");
	torture_assert(torture, is_sparse, "no sparse attr after 2nd set");

	status = test_ioctl_sparse_req(torture, tmp_ctx, tree, fh, false);
	torture_assert_ntstatus_ok(torture, status, "FSCTL_SET_SPARSE");

	status = test_sparse_get(torture, tmp_ctx, tree, fh, &is_sparse);
	torture_assert_ntstatus_ok(torture, status, "test_sparse_get");
	torture_assert(torture, !is_sparse, "sparse attr after unset");

	smb2_util_close(tree, fh);
	talloc_free(tmp_ctx);
	return true;
}

static bool test_ioctl_sparse_set_oversize(struct torture_context *torture,
					   struct smb2_tree *tree)
{
	struct smb2_handle fh;
	union smb_ioctl ioctl;
	NTSTATUS status;
	TALLOC_CTX *tmp_ctx = talloc_new(tree);
	bool ok;
	bool is_sparse;
	uint8_t buf[100];

	ok = test_setup_create_fill(torture, tree, tmp_ctx,
				    FNAME, &fh, 0, SEC_RIGHTS_FILE_ALL,
				    FILE_ATTRIBUTE_NORMAL);
	torture_assert(torture, ok, "setup file");

	status = test_ioctl_fs_supported(torture, tree, tmp_ctx, &fh,
					 FILE_SUPPORTS_SPARSE_FILES, &ok);
	torture_assert_ntstatus_ok(torture, status, "SMB2_GETINFO_FS");
	if (!ok) {
		smb2_util_close(tree, fh);
		torture_skip(torture, "Sparse files not supported\n");
	}

	status = test_sparse_get(torture, tmp_ctx, tree, fh, &is_sparse);
	torture_assert_ntstatus_ok(torture, status, "test_sparse_get");
	torture_assert(torture, !is_sparse, "sparse attr before set");

	ZERO_STRUCT(ioctl);
	ioctl.smb2.level = RAW_IOCTL_SMB2;
	ioctl.smb2.in.file.handle = fh;
	ioctl.smb2.in.function = FSCTL_SET_SPARSE;
	ioctl.smb2.in.max_response_size = 0;
	ioctl.smb2.in.flags = SMB2_IOCTL_FLAG_IS_FSCTL;

	/*
	 * Attach a request buffer larger than FILE_SET_SPARSE_BUFFER
	 * Windows still successfully processes the request.
	 */
	ZERO_ARRAY(buf);
	buf[0] = 0xFF; /* attempt to set sparse */
	ioctl.smb2.in.out.data = buf;
	ioctl.smb2.in.out.length = ARRAY_SIZE(buf);

	status = smb2_ioctl(tree, tmp_ctx, &ioctl.smb2);
	torture_assert_ntstatus_ok(torture, status, "FSCTL_SET_SPARSE");

	status = test_sparse_get(torture, tmp_ctx, tree, fh, &is_sparse);
	torture_assert_ntstatus_ok(torture, status, "test_sparse_get");
	torture_assert(torture, is_sparse, "no sparse attr after set");

	ZERO_STRUCT(ioctl);
	ioctl.smb2.level = RAW_IOCTL_SMB2;
	ioctl.smb2.in.file.handle = fh;
	ioctl.smb2.in.function = FSCTL_SET_SPARSE;
	ioctl.smb2.in.max_response_size = 0;
	ioctl.smb2.in.flags = SMB2_IOCTL_FLAG_IS_FSCTL;

	ZERO_ARRAY(buf); /* clear sparse */
	ioctl.smb2.in.out.data = buf;
	ioctl.smb2.in.out.length = ARRAY_SIZE(buf);

	status = smb2_ioctl(tree, tmp_ctx, &ioctl.smb2);
	torture_assert_ntstatus_ok(torture, status, "FSCTL_SET_SPARSE");

	status = test_sparse_get(torture, tmp_ctx, tree, fh, &is_sparse);
	torture_assert_ntstatus_ok(torture, status, "test_sparse_get");
	torture_assert(torture, !is_sparse, "sparse attr after clear");

	smb2_util_close(tree, fh);
	talloc_free(tmp_ctx);
	return true;
}

static NTSTATUS test_ioctl_qar_req(struct torture_context *torture,
				   TALLOC_CTX *mem_ctx,
				   struct smb2_tree *tree,
				   struct smb2_handle fh,
				   int64_t req_off,
				   int64_t req_len,
				   struct file_alloced_range_buf **_rsp,
				   uint64_t *_rsp_count)
{
	union smb_ioctl ioctl;
	NTSTATUS status;
	enum ndr_err_code ndr_ret;
	struct file_alloced_range_buf far_buf;
	struct file_alloced_range_buf *far_rsp = NULL;
	uint64_t far_count = 0;
	int i;
	TALLOC_CTX *tmp_ctx = talloc_new(mem_ctx);
	if (tmp_ctx == NULL) {
		return NT_STATUS_NO_MEMORY;
	}

	ZERO_STRUCT(ioctl);
	ioctl.smb2.level = RAW_IOCTL_SMB2;
	ioctl.smb2.in.file.handle = fh;
	ioctl.smb2.in.function = FSCTL_QUERY_ALLOCATED_RANGES;
	ioctl.smb2.in.max_response_size = 1024;
	ioctl.smb2.in.flags = SMB2_IOCTL_FLAG_IS_FSCTL;

	far_buf.file_off = req_off;
	far_buf.len = req_len;

	ndr_ret = ndr_push_struct_blob(&ioctl.smb2.in.out, tmp_ctx,
				       &far_buf,
			(ndr_push_flags_fn_t)ndr_push_file_alloced_range_buf);
	if (ndr_ret != NDR_ERR_SUCCESS) {
		status = NT_STATUS_UNSUCCESSFUL;
		goto err_out;
	}

	status = smb2_ioctl(tree, tmp_ctx, &ioctl.smb2);
	if (!NT_STATUS_IS_OK(status)) {
		goto err_out;
	}

	if (ioctl.smb2.out.out.length == 0) {
		goto done;
	}

	if ((ioctl.smb2.out.out.length % sizeof(far_buf)) != 0) {
		torture_comment(torture, "invalid qry_alloced rsp len: %zd:",
				ioctl.smb2.out.out.length);
		status = NT_STATUS_INVALID_VIEW_SIZE;
		goto err_out;
	}

	far_count = (ioctl.smb2.out.out.length / sizeof(far_buf));
	far_rsp = talloc_array(mem_ctx, struct file_alloced_range_buf,
			       far_count);
	if (far_rsp == NULL) {
		status = NT_STATUS_NO_MEMORY;
		goto err_out;
	}

	for (i = 0; i < far_count; i++) {
		ndr_ret = ndr_pull_struct_blob(&ioctl.smb2.out.out, tmp_ctx,
					       &far_rsp[i],
			(ndr_pull_flags_fn_t)ndr_pull_file_alloced_range_buf);
		if (ndr_ret != NDR_ERR_SUCCESS) {
			status = NT_STATUS_UNSUCCESSFUL;
			goto err_out;
		}
		/* move to next buffer */
		ioctl.smb2.out.out.data += sizeof(far_buf);
		ioctl.smb2.out.out.length -= sizeof(far_buf);
	}

done:
	*_rsp = far_rsp;
	*_rsp_count = far_count;
	status = NT_STATUS_OK;
err_out:
	talloc_free(tmp_ctx);
	return status;
}

static bool test_ioctl_sparse_qar(struct torture_context *torture,
				  struct smb2_tree *tree)
{
	struct smb2_handle fh;
	NTSTATUS status;
	TALLOC_CTX *tmp_ctx = talloc_new(tree);
	bool ok;
	bool is_sparse;
	struct file_alloced_range_buf *far_rsp = NULL;
	uint64_t far_count = 0;

	/* zero length file, shouldn't have any ranges */
	ok = test_setup_create_fill(torture, tree, tmp_ctx,
				    FNAME, &fh, 0, SEC_RIGHTS_FILE_ALL,
				    FILE_ATTRIBUTE_NORMAL);
	torture_assert(torture, ok, "setup file");

	status = test_ioctl_fs_supported(torture, tree, tmp_ctx, &fh,
					 FILE_SUPPORTS_SPARSE_FILES, &ok);
	torture_assert_ntstatus_ok(torture, status, "SMB2_GETINFO_FS");
	if (!ok) {
		smb2_util_close(tree, fh);
		torture_skip(torture, "Sparse files not supported\n");
	}

	status = test_sparse_get(torture, tmp_ctx, tree, fh, &is_sparse);
	torture_assert_ntstatus_ok(torture, status, "test_sparse_get");
	torture_assert(torture, !is_sparse, "sparse attr before set");

	status = test_ioctl_qar_req(torture, tmp_ctx, tree, fh,
				    0,	/* off */
				    0,	/* len */
				    &far_rsp,
				    &far_count);
	torture_assert_ntstatus_ok(torture, status,
				   "FSCTL_QUERY_ALLOCATED_RANGES req failed");
	torture_assert_u64_equal(torture, far_count, 0,
				 "unexpected response len");

	status = test_ioctl_qar_req(torture, tmp_ctx, tree, fh,
				    0,	/* off */
				    1024,	/* len */
				    &far_rsp,
				    &far_count);
	torture_assert_ntstatus_ok(torture, status,
				   "FSCTL_QUERY_ALLOCATED_RANGES req failed");
	torture_assert_u64_equal(torture, far_count, 0,
				 "unexpected response len");

	status = test_ioctl_sparse_req(torture, tmp_ctx, tree, fh, true);
	torture_assert_ntstatus_ok(torture, status, "FSCTL_SET_SPARSE");

	status = test_sparse_get(torture, tmp_ctx, tree, fh, &is_sparse);
	torture_assert_ntstatus_ok(torture, status, "test_sparse_get");
	torture_assert(torture, is_sparse, "no sparse attr after set");

	status = test_ioctl_qar_req(torture, tmp_ctx, tree, fh,
				    0,	/* off */
				    1024,	/* len */
				    &far_rsp,
				    &far_count);
	torture_assert_ntstatus_ok(torture, status,
				   "FSCTL_QUERY_ALLOCATED_RANGES req failed");
	torture_assert_u64_equal(torture, far_count, 0,
				 "unexpected response len");

	/* write into the (now) sparse file at 4k offset */
	ok = write_pattern(torture, tree, tmp_ctx, fh,
			   4096,	/* off */
			   1024,	/* len */
			   4096);	/* pattern offset */
	torture_assert(torture, ok, "write pattern");

	/*
	 * Query range before write off. Whether it's allocated or not is FS
	 * dependent. NTFS deallocates chunks in 64K increments, but others
	 * (e.g. XFS, Btrfs, etc.) may deallocate 4K chunks.
	 */
	status = test_ioctl_qar_req(torture, tmp_ctx, tree, fh,
				    0,	/* off */
				    4096,	/* len */
				    &far_rsp,
				    &far_count);
	torture_assert_ntstatus_ok(torture, status,
				   "FSCTL_QUERY_ALLOCATED_RANGES req failed");
	if (far_count == 0) {
		torture_comment(torture, "FS deallocated 4K chunk\n");
	} else {
		/* expect fully allocated */
		torture_assert_u64_equal(torture, far_count, 1,
					 "unexpected response len");
		torture_assert_u64_equal(torture, far_rsp[0].file_off, 0, "far offset");
		torture_assert_u64_equal(torture, far_rsp[0].len, 4096, "far len");
	}

	/*
	 * Query range before and past write, it should be allocated up to the
	 * end of the write.
	 */
	status = test_ioctl_qar_req(torture, tmp_ctx, tree, fh,
				    0,	/* off */
				    8192,	/* len */
				    &far_rsp,
				    &far_count);
	torture_assert_ntstatus_ok(torture, status,
				   "FSCTL_QUERY_ALLOCATED_RANGES req failed");
	torture_assert_u64_equal(torture, far_count, 1,
				 "unexpected response len");
	/* FS dependent */
	if (far_rsp[0].file_off == 4096) {
		/* 4K chunk unallocated */
		torture_assert_u64_equal(torture, far_rsp[0].file_off, 4096, "far offset");
		torture_assert_u64_equal(torture, far_rsp[0].len, 1024, "far len");
	} else {
		/* expect fully allocated */
		torture_assert_u64_equal(torture, far_rsp[0].file_off, 0, "far offset");
		torture_assert_u64_equal(torture, far_rsp[0].len, 5120, "far len");
	}

	smb2_util_close(tree, fh);
	talloc_free(tmp_ctx);
	return true;
}

static bool test_ioctl_sparse_qar_malformed(struct torture_context *torture,
					    struct smb2_tree *tree)
{
	struct smb2_handle fh;
	union smb_ioctl ioctl;
	struct file_alloced_range_buf far_buf;
	NTSTATUS status;
	enum ndr_err_code ndr_ret;
	TALLOC_CTX *tmp_ctx = talloc_new(tree);
	bool ok;
	size_t old_len;

	/* zero length file, shouldn't have any ranges */
	ok = test_setup_create_fill(torture, tree, tmp_ctx,
				    FNAME, &fh, 0, SEC_RIGHTS_FILE_ALL,
				    FILE_ATTRIBUTE_NORMAL);
	torture_assert(torture, ok, "setup file");

	status = test_ioctl_fs_supported(torture, tree, tmp_ctx, &fh,
					 FILE_SUPPORTS_SPARSE_FILES, &ok);
	torture_assert_ntstatus_ok(torture, status, "SMB2_GETINFO_FS");
	if (!ok) {
		smb2_util_close(tree, fh);
		torture_skip(torture, "Sparse files not supported\n");
	}

	/* no allocated ranges, no space for range response, should pass */
	ZERO_STRUCT(ioctl);
	ioctl.smb2.level = RAW_IOCTL_SMB2;
	ioctl.smb2.in.file.handle = fh;
	ioctl.smb2.in.function = FSCTL_QUERY_ALLOCATED_RANGES;
	ioctl.smb2.in.max_response_size = 0;
	ioctl.smb2.in.flags = SMB2_IOCTL_FLAG_IS_FSCTL;

	far_buf.file_off = 0;
	far_buf.len = 1024;
	ndr_ret = ndr_push_struct_blob(&ioctl.smb2.in.out, tmp_ctx,
				       &far_buf,
			(ndr_push_flags_fn_t)ndr_push_file_alloced_range_buf);
	torture_assert_ndr_success(torture, ndr_ret, "push far ndr buf");

	status = smb2_ioctl(tree, tmp_ctx, &ioctl.smb2);
	torture_assert_ntstatus_ok(torture, status, "FSCTL_QUERY_ALLOCATED_RANGES");

	/* write into the file at 4k offset */
	ok = write_pattern(torture, tree, tmp_ctx, fh,
			   0,		/* off */
			   1024,	/* len */
			   0);		/* pattern offset */
	torture_assert(torture, ok, "write pattern");

	/* allocated range, no space for range response, should fail */
	status = smb2_ioctl(tree, tmp_ctx, &ioctl.smb2);
	torture_assert_ntstatus_equal(torture, status,
				      NT_STATUS_BUFFER_TOO_SMALL, "qar no space");

	/* oversize (2x) file_alloced_range_buf in request, should pass */
	ioctl.smb2.in.max_response_size = 1024;
	old_len = ioctl.smb2.in.out.length;
	ok = data_blob_realloc(tmp_ctx, &ioctl.smb2.in.out,
			       (ioctl.smb2.in.out.length * 2));
	torture_assert(torture, ok, "2x data buffer");
	memcpy(ioctl.smb2.in.out.data + old_len, ioctl.smb2.in.out.data,
	       old_len);
	status = smb2_ioctl(tree, tmp_ctx, &ioctl.smb2);
	torture_assert_ntstatus_ok(torture, status, "qar too big");

	/* no file_alloced_range_buf in request, should fail */
	data_blob_free(&ioctl.smb2.in.out);
	status = smb2_ioctl(tree, tmp_ctx, &ioctl.smb2);
	torture_assert_ntstatus_equal(torture, status,
				      NT_STATUS_INVALID_PARAMETER, "qar empty");

	return true;
}

/*
 * 2.3.57 FSCTL_SET_ZERO_DATA Request
 *
 * How an implementation zeros data within a file is implementation-dependent.
 * A file system MAY choose to deallocate regions of disk space that have been
 * zeroed.<50>
 * <50>
 * ... NTFS might deallocate disk space in the file if the file is stored on an
 * NTFS volume, and the file is sparse or compressed. It will free any allocated
 * space in chunks of 64 kilobytes that begin at an offset that is a multiple of
 * 64 kilobytes. Other bytes in the file (prior to the first freed 64-kilobyte
 * chunk and after the last freed 64-kilobyte chunk) will be zeroed but not
 * deallocated.
 */
static NTSTATUS test_ioctl_zdata_req(struct torture_context *torture,
				     TALLOC_CTX *mem_ctx,
				     struct smb2_tree *tree,
				     struct smb2_handle fh,
				     int64_t off,
				     int64_t beyond_final_zero)
{
	union smb_ioctl ioctl;
	NTSTATUS status;
	enum ndr_err_code ndr_ret;
	struct file_zero_data_info zdata_info;
	TALLOC_CTX *tmp_ctx = talloc_new(mem_ctx);
	if (tmp_ctx == NULL) {
		return NT_STATUS_NO_MEMORY;
	}

	ZERO_STRUCT(ioctl);
	ioctl.smb2.level = RAW_IOCTL_SMB2;
	ioctl.smb2.in.file.handle = fh;
	ioctl.smb2.in.function = FSCTL_SET_ZERO_DATA;
	ioctl.smb2.in.max_response_size = 0;
	ioctl.smb2.in.flags = SMB2_IOCTL_FLAG_IS_FSCTL;

	zdata_info.file_off = off;
	zdata_info.beyond_final_zero = beyond_final_zero;

	ndr_ret = ndr_push_struct_blob(&ioctl.smb2.in.out, tmp_ctx,
				       &zdata_info,
			(ndr_push_flags_fn_t)ndr_push_file_zero_data_info);
	if (ndr_ret != NDR_ERR_SUCCESS) {
		status = NT_STATUS_UNSUCCESSFUL;
		goto err_out;
	}

	status = smb2_ioctl(tree, tmp_ctx, &ioctl.smb2);
	if (!NT_STATUS_IS_OK(status)) {
		goto err_out;
	}

	status = NT_STATUS_OK;
err_out:
	talloc_free(tmp_ctx);
	return status;
}

static bool test_ioctl_sparse_punch(struct torture_context *torture,
				    struct smb2_tree *tree)
{
	struct smb2_handle fh;
	NTSTATUS status;
	TALLOC_CTX *tmp_ctx = talloc_new(tree);
	bool ok;
	bool is_sparse;
	struct file_alloced_range_buf *far_rsp = NULL;
	uint64_t far_count = 0;

	ok = test_setup_create_fill(torture, tree, tmp_ctx,
				    FNAME, &fh, 4096, SEC_RIGHTS_FILE_ALL,
				    FILE_ATTRIBUTE_NORMAL);
	torture_assert(torture, ok, "setup file");

	status = test_ioctl_fs_supported(torture, tree, tmp_ctx, &fh,
					 FILE_SUPPORTS_SPARSE_FILES, &ok);
	torture_assert_ntstatus_ok(torture, status, "SMB2_GETINFO_FS");
	if (!ok) {
		smb2_util_close(tree, fh);
		torture_skip(torture, "Sparse files not supported\n");
	}

	status = test_sparse_get(torture, tmp_ctx, tree, fh, &is_sparse);
	torture_assert_ntstatus_ok(torture, status, "test_sparse_get");
	torture_assert(torture, !is_sparse, "sparse attr before set");

	/* zero (hole-punch) the data, without sparse flag */
	status = test_ioctl_zdata_req(torture, tmp_ctx, tree, fh,
				      0,	/* off */
				      4096);	/* beyond_final_zero */
	torture_assert_ntstatus_ok(torture, status, "zero_data");

	status = test_ioctl_qar_req(torture, tmp_ctx, tree, fh,
				    0,		/* off */
				    4096,	/* len */
				    &far_rsp,
				    &far_count);
	torture_assert_ntstatus_ok(torture, status,
				   "FSCTL_QUERY_ALLOCATED_RANGES req failed");
	torture_assert_u64_equal(torture, far_count, 1,
				 "unexpected response len");

	/* expect fully allocated */
	torture_assert_u64_equal(torture, far_rsp[0].file_off, 0,
				 "unexpected far off");
	torture_assert_u64_equal(torture, far_rsp[0].len, 4096,
				 "unexpected far len");
	/* check that the data is now zeroed */
	ok = check_zero(torture, tree, tmp_ctx, fh, 0, 4096);
	torture_assert(torture, ok, "non-sparse zeroed range");

	/* set sparse */
	status = test_ioctl_sparse_req(torture, tmp_ctx, tree, fh, true);
	torture_assert_ntstatus_ok(torture, status, "FSCTL_SET_SPARSE");

	/* still fully allocated on NTFS, see note below for Samba */
	status = test_ioctl_qar_req(torture, tmp_ctx, tree, fh,
				    0,		/* off */
				    4096,	/* len */
				    &far_rsp,
				    &far_count);
	torture_assert_ntstatus_ok(torture, status,
				   "FSCTL_QUERY_ALLOCATED_RANGES req failed");
	/*
	 * FS specific: Samba uses PUNCH_HOLE to zero the range, and
	 * subsequently uses fallocate() to allocate the punched range if the
	 * file is marked non-sparse and "strict allocate" is enabled. In both
	 * cases, the zeroed range will not be detected by SEEK_DATA, so the
	 * range won't be present in QAR responses until the file is marked
	 * non-sparse again.
	 */
	if (far_count == 0) {
		torture_comment(torture, "non-sparse zeroed range disappeared "
				"after marking sparse\n");
	} else {
		/* NTFS: range remains fully allocated */
		torture_assert_u64_equal(torture, far_count, 1,
					 "unexpected response len");
		torture_assert_u64_equal(torture, far_rsp[0].file_off, 0,
					 "unexpected far off");
		torture_assert_u64_equal(torture, far_rsp[0].len, 4096,
					 "unexpected far len");
	}

	/* zero (hole-punch) the data, _with_ sparse flag */
	status = test_ioctl_zdata_req(torture, tmp_ctx, tree, fh,
				      0,	/* off */
				      4096);	/* beyond_final_zero */
	torture_assert_ntstatus_ok(torture, status, "zero_data");

	/* the range should no longer be alloced */
	status = test_ioctl_qar_req(torture, tmp_ctx, tree, fh,
				    0,		/* off */
				    4096,	/* len */
				    &far_rsp,
				    &far_count);
	torture_assert_ntstatus_ok(torture, status,
				   "FSCTL_QUERY_ALLOCATED_RANGES req failed");
	torture_assert_u64_equal(torture, far_count, 0,
				 "unexpected response len");

	ok = check_zero(torture, tree, tmp_ctx, fh, 0, 4096);
	torture_assert(torture, ok, "sparse zeroed range");

	/* remove sparse flag, this should "unsparse" the zeroed range */
	status = test_ioctl_sparse_req(torture, tmp_ctx, tree, fh, false);
	torture_assert_ntstatus_ok(torture, status, "FSCTL_SET_SPARSE");

	status = test_ioctl_qar_req(torture, tmp_ctx, tree, fh,
				    0,		/* off */
				    4096,	/* len */
				    &far_rsp,
				    &far_count);
	torture_assert_ntstatus_ok(torture, status,
				   "FSCTL_QUERY_ALLOCATED_RANGES req failed");
	torture_assert_u64_equal(torture, far_count, 1,
				 "unexpected response len");
	/* expect fully allocated */
	torture_assert_u64_equal(torture, far_rsp[0].file_off, 0,
				 "unexpected far off");
	torture_assert_u64_equal(torture, far_rsp[0].len, 4096,
				 "unexpected far len");

	ok = check_zero(torture, tree, tmp_ctx, fh, 0, 4096);
	torture_assert(torture, ok, "sparse zeroed range");

	smb2_util_close(tree, fh);
	talloc_free(tmp_ctx);
	return true;
}

/*
 * Find the point at which a zeroed range in a sparse file is deallocated by the
 * underlying filesystem. NTFS on Windows Server 2012 deallocates chunks in 64k
 * increments. Also check whether zeroed neighbours are merged for deallocation.
 */
static bool test_ioctl_sparse_hole_dealloc(struct torture_context *torture,
					   struct smb2_tree *tree)
{
	struct smb2_handle fh;
	NTSTATUS status;
	TALLOC_CTX *tmp_ctx = talloc_new(tree);
	bool ok;
	uint64_t file_size;
	uint64_t hlen;
	uint64_t dealloc_chunk_len = 0;
	struct file_alloced_range_buf *far_rsp = NULL;
	uint64_t far_count = 0;

	ok = test_setup_create_fill(torture, tree, tmp_ctx,
				    FNAME, &fh, 0, SEC_RIGHTS_FILE_ALL,
				    FILE_ATTRIBUTE_NORMAL);
	torture_assert(torture, ok, "setup file 1");

	/* check for FS sparse file */
	status = test_ioctl_fs_supported(torture, tree, tmp_ctx, &fh,
					 FILE_SUPPORTS_SPARSE_FILES, &ok);
	torture_assert_ntstatus_ok(torture, status, "SMB2_GETINFO_FS");
	if (!ok) {
		smb2_util_close(tree, fh);
		torture_skip(torture, "Sparse files not supported\n");
	}

	/* set sparse */
	status = test_ioctl_sparse_req(torture, tmp_ctx, tree, fh, true);
	torture_assert_ntstatus_ok(torture, status, "FSCTL_SET_SPARSE");

	file_size = 1024 * 1024;

	ok = write_pattern(torture, tree, tmp_ctx, fh,
			   0,		/* off */
			   file_size,	/* len */
			   0);	/* pattern offset */
	torture_assert(torture, ok, "write pattern");

	 /* check allocated ranges, should be fully allocated */
	status = test_ioctl_qar_req(torture, tmp_ctx, tree, fh,
				    0,			/* off */
				    file_size,		/* len */
				    &far_rsp,
				    &far_count);
	torture_assert_ntstatus_ok(torture, status,
			"FSCTL_QUERY_ALLOCATED_RANGES req failed");
	torture_assert_u64_equal(torture, far_count, 1,
				 "unexpected response len");
	torture_assert_u64_equal(torture, far_rsp[0].file_off, 0,
				 "unexpected far off");
	torture_assert_u64_equal(torture, far_rsp[0].len, file_size,
				 "unexpected far len");

	/* punch holes in sizes of 1k increments */
	for (hlen = 0; hlen <= file_size; hlen += 4096) {

		/* punch a hole from zero to the current increment */
		status = test_ioctl_zdata_req(torture, tmp_ctx, tree, fh,
					      0,	/* off */
					      hlen);	/* beyond_final_zero */
		torture_assert_ntstatus_ok(torture, status, "zero_data");

		/* ensure hole is zeroed, and pattern is consistent */
		ok = check_zero(torture, tree, tmp_ctx, fh, 0, hlen);
		torture_assert(torture, ok, "sparse zeroed range");

		ok = check_pattern(torture, tree, tmp_ctx, fh, hlen,
				   file_size - hlen, hlen);
		torture_assert(torture, ok, "allocated pattern range");

		 /* Check allocated ranges, hole might have been deallocated */
		status = test_ioctl_qar_req(torture, tmp_ctx, tree, fh,
					    0,		/* off */
					    file_size,	/* len */
					    &far_rsp,
					    &far_count);
		torture_assert_ntstatus_ok(torture, status,
					   "FSCTL_QUERY_ALLOCATED_RANGES");
		if ((hlen == file_size) && (far_count == 0)) {
			/* hole covered entire file, deallocation occurred */
			dealloc_chunk_len = file_size;
			break;
		}

		torture_assert_u64_equal(torture, far_count, 1,
					 "unexpected response len");
		if (far_rsp[0].file_off != 0) {
			/*
			 * We now know the hole punch length needed to trigger a
			 * deallocation on this FS...
			 */
			dealloc_chunk_len = hlen;
			torture_comment(torture, "hole punch %ju@0 resulted in "
					"deallocation of %ju@0\n",
					(uintmax_t)hlen,
					(uintmax_t)far_rsp[0].file_off);
			torture_assert_u64_equal(torture,
						 file_size - far_rsp[0].len,
						 far_rsp[0].file_off,
						 "invalid alloced range");
			break;
		}
	}

	if (dealloc_chunk_len == 0) {
		torture_comment(torture, "strange, this FS never deallocates"
				"zeroed ranges in sparse files\n");
		return true;	/* FS specific, not a failure */
	}

	/*
	 * Check whether deallocation occurs when the (now known)
	 * deallocation chunk size is punched via two ZERO_DATA requests.
	 * I.e. Does the FS merge the two ranges and deallocate the chunk?
	 * NTFS on Windows Server 2012 does not.
	 */
	ok = write_pattern(torture, tree, tmp_ctx, fh,
			   0,		/* off */
			   file_size,	/* len */
			   0);	/* pattern offset */
	torture_assert(torture, ok, "write pattern");

	/* divide dealloc chunk size by two, to use as punch length */
	hlen = dealloc_chunk_len >> 1;

	/*
	 *                     /half of dealloc chunk size           1M\
	 *                     |                                       |
	 * /offset 0           |                   /dealloc chunk size |
	 * |------------------ |-------------------|-------------------|
	 * | zeroed, 1st punch | zeroed, 2nd punch | existing pattern  |
	 */
	status = test_ioctl_zdata_req(torture, tmp_ctx, tree, fh,
				      0,	/* off */
				      hlen);	/* beyond final zero */
	torture_assert_ntstatus_ok(torture, status, "zero_data");

	status = test_ioctl_zdata_req(torture, tmp_ctx, tree, fh,
				      hlen,	/* off */
				      dealloc_chunk_len); /* beyond final */
	torture_assert_ntstatus_ok(torture, status, "zero_data");

	/* ensure holes are zeroed, and pattern is consistent */
	ok = check_zero(torture, tree, tmp_ctx, fh, 0, dealloc_chunk_len);
	torture_assert(torture, ok, "sparse zeroed range");

	ok = check_pattern(torture, tree, tmp_ctx, fh, dealloc_chunk_len,
			   file_size - dealloc_chunk_len, dealloc_chunk_len);
	torture_assert(torture, ok, "allocated pattern range");

	status = test_ioctl_qar_req(torture, tmp_ctx, tree, fh,
				    0,			/* off */
				    file_size,		/* len */
				    &far_rsp,
				    &far_count);
	torture_assert_ntstatus_ok(torture, status,
			"FSCTL_QUERY_ALLOCATED_RANGES req failed");

	if ((far_count == 0) && (dealloc_chunk_len == file_size)) {
		torture_comment(torture, "holes merged for deallocation of "
				"full file\n");
		return true;
	}
	torture_assert_u64_equal(torture, far_count, 1,
				 "unexpected response len");
	if (far_rsp[0].file_off == dealloc_chunk_len) {
		torture_comment(torture, "holes merged for deallocation of "
				"%ju chunk\n", (uintmax_t)dealloc_chunk_len);
		torture_assert_u64_equal(torture,
					 file_size - far_rsp[0].len,
					 far_rsp[0].file_off,
					 "invalid alloced range");
	} else {
		torture_assert_u64_equal(torture, far_rsp[0].file_off, 0,
					 "unexpected deallocation");
		torture_comment(torture, "holes not merged for deallocation\n");
	}

	smb2_util_close(tree, fh);

	/*
	 * Check whether an unwritten range is allocated when a sparse file is
	 * written to at an offset past the dealloc chunk size:
	 *
	 *                     /dealloc chunk size
	 * /offset 0           |
	 * |------------------ |-------------------|
	 * |     unwritten     |      pattern      |
	 */
	ok = test_setup_create_fill(torture, tree, tmp_ctx,
				    FNAME, &fh, 0, SEC_RIGHTS_FILE_ALL,
				    FILE_ATTRIBUTE_NORMAL);
	torture_assert(torture, ok, "setup file 1");

	/* set sparse */
	status = test_ioctl_sparse_req(torture, tmp_ctx, tree, fh, true);
	torture_assert_ntstatus_ok(torture, status, "FSCTL_SET_SPARSE");

	ok = write_pattern(torture, tree, tmp_ctx, fh,
			   dealloc_chunk_len,	/* off */
			   1024,		/* len */
			   dealloc_chunk_len);	/* pattern offset */
	torture_assert(torture, ok, "write pattern");

	status = test_ioctl_qar_req(torture, tmp_ctx, tree, fh,
				    0,				/* off */
				    dealloc_chunk_len + 1024,	/* len */
				    &far_rsp,
				    &far_count);
	torture_assert_ntstatus_ok(torture, status,
			"FSCTL_QUERY_ALLOCATED_RANGES req failed");
	torture_assert_u64_equal(torture, far_count, 1,
				 "unexpected response len");
	if (far_rsp[0].file_off == 0) {
		torture_assert_u64_equal(torture, far_rsp[0].len,
					 dealloc_chunk_len + 1024,
					 "unexpected far len");
		torture_comment(torture, "unwritten range fully allocated\n");
	} else {
		torture_assert_u64_equal(torture, far_rsp[0].file_off, dealloc_chunk_len,
					 "unexpected deallocation");
		torture_assert_u64_equal(torture, far_rsp[0].len, 1024,
					 "unexpected far len");
		torture_comment(torture, "unwritten range not allocated\n");
	}

	ok = check_zero(torture, tree, tmp_ctx, fh, 0, dealloc_chunk_len);
	torture_assert(torture, ok, "sparse zeroed range");

	ok = check_pattern(torture, tree, tmp_ctx, fh, dealloc_chunk_len,
			   1024, dealloc_chunk_len);
	torture_assert(torture, ok, "allocated pattern range");

	/* unsparse, should now be fully allocated */
	status = test_ioctl_sparse_req(torture, tmp_ctx, tree, fh, false);
	torture_assert_ntstatus_ok(torture, status, "FSCTL_SET_SPARSE");

	status = test_ioctl_qar_req(torture, tmp_ctx, tree, fh,
				    0,				/* off */
				    dealloc_chunk_len + 1024,	/* len */
				    &far_rsp,
				    &far_count);
	torture_assert_ntstatus_ok(torture, status,
			"FSCTL_QUERY_ALLOCATED_RANGES req failed");
	torture_assert_u64_equal(torture, far_count, 1,
				 "unexpected response len");
	torture_assert_u64_equal(torture, far_rsp[0].file_off, 0,
				 "unexpected deallocation");
	torture_assert_u64_equal(torture, far_rsp[0].len,
				 dealloc_chunk_len + 1024,
				 "unexpected far len");

	smb2_util_close(tree, fh);
	talloc_free(tmp_ctx);
	return true;
}

/* check whether a file with compression and sparse attrs can be deallocated */
static bool test_ioctl_sparse_compressed(struct torture_context *torture,
					 struct smb2_tree *tree)
{
	struct smb2_handle fh;
	NTSTATUS status;
	TALLOC_CTX *tmp_ctx = talloc_new(tree);
	bool ok;
	uint64_t file_size = 1024 * 1024;
	struct file_alloced_range_buf *far_rsp = NULL;
	uint64_t far_count = 0;

	ok = test_setup_create_fill(torture, tree, tmp_ctx,
				    FNAME, &fh, 0, SEC_RIGHTS_FILE_ALL,
				    FILE_ATTRIBUTE_NORMAL);
	torture_assert(torture, ok, "setup file 1");

	/* check for FS sparse file and compression support */
	status = test_ioctl_fs_supported(torture, tree, tmp_ctx, &fh,
					 FILE_SUPPORTS_SPARSE_FILES, &ok);
	torture_assert_ntstatus_ok(torture, status, "SMB2_GETINFO_FS");
	if (!ok) {
		smb2_util_close(tree, fh);
		torture_skip(torture, "Sparse files not supported\n");
	}

	status = test_ioctl_compress_fs_supported(torture, tree, tmp_ctx, &fh,
						  &ok);
	torture_assert_ntstatus_ok(torture, status, "SMB2_GETINFO_FS");
	if (!ok) {
		smb2_util_close(tree, fh);
		torture_skip(torture, "FS compression not supported\n");
	}

	/* set compression and write some data */
	status = test_ioctl_compress_set(torture, tmp_ctx, tree, fh,
					 COMPRESSION_FORMAT_DEFAULT);
	torture_assert_ntstatus_ok(torture, status, "FSCTL_SET_COMPRESSION");

	ok = write_pattern(torture, tree, tmp_ctx, fh,
			   0,		/* off */
			   file_size,	/* len */
			   0);		/* pattern offset */
	torture_assert(torture, ok, "write pattern");

	/* set sparse - now sparse and compressed */
	status = test_ioctl_sparse_req(torture, tmp_ctx, tree, fh, true);
	torture_assert_ntstatus_ok(torture, status, "FSCTL_SET_SPARSE");

	 /* check allocated ranges, should be fully alloced */
	status = test_ioctl_qar_req(torture, tmp_ctx, tree, fh,
				    0,		/* off */
				    file_size,	/* len */
				    &far_rsp,
				    &far_count);
	torture_assert_ntstatus_ok(torture, status,
				   "FSCTL_QUERY_ALLOCATED_RANGES req failed");
	torture_assert_u64_equal(torture, far_count, 1,
				 "unexpected response len");
	torture_assert_u64_equal(torture, far_rsp[0].file_off, 0,
				 "unexpected far off");
	torture_assert_u64_equal(torture, far_rsp[0].len, file_size,
				 "unexpected far len");

	/* zero (hole-punch) all data, with sparse and compressed attrs */
	status = test_ioctl_zdata_req(torture, tmp_ctx, tree, fh,
				      0,		/* off */
				      file_size);	/* beyond_final_zero */
	torture_assert_ntstatus_ok(torture, status, "zero_data");

	 /*
	  * Windows Server 2012 still deallocates a zeroed range when a sparse
	  * file carries the compression attribute.
	  */
	status = test_ioctl_qar_req(torture, tmp_ctx, tree, fh,
				    0,		/* off */
				    file_size,	/* len */
				    &far_rsp,
				    &far_count);
	torture_assert_ntstatus_ok(torture, status,
				   "FSCTL_QUERY_ALLOCATED_RANGES req failed");
	if (far_count == 0) {
		torture_comment(torture, "sparse & compressed file "
				"deallocated after hole-punch\n");
	} else {
		torture_assert_u64_equal(torture, far_count, 1,
					 "unexpected response len");
		torture_assert_u64_equal(torture, far_rsp[0].file_off, 0,
					 "unexpected far off");
		torture_assert_u64_equal(torture, far_rsp[0].len, file_size,
					 "unexpected far len");
		torture_comment(torture, "sparse & compressed file fully "
				"allocated after hole-punch\n");
	}

	smb2_util_close(tree, fh);
	talloc_free(tmp_ctx);
	return true;
}

/*
 * Create a sparse file, then attempt to copy unallocated and allocated ranges
 * into a target file using FSCTL_SRV_COPYCHUNK.
 */
static bool test_ioctl_sparse_copy_chunk(struct torture_context *torture,
					 struct smb2_tree *tree)
{
	struct smb2_handle src_h;
	struct smb2_handle dest_h;
	NTSTATUS status;
	TALLOC_CTX *tmp_ctx = talloc_new(tree);
	bool ok;
	uint64_t dealloc_chunk_len = 64 * 1024;	/* Windows 2012 */
	struct file_alloced_range_buf *far_rsp = NULL;
	uint64_t far_count = 0;
	union smb_ioctl ioctl;
	struct srv_copychunk_copy cc_copy;
	struct srv_copychunk_rsp cc_rsp;
	enum ndr_err_code ndr_ret;

	ok = test_setup_create_fill(torture, tree, tmp_ctx,
				    FNAME, &src_h, 0, SEC_RIGHTS_FILE_ALL,
				    FILE_ATTRIBUTE_NORMAL);
	torture_assert(torture, ok, "setup file");

	/* check for FS sparse file support */
	status = test_ioctl_fs_supported(torture, tree, tmp_ctx, &src_h,
					 FILE_SUPPORTS_SPARSE_FILES, &ok);
	torture_assert_ntstatus_ok(torture, status, "SMB2_GETINFO_FS");
	smb2_util_close(tree, src_h);
	if (!ok) {
		torture_skip(torture, "Sparse files not supported\n");
	}

	ok = test_setup_copy_chunk(torture, tree, tmp_ctx,
				   1, /* chunks */
				   &src_h, 0, /* src file */
				   SEC_RIGHTS_FILE_ALL,
				   &dest_h, 0,	/* dest file */
				   SEC_RIGHTS_FILE_ALL,
				   &cc_copy,
				   &ioctl);
	torture_assert(torture, ok, "setup copy chunk error");

	/* set sparse */
	status = test_ioctl_sparse_req(torture, tmp_ctx, tree, src_h, true);
	torture_assert_ntstatus_ok(torture, status, "FSCTL_SET_SPARSE");

	/* start after dealloc_chunk_len, to create an unwritten sparse range */
	ok = write_pattern(torture, tree, tmp_ctx, src_h,
			   dealloc_chunk_len,	/* off */
			   1024,	/* len */
			   dealloc_chunk_len);	/* pattern offset */
	torture_assert(torture, ok, "write pattern");

	 /* Skip test if 64k chunk is allocated - FS specific */
	status = test_ioctl_qar_req(torture, tmp_ctx, tree, src_h,
				    0,				/* off */
				    dealloc_chunk_len + 1024,	/* len */
				    &far_rsp,
				    &far_count);
	torture_assert_ntstatus_ok(torture, status,
			"FSCTL_QUERY_ALLOCATED_RANGES req failed");
	torture_assert_u64_equal(torture, far_count, 1,
				 "unexpected response len");
	if (far_rsp[0].file_off == 0) {
		torture_skip(torture, "unwritten range fully allocated\n");
	}

	torture_assert_u64_equal(torture, far_rsp[0].file_off, dealloc_chunk_len,
				 "unexpected allocation");
	torture_assert_u64_equal(torture, far_rsp[0].len, 1024,
				 "unexpected far len");

	/* copy-chunk unallocated + written ranges into non-sparse dest */

	cc_copy.chunks[0].source_off = 0;
	cc_copy.chunks[0].target_off = 0;
	cc_copy.chunks[0].length = dealloc_chunk_len + 1024;

	ndr_ret = ndr_push_struct_blob(&ioctl.smb2.in.out, tmp_ctx,
				       &cc_copy,
			(ndr_push_flags_fn_t)ndr_push_srv_copychunk_copy);
	torture_assert_ndr_success(torture, ndr_ret,
				   "ndr_push_srv_copychunk_copy");

	status = smb2_ioctl(tree, tmp_ctx, &ioctl.smb2);
	torture_assert_ntstatus_ok(torture, status, "FSCTL_SRV_COPYCHUNK");

	ndr_ret = ndr_pull_struct_blob(&ioctl.smb2.out.out, tmp_ctx,
				       &cc_rsp,
			(ndr_pull_flags_fn_t)ndr_pull_srv_copychunk_rsp);
	torture_assert_ndr_success(torture, ndr_ret,
				   "ndr_pull_srv_copychunk_rsp");

	ok = check_copy_chunk_rsp(torture, &cc_rsp,
				  1,	/* chunks written */
				  0,	/* chunk bytes unsuccessfully written */
				  dealloc_chunk_len + 1024); /* bytes written */
	torture_assert(torture, ok, "bad copy chunk response data");

	ok = check_zero(torture, tree, tmp_ctx, dest_h, 0, dealloc_chunk_len);
	torture_assert(torture, ok, "sparse zeroed range");

	ok = check_pattern(torture, tree, tmp_ctx, dest_h, dealloc_chunk_len,
			   1024, dealloc_chunk_len);
	torture_assert(torture, ok, "copychunked range");

	/* copied range should be allocated in non-sparse dest */
	status = test_ioctl_qar_req(torture, tmp_ctx, tree, dest_h,
				    0,				/* off */
				    dealloc_chunk_len + 1024,	/* len */
				    &far_rsp,
				    &far_count);
	torture_assert_ntstatus_ok(torture, status,
			"FSCTL_QUERY_ALLOCATED_RANGES req failed");
	torture_assert_u64_equal(torture, far_count, 1,
				 "unexpected response len");
	torture_assert_u64_equal(torture, far_rsp[0].file_off, 0,
				 "unexpected allocation");
	torture_assert_u64_equal(torture, far_rsp[0].len,
				 dealloc_chunk_len + 1024,
				 "unexpected far len");

	/* set dest as sparse */
	status = test_ioctl_sparse_req(torture, tmp_ctx, tree, dest_h, true);
	torture_assert_ntstatus_ok(torture, status, "FSCTL_SET_SPARSE");

	/* zero (hole-punch) all data */
	status = test_ioctl_zdata_req(torture, tmp_ctx, tree, dest_h,
				      0,		/* off */
				      dealloc_chunk_len + 1024);
	torture_assert_ntstatus_ok(torture, status, "zero_data");

	/* zeroed range might be deallocated */
	status = test_ioctl_qar_req(torture, tmp_ctx, tree, dest_h,
				    0,				/* off */
				    dealloc_chunk_len + 1024,	/* len */
				    &far_rsp,
				    &far_count);
	torture_assert_ntstatus_ok(torture, status,
			"FSCTL_QUERY_ALLOCATED_RANGES req failed");
	if (far_count == 0) {
		/* FS specific (e.g. NTFS) */
		torture_comment(torture, "FS deallocates file on full-range "
				"punch\n");
	} else {
		/* FS specific (e.g. EXT4) */
		torture_comment(torture, "FS doesn't deallocate file on "
				"full-range punch\n");
	}
	ok = check_zero(torture, tree, tmp_ctx, dest_h, 0,
			dealloc_chunk_len + 1024);
	torture_assert(torture, ok, "punched zeroed range");

	/* copy-chunk again, this time with sparse dest */
	status = smb2_ioctl(tree, tmp_ctx, &ioctl.smb2);
	torture_assert_ntstatus_ok(torture, status, "FSCTL_SRV_COPYCHUNK");

	ndr_ret = ndr_pull_struct_blob(&ioctl.smb2.out.out, tmp_ctx,
				       &cc_rsp,
			(ndr_pull_flags_fn_t)ndr_pull_srv_copychunk_rsp);
	torture_assert_ndr_success(torture, ndr_ret,
				   "ndr_pull_srv_copychunk_rsp");

	ok = check_copy_chunk_rsp(torture, &cc_rsp,
				  1,	/* chunks written */
				  0,	/* chunk bytes unsuccessfully written */
				  dealloc_chunk_len + 1024); /* bytes written */
	torture_assert(torture, ok, "bad copy chunk response data");

	ok = check_zero(torture, tree, tmp_ctx, dest_h, 0, dealloc_chunk_len);
	torture_assert(torture, ok, "sparse zeroed range");

	ok = check_pattern(torture, tree, tmp_ctx, dest_h, dealloc_chunk_len,
			   1024, dealloc_chunk_len);
	torture_assert(torture, ok, "copychunked range");

	/* copied range may be allocated in sparse dest */
	status = test_ioctl_qar_req(torture, tmp_ctx, tree, dest_h,
				    0,				/* off */
				    dealloc_chunk_len + 1024,	/* len */
				    &far_rsp,
				    &far_count);
	torture_assert_ntstatus_ok(torture, status,
			"FSCTL_QUERY_ALLOCATED_RANGES req failed");
	torture_assert_u64_equal(torture, far_count, 1,
				 "unexpected response len");
	/*
	 * FS specific: sparse region may be unallocated in dest if copy-chunk
	 *		is handled in a sparse preserving way - E.g. vfs_btrfs
	 *		with BTRFS_IOC_CLONE_RANGE.
	 */
	if (far_rsp[0].file_off == dealloc_chunk_len) {
		torture_comment(torture, "copy-chunk sparse range preserved\n");
		torture_assert_u64_equal(torture, far_rsp[0].len, 1024,
					 "unexpected far len");
	} else {
		torture_assert_u64_equal(torture, far_rsp[0].file_off, 0,
					 "unexpected allocation");
		torture_assert_u64_equal(torture, far_rsp[0].len,
					 dealloc_chunk_len + 1024,
					 "unexpected far len");
	}

	smb2_util_close(tree, src_h);
	smb2_util_close(tree, dest_h);
	talloc_free(tmp_ctx);
	return true;
}

static bool test_ioctl_sparse_punch_invalid(struct torture_context *torture,
					    struct smb2_tree *tree)
{
	struct smb2_handle fh;
	NTSTATUS status;
	TALLOC_CTX *tmp_ctx = talloc_new(tree);
	bool ok;
	bool is_sparse;
	int i;

	ok = test_setup_create_fill(torture, tree, tmp_ctx,
				    FNAME, &fh, 4096, SEC_RIGHTS_FILE_ALL,
				    FILE_ATTRIBUTE_NORMAL);
	torture_assert(torture, ok, "setup file");

	status = test_ioctl_fs_supported(torture, tree, tmp_ctx, &fh,
					 FILE_SUPPORTS_SPARSE_FILES, &ok);
	torture_assert_ntstatus_ok(torture, status, "SMB2_GETINFO_FS");
	if (!ok) {
		smb2_util_close(tree, fh);
		torture_skip(torture, "Sparse files not supported\n");
	}

	status = test_sparse_get(torture, tmp_ctx, tree, fh, &is_sparse);
	torture_assert_ntstatus_ok(torture, status, "test_sparse_get");
	torture_assert(torture, !is_sparse, "sparse attr before set");

	/* loop twice, without and with sparse attrib */
	for (i = 0; i <= 1;  i++) {
		union smb_fileinfo io;
		struct file_alloced_range_buf *far_rsp = NULL;
		uint64_t far_count = 0;

		/* get size before & after. zero data should never change it */
		ZERO_STRUCT(io);
		io.generic.level = RAW_FILEINFO_SMB2_ALL_INFORMATION;
		io.generic.in.file.handle = fh;
		status = smb2_getinfo_file(tree, tmp_ctx, &io);
		torture_assert_ntstatus_ok(torture, status, "getinfo");
		torture_assert_int_equal(torture, (int)io.all_info2.out.size,
					 4096, "size after IO");

		/* valid 8 byte zero data, but after EOF */
		status = test_ioctl_zdata_req(torture, tmp_ctx, tree, fh,
					      4096,	/* off */
					      4104);	/* beyond_final_zero */
		torture_assert_ntstatus_ok(torture, status, "zero_data");

		/* valid 8 byte zero data, but after EOF */
		status = test_ioctl_zdata_req(torture, tmp_ctx, tree, fh,
					      8192,	/* off */
					      8200);	/* beyond_final_zero */
		torture_assert_ntstatus_ok(torture, status, "zero_data");

		ZERO_STRUCT(io);
		io.generic.level = RAW_FILEINFO_SMB2_ALL_INFORMATION;
		io.generic.in.file.handle = fh;
		status = smb2_getinfo_file(tree, tmp_ctx, &io);
		torture_assert_ntstatus_ok(torture, status, "getinfo");
		torture_assert_int_equal(torture, (int)io.all_info2.out.size,
					 4096, "size after IO");

		/* valid 0 byte zero data, without sparse flag */
		status = test_ioctl_zdata_req(torture, tmp_ctx, tree, fh,
					      4095,	/* off */
					      4095);	/* beyond_final_zero */
		torture_assert_ntstatus_ok(torture, status, "zero_data");

		/* INVALID off is past beyond_final_zero */
		status = test_ioctl_zdata_req(torture, tmp_ctx, tree, fh,
					      4096,	/* off */
					      4095);	/* beyond_final_zero */
		torture_assert_ntstatus_equal(torture, status,
					      NT_STATUS_INVALID_PARAMETER,
					      "invalid zero_data");

		/* zero length QAR - valid */
		status = test_ioctl_qar_req(torture, tmp_ctx, tree, fh,
					    0,			/* off */
					    0,			/* len */
					    &far_rsp, &far_count);
		torture_assert_ntstatus_ok(torture, status,
				"FSCTL_QUERY_ALLOCATED_RANGES req failed");
		torture_assert_u64_equal(torture, far_count, 0,
					 "unexpected response len");

		/* QAR after EOF - valid */
		status = test_ioctl_qar_req(torture, tmp_ctx, tree, fh,
					    4096,		/* off */
					    1024,		/* len */
					    &far_rsp, &far_count);
		torture_assert_ntstatus_ok(torture, status,
				"FSCTL_QUERY_ALLOCATED_RANGES req failed");
		torture_assert_u64_equal(torture, far_count, 0,
					 "unexpected response len");

		/* set sparse */
		status = test_ioctl_sparse_req(torture, tmp_ctx, tree, fh,
					       true);
		torture_assert_ntstatus_ok(torture, status, "FSCTL_SET_SPARSE");
	}

	smb2_util_close(tree, fh);
	talloc_free(tmp_ctx);
	return true;
}

static bool test_ioctl_sparse_perms(struct torture_context *torture,
				    struct smb2_tree *tree)
{
	struct smb2_handle fh;
	NTSTATUS status;
	TALLOC_CTX *tmp_ctx = talloc_new(tree);
	bool ok;
	bool is_sparse;
	struct file_alloced_range_buf *far_rsp = NULL;
	uint64_t far_count = 0;

	ok = test_setup_create_fill(torture, tree, tmp_ctx,
				    FNAME, &fh, 0, SEC_RIGHTS_FILE_ALL,
				    FILE_ATTRIBUTE_NORMAL);
	torture_assert(torture, ok, "setup file");

	status = test_ioctl_fs_supported(torture, tree, tmp_ctx, &fh,
					 FILE_SUPPORTS_SPARSE_FILES, &ok);
	torture_assert_ntstatus_ok(torture, status, "SMB2_GETINFO_FS");
	smb2_util_close(tree, fh);
	if (!ok) {
		torture_skip(torture, "Sparse files not supported\n");
	}

	/* set sparse without WRITE_ATTR permission should succeed */
	ok = test_setup_create_fill(torture, tree, tmp_ctx,
				    FNAME, &fh, 0,
			(SEC_RIGHTS_FILE_WRITE & ~(SEC_FILE_WRITE_ATTRIBUTE
							| SEC_STD_WRITE_DAC
							| SEC_FILE_WRITE_EA)),
				    FILE_ATTRIBUTE_NORMAL);
	torture_assert(torture, ok, "setup file");

	status = test_ioctl_sparse_req(torture, tmp_ctx, tree, fh, true);
	torture_assert_ntstatus_ok(torture, status, "FSCTL_SET_SPARSE");
	smb2_util_close(tree, fh);

	ok = test_setup_open(torture, tree, tmp_ctx,
			     FNAME, &fh, SEC_RIGHTS_FILE_ALL,
			     FILE_ATTRIBUTE_NORMAL);
	torture_assert(torture, ok, "setup file");
	status = test_sparse_get(torture, tmp_ctx, tree, fh, &is_sparse);
	torture_assert_ntstatus_ok(torture, status, "test_sparse_get");
	torture_assert(torture, is_sparse, "sparse after set");
	smb2_util_close(tree, fh);

	/* attempt get sparse without READ_DATA permission */
	ok = test_setup_create_fill(torture, tree, tmp_ctx,
				    FNAME, &fh, 0,
			(SEC_RIGHTS_FILE_READ & ~SEC_FILE_READ_DATA),
				    FILE_ATTRIBUTE_NORMAL);
	torture_assert(torture, ok, "setup file");

	status = test_sparse_get(torture, tmp_ctx, tree, fh, &is_sparse);
	torture_assert_ntstatus_ok(torture, status, "test_sparse_get");
	torture_assert(torture, !is_sparse, "sparse set");
	smb2_util_close(tree, fh);

	/* attempt to set sparse with only WRITE_ATTR permission */
	ok = test_setup_create_fill(torture, tree, tmp_ctx,
				    FNAME, &fh, 0,
				    SEC_FILE_WRITE_ATTRIBUTE,
				    FILE_ATTRIBUTE_NORMAL);
	torture_assert(torture, ok, "setup file");

	status = test_ioctl_sparse_req(torture, tmp_ctx, tree, fh, true);
	torture_assert_ntstatus_ok(torture, status, "FSCTL_SET_SPARSE");
	smb2_util_close(tree, fh);

	/* attempt to set sparse with only WRITE_DATA permission */
	ok = test_setup_create_fill(torture, tree, tmp_ctx,
				    FNAME, &fh, 0,
				    SEC_FILE_WRITE_DATA,
				    FILE_ATTRIBUTE_NORMAL);
	torture_assert(torture, ok, "setup file");

	status = test_ioctl_sparse_req(torture, tmp_ctx, tree, fh, true);
	torture_assert_ntstatus_ok(torture, status, "FSCTL_SET_SPARSE");
	smb2_util_close(tree, fh);

	ok = test_setup_open(torture, tree, tmp_ctx,
			     FNAME, &fh, SEC_RIGHTS_FILE_ALL,
			     FILE_ATTRIBUTE_NORMAL);
	torture_assert(torture, ok, "setup file");
	status = test_sparse_get(torture, tmp_ctx, tree, fh, &is_sparse);
	torture_assert_ntstatus_ok(torture, status, "test_sparse_get");
	torture_assert(torture, is_sparse, "sparse after set");
	smb2_util_close(tree, fh);

	/* attempt to set sparse with only APPEND_DATA permission */
	ok = test_setup_create_fill(torture, tree, tmp_ctx,
				    FNAME, &fh, 0,
				    SEC_FILE_APPEND_DATA,
				    FILE_ATTRIBUTE_NORMAL);
	torture_assert(torture, ok, "setup file");

	status = test_ioctl_sparse_req(torture, tmp_ctx, tree, fh, true);
	torture_assert_ntstatus_ok(torture, status, "FSCTL_SET_SPARSE");
	smb2_util_close(tree, fh);

	ok = test_setup_open(torture, tree, tmp_ctx,
			     FNAME, &fh, SEC_RIGHTS_FILE_ALL,
			     FILE_ATTRIBUTE_NORMAL);
	torture_assert(torture, ok, "setup file");
	status = test_sparse_get(torture, tmp_ctx, tree, fh, &is_sparse);
	torture_assert_ntstatus_ok(torture, status, "test_sparse_get");
	torture_assert(torture, is_sparse, "sparse after set");
	smb2_util_close(tree, fh);

	/* attempt to set sparse with only WRITE_EA permission - should fail */
	ok = test_setup_create_fill(torture, tree, tmp_ctx,
				    FNAME, &fh, 0,
				    SEC_FILE_WRITE_EA,
				    FILE_ATTRIBUTE_NORMAL);
	torture_assert(torture, ok, "setup file");

	status = test_ioctl_sparse_req(torture, tmp_ctx, tree, fh, true);
	torture_assert_ntstatus_equal(torture, status,
				      NT_STATUS_ACCESS_DENIED,
				      "FSCTL_SET_SPARSE permission");
	smb2_util_close(tree, fh);

	ok = test_setup_open(torture, tree, tmp_ctx,
			     FNAME, &fh, SEC_RIGHTS_FILE_ALL,
			     FILE_ATTRIBUTE_NORMAL);
	torture_assert(torture, ok, "setup file");
	status = test_sparse_get(torture, tmp_ctx, tree, fh, &is_sparse);
	torture_assert_ntstatus_ok(torture, status, "test_sparse_get");
	torture_assert(torture, !is_sparse, "sparse after set");
	smb2_util_close(tree, fh);

	/* attempt QAR with only READ_ATTR permission - should fail */
	ok = test_setup_open(torture, tree, tmp_ctx,
			     FNAME, &fh, SEC_FILE_READ_ATTRIBUTE,
			     FILE_ATTRIBUTE_NORMAL);
	torture_assert(torture, ok, "setup file");
	status = test_ioctl_qar_req(torture, tmp_ctx, tree, fh,
				    4096,		/* off */
				    1024,		/* len */
				    &far_rsp, &far_count);
	torture_assert_ntstatus_equal(torture, status,
				      NT_STATUS_ACCESS_DENIED,
			"FSCTL_QUERY_ALLOCATED_RANGES req passed");
	smb2_util_close(tree, fh);

	/* attempt QAR with only READ_DATA permission */
	ok = test_setup_open(torture, tree, tmp_ctx,
			     FNAME, &fh, SEC_FILE_READ_DATA,
			     FILE_ATTRIBUTE_NORMAL);
	torture_assert(torture, ok, "setup file");
	status = test_ioctl_qar_req(torture, tmp_ctx, tree, fh,
				    0,		/* off */
				    1024,		/* len */
				    &far_rsp, &far_count);
	torture_assert_ntstatus_ok(torture, status,
			"FSCTL_QUERY_ALLOCATED_RANGES req failed");
	torture_assert_u64_equal(torture, far_count, 0,
				 "unexpected response len");
	smb2_util_close(tree, fh);

	/* attempt QAR with only READ_EA permission - should fail */
	ok = test_setup_open(torture, tree, tmp_ctx,
			     FNAME, &fh, SEC_FILE_READ_EA,
			     FILE_ATTRIBUTE_NORMAL);
	torture_assert(torture, ok, "setup file");
	status = test_ioctl_qar_req(torture, tmp_ctx, tree, fh,
				    4096,		/* off */
				    1024,		/* len */
				    &far_rsp, &far_count);
	torture_assert_ntstatus_equal(torture, status,
				      NT_STATUS_ACCESS_DENIED,
			"FSCTL_QUERY_ALLOCATED_RANGES req passed");
	smb2_util_close(tree, fh);

	/* setup file for ZERO_DATA permissions tests */
	ok = test_setup_create_fill(torture, tree, tmp_ctx,
				    FNAME, &fh, 8192,
				    SEC_RIGHTS_FILE_ALL,
				    FILE_ATTRIBUTE_NORMAL);
	torture_assert(torture, ok, "setup file");

	status = test_ioctl_sparse_req(torture, tmp_ctx, tree, fh, true);
	torture_assert_ntstatus_ok(torture, status, "FSCTL_SET_SPARSE");
	smb2_util_close(tree, fh);

	/* attempt ZERO_DATA with only WRITE_ATTR permission - should fail */
	ok = test_setup_open(torture, tree, tmp_ctx,
			     FNAME, &fh, SEC_FILE_WRITE_ATTRIBUTE,
			     FILE_ATTRIBUTE_NORMAL);
	torture_assert(torture, ok, "setup file");
	status = test_ioctl_zdata_req(torture, tmp_ctx, tree, fh,
				      0,	/* off */
				      4096);	/* beyond_final_zero */
	torture_assert_ntstatus_equal(torture, status,
				      NT_STATUS_ACCESS_DENIED,
				      "zero_data permission");
	smb2_util_close(tree, fh);

	/* attempt ZERO_DATA with only WRITE_DATA permission */
	ok = test_setup_open(torture, tree, tmp_ctx,
			     FNAME, &fh, SEC_FILE_WRITE_DATA,
			     FILE_ATTRIBUTE_NORMAL);
	torture_assert(torture, ok, "setup file");
	status = test_ioctl_zdata_req(torture, tmp_ctx, tree, fh,
				      0,	/* off */
				      4096);	/* beyond_final_zero */
	torture_assert_ntstatus_ok(torture, status, "zero_data");
	smb2_util_close(tree, fh);

	/* attempt ZERO_DATA with only APPEND_DATA permission - should fail */
	ok = test_setup_open(torture, tree, tmp_ctx,
			     FNAME, &fh, SEC_FILE_APPEND_DATA,
			     FILE_ATTRIBUTE_NORMAL);
	torture_assert(torture, ok, "setup file");
	status = test_ioctl_zdata_req(torture, tmp_ctx, tree, fh,
				      0,	/* off */
				      4096);	/* beyond_final_zero */
	torture_assert_ntstatus_equal(torture, status,
				      NT_STATUS_ACCESS_DENIED,
				      "zero_data permission");
	smb2_util_close(tree, fh);

	/* attempt ZERO_DATA with only WRITE_EA permission - should fail */
	ok = test_setup_open(torture, tree, tmp_ctx,
			     FNAME, &fh, SEC_FILE_WRITE_EA,
			     FILE_ATTRIBUTE_NORMAL);
	torture_assert(torture, ok, "setup file");
	status = test_ioctl_zdata_req(torture, tmp_ctx, tree, fh,
				      0,	/* off */
				      4096);	/* beyond_final_zero */
	torture_assert_ntstatus_equal(torture, status,
				      NT_STATUS_ACCESS_DENIED,
				      "zero_data permission");
	smb2_util_close(tree, fh);

	talloc_free(tmp_ctx);
	return true;
}

static bool test_ioctl_sparse_lck(struct torture_context *torture,
				  struct smb2_tree *tree)
{
	struct smb2_handle fh;
	struct smb2_handle fh2;
	NTSTATUS status;
	uint64_t dealloc_chunk_len = 64 * 1024;	/* Windows 2012 */
	TALLOC_CTX *tmp_ctx = talloc_new(tree);
	bool ok;
	bool is_sparse;
	struct smb2_lock lck;
	struct smb2_lock_element el[1];
	struct file_alloced_range_buf *far_rsp = NULL;
	uint64_t far_count = 0;

	ok = test_setup_create_fill(torture, tree, tmp_ctx, FNAME, &fh,
				    dealloc_chunk_len, SEC_RIGHTS_FILE_ALL,
				    FILE_ATTRIBUTE_NORMAL);
	torture_assert(torture, ok, "setup file");

	status = test_ioctl_fs_supported(torture, tree, tmp_ctx, &fh,
					 FILE_SUPPORTS_SPARSE_FILES, &ok);
	torture_assert_ntstatus_ok(torture, status, "SMB2_GETINFO_FS");
	if (!ok) {
		torture_skip(torture, "Sparse files not supported\n");
		smb2_util_close(tree, fh);
	}

	/* open and lock via separate fh2 */
	status = torture_smb2_testfile(tree, FNAME, &fh2);
	torture_assert_ntstatus_ok(torture, status, "2nd src open");

	lck.in.lock_count	= 0x0001;
	lck.in.lock_sequence	= 0x00000000;
	lck.in.file.handle	= fh2;
	lck.in.locks		= el;
	el[0].offset		= 0;
	el[0].length		= dealloc_chunk_len;
	el[0].reserved		= 0;
	el[0].flags		= SMB2_LOCK_FLAG_EXCLUSIVE;

	status = smb2_lock(tree, &lck);
	torture_assert_ntstatus_ok(torture, status, "lock");

	/* set sparse while locked */
	status = test_ioctl_sparse_req(torture, tmp_ctx, tree, fh, true);
	torture_assert_ntstatus_ok(torture, status, "FSCTL_SET_SPARSE");

	status = test_sparse_get(torture, tmp_ctx, tree, fh, &is_sparse);
	torture_assert_ntstatus_ok(torture, status, "test_sparse_get");
	torture_assert(torture, is_sparse, "sparse attr after set");

	/* zero data over locked range should fail */
	status = test_ioctl_zdata_req(torture, tmp_ctx, tree, fh,
				      0,	/* off */
				      4096);	/* beyond_final_zero */
	torture_assert_ntstatus_equal(torture, status,
				      NT_STATUS_FILE_LOCK_CONFLICT,
				      "zero_data locked");

	/* QAR over locked range should pass */
	status = test_ioctl_qar_req(torture, tmp_ctx, tree, fh,
				    0,		/* off */
				    4096,	/* len */
				    &far_rsp, &far_count);
	torture_assert_ntstatus_ok(torture, status,
			"FSCTL_QUERY_ALLOCATED_RANGES locked");
	torture_assert_u64_equal(torture, far_count, 1,
				 "unexpected response len");
	torture_assert_u64_equal(torture, far_rsp[0].file_off, 0,
				 "unexpected allocation");
	torture_assert_u64_equal(torture, far_rsp[0].len,
				 4096,
				 "unexpected far len");

	/* zero data over range past EOF should pass */
	status = test_ioctl_zdata_req(torture, tmp_ctx, tree, fh,
				      dealloc_chunk_len,	/* off */
				      dealloc_chunk_len + 4096);
	torture_assert_ntstatus_ok(torture, status,
				   "zero_data past EOF locked");

	/* QAR over range past EOF should pass */
	status = test_ioctl_qar_req(torture, tmp_ctx, tree, fh,
				    dealloc_chunk_len,		/* off */
				    4096,			/* len */
				    &far_rsp, &far_count);
	torture_assert_ntstatus_ok(torture, status,
			"FSCTL_QUERY_ALLOCATED_RANGES past EOF locked");
	torture_assert_u64_equal(torture, far_count, 0,
				 "unexpected response len");

	lck.in.lock_count	= 0x0001;
	lck.in.lock_sequence	= 0x00000001;
	lck.in.file.handle	= fh2;
	lck.in.locks		= el;
	el[0].offset		= 0;
	el[0].length		= dealloc_chunk_len;
	el[0].reserved		= 0;
	el[0].flags		= SMB2_LOCK_FLAG_UNLOCK;
	status = smb2_lock(tree, &lck);
	torture_assert_ntstatus_ok(torture, status, "unlock");

	smb2_util_close(tree, fh2);
	smb2_util_close(tree, fh);
	talloc_free(tmp_ctx);
	return true;
}

/* alleviate QAR off-by-one bug paranoia - help me ob1 */
static bool test_ioctl_sparse_qar_ob1(struct torture_context *torture,
				      struct smb2_tree *tree)
{
	struct smb2_handle fh;
	NTSTATUS status;
	TALLOC_CTX *tmp_ctx = talloc_new(tree);
	bool ok;
	uint64_t dealloc_chunk_len = 64 * 1024;	/* Windows 2012 */
	struct file_alloced_range_buf *far_rsp = NULL;
	uint64_t far_count = 0;

	ok = test_setup_create_fill(torture, tree, tmp_ctx,
				    FNAME, &fh, dealloc_chunk_len * 2,
				    SEC_RIGHTS_FILE_ALL,
				    FILE_ATTRIBUTE_NORMAL);
	torture_assert(torture, ok, "setup file");

	status = test_ioctl_fs_supported(torture, tree, tmp_ctx, &fh,
					 FILE_SUPPORTS_SPARSE_FILES, &ok);
	torture_assert_ntstatus_ok(torture, status, "SMB2_GETINFO_FS");
	if (!ok) {
		torture_skip(torture, "Sparse files not supported\n");
		smb2_util_close(tree, fh);
	}

	/* non-sparse QAR with range one before EOF */
	status = test_ioctl_qar_req(torture, tmp_ctx, tree, fh,
				    0,				/* off */
				    dealloc_chunk_len * 2 - 1,	/* len */
				    &far_rsp, &far_count);
	torture_assert_ntstatus_ok(torture, status,
			"FSCTL_QUERY_ALLOCATED_RANGES req failed");
	torture_assert_u64_equal(torture, far_count, 1,
				 "unexpected response len");
	torture_assert_u64_equal(torture, far_rsp[0].file_off, 0,
				 "unexpected allocation");
	torture_assert_u64_equal(torture, far_rsp[0].len,
				 dealloc_chunk_len * 2 - 1,
				 "unexpected far len");

	/* non-sparse QAR with range one after EOF */
	status = test_ioctl_qar_req(torture, tmp_ctx, tree, fh,
				    0,				/* off */
				    dealloc_chunk_len * 2 + 1,	/* len */
				    &far_rsp, &far_count);
	torture_assert_ntstatus_ok(torture, status,
			"FSCTL_QUERY_ALLOCATED_RANGES req failed");
	torture_assert_u64_equal(torture, far_count, 1,
				 "unexpected response len");
	torture_assert_u64_equal(torture, far_rsp[0].file_off, 0,
				 "unexpected allocation");
	torture_assert_u64_equal(torture, far_rsp[0].len,
				 dealloc_chunk_len * 2,
				 "unexpected far len");

	/* non-sparse QAR with range one after EOF from off=1 */
	status = test_ioctl_qar_req(torture, tmp_ctx, tree, fh,
				    1,				/* off */
				    dealloc_chunk_len * 2,	/* len */
				    &far_rsp, &far_count);
	torture_assert_ntstatus_ok(torture, status,
			"FSCTL_QUERY_ALLOCATED_RANGES req failed");
	torture_assert_u64_equal(torture, far_count, 1,
				 "unexpected response len");
	torture_assert_u64_equal(torture, far_rsp[0].file_off, 1,
				 "unexpected allocation");
	torture_assert_u64_equal(torture, far_rsp[0].len,
				 dealloc_chunk_len * 2 - 1,
				 "unexpected far len");

	status = test_ioctl_sparse_req(torture, tmp_ctx, tree, fh, true);
	torture_assert_ntstatus_ok(torture, status, "FSCTL_SET_SPARSE");

	/* punch out second chunk */
	status = test_ioctl_zdata_req(torture, tmp_ctx, tree, fh,
				      dealloc_chunk_len,	/* off */
				      dealloc_chunk_len * 2);
	torture_assert_ntstatus_ok(torture, status, "zero_data");

	/* sparse QAR with range one before hole */
	status = test_ioctl_qar_req(torture, tmp_ctx, tree, fh,
				    0,				/* off */
				    dealloc_chunk_len - 1,	/* len */
				    &far_rsp, &far_count);
	torture_assert_ntstatus_ok(torture, status,
			"FSCTL_QUERY_ALLOCATED_RANGES req failed");
	torture_assert_u64_equal(torture, far_count, 1,
				 "unexpected response len");
	torture_assert_u64_equal(torture, far_rsp[0].file_off, 0,
				 "unexpected allocation");
	torture_assert_u64_equal(torture, far_rsp[0].len,
				 dealloc_chunk_len - 1,
				 "unexpected far len");

	/* sparse QAR with range one after hole */
	status = test_ioctl_qar_req(torture, tmp_ctx, tree, fh,
				    0,				/* off */
				    dealloc_chunk_len + 1,	/* len */
				    &far_rsp, &far_count);
	torture_assert_ntstatus_ok(torture, status,
			"FSCTL_QUERY_ALLOCATED_RANGES req failed");
	torture_assert_u64_equal(torture, far_count, 1,
				 "unexpected response len");
	torture_assert_u64_equal(torture, far_rsp[0].file_off, 0,
				 "unexpected allocation");
	torture_assert_u64_equal(torture, far_rsp[0].len,
				 dealloc_chunk_len,
				 "unexpected far len");

	/* sparse QAR with range one after hole from off=1 */
	status = test_ioctl_qar_req(torture, tmp_ctx, tree, fh,
				    1,				/* off */
				    dealloc_chunk_len,		/* len */
				    &far_rsp, &far_count);
	torture_assert_ntstatus_ok(torture, status,
			"FSCTL_QUERY_ALLOCATED_RANGES req failed");
	torture_assert_u64_equal(torture, far_count, 1,
				 "unexpected response len");
	torture_assert_u64_equal(torture, far_rsp[0].file_off, 1,
				 "unexpected allocation");
	torture_assert_u64_equal(torture, far_rsp[0].len,
				 dealloc_chunk_len - 1,
				 "unexpected far len");

	/* sparse QAR with range one before EOF from off=chunk_len-1 */
	status = test_ioctl_qar_req(torture, tmp_ctx, tree, fh,
				    dealloc_chunk_len - 1,	/* off */
				    dealloc_chunk_len,		/* len */
				    &far_rsp, &far_count);
	torture_assert_ntstatus_ok(torture, status,
			"FSCTL_QUERY_ALLOCATED_RANGES req failed");
	torture_assert_u64_equal(torture, far_count, 1,
				 "unexpected response len");
	torture_assert_u64_equal(torture, far_rsp[0].file_off,
				 dealloc_chunk_len - 1,
				 "unexpected allocation");
	torture_assert_u64_equal(torture, far_rsp[0].len,
				 1, "unexpected far len");

	/* sparse QAR with range one after EOF from off=chunk_len+1 */
	status = test_ioctl_qar_req(torture, tmp_ctx, tree, fh,
				    dealloc_chunk_len + 1,	/* off */
				    dealloc_chunk_len,		/* len */
				    &far_rsp, &far_count);
	torture_assert_ntstatus_ok(torture, status,
			"FSCTL_QUERY_ALLOCATED_RANGES req failed");
	torture_assert_u64_equal(torture, far_count, 0,
				 "unexpected response len");
	smb2_util_close(tree, fh);
	talloc_free(tmp_ctx);
	return true;
}

/* test QAR with multi-range responses */
static bool test_ioctl_sparse_qar_multi(struct torture_context *torture,
					struct smb2_tree *tree)
{
	struct smb2_handle fh;
	NTSTATUS status;
	TALLOC_CTX *tmp_ctx = talloc_new(tree);
	bool ok;
	uint64_t dealloc_chunk_len = 64 * 1024;	/* Windows 2012 */
	uint64_t this_off;
	int i;
	struct file_alloced_range_buf *far_rsp = NULL;
	uint64_t far_count = 0;

	ok = test_setup_create_fill(torture, tree, tmp_ctx,
				    FNAME, &fh, dealloc_chunk_len * 2,
				    SEC_RIGHTS_FILE_ALL,
				    FILE_ATTRIBUTE_NORMAL);
	torture_assert(torture, ok, "setup file");

	status = test_ioctl_fs_supported(torture, tree, tmp_ctx, &fh,
					 FILE_SUPPORTS_SPARSE_FILES, &ok);
	torture_assert_ntstatus_ok(torture, status, "SMB2_GETINFO_FS");
	if (!ok) {
		torture_skip(torture, "Sparse files not supported\n");
		smb2_util_close(tree, fh);
	}

	status = test_ioctl_sparse_req(torture, tmp_ctx, tree, fh, true);
	torture_assert_ntstatus_ok(torture, status, "FSCTL_SET_SPARSE");

	/* each loop, write out two chunks and punch the first out */
	for (i = 0; i < 10; i++) {
		this_off = i * dealloc_chunk_len * 2;

		ok = write_pattern(torture, tree, tmp_ctx, fh,
				   this_off,			/* off */
				   dealloc_chunk_len * 2,	/* len */
				   this_off);		/* pattern offset */
		torture_assert(torture, ok, "write pattern");

		status = test_ioctl_zdata_req(torture, tmp_ctx, tree, fh,
					      this_off,	/* off */
					      this_off + dealloc_chunk_len);
		torture_assert_ntstatus_ok(torture, status, "zero_data");
	}

	/* should now have one separate region for each iteration */
	status = test_ioctl_qar_req(torture, tmp_ctx, tree, fh,
				    0,
				    10 * dealloc_chunk_len * 2,
				    &far_rsp, &far_count);
	torture_assert_ntstatus_ok(torture, status,
			"FSCTL_QUERY_ALLOCATED_RANGES req failed");
	if (far_count == 1) {
		torture_comment(torture, "this FS doesn't deallocate 64K"
				"zeroed ranges in sparse files\n");
		return true;	/* FS specific, not a failure */
	}
	torture_assert_u64_equal(torture, far_count, 10,
				 "unexpected response len");
	for (i = 0; i < 10; i++) {
		this_off = i * dealloc_chunk_len * 2;

		torture_assert_u64_equal(torture, far_rsp[i].file_off,
					 this_off + dealloc_chunk_len,
					 "unexpected allocation");
		torture_assert_u64_equal(torture, far_rsp[i].len,
					 dealloc_chunk_len,
					 "unexpected far len");
	}

	smb2_util_close(tree, fh);
	talloc_free(tmp_ctx);
	return true;
}

static bool test_ioctl_sparse_qar_overflow(struct torture_context *torture,
					   struct smb2_tree *tree)
{
	struct smb2_handle fh;
	union smb_ioctl ioctl;
	struct file_alloced_range_buf far_buf;
	NTSTATUS status;
	enum ndr_err_code ndr_ret;
	TALLOC_CTX *tmp_ctx = talloc_new(tree);
	bool ok;

	ok = test_setup_create_fill(torture, tree, tmp_ctx,
				    FNAME, &fh, 1024, SEC_RIGHTS_FILE_ALL,
				    FILE_ATTRIBUTE_NORMAL);
	torture_assert(torture, ok, "setup file");

	status = test_ioctl_fs_supported(torture, tree, tmp_ctx, &fh,
					 FILE_SUPPORTS_SPARSE_FILES, &ok);
	torture_assert_ntstatus_ok(torture, status, "SMB2_GETINFO_FS");
	if (!ok) {
		smb2_util_close(tree, fh);
		torture_skip(torture, "Sparse files not supported\n");
	}

	/* no allocated ranges, no space for range response, should pass */
	ZERO_STRUCT(ioctl);
	ioctl.smb2.level = RAW_IOCTL_SMB2;
	ioctl.smb2.in.file.handle = fh;
	ioctl.smb2.in.function = FSCTL_QUERY_ALLOCATED_RANGES;
	ioctl.smb2.in.max_response_size = 1024;
	ioctl.smb2.in.flags = SMB2_IOCTL_FLAG_IS_FSCTL;

	/* off + length wraps around to 511 */
	far_buf.file_off = 512;
	far_buf.len = 0xffffffffffffffffLL;
	ndr_ret = ndr_push_struct_blob(&ioctl.smb2.in.out, tmp_ctx,
				       &far_buf,
			(ndr_push_flags_fn_t)ndr_push_file_alloced_range_buf);
	torture_assert_ndr_success(torture, ndr_ret, "push far ndr buf");

	status = smb2_ioctl(tree, tmp_ctx, &ioctl.smb2);
	torture_assert_ntstatus_equal(torture, status,
				      NT_STATUS_INVALID_PARAMETER,
				      "FSCTL_QUERY_ALLOCATED_RANGES overflow");

	return true;
}

static NTSTATUS test_ioctl_trim_supported(struct torture_context *torture,
					  struct smb2_tree *tree,
					  TALLOC_CTX *mem_ctx,
					  struct smb2_handle *fh,
					  bool *trim_support)
{
	NTSTATUS status;
	union smb_fsinfo info;

	ZERO_STRUCT(info);
	info.generic.level = RAW_QFS_SECTOR_SIZE_INFORMATION;
	info.generic.handle = *fh;
	status = smb2_getinfo_fs(tree, tree, &info);
	if (NT_STATUS_EQUAL(status, NT_STATUS_INVALID_INFO_CLASS)) {
		/*
		 * Windows < Server 2012, 8 etc. don't support this info level
		 * or the trim ioctl. Ignore the error and let the caller skip.
		 */
		*trim_support = false;
		return NT_STATUS_OK;
	} else if (!NT_STATUS_IS_OK(status)) {
		return status;
	}

	torture_comment(torture, "sector size info: lb/s=%u, pb/sA=%u, "
			"pb/sP=%u, fse/sA=%u, flags=0x%x, bosa=%u, bopa=%u\n",
	    (unsigned)info.sector_size_info.out.logical_bytes_per_sector,
	    (unsigned)info.sector_size_info.out.phys_bytes_per_sector_atomic,
	    (unsigned)info.sector_size_info.out.phys_bytes_per_sector_perf,
  (unsigned)info.sector_size_info.out.fs_effective_phys_bytes_per_sector_atomic,
	    (unsigned)info.sector_size_info.out.flags,
	    (unsigned)info.sector_size_info.out.byte_off_sector_align,
	    (unsigned)info.sector_size_info.out.byte_off_partition_align);

	if (info.sector_size_info.out.flags & QFS_SSINFO_FLAGS_TRIM_ENABLED) {
		*trim_support = true;
	} else {
		*trim_support = false;
	}
	return NT_STATUS_OK;
}

static bool test_setup_trim(struct torture_context *torture,
			    struct smb2_tree *tree,
			    TALLOC_CTX *mem_ctx,
			    uint32_t num_ranges,
			    struct smb2_handle *fh,
			    uint64_t file_size,
			    uint32_t desired_access,
			    struct fsctl_file_level_trim_req *trim_req,
			    union smb_ioctl *ioctl)
{
	bool ok;

	ok = test_setup_create_fill(torture, tree, mem_ctx, FNAME,
				    fh, file_size, desired_access,
				    FILE_ATTRIBUTE_NORMAL);
	torture_assert(torture, ok, "src file create fill");

	ZERO_STRUCTPN(ioctl);
	ioctl->smb2.level = RAW_IOCTL_SMB2;
	ioctl->smb2.in.file.handle = *fh;
	ioctl->smb2.in.function = FSCTL_FILE_LEVEL_TRIM;
	ioctl->smb2.in.max_response_size
				= sizeof(struct fsctl_file_level_trim_rsp);
	ioctl->smb2.in.flags = SMB2_IOCTL_FLAG_IS_FSCTL;

	ZERO_STRUCTPN(trim_req);
	/* leave key as zero for now. TODO test locking with differing keys */
	trim_req->num_ranges = num_ranges;
	trim_req->ranges = talloc_zero_array(mem_ctx,
					     struct file_level_trim_range,
					     num_ranges);
	torture_assert(torture, (trim_req->ranges != NULL), "no memory for ranges");

	return true;
}

static bool test_ioctl_trim_simple(struct torture_context *torture,
				   struct smb2_tree *tree)
{
	struct smb2_handle fh;
	NTSTATUS status;
	union smb_ioctl ioctl;
	bool trim_supported;
	TALLOC_CTX *tmp_ctx = talloc_new(tree);
	struct fsctl_file_level_trim_req trim_req;
	struct fsctl_file_level_trim_rsp trim_rsp;
	uint64_t trim_chunk_len = 64 * 1024;	/* trim 64K chunks */
	enum ndr_err_code ndr_ret;
	bool ok;

	ok = test_setup_trim(torture, tree, tmp_ctx,
			     1, /* 1 range */
			     &fh, 2 * trim_chunk_len, /* fill 128K file */
			     SEC_RIGHTS_FILE_ALL,
			     &trim_req,
			     &ioctl);
	if (!ok) {
		torture_fail(torture, "setup trim error");
	}

	status = test_ioctl_trim_supported(torture, tree, tmp_ctx, &fh,
					   &trim_supported);
	torture_assert_ntstatus_ok(torture, status, "fsinfo");
	if (!trim_supported) {
		smb2_util_close(tree, fh);
		talloc_free(tmp_ctx);
		torture_skip(torture, "trim not supported\n");
	}

	/* trim first chunk, leave second */
	trim_req.ranges[0].off = 0;
	trim_req.ranges[0].len = trim_chunk_len;

	ndr_ret = ndr_push_struct_blob(&ioctl.smb2.in.out, tmp_ctx, &trim_req,
		       (ndr_push_flags_fn_t)ndr_push_fsctl_file_level_trim_req);
	torture_assert_ndr_success(torture, ndr_ret,
				   "ndr_push_fsctl_file_level_trim_req");

	status = smb2_ioctl(tree, tmp_ctx, &ioctl.smb2);
	torture_assert_ntstatus_ok(torture, status, "FILE_LEVEL_TRIM_RANGE");

	ndr_ret = ndr_pull_struct_blob(&ioctl.smb2.out.out, tmp_ctx,
				       &trim_rsp,
		       (ndr_pull_flags_fn_t)ndr_pull_fsctl_file_level_trim_rsp);
	torture_assert_ndr_success(torture, ndr_ret,
				   "ndr_pull_fsctl_file_level_trim_rsp");

	torture_assert_int_equal(torture, trim_rsp.num_ranges_processed, 1, "");

	/* second half of the file should remain consitent */
	ok = check_pattern(torture, tree, tmp_ctx, fh, trim_chunk_len,
			   trim_chunk_len, trim_chunk_len);
	torture_assert(torture, ok, "non-trimmed range inconsistent");

	return true;
}

static bool test_setup_dup_extents(struct torture_context *tctx,
				   struct smb2_tree *tree,
				   TALLOC_CTX *mem_ctx,
				   struct smb2_handle *src_h,
				   uint64_t src_size,
				   uint32_t src_desired_access,
				   struct smb2_handle *dest_h,
				   uint64_t dest_size,
				   uint32_t dest_desired_access,
				   struct fsctl_dup_extents_to_file *dup_ext_buf,
				   union smb_ioctl *ioctl)
{
	bool ok;

	ok = test_setup_create_fill(tctx, tree, mem_ctx, FNAME,
				    src_h, src_size, src_desired_access,
				    FILE_ATTRIBUTE_NORMAL);
	torture_assert(tctx, ok, "src file create fill");

	ok = test_setup_create_fill(tctx, tree, mem_ctx, FNAME2,
				    dest_h, dest_size, dest_desired_access,
				    FILE_ATTRIBUTE_NORMAL);
	torture_assert(tctx, ok, "dest file create fill");

	ZERO_STRUCTPN(ioctl);
	ioctl->smb2.level = RAW_IOCTL_SMB2;
	ioctl->smb2.in.file.handle = *dest_h;
	ioctl->smb2.in.function = FSCTL_DUP_EXTENTS_TO_FILE;
	ioctl->smb2.in.max_response_size = 0;
	ioctl->smb2.in.flags = SMB2_IOCTL_FLAG_IS_FSCTL;

	ZERO_STRUCTPN(dup_ext_buf);
	smb2_push_handle(dup_ext_buf->source_fid, src_h);

	return true;
}

static bool test_ioctl_dup_extents_simple(struct torture_context *tctx,
					  struct smb2_tree *tree)
{
	struct smb2_handle src_h;
	struct smb2_handle dest_h;
	NTSTATUS status;
	union smb_ioctl ioctl;
	TALLOC_CTX *tmp_ctx = talloc_new(tree);
	struct fsctl_dup_extents_to_file dup_ext_buf;
	enum ndr_err_code ndr_ret;
	union smb_fileinfo io;
	union smb_setfileinfo sinfo;
	bool ok;

	ok = test_setup_dup_extents(tctx, tree, tmp_ctx,
				    &src_h, 4096, /* fill 4096 byte src file */
				    SEC_RIGHTS_FILE_ALL,
				    &dest_h, 0,	/* 0 byte dest file */
				    SEC_RIGHTS_FILE_ALL,
				    &dup_ext_buf,
				    &ioctl);
	if (!ok) {
		torture_fail(tctx, "setup dup extents error");
	}

	status = test_ioctl_fs_supported(tctx, tree, tmp_ctx, &src_h,
					 FILE_SUPPORTS_BLOCK_REFCOUNTING, &ok);
	torture_assert_ntstatus_ok(tctx, status, "SMB2_GETINFO_FS");
	if (!ok) {
		smb2_util_close(tree, src_h);
		smb2_util_close(tree, dest_h);
		talloc_free(tmp_ctx);
		torture_skip(tctx, "block refcounting not supported\n");
	}

	/* extend dest to match src len */
	ZERO_STRUCT(sinfo);
	sinfo.end_of_file_info.level =
		RAW_SFILEINFO_END_OF_FILE_INFORMATION;
	sinfo.end_of_file_info.in.file.handle = dest_h;
	sinfo.end_of_file_info.in.size = 4096;
	status = smb2_setinfo_file(tree, &sinfo);
	torture_assert_ntstatus_ok(tctx, status, "smb2_setinfo_file");

	/* copy all src file data */
	dup_ext_buf.source_off = 0;
	dup_ext_buf.target_off = 0;
	dup_ext_buf.byte_count = 4096;

	ndr_ret = ndr_push_struct_blob(&ioctl.smb2.in.out, tmp_ctx,
				       &dup_ext_buf,
		       (ndr_push_flags_fn_t)ndr_push_fsctl_dup_extents_to_file);
	torture_assert_ndr_success(tctx, ndr_ret,
				   "ndr_push_fsctl_dup_extents_to_file");

	status = smb2_ioctl(tree, tmp_ctx, &ioctl.smb2);
	torture_assert_ntstatus_ok(tctx, status,
				   "FSCTL_DUP_EXTENTS_TO_FILE");

	/* the file size shouldn't have been changed by this operation! */
	ZERO_STRUCT(io);
	io.generic.level = RAW_FILEINFO_SMB2_ALL_INFORMATION;
	io.generic.in.file.handle = dest_h;
	status = smb2_getinfo_file(tree, tmp_ctx, &io);
	torture_assert_ntstatus_ok(tctx, status, "getinfo");
	torture_assert_int_equal(tctx, (int)io.all_info2.out.size,
				 4096, "size after IO");

	smb2_util_close(tree, src_h);
	smb2_util_close(tree, dest_h);

	/* reopen for pattern check */
	ok = test_setup_open(tctx, tree, tmp_ctx, FNAME, &src_h,
			     SEC_RIGHTS_FILE_ALL, FILE_ATTRIBUTE_NORMAL);
	torture_assert_ntstatus_ok(tctx, status, "src open after dup");
	ok = test_setup_open(tctx, tree, tmp_ctx, FNAME2, &dest_h,
			     SEC_RIGHTS_FILE_ALL, FILE_ATTRIBUTE_NORMAL);
	torture_assert_ntstatus_ok(tctx, status, "dest open after dup");

	ok = check_pattern(tctx, tree, tmp_ctx, src_h, 0, 4096, 0);
	if (!ok) {
		torture_fail(tctx, "inconsistent src file data");
	}

	ok = check_pattern(tctx, tree, tmp_ctx, dest_h, 0, 4096, 0);
	if (!ok) {
		torture_fail(tctx, "inconsistent dest file data");
	}

	smb2_util_close(tree, src_h);
	smb2_util_close(tree, dest_h);
	talloc_free(tmp_ctx);
	return true;
}

static bool test_ioctl_dup_extents_len_beyond_dest(struct torture_context *tctx,
						   struct smb2_tree *tree)
{
	struct smb2_handle src_h;
	struct smb2_handle dest_h;
	NTSTATUS status;
	union smb_ioctl ioctl;
	TALLOC_CTX *tmp_ctx = talloc_new(tree);
	struct fsctl_dup_extents_to_file dup_ext_buf;
	enum ndr_err_code ndr_ret;
	union smb_fileinfo io;
	union smb_setfileinfo sinfo;
	bool ok;

	ok = test_setup_dup_extents(tctx, tree, tmp_ctx,
				    &src_h, 32768, /* fill 32768 byte src file */
				    SEC_RIGHTS_FILE_ALL,
				    &dest_h, 0,	/* 0 byte dest file */
				    SEC_RIGHTS_FILE_ALL,
				    &dup_ext_buf,
				    &ioctl);
	if (!ok) {
		torture_fail(tctx, "setup dup extents error");
	}

	status = test_ioctl_fs_supported(tctx, tree, tmp_ctx, &src_h,
					 FILE_SUPPORTS_BLOCK_REFCOUNTING, &ok);
	torture_assert_ntstatus_ok(tctx, status, "SMB2_GETINFO_FS");
	if (!ok) {
		smb2_util_close(tree, src_h);
		smb2_util_close(tree, dest_h);
		talloc_free(tmp_ctx);
		torture_skip(tctx, "block refcounting not supported\n");
	}

	ZERO_STRUCT(io);
	io.generic.level = RAW_FILEINFO_SMB2_ALL_INFORMATION;
	io.generic.in.file.handle = dest_h;
	status = smb2_getinfo_file(tree, tmp_ctx, &io);
	torture_assert_ntstatus_ok(tctx, status, "getinfo");
	torture_assert_int_equal(tctx, (int)io.all_info2.out.size,
				 0, "size after IO");

	/* copy all src file data */
	dup_ext_buf.source_off = 0;
	dup_ext_buf.target_off = 0;
	dup_ext_buf.byte_count = 32768;

	ndr_ret = ndr_push_struct_blob(&ioctl.smb2.in.out, tmp_ctx,
				       &dup_ext_buf,
		       (ndr_push_flags_fn_t)ndr_push_fsctl_dup_extents_to_file);
	torture_assert_ndr_success(tctx, ndr_ret,
				   "ndr_push_fsctl_dup_extents_to_file");

	status = smb2_ioctl(tree, tmp_ctx, &ioctl.smb2);
#if 0
	/*
	 * 2.3.8 FSCTL_DUPLICATE_EXTENTS_TO_FILE Reply - this should fail, but
	 * passes against WS2016 RTM!
	 */
	torture_assert_ntstatus_equal(tctx, status, NT_STATUS_NOT_SUPPORTED,
				   "FSCTL_DUP_EXTENTS_TO_FILE");
#endif

	/* the file sizes shouldn't have been changed */
	ZERO_STRUCT(io);
	io.generic.level = RAW_FILEINFO_SMB2_ALL_INFORMATION;
	io.generic.in.file.handle = src_h;
	status = smb2_getinfo_file(tree, tmp_ctx, &io);
	torture_assert_ntstatus_ok(tctx, status, "getinfo");
	torture_assert_int_equal(tctx, (int)io.all_info2.out.size,
				 32768, "size after IO");

	ZERO_STRUCT(io);
	io.generic.level = RAW_FILEINFO_SMB2_ALL_INFORMATION;
	io.generic.in.file.handle = dest_h;
	status = smb2_getinfo_file(tree, tmp_ctx, &io);
	torture_assert_ntstatus_ok(tctx, status, "getinfo");
	torture_assert_int_equal(tctx, (int)io.all_info2.out.size,
				 0, "size after IO");

	/* extend dest */
	ZERO_STRUCT(sinfo);
	sinfo.end_of_file_info.level = RAW_SFILEINFO_END_OF_FILE_INFORMATION;
	sinfo.end_of_file_info.in.file.handle = dest_h;
	sinfo.end_of_file_info.in.size = 32768;
	status = smb2_setinfo_file(tree, &sinfo);
	torture_assert_ntstatus_ok(tctx, status, "smb2_setinfo_file");

	ok = check_zero(tctx, tree, tmp_ctx, dest_h, 0, 32768);
	if (!ok) {
		torture_fail(tctx, "inconsistent file data");
	}

	/* reissue ioctl, now with enough space */
	status = smb2_ioctl(tree, tmp_ctx, &ioctl.smb2);
	torture_assert_ntstatus_ok(tctx, status,
				   "FSCTL_DUP_EXTENTS_TO_FILE");

	ok = check_pattern(tctx, tree, tmp_ctx, dest_h, 0, 32768, 0);
	if (!ok) {
		torture_fail(tctx, "inconsistent file data");
	}

	smb2_util_close(tree, src_h);
	smb2_util_close(tree, dest_h);
	talloc_free(tmp_ctx);
	return true;
}

static bool test_ioctl_dup_extents_len_beyond_src(struct torture_context *tctx,
						  struct smb2_tree *tree)
{
	struct smb2_handle src_h;
	struct smb2_handle dest_h;
	NTSTATUS status;
	union smb_ioctl ioctl;
	TALLOC_CTX *tmp_ctx = talloc_new(tree);
	struct fsctl_dup_extents_to_file dup_ext_buf;
	enum ndr_err_code ndr_ret;
	union smb_fileinfo io;
	bool ok;

	ok = test_setup_dup_extents(tctx, tree, tmp_ctx,
				    &src_h, 32768, /* fill 32768 byte src file */
				    SEC_RIGHTS_FILE_ALL,
				    &dest_h, 0,	/* 0 byte dest file */
				    SEC_RIGHTS_FILE_ALL,
				    &dup_ext_buf,
				    &ioctl);
	if (!ok) {
		torture_fail(tctx, "setup dup extents error");
	}

	status = test_ioctl_fs_supported(tctx, tree, tmp_ctx, &src_h,
					 FILE_SUPPORTS_BLOCK_REFCOUNTING, &ok);
	torture_assert_ntstatus_ok(tctx, status, "SMB2_GETINFO_FS");
	if (!ok) {
		smb2_util_close(tree, src_h);
		smb2_util_close(tree, dest_h);
		talloc_free(tmp_ctx);
		torture_skip(tctx, "block refcounting not supported\n");
	}

	ZERO_STRUCT(io);
	io.generic.level = RAW_FILEINFO_SMB2_ALL_INFORMATION;
	io.generic.in.file.handle = dest_h;
	status = smb2_getinfo_file(tree, tmp_ctx, &io);
	torture_assert_ntstatus_ok(tctx, status, "getinfo");
	torture_assert_int_equal(tctx, (int)io.all_info2.out.size,
				 0, "size after IO");

	/* exceed src file len */
	dup_ext_buf.source_off = 0;
	dup_ext_buf.target_off = 0;
	dup_ext_buf.byte_count = 32768 * 2;

	ndr_ret = ndr_push_struct_blob(&ioctl.smb2.in.out, tmp_ctx,
				       &dup_ext_buf,
		       (ndr_push_flags_fn_t)ndr_push_fsctl_dup_extents_to_file);
	torture_assert_ndr_success(tctx, ndr_ret,
				   "ndr_push_fsctl_dup_extents_to_file");

	status = smb2_ioctl(tree, tmp_ctx, &ioctl.smb2);
	torture_assert_ntstatus_equal(tctx, status, NT_STATUS_NOT_SUPPORTED,
				   "FSCTL_DUP_EXTENTS_TO_FILE");

	/* the file sizes shouldn't have been changed */
	ZERO_STRUCT(io);
	io.generic.level = RAW_FILEINFO_SMB2_ALL_INFORMATION;
	io.generic.in.file.handle = src_h;
	status = smb2_getinfo_file(tree, tmp_ctx, &io);
	torture_assert_ntstatus_ok(tctx, status, "getinfo");
	torture_assert_int_equal(tctx, (int)io.all_info2.out.size,
				 32768, "size after IO");

	ZERO_STRUCT(io);
	io.generic.level = RAW_FILEINFO_SMB2_ALL_INFORMATION;
	io.generic.in.file.handle = dest_h;
	status = smb2_getinfo_file(tree, tmp_ctx, &io);
	torture_assert_ntstatus_ok(tctx, status, "getinfo");
	torture_assert_int_equal(tctx, (int)io.all_info2.out.size,
				 0, "size after IO");

	smb2_util_close(tree, src_h);
	smb2_util_close(tree, dest_h);
	talloc_free(tmp_ctx);
	return true;
}

static bool test_ioctl_dup_extents_len_zero(struct torture_context *tctx,
					    struct smb2_tree *tree)
{
	struct smb2_handle src_h;
	struct smb2_handle dest_h;
	NTSTATUS status;
	union smb_ioctl ioctl;
	TALLOC_CTX *tmp_ctx = talloc_new(tree);
	struct fsctl_dup_extents_to_file dup_ext_buf;
	enum ndr_err_code ndr_ret;
	union smb_fileinfo io;
	bool ok;

	ok = test_setup_dup_extents(tctx, tree, tmp_ctx,
				    &src_h, 32768, /* fill 32768 byte src file */
				    SEC_RIGHTS_FILE_ALL,
				    &dest_h, 0,	/* 0 byte dest file */
				    SEC_RIGHTS_FILE_ALL,
				    &dup_ext_buf,
				    &ioctl);
	if (!ok) {
		torture_fail(tctx, "setup dup extents error");
	}

	status = test_ioctl_fs_supported(tctx, tree, tmp_ctx, &src_h,
					 FILE_SUPPORTS_BLOCK_REFCOUNTING, &ok);
	torture_assert_ntstatus_ok(tctx, status, "SMB2_GETINFO_FS");
	if (!ok) {
		smb2_util_close(tree, src_h);
		smb2_util_close(tree, dest_h);
		talloc_free(tmp_ctx);
		torture_skip(tctx, "block refcounting not supported\n");
	}

	ZERO_STRUCT(io);
	io.generic.level = RAW_FILEINFO_SMB2_ALL_INFORMATION;
	io.generic.in.file.handle = dest_h;
	status = smb2_getinfo_file(tree, tmp_ctx, &io);
	torture_assert_ntstatus_ok(tctx, status, "getinfo");
	torture_assert_int_equal(tctx, (int)io.all_info2.out.size,
				 0, "size after IO");

	dup_ext_buf.source_off = 0;
	dup_ext_buf.target_off = 0;
	dup_ext_buf.byte_count = 0;

	ndr_ret = ndr_push_struct_blob(&ioctl.smb2.in.out, tmp_ctx,
				       &dup_ext_buf,
		       (ndr_push_flags_fn_t)ndr_push_fsctl_dup_extents_to_file);
	torture_assert_ndr_success(tctx, ndr_ret,
				   "ndr_push_fsctl_dup_extents_to_file");

	status = smb2_ioctl(tree, tmp_ctx, &ioctl.smb2);
	torture_assert_ntstatus_ok(tctx, status, "FSCTL_DUP_EXTENTS_TO_FILE");

	/* the file sizes shouldn't have been changed */
	ZERO_STRUCT(io);
	io.generic.level = RAW_FILEINFO_SMB2_ALL_INFORMATION;
	io.generic.in.file.handle = src_h;
	status = smb2_getinfo_file(tree, tmp_ctx, &io);
	torture_assert_ntstatus_ok(tctx, status, "getinfo");
	torture_assert_int_equal(tctx, (int)io.all_info2.out.size,
				 32768, "size after IO");

	ZERO_STRUCT(io);
	io.generic.level = RAW_FILEINFO_SMB2_ALL_INFORMATION;
	io.generic.in.file.handle = dest_h;
	status = smb2_getinfo_file(tree, tmp_ctx, &io);
	torture_assert_ntstatus_ok(tctx, status, "getinfo");
	torture_assert_int_equal(tctx, (int)io.all_info2.out.size,
				 0, "size after IO");

	smb2_util_close(tree, src_h);
	smb2_util_close(tree, dest_h);
	talloc_free(tmp_ctx);
	return true;
}

static bool test_ioctl_dup_extents_sparse_src(struct torture_context *tctx,
					      struct smb2_tree *tree)
{
	struct smb2_handle src_h;
	struct smb2_handle dest_h;
	NTSTATUS status;
	union smb_ioctl ioctl;
	TALLOC_CTX *tmp_ctx = talloc_new(tree);
	struct fsctl_dup_extents_to_file dup_ext_buf;
	enum ndr_err_code ndr_ret;
	union smb_setfileinfo sinfo;
	bool ok;

	ok = test_setup_dup_extents(tctx, tree, tmp_ctx,
				    &src_h, 0, /* filled after sparse flag */
				    SEC_RIGHTS_FILE_ALL,
				    &dest_h, 0,	/* 0 byte dest file */
				    SEC_RIGHTS_FILE_ALL,
				    &dup_ext_buf,
				    &ioctl);
	if (!ok) {
		torture_fail(tctx, "setup dup extents error");
	}

	status = test_ioctl_fs_supported(tctx, tree, tmp_ctx, &src_h,
					 FILE_SUPPORTS_BLOCK_REFCOUNTING
					 | FILE_SUPPORTS_SPARSE_FILES, &ok);
	torture_assert_ntstatus_ok(tctx, status, "SMB2_GETINFO_FS");
	if (!ok) {
		smb2_util_close(tree, src_h);
		smb2_util_close(tree, dest_h);
		talloc_free(tmp_ctx);
		torture_skip(tctx,
			"block refcounting and sparse files not supported\n");
	}

	/* set sparse flag on src */
	status = test_ioctl_sparse_req(tctx, tmp_ctx, tree, src_h, true);
	torture_assert_ntstatus_ok(tctx, status, "FSCTL_SET_SPARSE");

	ok = write_pattern(tctx, tree, tmp_ctx, src_h, 0, 4096, 0);
	torture_assert(tctx, ok, "write pattern");

	/* extend dest */
	ZERO_STRUCT(sinfo);
	sinfo.end_of_file_info.level = RAW_SFILEINFO_END_OF_FILE_INFORMATION;
	sinfo.end_of_file_info.in.file.handle = dest_h;
	sinfo.end_of_file_info.in.size = 4096;
	status = smb2_setinfo_file(tree, &sinfo);
	torture_assert_ntstatus_ok(tctx, status, "smb2_setinfo_file");

	/* copy all src file data */
	dup_ext_buf.source_off = 0;
	dup_ext_buf.target_off = 0;
	dup_ext_buf.byte_count = 4096;

	ndr_ret = ndr_push_struct_blob(&ioctl.smb2.in.out, tmp_ctx,
				       &dup_ext_buf,
		       (ndr_push_flags_fn_t)ndr_push_fsctl_dup_extents_to_file);
	torture_assert_ndr_success(tctx, ndr_ret,
				   "ndr_push_fsctl_dup_extents_to_file");

	/*
	 * src is sparse, but spec says: 2.3.8 FSCTL_DUPLICATE_EXTENTS_TO_FILE
	 * Reply...  STATUS_NOT_SUPPORTED: Target file is sparse, while source
	 *				   is a non-sparse file.
	 */
	status = smb2_ioctl(tree, tmp_ctx, &ioctl.smb2);
	torture_assert_ntstatus_equal(tctx, status, NT_STATUS_NOT_SUPPORTED,
				      "FSCTL_DUP_EXTENTS_TO_FILE");

	smb2_util_close(tree, src_h);
	smb2_util_close(tree, dest_h);
	talloc_free(tmp_ctx);
	return true;
}

static bool test_ioctl_dup_extents_sparse_dest(struct torture_context *tctx,
					       struct smb2_tree *tree)
{
	struct smb2_handle src_h;
	struct smb2_handle dest_h;
	NTSTATUS status;
	union smb_ioctl ioctl;
	TALLOC_CTX *tmp_ctx = talloc_new(tree);
	struct fsctl_dup_extents_to_file dup_ext_buf;
	enum ndr_err_code ndr_ret;
	union smb_setfileinfo sinfo;
	bool ok;

	ok = test_setup_dup_extents(tctx, tree, tmp_ctx,
				    &src_h, 4096, /* fill 4096 byte src file */
				    SEC_RIGHTS_FILE_ALL,
				    &dest_h, 0,	/* 0 byte dest file */
				    SEC_RIGHTS_FILE_ALL,
				    &dup_ext_buf,
				    &ioctl);
	if (!ok) {
		torture_fail(tctx, "setup dup extents error");
	}

	status = test_ioctl_fs_supported(tctx, tree, tmp_ctx, &src_h,
					 FILE_SUPPORTS_BLOCK_REFCOUNTING
					 | FILE_SUPPORTS_SPARSE_FILES, &ok);
	torture_assert_ntstatus_ok(tctx, status, "SMB2_GETINFO_FS");
	if (!ok) {
		smb2_util_close(tree, src_h);
		smb2_util_close(tree, dest_h);
		talloc_free(tmp_ctx);
		torture_skip(tctx,
			"block refcounting and sparse files not supported\n");
	}

	/* set sparse flag on dest */
	status = test_ioctl_sparse_req(tctx, tmp_ctx, tree, dest_h, true);
	torture_assert_ntstatus_ok(tctx, status, "FSCTL_SET_SPARSE");

	/* extend dest */
	ZERO_STRUCT(sinfo);
	sinfo.end_of_file_info.level = RAW_SFILEINFO_END_OF_FILE_INFORMATION;
	sinfo.end_of_file_info.in.file.handle = dest_h;
	sinfo.end_of_file_info.in.size = dup_ext_buf.byte_count;
	status = smb2_setinfo_file(tree, &sinfo);
	torture_assert_ntstatus_ok(tctx, status, "smb2_setinfo_file");

	/* copy all src file data */
	dup_ext_buf.source_off = 0;
	dup_ext_buf.target_off = 0;
	dup_ext_buf.byte_count = 4096;

	ndr_ret = ndr_push_struct_blob(&ioctl.smb2.in.out, tmp_ctx,
				       &dup_ext_buf,
		       (ndr_push_flags_fn_t)ndr_push_fsctl_dup_extents_to_file);
	torture_assert_ndr_success(tctx, ndr_ret,
				   "ndr_push_fsctl_dup_extents_to_file");

	/*
	 * dest is sparse, but spec says: 2.3.8 FSCTL_DUPLICATE_EXTENTS_TO_FILE
	 * Reply...  STATUS_NOT_SUPPORTED: Target file is sparse, while source
	 *				   is a non-sparse file.
	 */
	status = smb2_ioctl(tree, tmp_ctx, &ioctl.smb2);
	torture_assert_ntstatus_ok(tctx, status, "FSCTL_DUP_EXTENTS_TO_FILE");

	smb2_util_close(tree, src_h);
	smb2_util_close(tree, dest_h);
	talloc_free(tmp_ctx);
	return true;
}

static bool test_ioctl_dup_extents_sparse_both(struct torture_context *tctx,
					       struct smb2_tree *tree)
{
	struct smb2_handle src_h;
	struct smb2_handle dest_h;
	NTSTATUS status;
	union smb_ioctl ioctl;
	TALLOC_CTX *tmp_ctx = talloc_new(tree);
	struct fsctl_dup_extents_to_file dup_ext_buf;
	enum ndr_err_code ndr_ret;
	union smb_setfileinfo sinfo;
	bool ok;

	ok = test_setup_dup_extents(tctx, tree, tmp_ctx,
				    &src_h, 0, /* fill 4096 byte src file */
				    SEC_RIGHTS_FILE_ALL,
				    &dest_h, 0,	/* 0 byte dest file */
				    SEC_RIGHTS_FILE_ALL,
				    &dup_ext_buf,
				    &ioctl);
	if (!ok) {
		torture_fail(tctx, "setup dup extents error");
	}

	status = test_ioctl_fs_supported(tctx, tree, tmp_ctx, &src_h,
					 FILE_SUPPORTS_BLOCK_REFCOUNTING
					 | FILE_SUPPORTS_SPARSE_FILES, &ok);
	torture_assert_ntstatus_ok(tctx, status, "SMB2_GETINFO_FS");
	if (!ok) {
		smb2_util_close(tree, src_h);
		smb2_util_close(tree, dest_h);
		talloc_free(tmp_ctx);
		torture_skip(tctx,
			"block refcounting and sparse files not supported\n");
	}

	/* set sparse flag on src and dest */
	status = test_ioctl_sparse_req(tctx, tmp_ctx, tree, src_h, true);
	torture_assert_ntstatus_ok(tctx, status, "FSCTL_SET_SPARSE");
	status = test_ioctl_sparse_req(tctx, tmp_ctx, tree, dest_h, true);
	torture_assert_ntstatus_ok(tctx, status, "FSCTL_SET_SPARSE");

	ok = write_pattern(tctx, tree, tmp_ctx, src_h, 0, 4096, 0);
	torture_assert(tctx, ok, "write pattern");

	/* extend dest */
	ZERO_STRUCT(sinfo);
	sinfo.end_of_file_info.level = RAW_SFILEINFO_END_OF_FILE_INFORMATION;
	sinfo.end_of_file_info.in.file.handle = dest_h;
	sinfo.end_of_file_info.in.size = 4096;
	status = smb2_setinfo_file(tree, &sinfo);
	torture_assert_ntstatus_ok(tctx, status, "smb2_setinfo_file");

	/* copy all src file data */
	dup_ext_buf.source_off = 0;
	dup_ext_buf.target_off = 0;
	dup_ext_buf.byte_count = 4096;

	ndr_ret = ndr_push_struct_blob(&ioctl.smb2.in.out, tmp_ctx,
				       &dup_ext_buf,
		       (ndr_push_flags_fn_t)ndr_push_fsctl_dup_extents_to_file);
	torture_assert_ndr_success(tctx, ndr_ret,
				   "ndr_push_fsctl_dup_extents_to_file");

	status = smb2_ioctl(tree, tmp_ctx, &ioctl.smb2);
	torture_assert_ntstatus_ok(tctx, status, "FSCTL_DUP_EXTENTS_TO_FILE");

	smb2_util_close(tree, src_h);
	smb2_util_close(tree, dest_h);

	/* reopen for pattern check */
	ok = test_setup_open(tctx, tree, tmp_ctx, FNAME2, &dest_h,
			     SEC_RIGHTS_FILE_ALL, FILE_ATTRIBUTE_NORMAL);
	torture_assert_ntstatus_ok(tctx, status, "dest open ater dup");

	ok = check_pattern(tctx, tree, tmp_ctx, dest_h, 0, 4096, 0);
	if (!ok) {
		torture_fail(tctx, "inconsistent file data");
	}

	smb2_util_close(tree, dest_h);
	talloc_free(tmp_ctx);
	return true;
}

static bool test_ioctl_dup_extents_src_is_dest(struct torture_context *tctx,
					   struct smb2_tree *tree)
{
	struct smb2_handle src_h;
	struct smb2_handle dest_h;
	NTSTATUS status;
	union smb_ioctl ioctl;
	TALLOC_CTX *tmp_ctx = talloc_new(tree);
	struct fsctl_dup_extents_to_file dup_ext_buf;
	enum ndr_err_code ndr_ret;
	union smb_fileinfo io;
	bool ok;

	ok = test_setup_dup_extents(tctx, tree, tmp_ctx,
				    &src_h, 32768, /* fill 32768 byte src file */
				    SEC_RIGHTS_FILE_ALL,
				    &dest_h, 0,
				    SEC_RIGHTS_FILE_ALL,
				    &dup_ext_buf,
				    &ioctl);
	if (!ok) {
		torture_fail(tctx, "setup dup extents error");
	}
	/* dest_h not needed for this test */
	smb2_util_close(tree, dest_h);

	status = test_ioctl_fs_supported(tctx, tree, tmp_ctx, &src_h,
					 FILE_SUPPORTS_BLOCK_REFCOUNTING, &ok);
	torture_assert_ntstatus_ok(tctx, status, "SMB2_GETINFO_FS");
	if (!ok) {
		smb2_util_close(tree, src_h);
		talloc_free(tmp_ctx);
		torture_skip(tctx, "block refcounting not supported\n");
	}

	/* src and dest are the same file handle */
	ioctl.smb2.in.file.handle = src_h;

	/* no overlap between src and tgt */
	dup_ext_buf.source_off = 0;
	dup_ext_buf.target_off = 16384;
	dup_ext_buf.byte_count = 16384;

	ndr_ret = ndr_push_struct_blob(&ioctl.smb2.in.out, tmp_ctx,
				       &dup_ext_buf,
		       (ndr_push_flags_fn_t)ndr_push_fsctl_dup_extents_to_file);
	torture_assert_ndr_success(tctx, ndr_ret,
				   "ndr_push_fsctl_dup_extents_to_file");

	status = smb2_ioctl(tree, tmp_ctx, &ioctl.smb2);
	torture_assert_ntstatus_ok(tctx, status, "FSCTL_DUP_EXTENTS_TO_FILE");

	/* the file size shouldn't have been changed */
	ZERO_STRUCT(io);
	io.generic.level = RAW_FILEINFO_SMB2_ALL_INFORMATION;
	io.generic.in.file.handle = src_h;
	status = smb2_getinfo_file(tree, tmp_ctx, &io);
	torture_assert_ntstatus_ok(tctx, status, "getinfo");
	torture_assert_int_equal(tctx, (int)io.all_info2.out.size,
				 32768, "size after IO");

	ok = check_pattern(tctx, tree, tmp_ctx, src_h, 0, 16384, 0);
	if (!ok) {
		torture_fail(tctx, "inconsistent file data");
	}
	ok = check_pattern(tctx, tree, tmp_ctx, src_h, 16384, 16384, 0);
	if (!ok) {
		torture_fail(tctx, "inconsistent file data");
	}

	smb2_util_close(tree, src_h);
	talloc_free(tmp_ctx);
	return true;
}

/*
 * unlike copy-chunk, dup extents doesn't support overlapping ranges between
 * source and target. This makes it a *lot* cleaner to implement on the server.
 */
static bool
test_ioctl_dup_extents_src_is_dest_overlap(struct torture_context *tctx,
					   struct smb2_tree *tree)
{
	struct smb2_handle src_h;
	struct smb2_handle dest_h;
	NTSTATUS status;
	union smb_ioctl ioctl;
	TALLOC_CTX *tmp_ctx = talloc_new(tree);
	struct fsctl_dup_extents_to_file dup_ext_buf;
	enum ndr_err_code ndr_ret;
	union smb_fileinfo io;
	bool ok;

	ok = test_setup_dup_extents(tctx, tree, tmp_ctx,
				    &src_h, 32768, /* fill 32768 byte src file */
				    SEC_RIGHTS_FILE_ALL,
				    &dest_h, 0,
				    SEC_RIGHTS_FILE_ALL,
				    &dup_ext_buf,
				    &ioctl);
	if (!ok) {
		torture_fail(tctx, "setup dup extents error");
	}
	/* dest_h not needed for this test */
	smb2_util_close(tree, dest_h);

	status = test_ioctl_fs_supported(tctx, tree, tmp_ctx, &src_h,
					 FILE_SUPPORTS_BLOCK_REFCOUNTING, &ok);
	torture_assert_ntstatus_ok(tctx, status, "SMB2_GETINFO_FS");
	if (!ok) {
		smb2_util_close(tree, src_h);
		talloc_free(tmp_ctx);
		torture_skip(tctx, "block refcounting not supported\n");
	}

	/* src and dest are the same file handle */
	ioctl.smb2.in.file.handle = src_h;

	/* 8K overlap between src and tgt */
	dup_ext_buf.source_off = 0;
	dup_ext_buf.target_off = 8192;
	dup_ext_buf.byte_count = 16384;

	ndr_ret = ndr_push_struct_blob(&ioctl.smb2.in.out, tmp_ctx,
				       &dup_ext_buf,
		       (ndr_push_flags_fn_t)ndr_push_fsctl_dup_extents_to_file);
	torture_assert_ndr_success(tctx, ndr_ret,
				   "ndr_push_fsctl_dup_extents_to_file");

	status = smb2_ioctl(tree, tmp_ctx, &ioctl.smb2);
	torture_assert_ntstatus_equal(tctx, status, NT_STATUS_NOT_SUPPORTED,
				      "FSCTL_DUP_EXTENTS_TO_FILE");

	/* the file size and data should match beforehand */
	ZERO_STRUCT(io);
	io.generic.level = RAW_FILEINFO_SMB2_ALL_INFORMATION;
	io.generic.in.file.handle = src_h;
	status = smb2_getinfo_file(tree, tmp_ctx, &io);
	torture_assert_ntstatus_ok(tctx, status, "getinfo");
	torture_assert_int_equal(tctx, (int)io.all_info2.out.size,
				 32768, "size after IO");

	ok = check_pattern(tctx, tree, tmp_ctx, src_h, 0, 32768, 0);
	if (!ok) {
		torture_fail(tctx, "inconsistent file data");
	}

	smb2_util_close(tree, src_h);
	talloc_free(tmp_ctx);
	return true;
}

/*
 * The compression tests won't run against Windows servers yet - ReFS doesn't
 * (yet) offer support for compression.
 */
static bool test_ioctl_dup_extents_compressed_src(struct torture_context *tctx,
						  struct smb2_tree *tree)
{
	struct smb2_handle src_h;
	struct smb2_handle dest_h;
	NTSTATUS status;
	union smb_ioctl ioctl;
	TALLOC_CTX *tmp_ctx = talloc_new(tree);
	struct fsctl_dup_extents_to_file dup_ext_buf;
	enum ndr_err_code ndr_ret;
	union smb_setfileinfo sinfo;
	bool ok;

	ok = test_setup_dup_extents(tctx, tree, tmp_ctx,
				    &src_h, 0, /* filled after compressed flag */
				    SEC_RIGHTS_FILE_ALL,
				    &dest_h, 0,
				    SEC_RIGHTS_FILE_ALL,
				    &dup_ext_buf,
				    &ioctl);
	if (!ok) {
		torture_fail(tctx, "setup dup extents error");
	}

	status = test_ioctl_fs_supported(tctx, tree, tmp_ctx, &src_h,
					 FILE_SUPPORTS_BLOCK_REFCOUNTING
					 | FILE_FILE_COMPRESSION, &ok);
	torture_assert_ntstatus_ok(tctx, status, "SMB2_GETINFO_FS");
	if (!ok) {
		smb2_util_close(tree, src_h);
		smb2_util_close(tree, dest_h);
		talloc_free(tmp_ctx);
		torture_skip(tctx,
			"block refcounting and compressed files not supported\n");
	}

	/* set compressed flag on src */
	status = test_ioctl_compress_set(tctx, tmp_ctx, tree, src_h,
					 COMPRESSION_FORMAT_DEFAULT);
	torture_assert_ntstatus_ok(tctx, status, "FSCTL_SET_COMPRESSION");

	ok = write_pattern(tctx, tree, tmp_ctx, src_h, 0, 4096, 0);
	torture_assert(tctx, ok, "write pattern");

	/* extend dest */
	ZERO_STRUCT(sinfo);
	sinfo.end_of_file_info.level = RAW_SFILEINFO_END_OF_FILE_INFORMATION;
	sinfo.end_of_file_info.in.file.handle = dest_h;
	sinfo.end_of_file_info.in.size = 4096;
	status = smb2_setinfo_file(tree, &sinfo);
	torture_assert_ntstatus_ok(tctx, status, "smb2_setinfo_file");

	/* copy all src file data */
	dup_ext_buf.source_off = 0;
	dup_ext_buf.target_off = 0;
	dup_ext_buf.byte_count = 4096;

	ndr_ret = ndr_push_struct_blob(&ioctl.smb2.in.out, tmp_ctx,
				       &dup_ext_buf,
		       (ndr_push_flags_fn_t)ndr_push_fsctl_dup_extents_to_file);
	torture_assert_ndr_success(tctx, ndr_ret,
				   "ndr_push_fsctl_dup_extents_to_file");

	status = smb2_ioctl(tree, tmp_ctx, &ioctl.smb2);
	torture_assert_ntstatus_ok(tctx, status,
				   "FSCTL_DUP_EXTENTS_TO_FILE");

	ok = check_pattern(tctx, tree, tmp_ctx, dest_h, 0, 4096, 0);
	if (!ok) {
		torture_fail(tctx, "inconsistent file data");
	}

	smb2_util_close(tree, src_h);
	smb2_util_close(tree, dest_h);
	talloc_free(tmp_ctx);
	return true;
}

static bool test_ioctl_dup_extents_compressed_dest(struct torture_context *tctx,
					       struct smb2_tree *tree)
{
	struct smb2_handle src_h;
	struct smb2_handle dest_h;
	NTSTATUS status;
	union smb_ioctl ioctl;
	TALLOC_CTX *tmp_ctx = talloc_new(tree);
	struct fsctl_dup_extents_to_file dup_ext_buf;
	enum ndr_err_code ndr_ret;
	union smb_setfileinfo sinfo;
	bool ok;

	ok = test_setup_dup_extents(tctx, tree, tmp_ctx,
				    &src_h, 4096,
				    SEC_RIGHTS_FILE_ALL,
				    &dest_h, 0,
				    SEC_RIGHTS_FILE_ALL,
				    &dup_ext_buf,
				    &ioctl);
	if (!ok) {
		torture_fail(tctx, "setup dup extents error");
	}

	status = test_ioctl_fs_supported(tctx, tree, tmp_ctx, &src_h,
					 FILE_SUPPORTS_BLOCK_REFCOUNTING
					 | FILE_FILE_COMPRESSION, &ok);
	torture_assert_ntstatus_ok(tctx, status, "SMB2_GETINFO_FS");
	if (!ok) {
		smb2_util_close(tree, src_h);
		smb2_util_close(tree, dest_h);
		talloc_free(tmp_ctx);
		torture_skip(tctx,
			"block refcounting and compressed files not supported\n");
	}

	/* set compressed flag on dest */
	status = test_ioctl_compress_set(tctx, tmp_ctx, tree, dest_h,
					 COMPRESSION_FORMAT_DEFAULT);
	torture_assert_ntstatus_ok(tctx, status, "FSCTL_SET_COMPRESSION");

	/* extend dest */
	ZERO_STRUCT(sinfo);
	sinfo.end_of_file_info.level = RAW_SFILEINFO_END_OF_FILE_INFORMATION;
	sinfo.end_of_file_info.in.file.handle = dest_h;
	sinfo.end_of_file_info.in.size = dup_ext_buf.byte_count;
	status = smb2_setinfo_file(tree, &sinfo);
	torture_assert_ntstatus_ok(tctx, status, "smb2_setinfo_file");

	/* copy all src file data */
	dup_ext_buf.source_off = 0;
	dup_ext_buf.target_off = 0;
	dup_ext_buf.byte_count = 4096;

	ndr_ret = ndr_push_struct_blob(&ioctl.smb2.in.out, tmp_ctx,
				       &dup_ext_buf,
		       (ndr_push_flags_fn_t)ndr_push_fsctl_dup_extents_to_file);
	torture_assert_ndr_success(tctx, ndr_ret,
				   "ndr_push_fsctl_dup_extents_to_file");

	status = smb2_ioctl(tree, tmp_ctx, &ioctl.smb2);
	torture_assert_ntstatus_equal(tctx, status, NT_STATUS_NOT_SUPPORTED,
				      "FSCTL_DUP_EXTENTS_TO_FILE");

	smb2_util_close(tree, src_h);
	smb2_util_close(tree, dest_h);
	talloc_free(tmp_ctx);
	return true;
}

static bool test_ioctl_dup_extents_bad_handle(struct torture_context *tctx,
					      struct smb2_tree *tree)
{
	struct smb2_handle src_h;
	struct smb2_handle dest_h;
	struct smb2_handle bogus_h;
	NTSTATUS status;
	union smb_ioctl ioctl;
	TALLOC_CTX *tmp_ctx = talloc_new(tree);
	struct fsctl_dup_extents_to_file dup_ext_buf;
	enum ndr_err_code ndr_ret;
	bool ok;

	ok = test_setup_dup_extents(tctx, tree, tmp_ctx,
				    &src_h, 32768, /* fill 32768 byte src file */
				    SEC_RIGHTS_FILE_ALL,
				    &dest_h, 32768,
				    SEC_RIGHTS_FILE_ALL,
				    &dup_ext_buf,
				    &ioctl);
	if (!ok) {
		torture_fail(tctx, "setup dup extents error");
	}

	status = test_ioctl_fs_supported(tctx, tree, tmp_ctx, &src_h,
					 FILE_SUPPORTS_BLOCK_REFCOUNTING, &ok);
	torture_assert_ntstatus_ok(tctx, status, "SMB2_GETINFO_FS");
	if (!ok) {
		smb2_util_close(tree, src_h);
		smb2_util_close(tree, dest_h);
		talloc_free(tmp_ctx);
		torture_skip(tctx, "block refcounting not supported\n");
	}

	/* open and close a file, keeping the handle as now a "bogus" handle */
	ok = test_setup_create_fill(tctx, tree, tmp_ctx, "bogus_file",
				    &bogus_h, 0, SEC_RIGHTS_FILE_ALL,
				    FILE_ATTRIBUTE_NORMAL);
	torture_assert(tctx, ok, "bogus file create fill");
	smb2_util_close(tree, bogus_h);

	/* bogus dest file handle */
	ioctl.smb2.in.file.handle = bogus_h;

	dup_ext_buf.source_off = 0;
	dup_ext_buf.target_off = 0;
	dup_ext_buf.byte_count = 32768;

	ndr_ret = ndr_push_struct_blob(&ioctl.smb2.in.out, tmp_ctx,
				       &dup_ext_buf,
		       (ndr_push_flags_fn_t)ndr_push_fsctl_dup_extents_to_file);
	torture_assert_ndr_success(tctx, ndr_ret,
				   "ndr_push_fsctl_dup_extents_to_file");

	status = smb2_ioctl(tree, tmp_ctx, &ioctl.smb2);
	torture_assert_ntstatus_equal(tctx, status, NT_STATUS_FILE_CLOSED,
				      "FSCTL_DUP_EXTENTS_TO_FILE");

	ok = check_pattern(tctx, tree, tmp_ctx, src_h, 0, 32768, 0);
	if (!ok) {
		torture_fail(tctx, "inconsistent file data");
	}
	ok = check_pattern(tctx, tree, tmp_ctx, dest_h, 0, 32768, 0);
	if (!ok) {
		torture_fail(tctx, "inconsistent file data");
	}

	/* reinstate dest, add bogus src file handle */
	ioctl.smb2.in.file.handle = dest_h;
	smb2_push_handle(dup_ext_buf.source_fid, &bogus_h);

	ndr_ret = ndr_push_struct_blob(&ioctl.smb2.in.out, tmp_ctx,
				       &dup_ext_buf,
		       (ndr_push_flags_fn_t)ndr_push_fsctl_dup_extents_to_file);
	torture_assert_ndr_success(tctx, ndr_ret,
				   "ndr_push_fsctl_dup_extents_to_file");

	status = smb2_ioctl(tree, tmp_ctx, &ioctl.smb2);
	torture_assert_ntstatus_equal(tctx, status, NT_STATUS_INVALID_HANDLE,
				      "FSCTL_DUP_EXTENTS_TO_FILE");

	ok = check_pattern(tctx, tree, tmp_ctx, src_h, 0, 32768, 0);
	if (!ok) {
		torture_fail(tctx, "inconsistent file data");
	}
	ok = check_pattern(tctx, tree, tmp_ctx, dest_h, 0, 32768, 0);
	if (!ok) {
		torture_fail(tctx, "inconsistent file data");
	}

	smb2_util_close(tree, src_h);
	smb2_util_close(tree, dest_h);
	talloc_free(tmp_ctx);
	return true;
}

static bool test_ioctl_dup_extents_src_lck(struct torture_context *tctx,
					   struct smb2_tree *tree)
{
	struct smb2_handle src_h;
	struct smb2_handle src_h2;
	struct smb2_handle dest_h;
	NTSTATUS status;
	union smb_ioctl ioctl;
	TALLOC_CTX *tmp_ctx = talloc_new(tree);
	struct fsctl_dup_extents_to_file dup_ext_buf;
	enum ndr_err_code ndr_ret;
	bool ok;
	struct smb2_lock lck;
	struct smb2_lock_element el[1];

	ok = test_setup_dup_extents(tctx, tree, tmp_ctx,
				    &src_h, 32768, /* fill 32768 byte src file */
				    SEC_RIGHTS_FILE_ALL,
				    &dest_h, 0,
				    SEC_RIGHTS_FILE_ALL,
				    &dup_ext_buf,
				    &ioctl);
	if (!ok) {
		torture_fail(tctx, "setup dup extents error");
	}

	status = test_ioctl_fs_supported(tctx, tree, tmp_ctx, &src_h,
					 FILE_SUPPORTS_BLOCK_REFCOUNTING, &ok);
	torture_assert_ntstatus_ok(tctx, status, "SMB2_GETINFO_FS");
	if (!ok) {
		smb2_util_close(tree, src_h);
		smb2_util_close(tree, dest_h);
		talloc_free(tmp_ctx);
		torture_skip(tctx, "block refcounting not supported\n");
	}

	/* dest pattern is different to src */
	ok = write_pattern(tctx, tree, tmp_ctx, dest_h, 0, 32768, 32768);
	torture_assert(tctx, ok, "write pattern");

	/* setup dup ext req, values used for locking */
	dup_ext_buf.source_off = 0;
	dup_ext_buf.target_off = 0;
	dup_ext_buf.byte_count = 32768;

	/* open and lock the dup extents src file */
	status = torture_smb2_testfile(tree, FNAME, &src_h2);
	torture_assert_ntstatus_ok(tctx, status, "2nd src open");

	lck.in.lock_count	= 0x0001;
	lck.in.lock_sequence	= 0x00000000;
	lck.in.file.handle	= src_h2;
	lck.in.locks		= el;
	el[0].offset		= dup_ext_buf.source_off;
	el[0].length		= dup_ext_buf.byte_count;
	el[0].reserved		= 0;
	el[0].flags		= SMB2_LOCK_FLAG_EXCLUSIVE;

	status = smb2_lock(tree, &lck);
	torture_assert_ntstatus_ok(tctx, status, "lock");

	status = smb2_util_write(tree, src_h,
				 "conflicted", 0, sizeof("conflicted"));
	torture_assert_ntstatus_equal(tctx, status,
				NT_STATUS_FILE_LOCK_CONFLICT, "file write");

	ndr_ret = ndr_push_struct_blob(&ioctl.smb2.in.out, tmp_ctx,
				       &dup_ext_buf,
		       (ndr_push_flags_fn_t)ndr_push_fsctl_dup_extents_to_file);
	torture_assert_ndr_success(tctx, ndr_ret,
				   "ndr_push_fsctl_dup_extents_to_file");

	/*
	 * In contrast to copy-chunk, dup extents doesn't cause a lock conflict
	 * here.
	 */
	status = smb2_ioctl(tree, tmp_ctx, &ioctl.smb2);
	torture_assert_ntstatus_ok(tctx, status, "FSCTL_DUP_EXTENTS_TO_FILE");

	ok = check_pattern(tctx, tree, tmp_ctx, dest_h, 0, 32768, 0);
	if (!ok) {
		torture_fail(tctx, "inconsistent file data");
	}

	lck.in.lock_count	= 0x0001;
	lck.in.lock_sequence	= 0x00000001;
	lck.in.file.handle	= src_h2;
	lck.in.locks		= el;
	el[0].offset		= dup_ext_buf.source_off;
	el[0].length		= dup_ext_buf.byte_count;
	el[0].reserved		= 0;
	el[0].flags		= SMB2_LOCK_FLAG_UNLOCK;
	status = smb2_lock(tree, &lck);
	torture_assert_ntstatus_ok(tctx, status, "unlock");

	status = smb2_ioctl(tree, tmp_ctx, &ioctl.smb2);
	torture_assert_ntstatus_ok(tctx, status,
				   "FSCTL_DUP_EXTENTS_TO_FILE unlocked");

	ok = check_pattern(tctx, tree, tmp_ctx, dest_h, 0, 32768, 0);
	if (!ok) {
		torture_fail(tctx, "inconsistent file data");
	}

	smb2_util_close(tree, src_h2);
	smb2_util_close(tree, src_h);
	smb2_util_close(tree, dest_h);
	talloc_free(tmp_ctx);
	return true;
}

static bool test_ioctl_dup_extents_dest_lck(struct torture_context *tctx,
					    struct smb2_tree *tree)
{
	struct smb2_handle src_h;
	struct smb2_handle dest_h;
	struct smb2_handle dest_h2;
	NTSTATUS status;
	union smb_ioctl ioctl;
	TALLOC_CTX *tmp_ctx = talloc_new(tree);
	struct fsctl_dup_extents_to_file dup_ext_buf;
	enum ndr_err_code ndr_ret;
	bool ok;
	struct smb2_lock lck;
	struct smb2_lock_element el[1];

	ok = test_setup_dup_extents(tctx, tree, tmp_ctx,
				    &src_h, 32768, /* fill 32768 byte src file */
				    SEC_RIGHTS_FILE_ALL,
				    &dest_h, 0,
				    SEC_RIGHTS_FILE_ALL,
				    &dup_ext_buf,
				    &ioctl);
	if (!ok) {
		torture_fail(tctx, "setup dup extents error");
	}

	status = test_ioctl_fs_supported(tctx, tree, tmp_ctx, &src_h,
					 FILE_SUPPORTS_BLOCK_REFCOUNTING, &ok);
	torture_assert_ntstatus_ok(tctx, status, "SMB2_GETINFO_FS");
	if (!ok) {
		smb2_util_close(tree, src_h);
		smb2_util_close(tree, dest_h);
		talloc_free(tmp_ctx);
		torture_skip(tctx, "block refcounting not supported\n");
	}

	/* dest pattern is different to src */
	ok = write_pattern(tctx, tree, tmp_ctx, dest_h, 0, 32768, 32768);
	torture_assert(tctx, ok, "write pattern");

	/* setup dup ext req, values used for locking */
	dup_ext_buf.source_off = 0;
	dup_ext_buf.target_off = 0;
	dup_ext_buf.byte_count = 32768;

	/* open and lock the dup extents dest file */
	status = torture_smb2_testfile(tree, FNAME2, &dest_h2);
	torture_assert_ntstatus_ok(tctx, status, "2nd src open");

	lck.in.lock_count	= 0x0001;
	lck.in.lock_sequence	= 0x00000000;
	lck.in.file.handle	= dest_h2;
	lck.in.locks		= el;
	el[0].offset		= dup_ext_buf.source_off;
	el[0].length		= dup_ext_buf.byte_count;
	el[0].reserved		= 0;
	el[0].flags		= SMB2_LOCK_FLAG_EXCLUSIVE;

	status = smb2_lock(tree, &lck);
	torture_assert_ntstatus_ok(tctx, status, "lock");

	status = smb2_util_write(tree, dest_h,
				 "conflicted", 0, sizeof("conflicted"));
	torture_assert_ntstatus_equal(tctx, status,
				NT_STATUS_FILE_LOCK_CONFLICT, "file write");

	ndr_ret = ndr_push_struct_blob(&ioctl.smb2.in.out, tmp_ctx,
				       &dup_ext_buf,
		       (ndr_push_flags_fn_t)ndr_push_fsctl_dup_extents_to_file);
	torture_assert_ndr_success(tctx, ndr_ret,
				   "ndr_push_fsctl_dup_extents_to_file");

	/*
	 * In contrast to copy-chunk, dup extents doesn't cause a lock conflict
	 * here.
	 */
	status = smb2_ioctl(tree, tmp_ctx, &ioctl.smb2);
	torture_assert_ntstatus_ok(tctx, status, "FSCTL_DUP_EXTENTS_TO_FILE");

	lck.in.lock_count	= 0x0001;
	lck.in.lock_sequence	= 0x00000001;
	lck.in.file.handle	= dest_h2;
	lck.in.locks		= el;
	el[0].offset		= dup_ext_buf.source_off;
	el[0].length		= dup_ext_buf.byte_count;
	el[0].reserved		= 0;
	el[0].flags		= SMB2_LOCK_FLAG_UNLOCK;
	status = smb2_lock(tree, &lck);
	torture_assert_ntstatus_ok(tctx, status, "unlock");

	status = smb2_ioctl(tree, tmp_ctx, &ioctl.smb2);
	torture_assert_ntstatus_ok(tctx, status,
				   "FSCTL_DUP_EXTENTS_TO_FILE unlocked");

	ok = check_pattern(tctx, tree, tmp_ctx, dest_h, 0, 32768, 0);
	if (!ok) {
		torture_fail(tctx, "inconsistent file data");
	}

	smb2_util_close(tree, src_h);
	smb2_util_close(tree, dest_h);
	smb2_util_close(tree, dest_h2);
	talloc_free(tmp_ctx);
	return true;
}

/*
 * testing of SMB2 ioctls
 */
struct torture_suite *torture_smb2_ioctl_init(void)
{
	struct torture_suite *suite = torture_suite_create(talloc_autofree_context(), "ioctl");

	torture_suite_add_1smb2_test(suite, "shadow_copy",
				     test_ioctl_get_shadow_copy);
	torture_suite_add_1smb2_test(suite, "req_resume_key",
				     test_ioctl_req_resume_key);
	torture_suite_add_1smb2_test(suite, "copy_chunk_simple",
				     test_ioctl_copy_chunk_simple);
	torture_suite_add_1smb2_test(suite, "copy_chunk_multi",
				     test_ioctl_copy_chunk_multi);
	torture_suite_add_1smb2_test(suite, "copy_chunk_tiny",
				     test_ioctl_copy_chunk_tiny);
	torture_suite_add_1smb2_test(suite, "copy_chunk_overwrite",
				     test_ioctl_copy_chunk_over);
	torture_suite_add_1smb2_test(suite, "copy_chunk_append",
				     test_ioctl_copy_chunk_append);
	torture_suite_add_1smb2_test(suite, "copy_chunk_limits",
				     test_ioctl_copy_chunk_limits);
	torture_suite_add_1smb2_test(suite, "copy_chunk_src_lock",
				     test_ioctl_copy_chunk_src_lck);
	torture_suite_add_1smb2_test(suite, "copy_chunk_dest_lock",
				     test_ioctl_copy_chunk_dest_lck);
	torture_suite_add_1smb2_test(suite, "copy_chunk_bad_key",
				     test_ioctl_copy_chunk_bad_key);
	torture_suite_add_1smb2_test(suite, "copy_chunk_src_is_dest",
				     test_ioctl_copy_chunk_src_is_dest);
	torture_suite_add_1smb2_test(suite, "copy_chunk_src_is_dest_overlap",
				     test_ioctl_copy_chunk_src_is_dest_overlap);
	torture_suite_add_1smb2_test(suite, "copy_chunk_bad_access",
				     test_ioctl_copy_chunk_bad_access);
	torture_suite_add_1smb2_test(suite, "copy_chunk_write_access",
				     test_ioctl_copy_chunk_write_access);
	torture_suite_add_1smb2_test(suite, "copy_chunk_src_exceed",
				     test_ioctl_copy_chunk_src_exceed);
	torture_suite_add_1smb2_test(suite, "copy_chunk_src_exceed_multi",
				     test_ioctl_copy_chunk_src_exceed_multi);
	torture_suite_add_1smb2_test(suite, "copy_chunk_sparse_dest",
				     test_ioctl_copy_chunk_sparse_dest);
	torture_suite_add_1smb2_test(suite, "copy_chunk_max_output_sz",
				     test_ioctl_copy_chunk_max_output_sz);
	torture_suite_add_1smb2_test(suite, "copy_chunk_zero_length",
				     test_ioctl_copy_chunk_zero_length);
	torture_suite_add_1smb2_test(suite, "compress_file_flag",
				     test_ioctl_compress_file_flag);
	torture_suite_add_1smb2_test(suite, "compress_dir_inherit",
				     test_ioctl_compress_dir_inherit);
	torture_suite_add_1smb2_test(suite, "compress_invalid_format",
				     test_ioctl_compress_invalid_format);
	torture_suite_add_1smb2_test(suite, "compress_invalid_buf",
				     test_ioctl_compress_invalid_buf);
	torture_suite_add_1smb2_test(suite, "compress_query_file_attr",
				     test_ioctl_compress_query_file_attr);
	torture_suite_add_1smb2_test(suite, "compress_create_with_attr",
				     test_ioctl_compress_create_with_attr);
	torture_suite_add_1smb2_test(suite, "compress_inherit_disable",
				     test_ioctl_compress_inherit_disable);
	torture_suite_add_1smb2_test(suite, "compress_set_file_attr",
				     test_ioctl_compress_set_file_attr);
	torture_suite_add_1smb2_test(suite, "compress_perms",
				     test_ioctl_compress_perms);
	torture_suite_add_1smb2_test(suite, "compress_notsup_get",
				     test_ioctl_compress_notsup_get);
	torture_suite_add_1smb2_test(suite, "compress_notsup_set",
				     test_ioctl_compress_notsup_set);
	torture_suite_add_1smb2_test(suite, "network_interface_info",
				     test_ioctl_network_interface_info);
	torture_suite_add_1smb2_test(suite, "sparse_file_flag",
				     test_ioctl_sparse_file_flag);
	torture_suite_add_1smb2_test(suite, "sparse_file_attr",
				     test_ioctl_sparse_file_attr);
	torture_suite_add_1smb2_test(suite, "sparse_dir_flag",
				     test_ioctl_sparse_dir_flag);
	torture_suite_add_1smb2_test(suite, "sparse_set_nobuf",
				     test_ioctl_sparse_set_nobuf);
	torture_suite_add_1smb2_test(suite, "sparse_set_oversize",
				     test_ioctl_sparse_set_oversize);
	torture_suite_add_1smb2_test(suite, "sparse_qar",
				     test_ioctl_sparse_qar);
	torture_suite_add_1smb2_test(suite, "sparse_qar_malformed",
				     test_ioctl_sparse_qar_malformed);
	torture_suite_add_1smb2_test(suite, "sparse_punch",
				     test_ioctl_sparse_punch);
	torture_suite_add_1smb2_test(suite, "sparse_hole_dealloc",
				     test_ioctl_sparse_hole_dealloc);
	torture_suite_add_1smb2_test(suite, "sparse_compressed",
				     test_ioctl_sparse_compressed);
	torture_suite_add_1smb2_test(suite, "sparse_copy_chunk",
				     test_ioctl_sparse_copy_chunk);
	torture_suite_add_1smb2_test(suite, "sparse_punch_invalid",
				     test_ioctl_sparse_punch_invalid);
	torture_suite_add_1smb2_test(suite, "sparse_perms",
				     test_ioctl_sparse_perms);
	torture_suite_add_1smb2_test(suite, "sparse_lock",
				     test_ioctl_sparse_lck);
	torture_suite_add_1smb2_test(suite, "sparse_qar_ob1",
				     test_ioctl_sparse_qar_ob1);
	torture_suite_add_1smb2_test(suite, "sparse_qar_multi",
				     test_ioctl_sparse_qar_multi);
	torture_suite_add_1smb2_test(suite, "sparse_qar_overflow",
				     test_ioctl_sparse_qar_overflow);
	torture_suite_add_1smb2_test(suite, "trim_simple",
				     test_ioctl_trim_simple);
	torture_suite_add_1smb2_test(suite, "dup_extents_simple",
				     test_ioctl_dup_extents_simple);
	torture_suite_add_1smb2_test(suite, "dup_extents_len_beyond_dest",
				     test_ioctl_dup_extents_len_beyond_dest);
	torture_suite_add_1smb2_test(suite, "dup_extents_len_beyond_src",
				     test_ioctl_dup_extents_len_beyond_src);
	torture_suite_add_1smb2_test(suite, "dup_extents_len_zero",
				     test_ioctl_dup_extents_len_zero);
	torture_suite_add_1smb2_test(suite, "dup_extents_sparse_src",
				     test_ioctl_dup_extents_sparse_src);
	torture_suite_add_1smb2_test(suite, "dup_extents_sparse_dest",
				     test_ioctl_dup_extents_sparse_dest);
	torture_suite_add_1smb2_test(suite, "dup_extents_sparse_both",
				     test_ioctl_dup_extents_sparse_both);
	torture_suite_add_1smb2_test(suite, "dup_extents_src_is_dest",
				     test_ioctl_dup_extents_src_is_dest);
	torture_suite_add_1smb2_test(suite, "dup_extents_src_is_dest_overlap",
				     test_ioctl_dup_extents_src_is_dest_overlap);
	torture_suite_add_1smb2_test(suite, "dup_extents_compressed_src",
				     test_ioctl_dup_extents_compressed_src);
	torture_suite_add_1smb2_test(suite, "dup_extents_compressed_dest",
				     test_ioctl_dup_extents_compressed_dest);
	torture_suite_add_1smb2_test(suite, "dup_extents_bad_handle",
				     test_ioctl_dup_extents_bad_handle);
	torture_suite_add_1smb2_test(suite, "dup_extents_src_lock",
				     test_ioctl_dup_extents_src_lck);
	torture_suite_add_1smb2_test(suite, "dup_extents_dest_lock",
				     test_ioctl_dup_extents_dest_lck);

	suite->description = talloc_strdup(suite, "SMB2-IOCTL tests");

	return suite;
}
<|MERGE_RESOLUTION|>--- conflicted
+++ resolved
@@ -2608,20 +2608,7 @@
 					 COMPRESSION_FORMAT_DEFAULT);
 	torture_assert_ntstatus_equal(torture, status,
 				      NT_STATUS_NOT_SUPPORTED,
-<<<<<<< HEAD
-				      "FSCTL_SET_COMPRESSION default");
-
-	/*
-	 * Despite not supporting compression, we should get a successful
-	 * response for set(COMPRESSION_FORMAT_NONE) - like WS2016 ReFS.
-	 */
-	status = test_ioctl_compress_set(torture, tmp_ctx, tree, fh,
-					 COMPRESSION_FORMAT_NONE);
-	torture_assert_ntstatus_ok(torture, status,
-				   "FSCTL_SET_COMPRESSION none");
-=======
 				      "FSCTL_GET_COMPRESSION");
->>>>>>> d918138a
 
 	smb2_util_close(tree, fh);
 	talloc_free(tmp_ctx);
