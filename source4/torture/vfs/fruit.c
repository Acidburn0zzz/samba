--- conflicted
+++ resolved
@@ -3985,8 +3985,6 @@
 	return ret;
 }
 
-<<<<<<< HEAD
-=======
 static bool test_zero_file_id(struct torture_context *tctx,
 			      struct smb2_tree *tree)
 {
@@ -4044,7 +4042,6 @@
 	return ret;
 }
 
->>>>>>> d918138a
 /*
  * Note: This test depends on "vfs objects = catia fruit streams_xattr".  For
  * some tests torture must be run on the host it tests and takes an additional
@@ -4081,13 +4078,8 @@
 	torture_suite_add_1smb2_test(suite, "delete", test_delete_file_with_rfork);
 	torture_suite_add_1smb2_test(suite, "read open rsrc after rename", test_rename_and_read_rsrc);
 	torture_suite_add_1smb2_test(suite, "readdir_attr with names with illegal ntfs characters", test_readdir_attr_illegal_ntfs);
-<<<<<<< HEAD
-
-	torture_suite_add_2ns_smb2_test(suite, "invalid AFP_AfpInfo", test_invalid_afpinfo);
-=======
 	torture_suite_add_2ns_smb2_test(suite, "invalid AFP_AfpInfo", test_invalid_afpinfo);
 	torture_suite_add_1smb2_test(suite, "creating rsrc with read-only access", test_rfork_create_ro);
->>>>>>> d918138a
 
 	return suite;
 }
@@ -4101,8 +4093,6 @@
 
 	torture_suite_add_1smb2_test(suite, "read netatalk metadata", test_read_netatalk_metadata);
 	torture_suite_add_1smb2_test(suite, "OS X AppleDouble file conversion", test_adouble_conversion);
-<<<<<<< HEAD
-=======
 
 	return suite;
 }
@@ -4118,7 +4108,6 @@
 
 	torture_suite_add_1smb2_test(suite, "zero file id if AAPL negotiated",
 				     test_zero_file_id);
->>>>>>> d918138a
 
 	return suite;
 }