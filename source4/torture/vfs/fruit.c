--- conflicted
+++ resolved
@@ -4054,8 +4054,6 @@
 	return ret;
 }
 
-<<<<<<< HEAD
-=======
 static bool copy_one_stream(struct torture_context *torture,
 			    struct smb2_tree *tree,
 			    TALLOC_CTX *tmp_ctx,
@@ -4280,7 +4278,6 @@
 	return ok;
 }
 
->>>>>>> aaa7d4da
 /*
  * Note: This test depends on "vfs objects = catia fruit streams_xattr".  For
  * some tests torture must be run on the host it tests and takes an additional
@@ -4319,25 +4316,15 @@
 	torture_suite_add_1smb2_test(suite, "readdir_attr with names with illegal ntfs characters", test_readdir_attr_illegal_ntfs);
 	torture_suite_add_2ns_smb2_test(suite, "invalid AFP_AfpInfo", test_invalid_afpinfo);
 	torture_suite_add_1smb2_test(suite, "creating rsrc with read-only access", test_rfork_create_ro);
-<<<<<<< HEAD
-=======
 	torture_suite_add_1smb2_test(suite, "copy-chunk streams", test_copy_chunk_streams);
->>>>>>> aaa7d4da
 
 	return suite;
 }
 
-<<<<<<< HEAD
-struct torture_suite *torture_vfs_fruit_netatalk(void)
-{
-	struct torture_suite *suite = torture_suite_create(
-		talloc_autofree_context(), "fruit_netatalk");
-=======
 struct torture_suite *torture_vfs_fruit_netatalk(TALLOC_CTX *ctx)
 {
 	struct torture_suite *suite = torture_suite_create(
 		ctx, "fruit_netatalk");
->>>>>>> aaa7d4da
 
 	suite->description = talloc_strdup(suite, "vfs_fruit tests for Netatalk interop that require fruit:metadata=netatalk");
 
@@ -4347,17 +4334,10 @@
 	return suite;
 }
 
-<<<<<<< HEAD
-struct torture_suite *torture_vfs_fruit_file_id(void)
-{
-	struct torture_suite *suite =
-	    torture_suite_create(talloc_autofree_context(), "fruit_file_id");
-=======
 struct torture_suite *torture_vfs_fruit_file_id(TALLOC_CTX *ctx)
 {
 	struct torture_suite *suite =
 	    torture_suite_create(ctx, "fruit_file_id");
->>>>>>> aaa7d4da
 
 	suite->description =
 	    talloc_strdup(suite, "vfs_fruit tests for on-disk file ID that "
