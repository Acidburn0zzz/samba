--- conflicted
+++ resolved
@@ -395,13 +395,10 @@
 	struct smbc_dirent *getdentries = NULL;
 	struct smbc_dirent *dirent_20 = NULL;
 	const struct libsmb_file_info *direntries_20 = NULL;
-<<<<<<< HEAD
-=======
 	const struct libsmb_file_info *direntriesplus_20 = NULL;
 	const char *plus2_stat_path = NULL;
 	struct stat st = {0};
 	struct stat st2 = {0};
->>>>>>> df7c3d5b
 
 	if (smburl == NULL) {
 		torture_fail(tctx,
@@ -689,8 +686,6 @@
 				direntries_20->name));
 	}
 
-<<<<<<< HEAD
-=======
 	/* Seek back to 20. */
 	ret = smbc_lseekdir(dhandle, telldir_20);
 	torture_assert_int_equal_goto(tctx,
@@ -764,7 +759,6 @@
 			(uint64_t)st.st_dev,
 			(uint64_t)st2.st_dev));
 
->>>>>>> df7c3d5b
 	ret = smbc_closedir(dhandle);
 	torture_assert_int_equal(tctx,
 		ret,
@@ -796,8 +790,6 @@
 	return success;
 }
 
-<<<<<<< HEAD
-=======
 #ifndef SMBC_FILE_MODE
 #define SMBC_FILE_MODE (S_IFREG | 0444)
 #endif
@@ -950,7 +942,6 @@
 	return success;
 }
 
->>>>>>> df7c3d5b
 bool torture_libsmbclient_configuration(struct torture_context *tctx)
 {
 	SMBCCTX *ctx;
@@ -1213,11 +1204,8 @@
 		torture_libsmbclient_readdirplus);
 	torture_suite_add_simple_test(suite, "readdirplus_seek",
 		torture_libsmbclient_readdirplus_seek);
-<<<<<<< HEAD
-=======
 	torture_suite_add_simple_test(suite, "readdirplus2",
 		torture_libsmbclient_readdirplus2);
->>>>>>> df7c3d5b
 
 	suite->description = talloc_strdup(suite, "libsmbclient interface tests");
 
