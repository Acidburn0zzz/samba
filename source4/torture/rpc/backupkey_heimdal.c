/*
   Unix SMB/CIFS implementation.
   test suite for backupkey remote protocol rpc operations

   Copyright (C) Matthieu Patou 2010-2011

   This program is free software; you can redistribute it and/or modify
   it under the terms of the GNU General Public License as published by
   the Free Software Foundation; either version 3 of the License, or
   (at your option) any later version.

   This program is distributed in the hope that it will be useful,
   but WITHOUT ANY WARRANTY; without even the implied warranty of
   MERCHANTABILITY or FITNESS FOR A PARTICULAR PURPOSE.  See the
   GNU General Public License for more details.

   You should have received a copy of the GNU General Public License
   along with this program.  If not, see <http://www.gnu.org/licenses/>.
*/

#include "includes.h"
#include "../libcli/security/security.h"

#include "torture/rpc/torture_rpc.h"
#include "torture/ndr/ndr.h"

#include "librpc/gen_ndr/ndr_backupkey_c.h"
#include "librpc/gen_ndr/ndr_backupkey.h"
#include "librpc/gen_ndr/ndr_lsa_c.h"
#include "librpc/gen_ndr/ndr_security.h"
#include "lib/cmdline/popt_common.h"
#include "libcli/auth/proto.h"
#include "lib/crypto/arcfour.h"
#include <com_err.h>
#include <hcrypto/sha.h>
#include <system/network.h>
#include <hx509.h>
#include <der.h>
#include <hcrypto/rsa.h>
#include <hcrypto/hmac.h>
#include <hcrypto/sha.h>
#include <hcrypto/evp.h>

enum test_wrong {
	WRONG_MAGIC,
	WRONG_R2,
	WRONG_PAYLOAD_LENGTH,
	WRONG_CIPHERTEXT_LENGTH,
	SHORT_PAYLOAD_LENGTH,
	SHORT_CIPHERTEXT_LENGTH,
	ZERO_PAYLOAD_LENGTH,
	ZERO_CIPHERTEXT_LENGTH,
	RIGHT_KEY,
	WRONG_KEY,
	WRONG_SID,
};

/* Our very special and valued secret */
/* No need to put const as we cast the array in uint8_t
 * we will get a warning about the discared const
 */
static const char secret[] = "tata yoyo mais qu'est ce qu'il y a sous ton grand chapeau ?";

/* Get the SID from a user */
static struct dom_sid *get_user_sid(struct torture_context *tctx,
				    TALLOC_CTX *mem_ctx,
				    const char *user)
{
	struct lsa_ObjectAttribute attr;
	struct lsa_QosInfo qos;
	struct lsa_OpenPolicy2 r;
	struct lsa_Close c;
	NTSTATUS status;
	struct policy_handle handle;
	struct lsa_LookupNames l;
	struct lsa_TransSidArray sids;
	struct lsa_RefDomainList *domains = NULL;
	struct lsa_String lsa_name;
	uint32_t count = 0;
	struct dom_sid *result;
	TALLOC_CTX *tmp_ctx;
	struct dcerpc_pipe *p2;
	struct dcerpc_binding_handle *b;

	const char *domain = cli_credentials_get_domain(cmdline_credentials);

	torture_assert_ntstatus_ok(tctx,
				torture_rpc_connection(tctx, &p2, &ndr_table_lsarpc),
				"could not open lsarpc pipe");
	b = p2->binding_handle;

	if (!(tmp_ctx = talloc_new(mem_ctx))) {
		return NULL;
	}
	qos.len = 0;
	qos.impersonation_level = 2;
	qos.context_mode = 1;
	qos.effective_only = 0;

	attr.len = 0;
	attr.root_dir = NULL;
	attr.object_name = NULL;
	attr.attributes = 0;
	attr.sec_desc = NULL;
	attr.sec_qos = &qos;

	r.in.system_name = "\\";
	r.in.attr = &attr;
	r.in.access_mask = SEC_FLAG_MAXIMUM_ALLOWED;
	r.out.handle = &handle;

	status = dcerpc_lsa_OpenPolicy2_r(b, tmp_ctx, &r);
	if (!NT_STATUS_IS_OK(status)) {
		torture_comment(tctx,
				"OpenPolicy2 failed - %s\n",
				nt_errstr(status));
		talloc_free(tmp_ctx);
		return NULL;
	}
	if (!NT_STATUS_IS_OK(r.out.result)) {
		torture_comment(tctx,
				"OpenPolicy2_ failed - %s\n",
				nt_errstr(r.out.result));
		talloc_free(tmp_ctx);
		return NULL;
	}

	sids.count = 0;
	sids.sids = NULL;

	lsa_name.string = talloc_asprintf(tmp_ctx, "%s\\%s", domain, user);

	l.in.handle = &handle;
	l.in.num_names = 1;
	l.in.names = &lsa_name;
	l.in.sids = &sids;
	l.in.level = 1;
	l.in.count = &count;
	l.out.count = &count;
	l.out.sids = &sids;
	l.out.domains = &domains;

	status = dcerpc_lsa_LookupNames_r(b, tmp_ctx, &l);
	if (!NT_STATUS_IS_OK(status)) {
		torture_comment(tctx,
				"LookupNames of %s failed - %s\n",
				lsa_name.string,
				nt_errstr(status));
		talloc_free(tmp_ctx);
		return NULL;
	}

	if (domains->count == 0) {
		return NULL;
	}

	result = dom_sid_add_rid(mem_ctx,
				 domains->domains[0].sid,
				 l.out.sids->sids[0].rid);
	c.in.handle = &handle;
	c.out.handle = &handle;

	status = dcerpc_lsa_Close_r(b, tmp_ctx, &c);

	if (!NT_STATUS_IS_OK(status)) {
		torture_comment(tctx,
				"dcerpc_lsa_Close failed - %s\n",
				nt_errstr(status));
		talloc_free(tmp_ctx);
		return NULL;
	}

	if (!NT_STATUS_IS_OK(c.out.result)) {
		torture_comment(tctx,
				"dcerpc_lsa_Close failed - %s\n",
				nt_errstr(c.out.result));
		talloc_free(tmp_ctx);
		return NULL;
	}

	talloc_free(tmp_ctx);
	talloc_free(p2);

	torture_comment(tctx, "Get_user_sid finished\n");
	return result;
}

/*
 * Create a bkrp_encrypted_secret_vX structure
 * the version depends on the version parameter
 * the structure is returned as a blob.
 * The broken flag is to indicate if we want
 * to create a non conform to specification structre
 */
static DATA_BLOB *create_unencryptedsecret(TALLOC_CTX *mem_ctx,
					   bool broken,
					   int version)
{
	TALLOC_CTX *tmp_ctx = talloc_new(mem_ctx);
	DATA_BLOB *blob = talloc_zero(mem_ctx, DATA_BLOB);
	enum ndr_err_code ndr_err;

	if (version == 2) {
		struct bkrp_encrypted_secret_v2 unenc_sec;

		ZERO_STRUCT(unenc_sec);
		unenc_sec.secret_len = sizeof(secret);
		unenc_sec.secret = discard_const_p(uint8_t, secret);
		generate_random_buffer(unenc_sec.payload_key,
				       sizeof(unenc_sec.payload_key));

		ndr_err = ndr_push_struct_blob(blob, blob, &unenc_sec,
				(ndr_push_flags_fn_t)ndr_push_bkrp_encrypted_secret_v2);
		if (!NDR_ERR_CODE_IS_SUCCESS(ndr_err)) {
			return NULL;
		}

		if (broken) {
			/* The magic value is correctly set by the NDR push
			 * but we want to test the behavior of the server
			 * if a differrent value is provided
			 */
			((uint8_t*)blob->data)[4] = 79; /* A great year !!! */
		}
	}

	if (version == 3) {
		struct bkrp_encrypted_secret_v3 unenc_sec;

		ZERO_STRUCT(unenc_sec);
		unenc_sec.secret_len = sizeof(secret);
		unenc_sec.secret = discard_const_p(uint8_t, secret);
		generate_random_buffer(unenc_sec.payload_key,
				       sizeof(unenc_sec.payload_key));

		ndr_err = ndr_push_struct_blob(blob, blob, &unenc_sec,
					(ndr_push_flags_fn_t)ndr_push_bkrp_encrypted_secret_v3);
		if (!NDR_ERR_CODE_IS_SUCCESS(ndr_err)) {
			return NULL;
		}

		if (broken) {
			/*
			 * The magic value is correctly set by the NDR push
			 * but we want to test the behavior of the server
			 * if a differrent value is provided
			 */
			((uint8_t*)blob->data)[4] = 79; /* A great year !!! */
		}
	}
	talloc_free(tmp_ctx);
	return blob;
}

/*
 * Create an access check structure, the format depends on the version parameter.
 * If broken is specified then we create a stucture that isn't conform to the
 * specification.
 *
 * If the structure can't be created then NULL is returned.
 */
static DATA_BLOB *create_access_check(struct torture_context *tctx,
				      struct dcerpc_pipe *p,
				      TALLOC_CTX *mem_ctx,
				      const char *user,
				      bool broken,
				      uint32_t version)
{
	TALLOC_CTX *tmp_ctx = talloc_new(mem_ctx);
	DATA_BLOB *blob = talloc_zero(mem_ctx, DATA_BLOB);
	enum ndr_err_code ndr_err;
	const struct dom_sid *sid = get_user_sid(tctx, tmp_ctx, user);

	if (sid == NULL) {
		return NULL;
	}

	if (version == 2) {
		struct bkrp_access_check_v2 access_struct;
		struct sha sctx;
		uint8_t nonce[32];

		ZERO_STRUCT(access_struct);
		generate_random_buffer(nonce, sizeof(nonce));
		access_struct.nonce_len = sizeof(nonce);
		access_struct.nonce = nonce;
		access_struct.sid = *sid;

		ndr_err = ndr_push_struct_blob(blob, blob, &access_struct,
				(ndr_push_flags_fn_t)ndr_push_bkrp_access_check_v2);
		if (!NDR_ERR_CODE_IS_SUCCESS(ndr_err)) {
			return NULL;
		}

		/*
		 * We pushed the whole structure including a null hash
		 * but the hash need to be calculated only up to the hash field
		 * so we reduce the size of what has to be calculated
		 */

		SHA1_Init(&sctx);
		SHA1_Update(&sctx, blob->data,
			    blob->length - sizeof(access_struct.hash));
		SHA1_Final(blob->data + blob->length - sizeof(access_struct.hash),
			   &sctx);

		/* Altering the SHA */
		if (broken) {
			blob->data[blob->length - 1]++;
		}
	}

	if (version == 3) {
		struct bkrp_access_check_v3 access_struct;
		struct hc_sha512state sctx;
		uint8_t nonce[32];

		ZERO_STRUCT(access_struct);
		generate_random_buffer(nonce, sizeof(nonce));
		access_struct.nonce_len = sizeof(nonce);
		access_struct.nonce = nonce;
		access_struct.sid = *sid;

		ndr_err = ndr_push_struct_blob(blob, blob, &access_struct,
				(ndr_push_flags_fn_t)ndr_push_bkrp_access_check_v3);
		if (!NDR_ERR_CODE_IS_SUCCESS(ndr_err)) {
			return NULL;
		}

		/*We pushed the whole structure including a null hash
		* but the hash need to be calculated only up to the hash field
		* so we reduce the size of what has to be calculated
		*/

		SHA512_Init(&sctx);
		SHA512_Update(&sctx, blob->data,
			      blob->length - sizeof(access_struct.hash));
		SHA512_Final(blob->data + blob->length - sizeof(access_struct.hash),
			     &sctx);

		/* Altering the SHA */
		if (broken) {
			blob->data[blob->length -1]++;
		}
	}
	talloc_free(tmp_ctx);
	return blob;
}


static DATA_BLOB *encrypt_blob(struct torture_context *tctx,
				    TALLOC_CTX *mem_ctx,
				    DATA_BLOB *key,
				    DATA_BLOB *iv,
				    DATA_BLOB *to_encrypt,
				    const AlgorithmIdentifier *alg)
{
	hx509_crypto crypto;
	hx509_context hctx;
	heim_octet_string ivos;
	heim_octet_string *encrypted;
	DATA_BLOB *blob = talloc_zero(mem_ctx, DATA_BLOB);
	int res;

	ivos.data = talloc_array(mem_ctx, uint8_t, iv->length);
	ivos.length = iv->length;
	memcpy(ivos.data, iv->data, iv->length);

	hx509_context_init(&hctx);
	res = hx509_crypto_init(hctx, NULL, &alg->algorithm, &crypto);
	if (res) {
		torture_comment(tctx,
				"error while doing the init of the crypto object\n");
		hx509_context_free(&hctx);
		return NULL;
	}
	res = hx509_crypto_set_key_data(crypto, key->data, key->length);
	if (res) {
		torture_comment(tctx,
				"error while setting the key of the crypto object\n");
		hx509_context_free(&hctx);
		return NULL;
	}

	hx509_crypto_set_padding(crypto, HX509_CRYPTO_PADDING_NONE);
	res = hx509_crypto_encrypt(crypto,
				   to_encrypt->data,
				   to_encrypt->length,
				   &ivos,
				   &encrypted);
	if (res) {
		torture_comment(tctx, "error while encrypting\n");
		hx509_crypto_destroy(crypto);
		hx509_context_free(&hctx);
		return NULL;
	}

	*blob = data_blob_talloc(blob, encrypted->data, encrypted->length);
	der_free_octet_string(encrypted);
	free(encrypted);
	hx509_crypto_destroy(crypto);
	hx509_context_free(&hctx);
	return blob;
}

/*
 * Certs used for this protocol have a GUID in the issuer_uniq_id field.
 * This function fetch it.
 */
static struct GUID *get_cert_guid(struct torture_context *tctx,
				  TALLOC_CTX *mem_ctx,
				  uint8_t *cert_data,
				  uint32_t cert_len)
{
	hx509_context hctx;
	hx509_cert cert;
	heim_bit_string issuer_unique_id;
	DATA_BLOB data;
	int hret;
	uint32_t size;
	struct GUID *guid = talloc_zero(mem_ctx, struct GUID);
	NTSTATUS status;

	hx509_context_init(&hctx);

	hret = hx509_cert_init_data(hctx, cert_data, cert_len, &cert);
	if (hret) {
		torture_comment(tctx, "error while loading the cert\n");
		hx509_context_free(&hctx);
		return NULL;
	}
	hret = hx509_cert_get_issuer_unique_id(hctx, cert, &issuer_unique_id);
	if (hret) {
		torture_comment(tctx, "error while getting the issuer_uniq_id\n");
		hx509_cert_free(cert);
		hx509_context_free(&hctx);
		return NULL;
	}

	/* The issuer_unique_id is a bit string,
	 * which means that the real size has to be divided by 8
	 * to have the number of bytes
	 */
	hx509_cert_free(cert);
	hx509_context_free(&hctx);
	size = issuer_unique_id.length / 8;
	data = data_blob_const(issuer_unique_id.data, size);

	status = GUID_from_data_blob(&data, guid);
	der_free_bit_string(&issuer_unique_id);
	if (!NT_STATUS_IS_OK(status)) {
		return NULL;
	}

	return guid;
}

/*
 * Encrypt a blob with the private key of the certificate
 * passed as a parameter.
 */
static DATA_BLOB *encrypt_blob_pk(struct torture_context *tctx,
				  TALLOC_CTX *mem_ctx,
				  uint8_t *cert_data,
				  uint32_t cert_len,
				  DATA_BLOB *to_encrypt)
{
	hx509_context hctx;
	hx509_cert cert;
	heim_octet_string secretdata;
	heim_octet_string encrypted;
	heim_oid encryption_oid;
	DATA_BLOB *blob;
	int hret;

	hx509_context_init(&hctx);

	hret = hx509_cert_init_data(hctx, cert_data, cert_len, &cert);
	if (hret) {
		torture_comment(tctx, "error while loading the cert\n");
		hx509_context_free(&hctx);
		return NULL;
	}

	secretdata.data = to_encrypt->data;
	secretdata.length = to_encrypt->length;
	hret = hx509_cert_public_encrypt(hctx, &secretdata,
					  cert, &encryption_oid,
					  &encrypted);
	hx509_cert_free(cert);
	hx509_context_free(&hctx);
	if (hret) {
		torture_comment(tctx, "error while encrypting\n");
		return NULL;
	}

	blob = talloc_zero(mem_ctx, DATA_BLOB);
	if (blob == NULL) {
		der_free_oid(&encryption_oid);
		der_free_octet_string(&encrypted);
		return NULL;
	}

	*blob = data_blob_talloc(blob, encrypted.data, encrypted.length);
	der_free_octet_string(&encrypted);
	der_free_oid(&encryption_oid);
	if (blob->data == NULL) {
		return NULL;
	}

	return blob;
}


static struct bkrp_BackupKey *createRetrieveBackupKeyGUIDStruct(struct torture_context *tctx,
				struct dcerpc_pipe *p, int version, DATA_BLOB *out)
{
	struct dcerpc_binding *binding;
	struct bkrp_client_side_wrapped data;
	struct GUID *g = talloc(tctx, struct GUID);
	struct bkrp_BackupKey *r = talloc_zero(tctx, struct bkrp_BackupKey);
	enum ndr_err_code ndr_err;
	DATA_BLOB blob;
	NTSTATUS status;

	if (r == NULL) {
		return NULL;
	}

	binding = dcerpc_binding_dup(tctx, p->binding);
	if (binding == NULL) {
		return NULL;
	}

	status = dcerpc_binding_set_flags(binding, DCERPC_SEAL|DCERPC_AUTH_SPNEGO, 0);
	if (!NT_STATUS_IS_OK(status)) {
		return NULL;
	}

	ZERO_STRUCT(data);
	status = GUID_from_string(BACKUPKEY_RETRIEVE_BACKUP_KEY_GUID, g);
	if (!NT_STATUS_IS_OK(status)) {
		return NULL;
	}

	r->in.guidActionAgent = g;
	data.version = version;
	ndr_err = ndr_push_struct_blob(&blob, tctx, &data,
			(ndr_push_flags_fn_t)ndr_push_bkrp_client_side_wrapped);
	if (!NDR_ERR_CODE_IS_SUCCESS(ndr_err)) {
		return NULL;
	}
	r->in.data_in = blob.data;
	r->in.data_in_len = blob.length;
	r->out.data_out = &out->data;
	r->out.data_out_len = talloc(r, uint32_t);
	return r;
}

static struct bkrp_BackupKey *createRestoreGUIDStruct(struct torture_context *tctx,
				struct dcerpc_pipe *p, int version, DATA_BLOB *out,
				bool norevert,
				bool broken_version,
				bool broken_user,
				bool broken_magic_secret,
				bool broken_magic_access,
				bool broken_hash_access,
				bool broken_cert_guid)
{
	struct dcerpc_binding_handle *b = p->binding_handle;
	struct bkrp_client_side_wrapped data;
	DATA_BLOB *xs;
	DATA_BLOB *sec;
	DATA_BLOB *enc_sec = NULL;
	DATA_BLOB *enc_xs = NULL;
	DATA_BLOB *blob2;
	DATA_BLOB enc_sec_reverted;
	DATA_BLOB des3_key;
	DATA_BLOB aes_key;
	DATA_BLOB iv;
	DATA_BLOB out_blob;
	struct GUID *guid, *g;
	int t;
	uint32_t size;
	enum ndr_err_code ndr_err;
	NTSTATUS status;
	const char *user;
	struct bkrp_BackupKey *r = createRetrieveBackupKeyGUIDStruct(tctx, p, version, &out_blob);
	if (r == NULL) {
		return NULL;
	}

	if (broken_user) {
		/* we take a fake user*/
		user = "guest";
	} else {
		user = cli_credentials_get_username(cmdline_credentials);
	}


	torture_assert_ntstatus_ok(tctx, dcerpc_bkrp_BackupKey_r(b, tctx, r),
					"Get GUID");
	torture_assert_werr_ok(tctx, r->out.result,
			       "Get GUID");

	/*
	 * We have to set it outside of the function createRetrieveBackupKeyGUIDStruct
	 * the len of the blob, this is due to the fact that they don't have the
	 * same size (one is 32bits the other 64bits)
	 */
	out_blob.length = *r->out.data_out_len;

	sec = create_unencryptedsecret(tctx, broken_magic_secret, version);
	if (sec == NULL) {
		return NULL;
	}

	xs = create_access_check(tctx, p, tctx, user, broken_hash_access, version);
	if (xs == NULL) {
		return NULL;
	}

	if (broken_magic_access){
		/* The start of the access_check structure contains the
		 * GUID of the certificate
		 */
		xs->data[0]++;
	}

	enc_sec = encrypt_blob_pk(tctx, tctx, out_blob.data, out_blob.length, sec);
	if (!enc_sec) {
		return NULL;
	}
	enc_sec_reverted.data = talloc_array(tctx, uint8_t, enc_sec->length);
	if (enc_sec_reverted.data == NULL) {
		return NULL;
	}
	enc_sec_reverted.length = enc_sec->length;

	/*
	* We DO NOT revert the array on purpose it's in order to check that
	* when the server is not able to decrypt then it answer the correct error
	*/
	if (norevert) {
		for(t=0; t< enc_sec->length; t++) {
			enc_sec_reverted.data[t] = ((uint8_t*)enc_sec->data)[t];
		}
	} else {
		for(t=0; t< enc_sec->length; t++) {
			enc_sec_reverted.data[t] = ((uint8_t*)enc_sec->data)[enc_sec->length - t -1];
		}
	}

	size = sec->length;
	if (version ==2) {
		const AlgorithmIdentifier *alg = hx509_crypto_des_rsdi_ede3_cbc();
		iv.data = sec->data+(size - 8);
		iv.length = 8;

		des3_key.data = sec->data+(size - 32);
		des3_key.length = 24;

		enc_xs = encrypt_blob(tctx, tctx, &des3_key, &iv, xs, alg);
	}
	if (version == 3) {
		const AlgorithmIdentifier *alg = hx509_crypto_aes256_cbc();
		iv.data = sec->data+(size-16);
		iv.length = 16;

		aes_key.data = sec->data+(size-48);
		aes_key.length = 32;

		enc_xs = encrypt_blob(tctx, tctx, &aes_key, &iv, xs, alg);
	}

	if (!enc_xs) {
		return NULL;
	}

	/* To cope with the fact that heimdal do padding at the end for the moment */
	enc_xs->length = xs->length;

	guid = get_cert_guid(tctx, tctx, out_blob.data, out_blob.length);
	if (guid == NULL) {
		return NULL;
	}

	if (broken_version) {
		data.version = 1;
	} else {
		data.version = version;
	}

	data.guid = *guid;
	data.encrypted_secret = enc_sec_reverted.data;
	data.access_check = enc_xs->data;
	data.encrypted_secret_len = enc_sec->length;
	data.access_check_len = enc_xs->length;

	/* We want the blob to persist after this function so we don't
	 * allocate it in the stack
	 */
	blob2 = talloc(tctx, DATA_BLOB);
	if (blob2 == NULL) {
		return NULL;
	}

	ndr_err = ndr_push_struct_blob(blob2, tctx, &data,
			(ndr_push_flags_fn_t)ndr_push_bkrp_client_side_wrapped);
	if (!NDR_ERR_CODE_IS_SUCCESS(ndr_err)) {
		return NULL;
	}

	if (broken_cert_guid) {
		blob2->data[12]++;
	}

	ZERO_STRUCT(*r);

	g = talloc(tctx, struct GUID);
	if (g == NULL) {
		return NULL;
	}

	status = GUID_from_string(BACKUPKEY_RESTORE_GUID, g);
	if (!NT_STATUS_IS_OK(status)) {
		return NULL;
	}

	r->in.guidActionAgent = g;
	r->in.data_in = blob2->data;
	r->in.data_in_len = blob2->length;
	r->in.param = 0;
	r->out.data_out = &(out->data);
	r->out.data_out_len = talloc(r, uint32_t);
	return r;
}

/* Check that we are able to receive the certificate of the DCs
 * used for client wrap version of the backup key protocol
 */
static bool test_RetrieveBackupKeyGUID(struct torture_context *tctx,
					struct dcerpc_pipe *p)
{
	struct dcerpc_binding_handle *b = p->binding_handle;
	DATA_BLOB out_blob;
	struct bkrp_BackupKey *r = createRetrieveBackupKeyGUIDStruct(tctx, p, 2, &out_blob);
	enum dcerpc_AuthType auth_type;
	enum dcerpc_AuthLevel auth_level;

	if (r == NULL) {
		return false;
	}

	dcerpc_binding_handle_auth_info(b, &auth_type, &auth_level);

	if (auth_level == DCERPC_AUTH_LEVEL_PRIVACY) {
		torture_assert_ntstatus_ok(tctx,
				dcerpc_bkrp_BackupKey_r(b, tctx, r),
				"Get GUID");

		out_blob.length = *r->out.data_out_len;
		torture_assert_werr_equal(tctx,
						r->out.result,
						WERR_OK,
						"Wrong dce/rpc error code");
	} else {
		torture_assert_ntstatus_equal(tctx,
						dcerpc_bkrp_BackupKey_r(b, tctx, r),
						NT_STATUS_ACCESS_DENIED,
						"Get GUID");
	}
	return true;
}

/* Test to check the failure to recover a secret because the
 * secret blob is not reversed
 */
static bool test_RestoreGUID_ko(struct torture_context *tctx,
				struct dcerpc_pipe *p)
{
	enum ndr_err_code ndr_err;
	struct dcerpc_binding_handle *b = p->binding_handle;
	DATA_BLOB out_blob;
	struct bkrp_client_side_unwrapped resp;
	enum dcerpc_AuthType auth_type;
	enum dcerpc_AuthLevel auth_level;

	dcerpc_binding_handle_auth_info(b, &auth_type, &auth_level);

	if (auth_level == DCERPC_AUTH_LEVEL_PRIVACY) {
		struct bkrp_BackupKey *r = createRestoreGUIDStruct(tctx, p, 2, &out_blob,
					true, false, false, false, false, false, false);
		torture_assert(tctx, r != NULL, "createRestoreGUIDStruct failed");
		torture_assert_ntstatus_ok(tctx, dcerpc_bkrp_BackupKey_r(b, tctx, r), "Restore GUID");
		out_blob.length = *r->out.data_out_len;
		ndr_err = ndr_pull_struct_blob(&out_blob, tctx, &resp, (ndr_pull_flags_fn_t)ndr_pull_bkrp_client_side_unwrapped);
		torture_assert_int_equal(tctx, NDR_ERR_CODE_IS_SUCCESS(ndr_err), 0, "Unable to unmarshall bkrp_client_side_unwrapped");
		if (!W_ERROR_EQUAL(r->out.result, WERR_INVALID_PARAMETER)) {
			torture_assert_werr_equal(tctx, r->out.result,
						  WERR_INVALID_DATA,
						  "Wrong error code");
		}
	} else {
		struct bkrp_BackupKey *r = createRetrieveBackupKeyGUIDStruct(tctx, p, 2, &out_blob);
		torture_assert_ntstatus_equal(tctx, dcerpc_bkrp_BackupKey_r(b, tctx, r),
			NT_STATUS_ACCESS_DENIED, "Get GUID");
	}
	return true;
}

static bool test_RestoreGUID_wrongversion(struct torture_context *tctx,
					  struct dcerpc_pipe *p)
{
	enum ndr_err_code ndr_err;
	struct dcerpc_binding_handle *b = p->binding_handle;
	DATA_BLOB out_blob;
	struct bkrp_client_side_unwrapped resp;
	enum dcerpc_AuthType auth_type;
	enum dcerpc_AuthLevel auth_level;

	dcerpc_binding_handle_auth_info(b, &auth_type, &auth_level);

	if (auth_level == DCERPC_AUTH_LEVEL_PRIVACY) {
		struct bkrp_BackupKey *r = createRestoreGUIDStruct(tctx, p, 2, &out_blob,
					false, true, false, false, false, false, false);
		torture_assert(tctx, r != NULL, "createRestoreGUIDStruct failed");
		torture_assert_ntstatus_ok(tctx, dcerpc_bkrp_BackupKey_r(b, tctx, r), "Restore GUID");
		out_blob.length = *r->out.data_out_len;
		ndr_err = ndr_pull_struct_blob(&out_blob, tctx, &resp, (ndr_pull_flags_fn_t)ndr_pull_bkrp_client_side_unwrapped);
		torture_assert_int_equal(tctx, NDR_ERR_CODE_IS_SUCCESS(ndr_err), 0, "Unable to unmarshall bkrp_client_side_unwrapped");
		torture_assert_werr_equal(tctx, r->out.result, WERR_INVALID_PARAMETER, "Wrong error code on wrong version");
	} else {
		struct bkrp_BackupKey *r = createRetrieveBackupKeyGUIDStruct(tctx, p, 2, &out_blob);
		torture_assert_ntstatus_equal(tctx, dcerpc_bkrp_BackupKey_r(b, tctx, r),
			NT_STATUS_ACCESS_DENIED, "Get GUID");
	}
	return true;
}

static bool test_RestoreGUID_wronguser(struct torture_context *tctx,
				       struct dcerpc_pipe *p)
{
	enum ndr_err_code ndr_err;
	struct dcerpc_binding_handle *b = p->binding_handle;
	DATA_BLOB out_blob;
	struct bkrp_client_side_unwrapped resp;
	enum dcerpc_AuthType auth_type;
	enum dcerpc_AuthLevel auth_level;

	dcerpc_binding_handle_auth_info(b, &auth_type, &auth_level);

	if (auth_level == DCERPC_AUTH_LEVEL_PRIVACY) {
		struct bkrp_BackupKey *r = createRestoreGUIDStruct(tctx, p, 2, &out_blob,
					false, false, true, false, false, false, false);
		torture_assert(tctx, r != NULL, "createRestoreGUIDStruct failed");
		torture_assert_ntstatus_ok(tctx, dcerpc_bkrp_BackupKey_r(b, tctx, r), "Restore GUID");
		out_blob.length = *r->out.data_out_len;
		ndr_err = ndr_pull_struct_blob(&out_blob, tctx, &resp, (ndr_pull_flags_fn_t)ndr_pull_bkrp_client_side_unwrapped);
		torture_assert_int_equal(tctx, NDR_ERR_CODE_IS_SUCCESS(ndr_err), 0, "Unable to unmarshall bkrp_client_side_unwrapped");
		torture_assert_werr_equal(tctx, r->out.result, WERR_INVALID_ACCESS, "Restore GUID");
	} else {
		struct bkrp_BackupKey *r = createRetrieveBackupKeyGUIDStruct(tctx, p, 2, &out_blob);
		torture_assert_ntstatus_equal(tctx, dcerpc_bkrp_BackupKey_r(b, tctx, r),
			NT_STATUS_ACCESS_DENIED, "Get GUID");
	}
	return true;
}

static bool test_RestoreGUID_v3(struct torture_context *tctx,
				struct dcerpc_pipe *p)
{
	enum ndr_err_code ndr_err;
	struct dcerpc_binding_handle *b = p->binding_handle;
	DATA_BLOB out_blob;
	struct bkrp_client_side_unwrapped resp;
	enum dcerpc_AuthType auth_type;
	enum dcerpc_AuthLevel auth_level;

	dcerpc_binding_handle_auth_info(b, &auth_type, &auth_level);

	if (auth_level == DCERPC_AUTH_LEVEL_PRIVACY) {
		struct bkrp_BackupKey *r = createRestoreGUIDStruct(tctx, p, 3, &out_blob,
					false, false, false, false, false, false, false);
		torture_assert(tctx, r != NULL, "createRestoreGUIDStruct failed");
		torture_assert_ntstatus_ok(tctx, dcerpc_bkrp_BackupKey_r(b, tctx, r), "Restore GUID");
		out_blob.length = *r->out.data_out_len;
		ndr_err = ndr_pull_struct_blob(&out_blob, tctx, &resp, (ndr_pull_flags_fn_t)ndr_pull_bkrp_client_side_unwrapped);
		torture_assert_int_equal(tctx, NDR_ERR_CODE_IS_SUCCESS(ndr_err), 1, "Unable to unmarshall bkrp_client_side_unwrapped");
		torture_assert_werr_equal(tctx, r->out.result, WERR_OK, "Restore GUID");
		torture_assert_str_equal(tctx, (char*)resp.secret.data, secret, "Wrong secret");
	} else {
		struct bkrp_BackupKey *r = createRetrieveBackupKeyGUIDStruct(tctx, p, 2, &out_blob);
		torture_assert_ntstatus_equal(tctx, dcerpc_bkrp_BackupKey_r(b, tctx, r),
			NT_STATUS_ACCESS_DENIED, "Get GUID");
	}
	return true;
}

static bool test_RestoreGUID(struct torture_context *tctx,
			     struct dcerpc_pipe *p)
{
	struct dcerpc_binding_handle *b = p->binding_handle;
	DATA_BLOB out_blob;
	struct bkrp_client_side_unwrapped resp;
	enum dcerpc_AuthType auth_type;
	enum dcerpc_AuthLevel auth_level;

	dcerpc_binding_handle_auth_info(b, &auth_type, &auth_level);

	if (auth_level == DCERPC_AUTH_LEVEL_PRIVACY) {
		struct bkrp_BackupKey *r = createRestoreGUIDStruct(tctx, p, 2, &out_blob,
					false, false, false, false, false, false, false);
		torture_assert(tctx, r != NULL, "createRestoreGUIDStruct failed");
		torture_assert_ntstatus_ok(tctx, dcerpc_bkrp_BackupKey_r(b, tctx, r), "Restore GUID");
		out_blob.length = *r->out.data_out_len;
		torture_assert_werr_equal(tctx, r->out.result, WERR_OK, "Restore GUID");
		torture_assert_ndr_err_equal(tctx,
					     ndr_pull_struct_blob(&out_blob, tctx, &resp,
								(ndr_pull_flags_fn_t)ndr_pull_bkrp_client_side_unwrapped),
					     NDR_ERR_SUCCESS,
					     "Unable to unmarshall bkrp_client_side_unwrapped");
		torture_assert_str_equal(tctx, (char*)resp.secret.data, secret, "Wrong secret");
	} else {
		struct bkrp_BackupKey *r = createRetrieveBackupKeyGUIDStruct(tctx, p, 2, &out_blob);
		torture_assert_ntstatus_equal(tctx, dcerpc_bkrp_BackupKey_r(b, tctx, r),
			NT_STATUS_ACCESS_DENIED, "Get GUID");
	}
	return true;
}

static bool test_RestoreGUID_badmagiconsecret(struct torture_context *tctx,
					      struct dcerpc_pipe *p)
{
	enum ndr_err_code ndr_err;
	struct dcerpc_binding_handle *b = p->binding_handle;
	DATA_BLOB out_blob;
	struct bkrp_client_side_unwrapped resp;
	enum dcerpc_AuthType auth_type;
	enum dcerpc_AuthLevel auth_level;

	dcerpc_binding_handle_auth_info(b, &auth_type, &auth_level);

	if (auth_level == DCERPC_AUTH_LEVEL_PRIVACY) {
		struct bkrp_BackupKey *r = createRestoreGUIDStruct(tctx, p, 3, &out_blob,
					false, false, false, true, false, false, false);
		torture_assert(tctx, r != NULL, "createRestoreGUIDStruct failed");
		torture_assert_ntstatus_ok(tctx, dcerpc_bkrp_BackupKey_r(b, tctx, r), "Restore GUID");
		out_blob.length = *r->out.data_out_len;
		ndr_err = ndr_pull_struct_blob(&out_blob, tctx, &resp, (ndr_pull_flags_fn_t)ndr_pull_bkrp_client_side_unwrapped);
		torture_assert_int_equal(tctx, NDR_ERR_CODE_IS_SUCCESS(ndr_err), 0, "Unable to unmarshall bkrp_client_side_unwrapped");
		torture_assert_werr_equal(tctx, r->out.result, WERR_INVALID_DATA, "Wrong error code while providing bad magic in secret");
	} else {
		struct bkrp_BackupKey *r = createRetrieveBackupKeyGUIDStruct(tctx, p, 2, &out_blob);
		torture_assert_ntstatus_equal(tctx, dcerpc_bkrp_BackupKey_r(b, tctx, r),
			NT_STATUS_ACCESS_DENIED, "Get GUID");
	}
	return true;
}

static bool test_RestoreGUID_emptyrequest(struct torture_context *tctx,
					  struct dcerpc_pipe *p)
{
	struct dcerpc_binding_handle *b = p->binding_handle;
	DATA_BLOB out_blob;
	enum dcerpc_AuthType auth_type;
	enum dcerpc_AuthLevel auth_level;

	dcerpc_binding_handle_auth_info(b, &auth_type, &auth_level);

	if (auth_level == DCERPC_AUTH_LEVEL_PRIVACY) {
		struct bkrp_BackupKey *r = createRestoreGUIDStruct(tctx, p, 3, &out_blob,
					false, false, false, true, false, false, true);

		torture_assert(tctx, r != NULL, "createRestoreGUIDStruct failed");
		r->in.data_in = talloc(tctx, uint8_t);
		r->in.data_in_len = 0;
		r->in.param = 0;
		torture_assert_ntstatus_ok(tctx, dcerpc_bkrp_BackupKey_r(b, tctx, r), "Restore GUID");
		out_blob.length = *r->out.data_out_len;
		torture_assert_werr_equal(tctx, r->out.result, WERR_INVALID_PARAMETER, "Bad error code on wrong has in access check");
	} else {
		struct bkrp_BackupKey *r = createRetrieveBackupKeyGUIDStruct(tctx, p, 2, &out_blob);
		torture_assert_ntstatus_equal(tctx, dcerpc_bkrp_BackupKey_r(b, tctx, r),
			NT_STATUS_ACCESS_DENIED, "Get GUID");
	}
	return true;
}

static bool test_RestoreGUID_badcertguid(struct torture_context *tctx,
					 struct dcerpc_pipe *p)
{
	enum ndr_err_code ndr_err;
	struct dcerpc_binding_handle *b = p->binding_handle;
	DATA_BLOB out_blob;
	struct bkrp_client_side_unwrapped resp;
	enum dcerpc_AuthType auth_type;
	enum dcerpc_AuthLevel auth_level;

	dcerpc_binding_handle_auth_info(b, &auth_type, &auth_level);

	if (auth_level == DCERPC_AUTH_LEVEL_PRIVACY) {
		struct bkrp_BackupKey *r = createRestoreGUIDStruct(tctx, p, 3, &out_blob,
					false, false, false, false, false, false, true);
		torture_assert(tctx, r != NULL, "createRestoreGUIDStruct() failed");
		torture_assert_ntstatus_ok(tctx, dcerpc_bkrp_BackupKey_r(b, tctx, r), "Restore GUID");
		out_blob.length = *r->out.data_out_len;
		ndr_err = ndr_pull_struct_blob(&out_blob, tctx, &resp, (ndr_pull_flags_fn_t)ndr_pull_bkrp_client_side_unwrapped);
		torture_assert_int_equal(tctx, NDR_ERR_CODE_IS_SUCCESS(ndr_err), 0, "Unable to unmarshall bkrp_client_side_unwrapped");

		/*
		 * Windows 2012R2 has, presumably, a programming error
		 * returning an NTSTATUS code on this interface
		 */
		if (W_ERROR_V(r->out.result) != NT_STATUS_V(NT_STATUS_OBJECT_NAME_NOT_FOUND)) {
			torture_assert_werr_equal(tctx, r->out.result, WERR_INVALID_DATA, "Bad error code on wrong has in access check");
		}
	} else {
		struct bkrp_BackupKey *r = createRetrieveBackupKeyGUIDStruct(tctx, p, 2, &out_blob);
		torture_assert_ntstatus_equal(tctx, dcerpc_bkrp_BackupKey_r(b, tctx, r),
			NT_STATUS_ACCESS_DENIED, "Get GUID");
	}
	return true;
}

static bool test_RestoreGUID_badmagicaccesscheck(struct torture_context *tctx,
						 struct dcerpc_pipe *p)
{
	enum ndr_err_code ndr_err;
	struct dcerpc_binding_handle *b = p->binding_handle;
	DATA_BLOB out_blob;
	struct bkrp_client_side_unwrapped resp;
	enum dcerpc_AuthType auth_type;
	enum dcerpc_AuthLevel auth_level;

	dcerpc_binding_handle_auth_info(b, &auth_type, &auth_level);

	if (auth_level == DCERPC_AUTH_LEVEL_PRIVACY) {
		struct bkrp_BackupKey *r = createRestoreGUIDStruct(tctx, p, 2, &out_blob,
					false, false, false, false, true, false, false);
		torture_assert(tctx, r != NULL, "createRestoreGUIDStruct failed");
		torture_assert_ntstatus_ok(tctx, dcerpc_bkrp_BackupKey_r(b, tctx, r), "Restore GUID");
		out_blob.length = *r->out.data_out_len;
		ndr_err = ndr_pull_struct_blob(&out_blob, tctx, &resp, (ndr_pull_flags_fn_t)ndr_pull_bkrp_client_side_unwrapped);
		torture_assert_int_equal(tctx, NDR_ERR_CODE_IS_SUCCESS(ndr_err), 0, "Unable to unmarshall bkrp_client_side_unwrapped");
		torture_assert_werr_equal(tctx, r->out.result, WERR_INVALID_DATA, "Bad error code on wrong has in access check");
	} else {
		struct bkrp_BackupKey *r = createRetrieveBackupKeyGUIDStruct(tctx, p, 2, &out_blob);
		torture_assert_ntstatus_equal(tctx, dcerpc_bkrp_BackupKey_r(b, tctx, r),
			NT_STATUS_ACCESS_DENIED, "Get GUID");
	}
	return true;
}

static bool test_RestoreGUID_badhashaccesscheck(struct torture_context *tctx,
						struct dcerpc_pipe *p)
{
	enum ndr_err_code ndr_err;
	struct dcerpc_binding_handle *b = p->binding_handle;
	DATA_BLOB out_blob;
	struct bkrp_client_side_unwrapped resp;
	enum dcerpc_AuthType auth_type;
	enum dcerpc_AuthLevel auth_level;

	dcerpc_binding_handle_auth_info(b, &auth_type, &auth_level);

	if (auth_level == DCERPC_AUTH_LEVEL_PRIVACY) {
		struct bkrp_BackupKey *r = createRestoreGUIDStruct(tctx, p, 2, &out_blob,
					false, false, false, false, false, true, false);
		torture_assert(tctx, r != NULL, "createRestoreGUIDStruct failed");
		torture_assert_ntstatus_ok(tctx, dcerpc_bkrp_BackupKey_r(b, tctx, r), "Restore GUID");
		out_blob.length = *r->out.data_out_len;
		ndr_err = ndr_pull_struct_blob(&out_blob, tctx, &resp, (ndr_pull_flags_fn_t)ndr_pull_bkrp_client_side_unwrapped);
		torture_assert_int_equal(tctx, NDR_ERR_CODE_IS_SUCCESS(ndr_err), 0, "Unable to unmarshall bkrp_client_side_unwrapped");
		torture_assert_werr_equal(tctx, r->out.result, WERR_INVALID_DATA, "Bad error code on wrong has in access check");
	} else {
		struct bkrp_BackupKey *r = createRetrieveBackupKeyGUIDStruct(tctx, p, 2, &out_blob);
		torture_assert_ntstatus_equal(tctx, dcerpc_bkrp_BackupKey_r(b, tctx, r),
			NT_STATUS_ACCESS_DENIED, "Get GUID");
	}
	return true;
}

/*
 * Check that the RSA modulus in the certificate of the DCs has 2048 bits.
 */
static bool test_RetrieveBackupKeyGUID_2048bits(struct torture_context *tctx,
					struct dcerpc_pipe *p)
{
	struct dcerpc_binding_handle *b = p->binding_handle;
	DATA_BLOB out_blob;
	struct bkrp_BackupKey *r = createRetrieveBackupKeyGUIDStruct(tctx, p, 2, &out_blob);
	enum dcerpc_AuthType auth_type;
	enum dcerpc_AuthLevel auth_level;

	hx509_context hctx;
	int hret;
	hx509_cert cert;
	SubjectPublicKeyInfo spki;
	RSA *rsa;
	int RSA_returned_bits;

	torture_assert(tctx, r != NULL, "createRetrieveBackupKeyGUIDStruct failed");

	hx509_context_init(&hctx);

	if (r == NULL) {
		return false;
	}

	dcerpc_binding_handle_auth_info(b, &auth_type, &auth_level);

	if (auth_level == DCERPC_AUTH_LEVEL_PRIVACY) {
		const unsigned char *spki_spk_data;
		torture_assert_ntstatus_ok(tctx,
				dcerpc_bkrp_BackupKey_r(b, tctx, r),
				"Get GUID");

		torture_assert_werr_ok(tctx, r->out.result,
				       "Get GUID");

		out_blob.length = *r->out.data_out_len;

		hret = hx509_cert_init_data(hctx, out_blob.data, out_blob.length, &cert);
		torture_assert_int_equal(tctx, hret, 0, "hx509_cert_init_data failed");

		hret = hx509_cert_get_SPKI(hctx, cert , &spki);
		torture_assert_int_equal(tctx, hret, 0, "hx509_cert_get_SPKI failed");

		/* We must take a copy, as d2i_RSAPublicKey *changes* the input parameter */
		spki_spk_data = spki.subjectPublicKey.data;
		rsa = d2i_RSAPublicKey(NULL, &spki_spk_data, spki.subjectPublicKey.length / 8);
		torture_assert_int_equal(tctx, rsa != NULL, 1, "d2i_RSAPublicKey failed");

		RSA_returned_bits = BN_num_bits(rsa->n);
		torture_assert_int_equal(tctx,
						RSA_returned_bits,
						2048,
						"RSA Key doesn't have 2048 bits");

		RSA_free(rsa);

		/*
		 * Because we prevented spki from being changed above,
		 * we can now safely call this to free it
		 */
		free_SubjectPublicKeyInfo(&spki);
		hx509_cert_free(cert);
		hx509_context_free(&hctx);

	} else {
		torture_assert_ntstatus_equal(tctx,
						dcerpc_bkrp_BackupKey_r(b, tctx, r),
						NT_STATUS_ACCESS_DENIED,
						"Get GUID");
	}
	return true;
}

static bool test_ServerWrap_encrypt_decrypt(struct torture_context *tctx,
					    struct dcerpc_pipe *p)
{
	struct bkrp_BackupKey r;
	struct GUID guid;
	DATA_BLOB plaintext = data_blob_const(secret, sizeof(secret));
	DATA_BLOB encrypted;
	uint32_t enclen;
	DATA_BLOB decrypted;
	uint32_t declen;
	struct dcerpc_binding_handle *b = p->binding_handle;
	enum dcerpc_AuthType auth_type;
	enum dcerpc_AuthLevel auth_level;
	ZERO_STRUCT(r);

	dcerpc_binding_handle_auth_info(b, &auth_type, &auth_level);

	/* Encrypt */
	torture_assert_ntstatus_ok(tctx,
				   GUID_from_string(BACKUPKEY_BACKUP_GUID, &guid),
				   "obtain GUID");

	r.in.guidActionAgent = &guid;
	r.in.data_in = plaintext.data;
	r.in.data_in_len = plaintext.length;
	r.in.param = 0;
	r.out.data_out = &encrypted.data;
	r.out.data_out_len = &enclen;
	if (auth_level == DCERPC_AUTH_LEVEL_PRIVACY) {
		torture_assert_ntstatus_ok(tctx,
					   dcerpc_bkrp_BackupKey_r(b, tctx, &r),
					   "encrypt");
	} else {
		torture_assert_ntstatus_equal(tctx,
					      dcerpc_bkrp_BackupKey_r(b, tctx, &r),
					      NT_STATUS_ACCESS_DENIED,
					      "encrypt");
		return true;
	}
	torture_assert_werr_ok(tctx,
			       r.out.result,
			       "encrypt");
	encrypted.length = *r.out.data_out_len;

	/* Decrypt */
	torture_assert_ntstatus_ok(tctx,
				   GUID_from_string(BACKUPKEY_RESTORE_GUID, &guid),
				   "obtain GUID");

	r.in.guidActionAgent = &guid;
	r.in.data_in = encrypted.data;
	r.in.data_in_len = encrypted.length;
	r.in.param = 0;
	r.out.data_out = &(decrypted.data);
	r.out.data_out_len = &declen;
	torture_assert_ntstatus_ok(tctx,
				   dcerpc_bkrp_BackupKey_r(b, tctx, &r),
				   "decrypt");
	torture_assert_werr_ok(tctx,
			       r.out.result,
			       "decrypt");
	decrypted.length = *r.out.data_out_len;

	/* Compare */
	torture_assert_data_blob_equal(tctx, plaintext, decrypted, "Decrypt failed");

	/* Decrypt */
	torture_assert_ntstatus_ok(tctx,
				   GUID_from_string(BACKUPKEY_RESTORE_GUID_WIN2K, &guid),
				   "obtain GUID");

	r.in.guidActionAgent = &guid;
	r.in.data_in = encrypted.data;
	r.in.data_in_len = encrypted.length;
	r.in.param = 0;
	r.out.data_out = &(decrypted.data);
	r.out.data_out_len = &declen;
	torture_assert_ntstatus_ok(tctx,
				   dcerpc_bkrp_BackupKey_r(b, tctx, &r),
				   "decrypt");
	torture_assert_werr_ok(tctx,
			       r.out.result,
			       "decrypt");
	decrypted.length = *r.out.data_out_len;

	/* Compare */
	torture_assert_data_blob_equal(tctx, plaintext, decrypted, "Decrypt failed");
	return true;
}

static bool test_ServerWrap_decrypt_wrong_keyGUID(struct torture_context *tctx,
						  struct dcerpc_pipe *p)
{
	struct bkrp_BackupKey r;
	struct GUID guid;
	DATA_BLOB plaintext = data_blob_const(secret, sizeof(secret));
	DATA_BLOB encrypted;
	uint32_t enclen;
	DATA_BLOB decrypted;
	uint32_t declen;
	struct dcerpc_binding_handle *b = p->binding_handle;
	enum ndr_err_code ndr_err;
	struct bkrp_server_side_wrapped server_side_wrapped;
	enum dcerpc_AuthType auth_type;
	enum dcerpc_AuthLevel auth_level;
	ZERO_STRUCT(r);

	dcerpc_binding_handle_auth_info(b, &auth_type, &auth_level);

	/* Encrypt */
	torture_assert_ntstatus_ok(tctx,
				   GUID_from_string(BACKUPKEY_BACKUP_GUID, &guid),
				   "obtain GUID");

	r.in.guidActionAgent = &guid;
	r.in.data_in = plaintext.data;
	r.in.data_in_len = plaintext.length;
	r.in.param = 0;
	r.out.data_out = &encrypted.data;
	r.out.data_out_len = &enclen;
	if (auth_level == DCERPC_AUTH_LEVEL_PRIVACY) {
		torture_assert_ntstatus_ok(tctx,
					   dcerpc_bkrp_BackupKey_r(b, tctx, &r),
					   "encrypt");
	} else {
		torture_assert_ntstatus_equal(tctx,
					      dcerpc_bkrp_BackupKey_r(b, tctx, &r),
					      NT_STATUS_ACCESS_DENIED,
					      "encrypt");
		return true;
	}
	torture_assert_werr_ok(tctx,
			       r.out.result,
			       "encrypt");
	encrypted.length = *r.out.data_out_len;

	ndr_err = ndr_pull_struct_blob(&encrypted, tctx, &server_side_wrapped,
				       (ndr_pull_flags_fn_t)ndr_pull_bkrp_server_side_wrapped);
	torture_assert_ndr_err_equal(tctx, ndr_err, NDR_ERR_SUCCESS, "pull of server_side_wrapped");

	/* Change the GUID */
	server_side_wrapped.guid = GUID_random();

	ndr_err = ndr_push_struct_blob(&encrypted, tctx, &server_side_wrapped,
				       (ndr_push_flags_fn_t)ndr_push_bkrp_server_side_wrapped);
	torture_assert_ndr_err_equal(tctx, ndr_err, NDR_ERR_SUCCESS, "push of server_side_wrapped");

	/* Decrypt */
	torture_assert_ntstatus_ok(tctx,
				   GUID_from_string(BACKUPKEY_RESTORE_GUID, &guid),
				   "obtain GUID");

	r.in.guidActionAgent = &guid;
	r.in.data_in = encrypted.data;
	r.in.data_in_len = encrypted.length;
	r.in.param = 0;
	r.out.data_out = &(decrypted.data);
	r.out.data_out_len = &declen;
	torture_assert_ntstatus_ok(tctx,
				   dcerpc_bkrp_BackupKey_r(b, tctx, &r),
				   "decrypt");
	torture_assert_werr_equal(tctx,
				  r.out.result,
				  WERR_INVALID_DATA,
				  "decrypt should fail with WERR_INVALID_DATA");

	/* Decrypt */
	torture_assert_ntstatus_ok(tctx,
				   GUID_from_string(BACKUPKEY_RESTORE_GUID_WIN2K, &guid),
				   "obtain GUID");

	r.in.guidActionAgent = &guid;
	r.in.data_in = encrypted.data;
	r.in.data_in_len = encrypted.length;
	r.in.param = 0;
	r.out.data_out = &(decrypted.data);
	r.out.data_out_len = &declen;
	torture_assert_ntstatus_ok(tctx,
				   dcerpc_bkrp_BackupKey_r(b, tctx, &r),
				   "decrypt");
	torture_assert_werr_equal(tctx,
				  r.out.result,
				  WERR_INVALID_DATA,
				  "decrypt should fail with WERR_INVALID_DATA");

	return true;
}

static bool test_ServerWrap_decrypt_empty_request(struct torture_context *tctx,
						 struct dcerpc_pipe *p)
{
	struct bkrp_BackupKey r;
	struct GUID guid;
	DATA_BLOB decrypted;
	uint32_t declen;
	struct dcerpc_binding_handle *b = p->binding_handle;
	uint8_t short_request[4] = { 1, 0, 0, 0 };
	enum dcerpc_AuthType auth_type;
	enum dcerpc_AuthLevel auth_level;
	ZERO_STRUCT(r);

	dcerpc_binding_handle_auth_info(b, &auth_type, &auth_level);

	/* Decrypt */
	torture_assert_ntstatus_ok(tctx,
				   GUID_from_string(BACKUPKEY_RESTORE_GUID, &guid),
				   "obtain GUID");

	r.in.guidActionAgent = &guid;
	r.in.data_in = short_request;
	r.in.data_in_len = 0;
	r.in.param = 0;
	r.out.data_out = &(decrypted.data);
	r.out.data_out_len = &declen;
	if (auth_level == DCERPC_AUTH_LEVEL_PRIVACY) {
		torture_assert_ntstatus_ok(tctx,
					   dcerpc_bkrp_BackupKey_r(b, tctx, &r),
					   "encrypt");
	} else {
		torture_assert_ntstatus_equal(tctx,
					      dcerpc_bkrp_BackupKey_r(b, tctx, &r),
					      NT_STATUS_ACCESS_DENIED,
					      "encrypt");
		return true;
	}
	torture_assert_werr_equal(tctx,
				  r.out.result,
				  WERR_INVALID_PARAMETER,
				  "decrypt should fail with WERR_INVALID_PARAMETER");

	/* Decrypt */
	torture_assert_ntstatus_ok(tctx,
				   GUID_from_string(BACKUPKEY_RESTORE_GUID_WIN2K, &guid),
				   "obtain GUID");

	r.in.guidActionAgent = &guid;
	r.in.data_in = short_request;
	r.in.data_in_len = 0;
	r.in.param = 0;
	r.out.data_out = &(decrypted.data);
	r.out.data_out_len = &declen;
	torture_assert_ntstatus_ok(tctx,
				   dcerpc_bkrp_BackupKey_r(b, tctx, &r),
				   "decrypt");
	torture_assert_werr_equal(tctx,
				  r.out.result,
				  WERR_INVALID_PARAMETER,
				  "decrypt should fail with WERR_INVALID_PARAMETER");

	/* Decrypt */
	torture_assert_ntstatus_ok(tctx,
				   GUID_from_string(BACKUPKEY_RESTORE_GUID, &guid),
				   "obtain GUID");

	r.in.guidActionAgent = &guid;
	r.in.data_in = NULL;
	r.in.data_in_len = 0;
	r.in.param = 0;
	r.out.data_out = &(decrypted.data);
	r.out.data_out_len = &declen;
	torture_assert_ntstatus_equal(tctx,
				      dcerpc_bkrp_BackupKey_r(b, tctx, &r),
				      NT_STATUS_INVALID_PARAMETER_MIX,
				      "decrypt");

	/* Decrypt */
	torture_assert_ntstatus_ok(tctx,
				   GUID_from_string(BACKUPKEY_RESTORE_GUID_WIN2K, &guid),
				   "obtain GUID");

	r.in.guidActionAgent = &guid;
	r.in.data_in = NULL;
	r.in.data_in_len = 0;
	r.in.param = 0;
	r.out.data_out = &(decrypted.data);
	r.out.data_out_len = &declen;
	torture_assert_ntstatus_equal(tctx,
				      dcerpc_bkrp_BackupKey_r(b, tctx, &r),
				      NT_STATUS_INVALID_PARAMETER_MIX,
				      "decrypt");

	return true;
}


static bool test_ServerWrap_decrypt_short_request(struct torture_context *tctx,
						 struct dcerpc_pipe *p)
{
	struct bkrp_BackupKey r;
	struct GUID guid;
	DATA_BLOB decrypted;
	uint32_t declen;
	struct dcerpc_binding_handle *b = p->binding_handle;
	uint8_t short_request[4] = { 1, 0, 0, 0 };
	enum dcerpc_AuthType auth_type;
	enum dcerpc_AuthLevel auth_level;
	ZERO_STRUCT(r);

	dcerpc_binding_handle_auth_info(b, &auth_type, &auth_level);

	/* Decrypt */
	torture_assert_ntstatus_ok(tctx,
				   GUID_from_string(BACKUPKEY_RESTORE_GUID, &guid),
				   "obtain GUID");

	r.in.guidActionAgent = &guid;
	r.in.data_in = short_request;
	r.in.data_in_len = 4;
	r.in.param = 0;
	r.out.data_out = &(decrypted.data);
	r.out.data_out_len = &declen;
	if (auth_level == DCERPC_AUTH_LEVEL_PRIVACY) {
		torture_assert_ntstatus_ok(tctx,
					   dcerpc_bkrp_BackupKey_r(b, tctx, &r),
					   "encrypt");
	} else {
		torture_assert_ntstatus_equal(tctx,
					      dcerpc_bkrp_BackupKey_r(b, tctx, &r),
					      NT_STATUS_ACCESS_DENIED,
					      "encrypt");
		return true;
	}
	torture_assert_werr_equal(tctx,
				  r.out.result,
				  WERR_INVALID_PARAMETER,
				  "decrypt should fail with WERR_INVALID_PARAMETER");

	/* Decrypt */
	torture_assert_ntstatus_ok(tctx,
				   GUID_from_string(BACKUPKEY_RESTORE_GUID_WIN2K, &guid),
				   "obtain GUID");

	r.in.guidActionAgent = &guid;
	r.in.data_in = short_request;
	r.in.data_in_len = 4;
	r.in.param = 0;
	r.out.data_out = &(decrypted.data);
	r.out.data_out_len = &declen;
	torture_assert_ntstatus_ok(tctx,
				   dcerpc_bkrp_BackupKey_r(b, tctx, &r),
				   "decrypt");
	torture_assert_werr_equal(tctx,
				  r.out.result,
				  WERR_INVALID_PARAMETER,
				  "decrypt should fail with WERR_INVALID_PARAMETER");

	/* Decrypt */
	torture_assert_ntstatus_ok(tctx,
				   GUID_from_string(BACKUPKEY_RESTORE_GUID, &guid),
				   "obtain GUID");

	r.in.guidActionAgent = &guid;
	r.in.data_in = short_request;
	r.in.data_in_len = 1;
	r.in.param = 0;
	r.out.data_out = &(decrypted.data);
	r.out.data_out_len = &declen;
	torture_assert_ntstatus_ok(tctx,
				   dcerpc_bkrp_BackupKey_r(b, tctx, &r),
				   "decrypt");
	torture_assert_werr_equal(tctx,
				  r.out.result,
				  WERR_INVALID_PARAMETER,
				  "decrypt should fail with WERR_INVALID_PARAMETER");

	/* Decrypt */
	torture_assert_ntstatus_ok(tctx,
				   GUID_from_string(BACKUPKEY_RESTORE_GUID_WIN2K, &guid),
				   "obtain GUID");

	r.in.guidActionAgent = &guid;
	r.in.data_in = short_request;
	r.in.data_in_len = 1;
	r.in.param = 0;
	r.out.data_out = &(decrypted.data);
	r.out.data_out_len = &declen;
	torture_assert_ntstatus_ok(tctx,
				   dcerpc_bkrp_BackupKey_r(b, tctx, &r),
				   "decrypt");
	torture_assert_werr_equal(tctx,
				  r.out.result,
				  WERR_INVALID_PARAMETER,
				  "decrypt should fail with WERR_INVALID_PARAMETER");

	return true;
}

static bool test_ServerWrap_encrypt_decrypt_manual(struct torture_context *tctx,
						   struct bkrp_server_side_wrapped *server_side_wrapped,
						   enum test_wrong wrong)
{
	char *lsa_binding_string = NULL;
	struct dcerpc_binding *lsa_binding = NULL;
	struct dcerpc_pipe *lsa_p = NULL;
	struct dcerpc_binding_handle *lsa_b = NULL;
	struct lsa_OpenSecret r_secret;
	struct lsa_QuerySecret r_query_secret;
	struct policy_handle *handle, sec_handle;
	struct bkrp_BackupKey r;
	struct GUID preferred_key_guid;
	DATA_BLOB plaintext = data_blob_const(secret, sizeof(secret));
	DATA_BLOB preferred_key, preferred_key_clear, session_key,
		decrypt_key, decrypt_key_clear, encrypted_blob, symkey_blob,
		sid_blob;
	struct bkrp_dc_serverwrap_key server_key;
	struct lsa_DATA_BUF_PTR bufp1;
	char *key_guid_string;
	struct bkrp_rc4encryptedpayload rc4payload;
	struct dom_sid *caller_sid;
	uint8_t symkey[20]; /* SHA-1 hash len */
	uint8_t mackey[20]; /* SHA-1 hash len */
	uint8_t mac[20]; /* SHA-1 hash len */
	unsigned int hash_len;
	HMAC_CTX ctx;
	ZERO_STRUCT(r);
	ZERO_STRUCT(r_secret);
	ZERO_STRUCT(r_query_secret);

	/* Now read BCKUPKEY_P and prove we can do a matching decrypt and encrypt */

	/* lsa_OpenSecret only works with ncacn_np and AUTH_LEVEL_NONE */
	lsa_binding_string = talloc_asprintf(tctx, "ncacn_np:%s",
				torture_setting_string(tctx, "host", NULL));
	torture_assert(tctx, lsa_binding_string != NULL, "lsa_binding_string");

	torture_assert_ntstatus_ok(tctx,
		dcerpc_parse_binding(tctx, lsa_binding_string, &lsa_binding),
		"Failed to parse dcerpc binding");

	torture_assert_ntstatus_ok(tctx,
				   dcerpc_pipe_connect_b(tctx, &lsa_p,
					lsa_binding, &ndr_table_lsarpc,
					cmdline_credentials, tctx->ev, tctx->lp_ctx),
				   "Opening LSA pipe");
	lsa_b = lsa_p->binding_handle;

	torture_assert(tctx, test_lsa_OpenPolicy2(lsa_b, tctx, &handle), "OpenPolicy failed");
	r_secret.in.name.string = "G$BCKUPKEY_P";

	r_secret.in.handle = handle;
	r_secret.in.access_mask = SEC_FLAG_MAXIMUM_ALLOWED;
	r_secret.out.sec_handle = &sec_handle;

	torture_comment(tctx, "Testing OpenSecret\n");

	torture_assert_ntstatus_ok(tctx, dcerpc_lsa_OpenSecret_r(lsa_b, tctx, &r_secret),
				   "OpenSecret failed");
	torture_assert_ntstatus_ok(tctx, r_secret.out.result,
				   "OpenSecret failed");

	r_query_secret.in.sec_handle = &sec_handle;
	r_query_secret.in.new_val = &bufp1;
	bufp1.buf = NULL;

	torture_assert_ntstatus_ok(tctx, dcerpc_lsa_QuerySecret_r(lsa_b, tctx, &r_query_secret),
		"QuerySecret failed");
	torture_assert_ntstatus_ok(tctx, r_query_secret.out.result,
				   "QuerySecret failed");


	preferred_key.data = r_query_secret.out.new_val->buf->data;
	preferred_key.length = r_query_secret.out.new_val->buf->size;
	torture_assert_ntstatus_ok(tctx, dcerpc_fetch_session_key(lsa_p, &session_key),
				   "dcerpc_fetch_session_key failed");

	torture_assert_ntstatus_ok(tctx,
				   sess_decrypt_blob(tctx,
						     &preferred_key, &session_key, &preferred_key_clear),
				   "sess_decrypt_blob failed");

	torture_assert_ntstatus_ok(tctx, GUID_from_ndr_blob(&preferred_key_clear, &preferred_key_guid),
				   "GUID parse failed");

	torture_assert_guid_equal(tctx, server_side_wrapped->guid,
				  preferred_key_guid,
				  "GUID didn't match value pointed at by G$BCKUPKEY_P");

	/* And read BCKUPKEY_<guid> and get the actual key */

	key_guid_string = GUID_string(tctx, &server_side_wrapped->guid);
	r_secret.in.name.string = talloc_asprintf(tctx, "G$BCKUPKEY_%s", key_guid_string);

	r_secret.in.handle = handle;
	r_secret.in.access_mask = SEC_FLAG_MAXIMUM_ALLOWED;
	r_secret.out.sec_handle = &sec_handle;

	torture_comment(tctx, "Testing OpenSecret\n");

	torture_assert_ntstatus_ok(tctx, dcerpc_lsa_OpenSecret_r(lsa_b, tctx, &r_secret),
				   "OpenSecret failed");
	torture_assert_ntstatus_ok(tctx, r_secret.out.result,
				   "OpenSecret failed");

	r_query_secret.in.sec_handle = &sec_handle;
	r_query_secret.in.new_val = &bufp1;

	torture_assert_ntstatus_ok(tctx, dcerpc_lsa_QuerySecret_r(lsa_b, tctx, &r_query_secret),
				   "QuerySecret failed");
	torture_assert_ntstatus_ok(tctx, r_query_secret.out.result,
				   "QuerySecret failed");


	decrypt_key.data = r_query_secret.out.new_val->buf->data;
	decrypt_key.length = r_query_secret.out.new_val->buf->size;

	torture_assert_ntstatus_ok(tctx,
				   sess_decrypt_blob(tctx,
						     &decrypt_key, &session_key, &decrypt_key_clear),
				   "sess_decrypt_blob failed");

	torture_assert_ndr_err_equal(tctx, ndr_pull_struct_blob(&decrypt_key_clear, tctx, &server_key,
								(ndr_pull_flags_fn_t)ndr_pull_bkrp_dc_serverwrap_key),
				     NDR_ERR_SUCCESS, "Failed to parse server_key");

	torture_assert_int_equal(tctx, server_key.magic, 1, "Failed to correctly decrypt server key");

	/*
	 * This is *not* the leading 64 bytes, as indicated in MS-BKRP 3.1.4.1.1
	 * BACKUPKEY_BACKUP_GUID, it really is the whole key
	 */
	HMAC(EVP_sha1(), server_key.key, sizeof(server_key.key),
	     server_side_wrapped->r2, sizeof(server_side_wrapped->r2),
	     symkey, &hash_len);

	/* rc4 decrypt sid and secret using sym key */
	symkey_blob = data_blob_const(symkey, sizeof(symkey));

	encrypted_blob = data_blob_talloc(tctx, server_side_wrapped->rc4encryptedpayload,
					  server_side_wrapped->ciphertext_length);

	arcfour_crypt_blob(encrypted_blob.data, encrypted_blob.length, &symkey_blob);

	torture_assert_ndr_err_equal(tctx, ndr_pull_struct_blob(&encrypted_blob, tctx, &rc4payload,
				       (ndr_pull_flags_fn_t)ndr_pull_bkrp_rc4encryptedpayload),
				     NDR_ERR_SUCCESS, "Failed to parse rc4encryptedpayload");

	torture_assert_int_equal(tctx, rc4payload.secret_data.length,
				 server_side_wrapped->payload_length,
				 "length of decrypted payload not the length declared in surrounding structure");

	/*
	 * This is *not* the leading 64 bytes, as indicated in MS-BKRP 3.1.4.1.1
	 * BACKUPKEY_BACKUP_GUID, it really is the whole key
	 */
	HMAC(EVP_sha1(), server_key.key, sizeof(server_key.key),
	     rc4payload.r3, sizeof(rc4payload.r3),
	     mackey, &hash_len);

	torture_assert_ndr_err_equal(tctx, ndr_push_struct_blob(&sid_blob, tctx, &rc4payload.sid,
								(ndr_push_flags_fn_t)ndr_push_dom_sid),
				     NDR_ERR_SUCCESS, "unable to push SID");

	HMAC_CTX_init(&ctx);
	HMAC_Init_ex(&ctx, mackey, hash_len, EVP_sha1(), NULL);
	/* SID field */
	HMAC_Update(&ctx, sid_blob.data, sid_blob.length);
	/* Secret field */
	HMAC_Update(&ctx, rc4payload.secret_data.data, rc4payload.secret_data.length);
	HMAC_Final(&ctx, mac, &hash_len);
	HMAC_CTX_cleanup(&ctx);

	torture_assert_mem_equal(tctx, mac, rc4payload.mac, sizeof(mac), "mac not correct");
	torture_assert_int_equal(tctx, rc4payload.secret_data.length,
				 plaintext.length, "decrypted data is not correct length");
	torture_assert_mem_equal(tctx, rc4payload.secret_data.data,
				 plaintext.data, plaintext.length,
				 "decrypted data is not correct");

	/* Not strictly correct all the time, but good enough for this test */
	caller_sid = get_user_sid(tctx, tctx, cli_credentials_get_username(cmdline_credentials));

	torture_assert_sid_equal(tctx, &rc4payload.sid, caller_sid, "Secret saved with wrong SID");


	/* RE-encrypt */

	if (wrong == WRONG_SID) {
		rc4payload.sid.sub_auths[rc4payload.sid.num_auths - 1] = DOMAIN_RID_KRBTGT;
	}

	dump_data_pw("mackey: \n", mackey, sizeof(mackey));

	torture_assert_ndr_err_equal(tctx,
				     ndr_push_struct_blob(&sid_blob, tctx, &rc4payload.sid,
							  (ndr_push_flags_fn_t)ndr_push_dom_sid),
				     NDR_ERR_SUCCESS,
				     "push of sid failed");

	HMAC_CTX_init(&ctx);
	HMAC_Init_ex(&ctx, mackey, 20, EVP_sha1(), NULL);
	/* SID field */
	HMAC_Update(&ctx, sid_blob.data, sid_blob.length);
	/* Secret field */
	HMAC_Update(&ctx, rc4payload.secret_data.data, rc4payload.secret_data.length);
	HMAC_Final(&ctx, rc4payload.mac, &hash_len);
	HMAC_CTX_cleanup(&ctx);

	dump_data_pw("rc4payload.mac: \n", rc4payload.mac, sizeof(rc4payload.mac));

	torture_assert_ndr_err_equal(tctx,
				     ndr_push_struct_blob(&encrypted_blob, tctx, &rc4payload,
							  (ndr_push_flags_fn_t)ndr_push_bkrp_rc4encryptedpayload),
				     NDR_ERR_SUCCESS,
				     "push of rc4payload failed");

	if (wrong == WRONG_KEY) {
		symkey_blob.data[0] = 78;
		symkey_blob.data[1] = 78;
		symkey_blob.data[2] = 78;
	}

	/* rc4 encrypt sid and secret using sym key */
	arcfour_crypt_blob(encrypted_blob.data, encrypted_blob.length, &symkey_blob);

	/* re-create server wrap structure */

	torture_assert_int_equal(tctx, encrypted_blob.length,
				 server_side_wrapped->ciphertext_length,
				 "expected encrypted length not to change");
	if (wrong == RIGHT_KEY) {
		torture_assert_mem_equal(tctx, server_side_wrapped->rc4encryptedpayload,
					 encrypted_blob.data,
					 encrypted_blob.length,
					 "expected encrypted data not to change");
	}

	server_side_wrapped->payload_length = rc4payload.secret_data.length;
	server_side_wrapped->ciphertext_length = encrypted_blob.length;
	server_side_wrapped->rc4encryptedpayload = encrypted_blob.data;

	return true;
}


static bool test_ServerWrap_decrypt_wrong_stuff(struct torture_context *tctx,
						struct dcerpc_pipe *p,
						enum test_wrong wrong)
{
	struct bkrp_BackupKey r;
	struct GUID guid;
	DATA_BLOB plaintext = data_blob_const(secret, sizeof(secret));
	DATA_BLOB encrypted;
	uint32_t enclen;
	DATA_BLOB decrypted;
	uint32_t declen;
	struct dcerpc_binding_handle *b = p->binding_handle;
	enum ndr_err_code ndr_err;
	struct bkrp_server_side_wrapped server_side_wrapped;
	bool repush = false;
	enum dcerpc_AuthType auth_type;
	enum dcerpc_AuthLevel auth_level;
	ZERO_STRUCT(r);

	dcerpc_binding_handle_auth_info(b, &auth_type, &auth_level);

	/* Encrypt */
	torture_assert_ntstatus_ok(tctx,
				   GUID_from_string(BACKUPKEY_BACKUP_GUID, &guid),
				   "obtain GUID");

	r.in.guidActionAgent = &guid;
	r.in.data_in = plaintext.data;
	r.in.data_in_len = plaintext.length;
	r.in.param = 0;
	r.out.data_out = &encrypted.data;
	r.out.data_out_len = &enclen;
	if (auth_level == DCERPC_AUTH_LEVEL_PRIVACY) {
		torture_assert_ntstatus_ok(tctx,
					   dcerpc_bkrp_BackupKey_r(b, tctx, &r),
					   "encrypt");
	} else {
		torture_assert_ntstatus_equal(tctx,
					      dcerpc_bkrp_BackupKey_r(b, tctx, &r),
					      NT_STATUS_ACCESS_DENIED,
					      "encrypt");
		return true;
	}
	torture_assert_werr_ok(tctx,
			       r.out.result,
			       "encrypt");
	encrypted.length = *r.out.data_out_len;

	ndr_err = ndr_pull_struct_blob(&encrypted, tctx, &server_side_wrapped,
				       (ndr_pull_flags_fn_t)ndr_pull_bkrp_server_side_wrapped);
	torture_assert_ndr_err_equal(tctx, ndr_err, NDR_ERR_SUCCESS, "pull of server_side_wrapped");

	torture_assert_int_equal(tctx, server_side_wrapped.payload_length, plaintext.length,
				 "wrong payload length");

	switch (wrong) {
	case WRONG_MAGIC:
		/* Change the magic.  Forced by our NDR layer, so do it raw */
		SIVAL(encrypted.data, 0, 78);  /* valid values are 1-3 */
		break;
	case WRONG_R2:
		server_side_wrapped.r2[0] = 78;
		server_side_wrapped.r2[1] = 78;
		server_side_wrapped.r2[3] = 78;
		repush = true;
		break;
	case WRONG_PAYLOAD_LENGTH:
		server_side_wrapped.payload_length = UINT32_MAX - 8;
		repush = true;
		break;
	case WRONG_CIPHERTEXT_LENGTH:
		/*
		 * Change the ciphertext len.  We can't push this if
		 * we have it wrong, so do it raw
		 */
		SIVAL(encrypted.data, 8, UINT32_MAX - 8);  /* valid values are 1-3 */
		break;
	case SHORT_PAYLOAD_LENGTH:
		server_side_wrapped.payload_length = server_side_wrapped.payload_length - 8;
		repush = true;
		break;
	case SHORT_CIPHERTEXT_LENGTH:
		/*
		 * Change the ciphertext len.  We can't push this if
		 * we have it wrong, so do it raw
		 */
		SIVAL(encrypted.data, 8, server_side_wrapped.ciphertext_length - 8);  /* valid values are 1-3 */
		break;
	case ZERO_PAYLOAD_LENGTH:
		server_side_wrapped.payload_length = 0;
		repush = true;
		break;
	case ZERO_CIPHERTEXT_LENGTH:
		/*
		 * Change the ciphertext len.  We can't push this if
		 * we have it wrong, so do it raw
		 */
		SIVAL(encrypted.data, 8, 0);  /* valid values are 1-3 */
		break;

	case RIGHT_KEY:
	case WRONG_KEY:
	case WRONG_SID:
		torture_assert(tctx,
			       test_ServerWrap_encrypt_decrypt_manual(tctx, &server_side_wrapped, wrong),
			       "test_ServerWrap_encrypt_decrypt_manual failed");
		repush = true;
		break;
	}

	if (repush) {
		ndr_err = ndr_push_struct_blob(&encrypted, tctx, &server_side_wrapped,
					       (ndr_push_flags_fn_t)ndr_push_bkrp_server_side_wrapped);
		torture_assert_ndr_err_equal(tctx, ndr_err, NDR_ERR_SUCCESS, "push of server_side_wrapped");
	}

	/* Decrypt */
	torture_assert_ntstatus_ok(tctx,
				   GUID_from_string(BACKUPKEY_RESTORE_GUID, &guid),
				   "obtain GUID");

	r.in.guidActionAgent = &guid;
	r.in.data_in = encrypted.data;
	r.in.data_in_len = encrypted.length;
	r.in.param = 0;
	r.out.data_out = &(decrypted.data);
	r.out.data_out_len = &declen;
	torture_assert_ntstatus_ok(tctx,
				   dcerpc_bkrp_BackupKey_r(b, tctx, &r),
				   "decrypt");

	if ((wrong == WRONG_R2 || wrong == WRONG_KEY)
	    && W_ERROR_EQUAL(r.out.result, WERR_INVALID_SID)) {
		torture_assert_werr_equal(tctx,
					  r.out.result,
					  WERR_INVALID_SID,
					  "decrypt should fail with WERR_INVALID_SID or WERR_INVALID_PARAMETER");
	} else if (wrong == RIGHT_KEY) {
		torture_assert_werr_equal(tctx,
					  r.out.result,
					  WERR_OK,
					  "decrypt should succeed!");
	} else if (wrong == WRONG_SID) {
		torture_assert_werr_equal(tctx,
					  r.out.result,
					  WERR_INVALID_ACCESS,
					  "decrypt should fail with WERR_INVALID_ACCESS");
	} else {
		if (!W_ERROR_EQUAL(r.out.result, WERR_INVALID_PARAMETER)) {
			torture_assert_werr_equal(tctx,
						  r.out.result,
						  WERR_INVALID_ACCESS,
						  "decrypt should fail with WERR_INVALID_ACCESS or WERR_INVALID_PARAMETER");
		}
	}

	/* Decrypt */
	torture_assert_ntstatus_ok(tctx,
				   GUID_from_string(BACKUPKEY_RESTORE_GUID_WIN2K, &guid),
				   "obtain GUID");

	r.in.guidActionAgent = &guid;
	r.in.data_in = encrypted.data;
	r.in.data_in_len = encrypted.length;
	r.in.param = 0;
	r.out.data_out = &(decrypted.data);
	r.out.data_out_len = &declen;
	torture_assert_ntstatus_ok(tctx,
				   dcerpc_bkrp_BackupKey_r(b, tctx, &r),
				   "decrypt");

	if ((wrong == WRONG_R2 || wrong == WRONG_KEY)
	    && W_ERROR_EQUAL(r.out.result, WERR_INVALID_SID)) {
		torture_assert_werr_equal(tctx,
					  r.out.result,
					  WERR_INVALID_SID,
					  "decrypt should fail with WERR_INVALID_SID or WERR_INVALID_PARAMETER");
	} else if (wrong == RIGHT_KEY) {
		torture_assert_werr_equal(tctx,
					  r.out.result,
					  WERR_OK,
					  "decrypt should succeed!");
	} else if (wrong == WRONG_SID) {
		torture_assert_werr_equal(tctx,
					  r.out.result,
					  WERR_INVALID_ACCESS,
					  "decrypt should fail with WERR_INVALID_ACCESS");
	} else {
		if (!W_ERROR_EQUAL(r.out.result, WERR_INVALID_ACCESS)
<<<<<<< HEAD
		    && !W_ERROR_EQUAL(r.out.result, WERR_INVALID_PARAM)) {
			torture_assert_werr_equal(tctx, r.out.result,
						  WERR_INVALID_DATA,
						  "decrypt should fail with WERR_INVALID_ACCESS, WERR_INVALID_PARAM or WERR_INVALID_DATA");
=======
		    && !W_ERROR_EQUAL(r.out.result, WERR_INVALID_PARAMETER)) {
			torture_assert_werr_equal(tctx, r.out.result,
						  WERR_INVALID_DATA,
						  "decrypt should fail with WERR_INVALID_ACCESS, WERR_INVALID_PARAMETER or WERR_INVALID_DATA");
>>>>>>> d918138a
		}
	}

	return true;
}

static bool test_ServerWrap_decrypt_wrong_magic(struct torture_context *tctx,
						struct dcerpc_pipe *p)
{
	return test_ServerWrap_decrypt_wrong_stuff(tctx, p, WRONG_MAGIC);
}

static bool test_ServerWrap_decrypt_wrong_r2(struct torture_context *tctx,
						struct dcerpc_pipe *p)
{
	return test_ServerWrap_decrypt_wrong_stuff(tctx, p, WRONG_R2);
}

static bool test_ServerWrap_decrypt_wrong_payload_length(struct torture_context *tctx,
							 struct dcerpc_pipe *p)
{
	return test_ServerWrap_decrypt_wrong_stuff(tctx, p, WRONG_PAYLOAD_LENGTH);
}

static bool test_ServerWrap_decrypt_short_payload_length(struct torture_context *tctx,
							 struct dcerpc_pipe *p)
{
	return test_ServerWrap_decrypt_wrong_stuff(tctx, p, SHORT_PAYLOAD_LENGTH);
}

static bool test_ServerWrap_decrypt_zero_payload_length(struct torture_context *tctx,
							 struct dcerpc_pipe *p)
{
	return test_ServerWrap_decrypt_wrong_stuff(tctx, p, ZERO_PAYLOAD_LENGTH);
}

static bool test_ServerWrap_decrypt_wrong_ciphertext_length(struct torture_context *tctx,
							 struct dcerpc_pipe *p)
{
	return test_ServerWrap_decrypt_wrong_stuff(tctx, p, WRONG_CIPHERTEXT_LENGTH);
}

static bool test_ServerWrap_decrypt_short_ciphertext_length(struct torture_context *tctx,
							 struct dcerpc_pipe *p)
{
	return test_ServerWrap_decrypt_wrong_stuff(tctx, p, SHORT_CIPHERTEXT_LENGTH);
}

static bool test_ServerWrap_decrypt_zero_ciphertext_length(struct torture_context *tctx,
							   struct dcerpc_pipe *p)
{
	return test_ServerWrap_decrypt_wrong_stuff(tctx, p, ZERO_CIPHERTEXT_LENGTH);
}

static bool test_ServerWrap_encrypt_decrypt_remote_key(struct torture_context *tctx,
						       struct dcerpc_pipe *p)
{
	return test_ServerWrap_decrypt_wrong_stuff(tctx, p, RIGHT_KEY);
}

static bool test_ServerWrap_encrypt_decrypt_wrong_key(struct torture_context *tctx,
						       struct dcerpc_pipe *p)
{
	return test_ServerWrap_decrypt_wrong_stuff(tctx, p, WRONG_KEY);
}

static bool test_ServerWrap_encrypt_decrypt_wrong_sid(struct torture_context *tctx,
						      struct dcerpc_pipe *p)
{
	return test_ServerWrap_decrypt_wrong_stuff(tctx, p, WRONG_SID);
}

struct torture_suite *torture_rpc_backupkey(TALLOC_CTX *mem_ctx)
{
	struct torture_suite *suite = torture_suite_create(mem_ctx, "backupkey");

	struct torture_rpc_tcase *tcase;

	tcase = torture_suite_add_rpc_iface_tcase(suite, "backupkey",
						  &ndr_table_backupkey);

	torture_rpc_tcase_add_test(tcase, "retreive_backup_key_guid",
				   test_RetrieveBackupKeyGUID);

	torture_rpc_tcase_add_test(tcase, "restore_guid",
				   test_RestoreGUID);

	torture_rpc_tcase_add_test(tcase, "restore_guid version 3",
				   test_RestoreGUID_v3);

/* We double the test in order to be sure that we don't mess stuff (ie. freeing static stuff) */

	torture_rpc_tcase_add_test(tcase, "restore_guid_2nd",
				   test_RestoreGUID);

	torture_rpc_tcase_add_test(tcase, "unable_to_decrypt_secret",
				   test_RestoreGUID_ko);

	torture_rpc_tcase_add_test(tcase, "wrong_user_restore_guid",
				   test_RestoreGUID_wronguser);

	torture_rpc_tcase_add_test(tcase, "wrong_version_restore_guid",
				   test_RestoreGUID_wrongversion);

	torture_rpc_tcase_add_test(tcase, "bad_magic_on_secret_restore_guid",
				   test_RestoreGUID_badmagiconsecret);

	torture_rpc_tcase_add_test(tcase, "bad_hash_on_secret_restore_guid",
				   test_RestoreGUID_badhashaccesscheck);

	torture_rpc_tcase_add_test(tcase, "bad_magic_on_accesscheck_restore_guid",
				   test_RestoreGUID_badmagicaccesscheck);

	torture_rpc_tcase_add_test(tcase, "bad_cert_guid_restore_guid",
				   test_RestoreGUID_badcertguid);

	torture_rpc_tcase_add_test(tcase, "empty_request_restore_guid",
				   test_RestoreGUID_emptyrequest);

	torture_rpc_tcase_add_test(tcase, "retreive_backup_key_guid_2048_bits",
				   test_RetrieveBackupKeyGUID_2048bits);

	torture_rpc_tcase_add_test(tcase, "server_wrap_encrypt_decrypt",
				   test_ServerWrap_encrypt_decrypt);

	torture_rpc_tcase_add_test(tcase, "server_wrap_decrypt_wrong_keyGUID",
				   test_ServerWrap_decrypt_wrong_keyGUID);

	torture_rpc_tcase_add_test(tcase, "server_wrap_empty_request",
				   test_ServerWrap_decrypt_empty_request);

	torture_rpc_tcase_add_test(tcase, "server_wrap_decrypt_short_request",
				   test_ServerWrap_decrypt_short_request);

	torture_rpc_tcase_add_test(tcase, "server_wrap_decrypt_wrong_magic",
				   test_ServerWrap_decrypt_wrong_magic);

	torture_rpc_tcase_add_test(tcase, "server_wrap_decrypt_wrong_r2",
				   test_ServerWrap_decrypt_wrong_r2);

	torture_rpc_tcase_add_test(tcase, "server_wrap_decrypt_wrong_payload_length",
				   test_ServerWrap_decrypt_wrong_payload_length);

	torture_rpc_tcase_add_test(tcase, "server_wrap_decrypt_short_payload_length",
				   test_ServerWrap_decrypt_short_payload_length);

	torture_rpc_tcase_add_test(tcase, "server_wrap_decrypt_zero_payload_length",
				   test_ServerWrap_decrypt_zero_payload_length);

	torture_rpc_tcase_add_test(tcase, "server_wrap_decrypt_wrong_ciphertext_length",
				   test_ServerWrap_decrypt_wrong_ciphertext_length);

	torture_rpc_tcase_add_test(tcase, "server_wrap_decrypt_short_ciphertext_length",
				   test_ServerWrap_decrypt_short_ciphertext_length);

	torture_rpc_tcase_add_test(tcase, "server_wrap_decrypt_zero_ciphertext_length",
				   test_ServerWrap_decrypt_zero_ciphertext_length);

	torture_rpc_tcase_add_test(tcase, "server_wrap_encrypt_decrypt_remote_key",
				   test_ServerWrap_encrypt_decrypt_remote_key);

	torture_rpc_tcase_add_test(tcase, "server_wrap_encrypt_decrypt_wrong_key",
				   test_ServerWrap_encrypt_decrypt_wrong_key);

	torture_rpc_tcase_add_test(tcase, "server_wrap_encrypt_decrypt_wrong_sid",
				   test_ServerWrap_encrypt_decrypt_wrong_sid);

	return suite;
}<|MERGE_RESOLUTION|>--- conflicted
+++ resolved
@@ -1980,17 +1980,10 @@
 					  "decrypt should fail with WERR_INVALID_ACCESS");
 	} else {
 		if (!W_ERROR_EQUAL(r.out.result, WERR_INVALID_ACCESS)
-<<<<<<< HEAD
-		    && !W_ERROR_EQUAL(r.out.result, WERR_INVALID_PARAM)) {
-			torture_assert_werr_equal(tctx, r.out.result,
-						  WERR_INVALID_DATA,
-						  "decrypt should fail with WERR_INVALID_ACCESS, WERR_INVALID_PARAM or WERR_INVALID_DATA");
-=======
 		    && !W_ERROR_EQUAL(r.out.result, WERR_INVALID_PARAMETER)) {
 			torture_assert_werr_equal(tctx, r.out.result,
 						  WERR_INVALID_DATA,
 						  "decrypt should fail with WERR_INVALID_ACCESS, WERR_INVALID_PARAMETER or WERR_INVALID_DATA");
->>>>>>> d918138a
 		}
 	}
 
