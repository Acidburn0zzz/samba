/*
   Unix SMB/CIFS implementation.
   test suite for backupkey remote protocol rpc operations

   Copyright (C) Matthieu Patou 2010-2011

   This program is free software; you can redistribute it and/or modify
   it under the terms of the GNU General Public License as published by
   the Free Software Foundation; either version 3 of the License, or
   (at your option) any later version.

   This program is distributed in the hope that it will be useful,
   but WITHOUT ANY WARRANTY; without even the implied warranty of
   MERCHANTABILITY or FITNESS FOR A PARTICULAR PURPOSE.  See the
   GNU General Public License for more details.

   You should have received a copy of the GNU General Public License
   along with this program.  If not, see <http://www.gnu.org/licenses/>.
*/

#include "includes.h"
#include "../libcli/security/security.h"

#include "torture/rpc/torture_rpc.h"
#include "torture/ndr/ndr.h"

#include "librpc/gen_ndr/ndr_backupkey_c.h"
#include "librpc/gen_ndr/ndr_backupkey.h"
#include "librpc/gen_ndr/ndr_lsa_c.h"
#include "librpc/gen_ndr/ndr_security.h"
#include "lib/cmdline/popt_common.h"
#include "libcli/auth/proto.h"
#include "lib/crypto/arcfour.h"
#include <com_err.h>
#include <hcrypto/sha.h>
#include <system/network.h>
#include <hx509.h>
#include <der.h>
#include <hcrypto/rsa.h>
#include <hcrypto/hmac.h>
#include <hcrypto/sha.h>
#include <hcrypto/evp.h>

enum test_wrong {
	WRONG_MAGIC,
	WRONG_R2,
	WRONG_PAYLOAD_LENGTH,
	WRONG_CIPHERTEXT_LENGTH,
	SHORT_PAYLOAD_LENGTH,
	SHORT_CIPHERTEXT_LENGTH,
	ZERO_PAYLOAD_LENGTH,
	ZERO_CIPHERTEXT_LENGTH,
	RIGHT_KEY,
	WRONG_KEY,
	WRONG_SID,
};

/* Our very special and valued secret */
/* No need to put const as we cast the array in uint8_t
 * we will get a warning about the discared const
 */
static const char secret[] = "tata yoyo mais qu'est ce qu'il y a sous ton grand chapeau ?";

/* Get the SID from a user */
static struct dom_sid *get_user_sid(struct torture_context *tctx,
				    TALLOC_CTX *mem_ctx,
				    const char *user)
{
	struct lsa_ObjectAttribute attr;
	struct lsa_QosInfo qos;
	struct lsa_OpenPolicy2 r;
	struct lsa_Close c;
	NTSTATUS status;
	struct policy_handle handle;
	struct lsa_LookupNames l;
	struct lsa_TransSidArray sids;
	struct lsa_RefDomainList *domains = NULL;
	struct lsa_String lsa_name;
	uint32_t count = 0;
	struct dom_sid *result;
	TALLOC_CTX *tmp_ctx;
	struct dcerpc_pipe *p2;
	struct dcerpc_binding_handle *b;

	const char *domain = cli_credentials_get_domain(cmdline_credentials);

	torture_assert_ntstatus_ok(tctx,
				torture_rpc_connection(tctx, &p2, &ndr_table_lsarpc),
				"could not open lsarpc pipe");
	b = p2->binding_handle;

	if (!(tmp_ctx = talloc_new(mem_ctx))) {
		return NULL;
	}
	qos.len = 0;
	qos.impersonation_level = 2;
	qos.context_mode = 1;
	qos.effective_only = 0;

	attr.len = 0;
	attr.root_dir = NULL;
	attr.object_name = NULL;
	attr.attributes = 0;
	attr.sec_desc = NULL;
	attr.sec_qos = &qos;

	r.in.system_name = "\\";
	r.in.attr = &attr;
	r.in.access_mask = SEC_FLAG_MAXIMUM_ALLOWED;
	r.out.handle = &handle;

	status = dcerpc_lsa_OpenPolicy2_r(b, tmp_ctx, &r);
	if (!NT_STATUS_IS_OK(status)) {
		torture_comment(tctx,
				"OpenPolicy2 failed - %s\n",
				nt_errstr(status));
		talloc_free(tmp_ctx);
		return NULL;
	}
	if (!NT_STATUS_IS_OK(r.out.result)) {
		torture_comment(tctx,
				"OpenPolicy2_ failed - %s\n",
				nt_errstr(r.out.result));
		talloc_free(tmp_ctx);
		return NULL;
	}

	sids.count = 0;
	sids.sids = NULL;

	lsa_name.string = talloc_asprintf(tmp_ctx, "%s\\%s", domain, user);

	l.in.handle = &handle;
	l.in.num_names = 1;
	l.in.names = &lsa_name;
	l.in.sids = &sids;
	l.in.level = 1;
	l.in.count = &count;
	l.out.count = &count;
	l.out.sids = &sids;
	l.out.domains = &domains;

	status = dcerpc_lsa_LookupNames_r(b, tmp_ctx, &l);
	if (!NT_STATUS_IS_OK(status)) {
		torture_comment(tctx,
				"LookupNames of %s failed - %s\n",
				lsa_name.string,
				nt_errstr(status));
		talloc_free(tmp_ctx);
		return NULL;
	}

	if (domains->count == 0) {
		return NULL;
	}

	result = dom_sid_add_rid(mem_ctx,
				 domains->domains[0].sid,
				 l.out.sids->sids[0].rid);
	c.in.handle = &handle;
	c.out.handle = &handle;

	status = dcerpc_lsa_Close_r(b, tmp_ctx, &c);

	if (!NT_STATUS_IS_OK(status)) {
		torture_comment(tctx,
				"dcerpc_lsa_Close failed - %s\n",
				nt_errstr(status));
		talloc_free(tmp_ctx);
		return NULL;
	}

	if (!NT_STATUS_IS_OK(c.out.result)) {
		torture_comment(tctx,
				"dcerpc_lsa_Close failed - %s\n",
				nt_errstr(c.out.result));
		talloc_free(tmp_ctx);
		return NULL;
	}

	talloc_free(tmp_ctx);
	talloc_free(p2);

	torture_comment(tctx, "Get_user_sid finished\n");
	return result;
}

/*
 * Create a bkrp_encrypted_secret_vX structure
 * the version depends on the version parameter
 * the structure is returned as a blob.
 * The broken flag is to indicate if we want
 * to create a non conform to specification structre
 */
static DATA_BLOB *create_unencryptedsecret(TALLOC_CTX *mem_ctx,
					   bool broken,
					   int version)
{
	TALLOC_CTX *tmp_ctx = talloc_new(mem_ctx);
	DATA_BLOB *blob = talloc_zero(mem_ctx, DATA_BLOB);
	enum ndr_err_code ndr_err;

	if (version == 2) {
		struct bkrp_encrypted_secret_v2 unenc_sec;

		ZERO_STRUCT(unenc_sec);
		unenc_sec.secret_len = sizeof(secret);
		unenc_sec.secret = discard_const_p(uint8_t, secret);
		generate_random_buffer(unenc_sec.payload_key,
				       sizeof(unenc_sec.payload_key));

		ndr_err = ndr_push_struct_blob(blob, blob, &unenc_sec,
				(ndr_push_flags_fn_t)ndr_push_bkrp_encrypted_secret_v2);
		if (!NDR_ERR_CODE_IS_SUCCESS(ndr_err)) {
			return NULL;
		}

		if (broken) {
			/* The magic value is correctly set by the NDR push
			 * but we want to test the behavior of the server
			 * if a differrent value is provided
			 */
			((uint8_t*)blob->data)[4] = 79; /* A great year !!! */
		}
	}

	if (version == 3) {
		struct bkrp_encrypted_secret_v3 unenc_sec;

		ZERO_STRUCT(unenc_sec);
		unenc_sec.secret_len = sizeof(secret);
		unenc_sec.secret = discard_const_p(uint8_t, secret);
		generate_random_buffer(unenc_sec.payload_key,
				       sizeof(unenc_sec.payload_key));

		ndr_err = ndr_push_struct_blob(blob, blob, &unenc_sec,
					(ndr_push_flags_fn_t)ndr_push_bkrp_encrypted_secret_v3);
		if (!NDR_ERR_CODE_IS_SUCCESS(ndr_err)) {
			return NULL;
		}

		if (broken) {
			/*
			 * The magic value is correctly set by the NDR push
			 * but we want to test the behavior of the server
			 * if a differrent value is provided
			 */
			((uint8_t*)blob->data)[4] = 79; /* A great year !!! */
		}
	}
	talloc_free(tmp_ctx);
	return blob;
}

/*
 * Create an access check structure, the format depends on the version parameter.
 * If broken is specified then we create a stucture that isn't conform to the
 * specification.
 *
 * If the structure can't be created then NULL is returned.
 */
static DATA_BLOB *create_access_check(struct torture_context *tctx,
				      struct dcerpc_pipe *p,
				      TALLOC_CTX *mem_ctx,
				      const char *user,
				      bool broken,
				      uint32_t version)
{
	TALLOC_CTX *tmp_ctx = talloc_new(mem_ctx);
	DATA_BLOB *blob = talloc_zero(mem_ctx, DATA_BLOB);
	enum ndr_err_code ndr_err;
	const struct dom_sid *sid = get_user_sid(tctx, tmp_ctx, user);

	if (sid == NULL) {
		return NULL;
	}

	if (version == 2) {
		struct bkrp_access_check_v2 access_struct;
		struct sha sctx;
		uint8_t nonce[32];

		ZERO_STRUCT(access_struct);
		generate_random_buffer(nonce, sizeof(nonce));
		access_struct.nonce_len = sizeof(nonce);
		access_struct.nonce = nonce;
		access_struct.sid = *sid;

		ndr_err = ndr_push_struct_blob(blob, blob, &access_struct,
				(ndr_push_flags_fn_t)ndr_push_bkrp_access_check_v2);
		if (!NDR_ERR_CODE_IS_SUCCESS(ndr_err)) {
			return NULL;
		}

		/*
		 * We pushed the whole structure including a null hash
		 * but the hash need to be calculated only up to the hash field
		 * so we reduce the size of what has to be calculated
		 */

		SHA1_Init(&sctx);
		SHA1_Update(&sctx, blob->data,
			    blob->length - sizeof(access_struct.hash));
		SHA1_Final(blob->data + blob->length - sizeof(access_struct.hash),
			   &sctx);

		/* Altering the SHA */
		if (broken) {
			blob->data[blob->length - 1]++;
		}
	}

	if (version == 3) {
		struct bkrp_access_check_v3 access_struct;
		struct hc_sha512state sctx;
		uint8_t nonce[32];

		ZERO_STRUCT(access_struct);
		generate_random_buffer(nonce, sizeof(nonce));
		access_struct.nonce_len = sizeof(nonce);
		access_struct.nonce = nonce;
		access_struct.sid = *sid;

		ndr_err = ndr_push_struct_blob(blob, blob, &access_struct,
				(ndr_push_flags_fn_t)ndr_push_bkrp_access_check_v3);
		if (!NDR_ERR_CODE_IS_SUCCESS(ndr_err)) {
			return NULL;
		}

		/*We pushed the whole structure including a null hash
		* but the hash need to be calculated only up to the hash field
		* so we reduce the size of what has to be calculated
		*/

		SHA512_Init(&sctx);
		SHA512_Update(&sctx, blob->data,
			      blob->length - sizeof(access_struct.hash));
		SHA512_Final(blob->data + blob->length - sizeof(access_struct.hash),
			     &sctx);

		/* Altering the SHA */
		if (broken) {
			blob->data[blob->length -1]++;
		}
	}
	talloc_free(tmp_ctx);
	return blob;
}


static DATA_BLOB *encrypt_blob(struct torture_context *tctx,
				    TALLOC_CTX *mem_ctx,
				    DATA_BLOB *key,
				    DATA_BLOB *iv,
				    DATA_BLOB *to_encrypt,
				    const AlgorithmIdentifier *alg)
{
	hx509_crypto crypto;
	hx509_context hctx;
	heim_octet_string ivos;
	heim_octet_string *encrypted;
	DATA_BLOB *blob = talloc_zero(mem_ctx, DATA_BLOB);
	int res;

	ivos.data = talloc_array(mem_ctx, uint8_t, iv->length);
	ivos.length = iv->length;
	memcpy(ivos.data, iv->data, iv->length);

	hx509_context_init(&hctx);
	res = hx509_crypto_init(hctx, NULL, &alg->algorithm, &crypto);
	if (res) {
		torture_comment(tctx,
				"error while doing the init of the crypto object\n");
		hx509_context_free(&hctx);
		return NULL;
	}
	res = hx509_crypto_set_key_data(crypto, key->data, key->length);
	if (res) {
		torture_comment(tctx,
				"error while setting the key of the crypto object\n");
		hx509_context_free(&hctx);
		return NULL;
	}

	hx509_crypto_set_padding(crypto, HX509_CRYPTO_PADDING_NONE);
	res = hx509_crypto_encrypt(crypto,
				   to_encrypt->data,
				   to_encrypt->length,
				   &ivos,
				   &encrypted);
	if (res) {
		torture_comment(tctx, "error while encrypting\n");
		hx509_crypto_destroy(crypto);
		hx509_context_free(&hctx);
		return NULL;
	}

	*blob = data_blob_talloc(blob, encrypted->data, encrypted->length);
	der_free_octet_string(encrypted);
	free(encrypted);
	hx509_crypto_destroy(crypto);
	hx509_context_free(&hctx);
	return blob;
}

/*
 * Certs used for this protocol have a GUID in the issuer_uniq_id field.
 * This function fetch it.
 */
static struct GUID *get_cert_guid(struct torture_context *tctx,
				  TALLOC_CTX *mem_ctx,
				  uint8_t *cert_data,
				  uint32_t cert_len)
{
	hx509_context hctx;
	hx509_cert cert;
	heim_bit_string issuer_unique_id;
	DATA_BLOB data;
	int hret;
	uint32_t size;
	struct GUID *guid = talloc_zero(mem_ctx, struct GUID);
	NTSTATUS status;

	hx509_context_init(&hctx);

	hret = hx509_cert_init_data(hctx, cert_data, cert_len, &cert);
	if (hret) {
		torture_comment(tctx, "error while loading the cert\n");
		hx509_context_free(&hctx);
		return NULL;
	}
	hret = hx509_cert_get_issuer_unique_id(hctx, cert, &issuer_unique_id);
	if (hret) {
		torture_comment(tctx, "error while getting the issuer_uniq_id\n");
		hx509_cert_free(cert);
		hx509_context_free(&hctx);
		return NULL;
	}

	/* The issuer_unique_id is a bit string,
	 * which means that the real size has to be divided by 8
	 * to have the number of bytes
	 */
	hx509_cert_free(cert);
	hx509_context_free(&hctx);
	size = issuer_unique_id.length / 8;
	data = data_blob_const(issuer_unique_id.data, size);

	status = GUID_from_data_blob(&data, guid);
	der_free_bit_string(&issuer_unique_id);
	if (!NT_STATUS_IS_OK(status)) {
		return NULL;
	}

	return guid;
}

/*
 * Encrypt a blob with the private key of the certificate
 * passed as a parameter.
 */
static DATA_BLOB *encrypt_blob_pk(struct torture_context *tctx,
				  TALLOC_CTX *mem_ctx,
				  uint8_t *cert_data,
				  uint32_t cert_len,
				  DATA_BLOB *to_encrypt)
{
	hx509_context hctx;
	hx509_cert cert;
	heim_octet_string secretdata;
	heim_octet_string encrypted;
	heim_oid encryption_oid;
	DATA_BLOB *blob;
	int hret;

	hx509_context_init(&hctx);

	hret = hx509_cert_init_data(hctx, cert_data, cert_len, &cert);
	if (hret) {
		torture_comment(tctx, "error while loading the cert\n");
		hx509_context_free(&hctx);
		return NULL;
	}

	secretdata.data = to_encrypt->data;
	secretdata.length = to_encrypt->length;
	hret = hx509_cert_public_encrypt(hctx, &secretdata,
					  cert, &encryption_oid,
					  &encrypted);
	hx509_cert_free(cert);
	hx509_context_free(&hctx);
	if (hret) {
		torture_comment(tctx, "error while encrypting\n");
		return NULL;
	}

	blob = talloc_zero(mem_ctx, DATA_BLOB);
	if (blob == NULL) {
		der_free_oid(&encryption_oid);
		der_free_octet_string(&encrypted);
		return NULL;
	}

	*blob = data_blob_talloc(blob, encrypted.data, encrypted.length);
	der_free_octet_string(&encrypted);
	der_free_oid(&encryption_oid);
	if (blob->data == NULL) {
		return NULL;
	}

	return blob;
}


static struct bkrp_BackupKey *createRetrieveBackupKeyGUIDStruct(struct torture_context *tctx,
				struct dcerpc_pipe *p, int version, DATA_BLOB *out)
{
	struct dcerpc_binding *binding;
	struct bkrp_client_side_wrapped data;
	struct GUID *g = talloc(tctx, struct GUID);
	struct bkrp_BackupKey *r = talloc_zero(tctx, struct bkrp_BackupKey);
	enum ndr_err_code ndr_err;
	DATA_BLOB blob;
	NTSTATUS status;

	if (r == NULL) {
		return NULL;
	}

	binding = dcerpc_binding_dup(tctx, p->binding);
	if (binding == NULL) {
		return NULL;
	}

	status = dcerpc_binding_set_flags(binding, DCERPC_SEAL|DCERPC_AUTH_SPNEGO, 0);
	if (!NT_STATUS_IS_OK(status)) {
		return NULL;
	}

	ZERO_STRUCT(data);
	status = GUID_from_string(BACKUPKEY_RETRIEVE_BACKUP_KEY_GUID, g);
	if (!NT_STATUS_IS_OK(status)) {
		return NULL;
	}

	r->in.guidActionAgent = g;
	data.version = version;
	ndr_err = ndr_push_struct_blob(&blob, tctx, &data,
			(ndr_push_flags_fn_t)ndr_push_bkrp_client_side_wrapped);
	if (!NDR_ERR_CODE_IS_SUCCESS(ndr_err)) {
		return NULL;
	}
	r->in.data_in = blob.data;
	r->in.data_in_len = blob.length;
	r->out.data_out = &out->data;
	r->out.data_out_len = talloc(r, uint32_t);
	return r;
}

static struct bkrp_BackupKey *createRestoreGUIDStruct(struct torture_context *tctx,
				struct dcerpc_pipe *p, int version, DATA_BLOB *out,
				bool norevert,
				bool broken_version,
				bool broken_user,
				bool broken_magic_secret,
				bool broken_magic_access,
				bool broken_hash_access,
				bool broken_cert_guid)
{
	struct dcerpc_binding_handle *b = p->binding_handle;
	struct bkrp_client_side_wrapped data;
	DATA_BLOB *xs;
	DATA_BLOB *sec;
	DATA_BLOB *enc_sec = NULL;
	DATA_BLOB *enc_xs = NULL;
	DATA_BLOB *blob2;
	DATA_BLOB enc_sec_reverted;
	DATA_BLOB des3_key;
	DATA_BLOB aes_key;
	DATA_BLOB iv;
	DATA_BLOB out_blob;
	struct GUID *guid, *g;
	int t;
	uint32_t size;
	enum ndr_err_code ndr_err;
	NTSTATUS status;
	const char *user;
	struct bkrp_BackupKey *r = createRetrieveBackupKeyGUIDStruct(tctx, p, version, &out_blob);
	if (r == NULL) {
		return NULL;
	}

	if (broken_user) {
		/* we take a fake user*/
		user = "guest";
	} else {
		user = cli_credentials_get_username(cmdline_credentials);
	}


	torture_assert_ntstatus_ok(tctx, dcerpc_bkrp_BackupKey_r(b, tctx, r),
					"Get GUID");
	torture_assert_werr_ok(tctx, r->out.result,
			       "Get GUID");

	/*
	 * We have to set it outside of the function createRetrieveBackupKeyGUIDStruct
	 * the len of the blob, this is due to the fact that they don't have the
	 * same size (one is 32bits the other 64bits)
	 */
	out_blob.length = *r->out.data_out_len;

	sec = create_unencryptedsecret(tctx, broken_magic_secret, version);
	if (sec == NULL) {
		return NULL;
	}

	xs = create_access_check(tctx, p, tctx, user, broken_hash_access, version);
	if (xs == NULL) {
		return NULL;
	}

	if (broken_magic_access){
		/* The start of the access_check structure contains the
		 * GUID of the certificate
		 */
		xs->data[0]++;
	}

	enc_sec = encrypt_blob_pk(tctx, tctx, out_blob.data, out_blob.length, sec);
	if (!enc_sec) {
		return NULL;
	}
	enc_sec_reverted.data = talloc_array(tctx, uint8_t, enc_sec->length);
	if (enc_sec_reverted.data == NULL) {
		return NULL;
	}
	enc_sec_reverted.length = enc_sec->length;

	/*
	* We DO NOT revert the array on purpose it's in order to check that
	* when the server is not able to decrypt then it answer the correct error
	*/
	if (norevert) {
		for(t=0; t< enc_sec->length; t++) {
			enc_sec_reverted.data[t] = ((uint8_t*)enc_sec->data)[t];
		}
	} else {
		for(t=0; t< enc_sec->length; t++) {
			enc_sec_reverted.data[t] = ((uint8_t*)enc_sec->data)[enc_sec->length - t -1];
		}
	}

	size = sec->length;
	if (version ==2) {
		const AlgorithmIdentifier *alg = hx509_crypto_des_rsdi_ede3_cbc();
		iv.data = sec->data+(size - 8);
		iv.length = 8;

		des3_key.data = sec->data+(size - 32);
		des3_key.length = 24;

		enc_xs = encrypt_blob(tctx, tctx, &des3_key, &iv, xs, alg);
	}
	if (version == 3) {
		const AlgorithmIdentifier *alg = hx509_crypto_aes256_cbc();
		iv.data = sec->data+(size-16);
		iv.length = 16;

		aes_key.data = sec->data+(size-48);
		aes_key.length = 32;

		enc_xs = encrypt_blob(tctx, tctx, &aes_key, &iv, xs, alg);
	}

	if (!enc_xs) {
		return NULL;
	}

	/* To cope with the fact that heimdal do padding at the end for the moment */
	enc_xs->length = xs->length;

	guid = get_cert_guid(tctx, tctx, out_blob.data, out_blob.length);
	if (guid == NULL) {
		return NULL;
	}

	if (broken_version) {
		data.version = 1;
	} else {
		data.version = version;
	}

	data.guid = *guid;
	data.encrypted_secret = enc_sec_reverted.data;
	data.access_check = enc_xs->data;
	data.encrypted_secret_len = enc_sec->length;
	data.access_check_len = enc_xs->length;

	/* We want the blob to persist after this function so we don't
	 * allocate it in the stack
	 */
	blob2 = talloc(tctx, DATA_BLOB);
	if (blob2 == NULL) {
		return NULL;
	}

	ndr_err = ndr_push_struct_blob(blob2, tctx, &data,
			(ndr_push_flags_fn_t)ndr_push_bkrp_client_side_wrapped);
	if (!NDR_ERR_CODE_IS_SUCCESS(ndr_err)) {
		return NULL;
	}

	if (broken_cert_guid) {
		blob2->data[12]++;
	}

	ZERO_STRUCT(*r);

	g = talloc(tctx, struct GUID);
	if (g == NULL) {
		return NULL;
	}

	status = GUID_from_string(BACKUPKEY_RESTORE_GUID, g);
	if (!NT_STATUS_IS_OK(status)) {
		return NULL;
	}

	r->in.guidActionAgent = g;
	r->in.data_in = blob2->data;
	r->in.data_in_len = blob2->length;
	r->in.param = 0;
	r->out.data_out = &(out->data);
	r->out.data_out_len = talloc(r, uint32_t);
	return r;
}

/* Check that we are able to receive the certificate of the DCs
 * used for client wrap version of the backup key protocol
 */
static bool test_RetrieveBackupKeyGUID(struct torture_context *tctx,
					struct dcerpc_pipe *p)
{
	struct dcerpc_binding_handle *b = p->binding_handle;
	DATA_BLOB out_blob;
	struct bkrp_BackupKey *r = createRetrieveBackupKeyGUIDStruct(tctx, p, 2, &out_blob);
	enum dcerpc_AuthType auth_type;
	enum dcerpc_AuthLevel auth_level;

	if (r == NULL) {
		return false;
	}

	dcerpc_binding_handle_auth_info(b, &auth_type, &auth_level);

	if (auth_level == DCERPC_AUTH_LEVEL_PRIVACY) {
		torture_assert_ntstatus_ok(tctx,
				dcerpc_bkrp_BackupKey_r(b, tctx, r),
				"Get GUID");

		out_blob.length = *r->out.data_out_len;
		torture_assert_werr_equal(tctx,
						r->out.result,
						WERR_OK,
						"Wrong dce/rpc error code");
	} else {
		torture_assert_ntstatus_equal(tctx,
						dcerpc_bkrp_BackupKey_r(b, tctx, r),
						NT_STATUS_ACCESS_DENIED,
						"Get GUID");
	}
	return true;
}

/* Test to check the failure to recover a secret because the
 * secret blob is not reversed
 */
static bool test_RestoreGUID_ko(struct torture_context *tctx,
				struct dcerpc_pipe *p)
{
	enum ndr_err_code ndr_err;
	struct dcerpc_binding_handle *b = p->binding_handle;
	DATA_BLOB out_blob;
	struct bkrp_client_side_unwrapped resp;
	enum dcerpc_AuthType auth_type;
	enum dcerpc_AuthLevel auth_level;

	dcerpc_binding_handle_auth_info(b, &auth_type, &auth_level);

	if (auth_level == DCERPC_AUTH_LEVEL_PRIVACY) {
		struct bkrp_BackupKey *r = createRestoreGUIDStruct(tctx, p, 2, &out_blob,
					true, false, false, false, false, false, false);
		torture_assert(tctx, r != NULL, "createRestoreGUIDStruct failed");
		torture_assert_ntstatus_ok(tctx, dcerpc_bkrp_BackupKey_r(b, tctx, r), "Restore GUID");
		out_blob.length = *r->out.data_out_len;
		ndr_err = ndr_pull_struct_blob(&out_blob, tctx, &resp, (ndr_pull_flags_fn_t)ndr_pull_bkrp_client_side_unwrapped);
		torture_assert_int_equal(tctx, NDR_ERR_CODE_IS_SUCCESS(ndr_err), 0, "Unable to unmarshall bkrp_client_side_unwrapped");
		if (!W_ERROR_EQUAL(r->out.result, WERR_INVALID_PARAM)) {
			torture_assert_werr_equal(tctx, r->out.result,
						  WERR_INVALID_DATA,
						  "Wrong error code");
		}
	} else {
		struct bkrp_BackupKey *r = createRetrieveBackupKeyGUIDStruct(tctx, p, 2, &out_blob);
		torture_assert_ntstatus_equal(tctx, dcerpc_bkrp_BackupKey_r(b, tctx, r),
			NT_STATUS_ACCESS_DENIED, "Get GUID");
	}
	return true;
}

static bool test_RestoreGUID_wrongversion(struct torture_context *tctx,
					  struct dcerpc_pipe *p)
{
	enum ndr_err_code ndr_err;
	struct dcerpc_binding_handle *b = p->binding_handle;
	DATA_BLOB out_blob;
	struct bkrp_client_side_unwrapped resp;
	enum dcerpc_AuthType auth_type;
	enum dcerpc_AuthLevel auth_level;

	dcerpc_binding_handle_auth_info(b, &auth_type, &auth_level);

	if (auth_level == DCERPC_AUTH_LEVEL_PRIVACY) {
		struct bkrp_BackupKey *r = createRestoreGUIDStruct(tctx, p, 2, &out_blob,
					false, true, false, false, false, false, false);
		torture_assert(tctx, r != NULL, "createRestoreGUIDStruct failed");
		torture_assert_ntstatus_ok(tctx, dcerpc_bkrp_BackupKey_r(b, tctx, r), "Restore GUID");
		out_blob.length = *r->out.data_out_len;
		ndr_err = ndr_pull_struct_blob(&out_blob, tctx, &resp, (ndr_pull_flags_fn_t)ndr_pull_bkrp_client_side_unwrapped);
		torture_assert_int_equal(tctx, NDR_ERR_CODE_IS_SUCCESS(ndr_err), 0, "Unable to unmarshall bkrp_client_side_unwrapped");
		torture_assert_werr_equal(tctx, r->out.result, WERR_INVALID_PARAM, "Wrong error code on wrong version");
	} else {
		struct bkrp_BackupKey *r = createRetrieveBackupKeyGUIDStruct(tctx, p, 2, &out_blob);
		torture_assert_ntstatus_equal(tctx, dcerpc_bkrp_BackupKey_r(b, tctx, r),
			NT_STATUS_ACCESS_DENIED, "Get GUID");
	}
	return true;
}

static bool test_RestoreGUID_wronguser(struct torture_context *tctx,
				       struct dcerpc_pipe *p)
{
	enum ndr_err_code ndr_err;
	struct dcerpc_binding_handle *b = p->binding_handle;
	DATA_BLOB out_blob;
	struct bkrp_client_side_unwrapped resp;
	enum dcerpc_AuthType auth_type;
	enum dcerpc_AuthLevel auth_level;

	dcerpc_binding_handle_auth_info(b, &auth_type, &auth_level);

	if (auth_level == DCERPC_AUTH_LEVEL_PRIVACY) {
		struct bkrp_BackupKey *r = createRestoreGUIDStruct(tctx, p, 2, &out_blob,
					false, false, true, false, false, false, false);
		torture_assert(tctx, r != NULL, "createRestoreGUIDStruct failed");
		torture_assert_ntstatus_ok(tctx, dcerpc_bkrp_BackupKey_r(b, tctx, r), "Restore GUID");
		out_blob.length = *r->out.data_out_len;
		ndr_err = ndr_pull_struct_blob(&out_blob, tctx, &resp, (ndr_pull_flags_fn_t)ndr_pull_bkrp_client_side_unwrapped);
		torture_assert_int_equal(tctx, NDR_ERR_CODE_IS_SUCCESS(ndr_err), 0, "Unable to unmarshall bkrp_client_side_unwrapped");
		torture_assert_werr_equal(tctx, r->out.result, WERR_INVALID_ACCESS, "Restore GUID");
	} else {
		struct bkrp_BackupKey *r = createRetrieveBackupKeyGUIDStruct(tctx, p, 2, &out_blob);
		torture_assert_ntstatus_equal(tctx, dcerpc_bkrp_BackupKey_r(b, tctx, r),
			NT_STATUS_ACCESS_DENIED, "Get GUID");
	}
	return true;
}

static bool test_RestoreGUID_v3(struct torture_context *tctx,
				struct dcerpc_pipe *p)
{
	enum ndr_err_code ndr_err;
	struct dcerpc_binding_handle *b = p->binding_handle;
	DATA_BLOB out_blob;
	struct bkrp_client_side_unwrapped resp;
	enum dcerpc_AuthType auth_type;
	enum dcerpc_AuthLevel auth_level;

	dcerpc_binding_handle_auth_info(b, &auth_type, &auth_level);

	if (auth_level == DCERPC_AUTH_LEVEL_PRIVACY) {
		struct bkrp_BackupKey *r = createRestoreGUIDStruct(tctx, p, 3, &out_blob,
					false, false, false, false, false, false, false);
		torture_assert(tctx, r != NULL, "createRestoreGUIDStruct failed");
		torture_assert_ntstatus_ok(tctx, dcerpc_bkrp_BackupKey_r(b, tctx, r), "Restore GUID");
		out_blob.length = *r->out.data_out_len;
		ndr_err = ndr_pull_struct_blob(&out_blob, tctx, &resp, (ndr_pull_flags_fn_t)ndr_pull_bkrp_client_side_unwrapped);
		torture_assert_int_equal(tctx, NDR_ERR_CODE_IS_SUCCESS(ndr_err), 1, "Unable to unmarshall bkrp_client_side_unwrapped");
		torture_assert_werr_equal(tctx, r->out.result, WERR_OK, "Restore GUID");
		torture_assert_str_equal(tctx, (char*)resp.secret.data, secret, "Wrong secret");
	} else {
		struct bkrp_BackupKey *r = createRetrieveBackupKeyGUIDStruct(tctx, p, 2, &out_blob);
		torture_assert_ntstatus_equal(tctx, dcerpc_bkrp_BackupKey_r(b, tctx, r),
			NT_STATUS_ACCESS_DENIED, "Get GUID");
	}
	return true;
}

static bool test_RestoreGUID(struct torture_context *tctx,
			     struct dcerpc_pipe *p)
{
	struct dcerpc_binding_handle *b = p->binding_handle;
	DATA_BLOB out_blob;
	struct bkrp_client_side_unwrapped resp;
	enum dcerpc_AuthType auth_type;
	enum dcerpc_AuthLevel auth_level;

	dcerpc_binding_handle_auth_info(b, &auth_type, &auth_level);

	if (auth_level == DCERPC_AUTH_LEVEL_PRIVACY) {
		struct bkrp_BackupKey *r = createRestoreGUIDStruct(tctx, p, 2, &out_blob,
					false, false, false, false, false, false, false);
		torture_assert(tctx, r != NULL, "createRestoreGUIDStruct failed");
		torture_assert_ntstatus_ok(tctx, dcerpc_bkrp_BackupKey_r(b, tctx, r), "Restore GUID");
		out_blob.length = *r->out.data_out_len;
		torture_assert_werr_equal(tctx, r->out.result, WERR_OK, "Restore GUID");
		torture_assert_ndr_err_equal(tctx,
					     ndr_pull_struct_blob(&out_blob, tctx, &resp,
								(ndr_pull_flags_fn_t)ndr_pull_bkrp_client_side_unwrapped),
					     NDR_ERR_SUCCESS,
					     "Unable to unmarshall bkrp_client_side_unwrapped");
		torture_assert_str_equal(tctx, (char*)resp.secret.data, secret, "Wrong secret");
	} else {
		struct bkrp_BackupKey *r = createRetrieveBackupKeyGUIDStruct(tctx, p, 2, &out_blob);
		torture_assert_ntstatus_equal(tctx, dcerpc_bkrp_BackupKey_r(b, tctx, r),
			NT_STATUS_ACCESS_DENIED, "Get GUID");
	}
	return true;
}

static bool test_RestoreGUID_badmagiconsecret(struct torture_context *tctx,
					      struct dcerpc_pipe *p)
{
	enum ndr_err_code ndr_err;
	struct dcerpc_binding_handle *b = p->binding_handle;
	DATA_BLOB out_blob;
	struct bkrp_client_side_unwrapped resp;
	enum dcerpc_AuthType auth_type;
	enum dcerpc_AuthLevel auth_level;

	dcerpc_binding_handle_auth_info(b, &auth_type, &auth_level);

	if (auth_level == DCERPC_AUTH_LEVEL_PRIVACY) {
		struct bkrp_BackupKey *r = createRestoreGUIDStruct(tctx, p, 3, &out_blob,
					false, false, false, true, false, false, false);
		torture_assert(tctx, r != NULL, "createRestoreGUIDStruct failed");
		torture_assert_ntstatus_ok(tctx, dcerpc_bkrp_BackupKey_r(b, tctx, r), "Restore GUID");
		out_blob.length = *r->out.data_out_len;
		ndr_err = ndr_pull_struct_blob(&out_blob, tctx, &resp, (ndr_pull_flags_fn_t)ndr_pull_bkrp_client_side_unwrapped);
		torture_assert_int_equal(tctx, NDR_ERR_CODE_IS_SUCCESS(ndr_err), 0, "Unable to unmarshall bkrp_client_side_unwrapped");
		torture_assert_werr_equal(tctx, r->out.result, WERR_INVALID_DATA, "Wrong error code while providing bad magic in secret");
	} else {
		struct bkrp_BackupKey *r = createRetrieveBackupKeyGUIDStruct(tctx, p, 2, &out_blob);
		torture_assert_ntstatus_equal(tctx, dcerpc_bkrp_BackupKey_r(b, tctx, r),
			NT_STATUS_ACCESS_DENIED, "Get GUID");
	}
	return true;
}

static bool test_RestoreGUID_emptyrequest(struct torture_context *tctx,
					  struct dcerpc_pipe *p)
{
	struct dcerpc_binding_handle *b = p->binding_handle;
	DATA_BLOB out_blob;
	enum dcerpc_AuthType auth_type;
	enum dcerpc_AuthLevel auth_level;

	dcerpc_binding_handle_auth_info(b, &auth_type, &auth_level);

	if (auth_level == DCERPC_AUTH_LEVEL_PRIVACY) {
		struct bkrp_BackupKey *r = createRestoreGUIDStruct(tctx, p, 3, &out_blob,
					false, false, false, true, false, false, true);

		torture_assert(tctx, r != NULL, "createRestoreGUIDStruct failed");
		r->in.data_in = talloc(tctx, uint8_t);
		r->in.data_in_len = 0;
		r->in.param = 0;
		torture_assert_ntstatus_ok(tctx, dcerpc_bkrp_BackupKey_r(b, tctx, r), "Restore GUID");
		out_blob.length = *r->out.data_out_len;
		torture_assert_werr_equal(tctx, r->out.result, WERR_INVALID_PARAM, "Bad error code on wrong has in access check");
	} else {
		struct bkrp_BackupKey *r = createRetrieveBackupKeyGUIDStruct(tctx, p, 2, &out_blob);
		torture_assert_ntstatus_equal(tctx, dcerpc_bkrp_BackupKey_r(b, tctx, r),
			NT_STATUS_ACCESS_DENIED, "Get GUID");
	}
	return true;
}

static bool test_RestoreGUID_badcertguid(struct torture_context *tctx,
					 struct dcerpc_pipe *p)
{
	enum ndr_err_code ndr_err;
	struct dcerpc_binding_handle *b = p->binding_handle;
	DATA_BLOB out_blob;
	struct bkrp_client_side_unwrapped resp;
	enum dcerpc_AuthType auth_type;
	enum dcerpc_AuthLevel auth_level;

	dcerpc_binding_handle_auth_info(b, &auth_type, &auth_level);

	if (auth_level == DCERPC_AUTH_LEVEL_PRIVACY) {
		struct bkrp_BackupKey *r = createRestoreGUIDStruct(tctx, p, 3, &out_blob,
					false, false, false, false, false, false, true);
		torture_assert(tctx, r != NULL, "createRestoreGUIDStruct() failed");
		torture_assert_ntstatus_ok(tctx, dcerpc_bkrp_BackupKey_r(b, tctx, r), "Restore GUID");
		out_blob.length = *r->out.data_out_len;
		ndr_err = ndr_pull_struct_blob(&out_blob, tctx, &resp, (ndr_pull_flags_fn_t)ndr_pull_bkrp_client_side_unwrapped);
		torture_assert_int_equal(tctx, NDR_ERR_CODE_IS_SUCCESS(ndr_err), 0, "Unable to unmarshall bkrp_client_side_unwrapped");

		/*
		 * Windows 2012R2 has, presumably, a programming error
		 * returning an NTSTATUS code on this interface
		 */
		if (W_ERROR_V(r->out.result) != NT_STATUS_V(NT_STATUS_OBJECT_NAME_NOT_FOUND)) {
			torture_assert_werr_equal(tctx, r->out.result, WERR_INVALID_DATA, "Bad error code on wrong has in access check");
		}
	} else {
		struct bkrp_BackupKey *r = createRetrieveBackupKeyGUIDStruct(tctx, p, 2, &out_blob);
		torture_assert_ntstatus_equal(tctx, dcerpc_bkrp_BackupKey_r(b, tctx, r),
			NT_STATUS_ACCESS_DENIED, "Get GUID");
	}
	return true;
}

static bool test_RestoreGUID_badmagicaccesscheck(struct torture_context *tctx,
						 struct dcerpc_pipe *p)
{
	enum ndr_err_code ndr_err;
	struct dcerpc_binding_handle *b = p->binding_handle;
	DATA_BLOB out_blob;
	struct bkrp_client_side_unwrapped resp;
	enum dcerpc_AuthType auth_type;
	enum dcerpc_AuthLevel auth_level;

	dcerpc_binding_handle_auth_info(b, &auth_type, &auth_level);

	if (auth_level == DCERPC_AUTH_LEVEL_PRIVACY) {
		struct bkrp_BackupKey *r = createRestoreGUIDStruct(tctx, p, 2, &out_blob,
					false, false, false, false, true, false, false);
		torture_assert(tctx, r != NULL, "createRestoreGUIDStruct failed");
		torture_assert_ntstatus_ok(tctx, dcerpc_bkrp_BackupKey_r(b, tctx, r), "Restore GUID");
		out_blob.length = *r->out.data_out_len;
		ndr_err = ndr_pull_struct_blob(&out_blob, tctx, &resp, (ndr_pull_flags_fn_t)ndr_pull_bkrp_client_side_unwrapped);
		torture_assert_int_equal(tctx, NDR_ERR_CODE_IS_SUCCESS(ndr_err), 0, "Unable to unmarshall bkrp_client_side_unwrapped");
		torture_assert_werr_equal(tctx, r->out.result, WERR_INVALID_DATA, "Bad error code on wrong has in access check");
	} else {
		struct bkrp_BackupKey *r = createRetrieveBackupKeyGUIDStruct(tctx, p, 2, &out_blob);
		torture_assert_ntstatus_equal(tctx, dcerpc_bkrp_BackupKey_r(b, tctx, r),
			NT_STATUS_ACCESS_DENIED, "Get GUID");
	}
	return true;
}

static bool test_RestoreGUID_badhashaccesscheck(struct torture_context *tctx,
						struct dcerpc_pipe *p)
{
	enum ndr_err_code ndr_err;
	struct dcerpc_binding_handle *b = p->binding_handle;
	DATA_BLOB out_blob;
	struct bkrp_client_side_unwrapped resp;
	enum dcerpc_AuthType auth_type;
	enum dcerpc_AuthLevel auth_level;

	dcerpc_binding_handle_auth_info(b, &auth_type, &auth_level);

	if (auth_level == DCERPC_AUTH_LEVEL_PRIVACY) {
		struct bkrp_BackupKey *r = createRestoreGUIDStruct(tctx, p, 2, &out_blob,
					false, false, false, false, false, true, false);
		torture_assert(tctx, r != NULL, "createRestoreGUIDStruct failed");
		torture_assert_ntstatus_ok(tctx, dcerpc_bkrp_BackupKey_r(b, tctx, r), "Restore GUID");
		out_blob.length = *r->out.data_out_len;
		ndr_err = ndr_pull_struct_blob(&out_blob, tctx, &resp, (ndr_pull_flags_fn_t)ndr_pull_bkrp_client_side_unwrapped);
		torture_assert_int_equal(tctx, NDR_ERR_CODE_IS_SUCCESS(ndr_err), 0, "Unable to unmarshall bkrp_client_side_unwrapped");
		torture_assert_werr_equal(tctx, r->out.result, WERR_INVALID_DATA, "Bad error code on wrong has in access check");
	} else {
		struct bkrp_BackupKey *r = createRetrieveBackupKeyGUIDStruct(tctx, p, 2, &out_blob);
		torture_assert_ntstatus_equal(tctx, dcerpc_bkrp_BackupKey_r(b, tctx, r),
			NT_STATUS_ACCESS_DENIED, "Get GUID");
	}
	return true;
}

/*
 * Check that the RSA modulus in the certificate of the DCs has 2048 bits.
 */
static bool test_RetrieveBackupKeyGUID_2048bits(struct torture_context *tctx,
					struct dcerpc_pipe *p)
{
	struct dcerpc_binding_handle *b = p->binding_handle;
	DATA_BLOB out_blob;
	struct bkrp_BackupKey *r = createRetrieveBackupKeyGUIDStruct(tctx, p, 2, &out_blob);
	enum dcerpc_AuthType auth_type;
	enum dcerpc_AuthLevel auth_level;

	hx509_context hctx;
	int hret;
	hx509_cert cert;
	SubjectPublicKeyInfo spki;
	RSA *rsa;
	int RSA_returned_bits;

	torture_assert(tctx, r != NULL, "createRetrieveBackupKeyGUIDStruct failed");

	hx509_context_init(&hctx);

	if (r == NULL) {
		return false;
	}

	dcerpc_binding_handle_auth_info(b, &auth_type, &auth_level);

	if (auth_level == DCERPC_AUTH_LEVEL_PRIVACY) {
		const unsigned char *spki_spk_data;
		torture_assert_ntstatus_ok(tctx,
				dcerpc_bkrp_BackupKey_r(b, tctx, r),
				"Get GUID");

		torture_assert_werr_ok(tctx, r->out.result,
				       "Get GUID");

		out_blob.length = *r->out.data_out_len;

		hret = hx509_cert_init_data(hctx, out_blob.data, out_blob.length, &cert);
		torture_assert_int_equal(tctx, hret, 0, "hx509_cert_init_data failed");

		hret = hx509_cert_get_SPKI(hctx, cert , &spki);
		torture_assert_int_equal(tctx, hret, 0, "hx509_cert_get_SPKI failed");

		/* We must take a copy, as d2i_RSAPublicKey *changes* the input parameter */
		spki_spk_data = spki.subjectPublicKey.data;
		rsa = d2i_RSAPublicKey(NULL, &spki_spk_data, spki.subjectPublicKey.length / 8);
		torture_assert_int_equal(tctx, rsa != NULL, 1, "d2i_RSAPublicKey failed");

		RSA_returned_bits = BN_num_bits(rsa->n);
		torture_assert_int_equal(tctx,
						RSA_returned_bits,
						2048,
						"RSA Key doesn't have 2048 bits");

		RSA_free(rsa);

		/*
		 * Because we prevented spki from being changed above,
		 * we can now safely call this to free it
		 */
		free_SubjectPublicKeyInfo(&spki);
		hx509_cert_free(cert);
		hx509_context_free(&hctx);

	} else {
		torture_assert_ntstatus_equal(tctx,
						dcerpc_bkrp_BackupKey_r(b, tctx, r),
						NT_STATUS_ACCESS_DENIED,
						"Get GUID");
	}
	return true;
}

static bool test_ServerWrap_encrypt_decrypt(struct torture_context *tctx,
					    struct dcerpc_pipe *p)
{
	struct bkrp_BackupKey r;
	struct GUID guid;
	DATA_BLOB plaintext = data_blob_const(secret, sizeof(secret));
	DATA_BLOB encrypted;
	uint32_t enclen;
	DATA_BLOB decrypted;
	uint32_t declen;
	struct dcerpc_binding_handle *b = p->binding_handle;
	enum dcerpc_AuthType auth_type;
	enum dcerpc_AuthLevel auth_level;
	ZERO_STRUCT(r);

	dcerpc_binding_handle_auth_info(b, &auth_type, &auth_level);

	/* Encrypt */
	torture_assert_ntstatus_ok(tctx,
				   GUID_from_string(BACKUPKEY_BACKUP_GUID, &guid),
				   "obtain GUID");

	r.in.guidActionAgent = &guid;
	r.in.data_in = plaintext.data;
	r.in.data_in_len = plaintext.length;
	r.in.param = 0;
	r.out.data_out = &encrypted.data;
	r.out.data_out_len = &enclen;
	if (auth_level == DCERPC_AUTH_LEVEL_PRIVACY) {
		torture_assert_ntstatus_ok(tctx,
					   dcerpc_bkrp_BackupKey_r(b, tctx, &r),
					   "encrypt");
	} else {
		torture_assert_ntstatus_equal(tctx,
					      dcerpc_bkrp_BackupKey_r(b, tctx, &r),
					      NT_STATUS_ACCESS_DENIED,
					      "encrypt");
		return true;
	}
	torture_assert_werr_ok(tctx,
			       r.out.result,
			       "encrypt");
	encrypted.length = *r.out.data_out_len;

	/* Decrypt */
	torture_assert_ntstatus_ok(tctx,
				   GUID_from_string(BACKUPKEY_RESTORE_GUID, &guid),
				   "obtain GUID");

	r.in.guidActionAgent = &guid;
	r.in.data_in = encrypted.data;
	r.in.data_in_len = encrypted.length;
	r.in.param = 0;
	r.out.data_out = &(decrypted.data);
	r.out.data_out_len = &declen;
	torture_assert_ntstatus_ok(tctx,
				   dcerpc_bkrp_BackupKey_r(b, tctx, &r),
				   "decrypt");
	torture_assert_werr_ok(tctx,
			       r.out.result,
			       "decrypt");
	decrypted.length = *r.out.data_out_len;

	/* Compare */
	torture_assert_data_blob_equal(tctx, plaintext, decrypted, "Decrypt failed");

	/* Decrypt */
	torture_assert_ntstatus_ok(tctx,
				   GUID_from_string(BACKUPKEY_RESTORE_GUID_WIN2K, &guid),
				   "obtain GUID");

	r.in.guidActionAgent = &guid;
	r.in.data_in = encrypted.data;
	r.in.data_in_len = encrypted.length;
	r.in.param = 0;
	r.out.data_out = &(decrypted.data);
	r.out.data_out_len = &declen;
	torture_assert_ntstatus_ok(tctx,
				   dcerpc_bkrp_BackupKey_r(b, tctx, &r),
				   "decrypt");
	torture_assert_werr_ok(tctx,
			       r.out.result,
			       "decrypt");
	decrypted.length = *r.out.data_out_len;

	/* Compare */
	torture_assert_data_blob_equal(tctx, plaintext, decrypted, "Decrypt failed");
	return true;
}

static bool test_ServerWrap_decrypt_wrong_keyGUID(struct torture_context *tctx,
						  struct dcerpc_pipe *p)
{
	struct bkrp_BackupKey r;
	struct GUID guid;
	DATA_BLOB plaintext = data_blob_const(secret, sizeof(secret));
	DATA_BLOB encrypted;
	uint32_t enclen;
	DATA_BLOB decrypted;
	uint32_t declen;
	struct dcerpc_binding_handle *b = p->binding_handle;
	enum ndr_err_code ndr_err;
	struct bkrp_server_side_wrapped server_side_wrapped;
	enum dcerpc_AuthType auth_type;
	enum dcerpc_AuthLevel auth_level;
	ZERO_STRUCT(r);

	dcerpc_binding_handle_auth_info(b, &auth_type, &auth_level);

	/* Encrypt */
	torture_assert_ntstatus_ok(tctx,
				   GUID_from_string(BACKUPKEY_BACKUP_GUID, &guid),
				   "obtain GUID");

	r.in.guidActionAgent = &guid;
	r.in.data_in = plaintext.data;
	r.in.data_in_len = plaintext.length;
	r.in.param = 0;
	r.out.data_out = &encrypted.data;
	r.out.data_out_len = &enclen;
	if (auth_level == DCERPC_AUTH_LEVEL_PRIVACY) {
		torture_assert_ntstatus_ok(tctx,
					   dcerpc_bkrp_BackupKey_r(b, tctx, &r),
					   "encrypt");
	} else {
		torture_assert_ntstatus_equal(tctx,
					      dcerpc_bkrp_BackupKey_r(b, tctx, &r),
					      NT_STATUS_ACCESS_DENIED,
					      "encrypt");
		return true;
	}
	torture_assert_werr_ok(tctx,
			       r.out.result,
			       "encrypt");
	encrypted.length = *r.out.data_out_len;

	ndr_err = ndr_pull_struct_blob(&encrypted, tctx, &server_side_wrapped,
				       (ndr_pull_flags_fn_t)ndr_pull_bkrp_server_side_wrapped);
	torture_assert_ndr_err_equal(tctx, ndr_err, NDR_ERR_SUCCESS, "pull of server_side_wrapped");

	/* Change the GUID */
	server_side_wrapped.guid = GUID_random();

	ndr_err = ndr_push_struct_blob(&encrypted, tctx, &server_side_wrapped,
				       (ndr_push_flags_fn_t)ndr_push_bkrp_server_side_wrapped);
	torture_assert_ndr_err_equal(tctx, ndr_err, NDR_ERR_SUCCESS, "push of server_side_wrapped");

	/* Decrypt */
	torture_assert_ntstatus_ok(tctx,
				   GUID_from_string(BACKUPKEY_RESTORE_GUID, &guid),
				   "obtain GUID");

	r.in.guidActionAgent = &guid;
	r.in.data_in = encrypted.data;
	r.in.data_in_len = encrypted.length;
	r.in.param = 0;
	r.out.data_out = &(decrypted.data);
	r.out.data_out_len = &declen;
	torture_assert_ntstatus_ok(tctx,
				   dcerpc_bkrp_BackupKey_r(b, tctx, &r),
				   "decrypt");
	torture_assert_werr_equal(tctx,
				  r.out.result,
				  WERR_INVALID_DATA,
				  "decrypt should fail with WERR_INVALID_DATA");

	/* Decrypt */
	torture_assert_ntstatus_ok(tctx,
				   GUID_from_string(BACKUPKEY_RESTORE_GUID_WIN2K, &guid),
				   "obtain GUID");

	r.in.guidActionAgent = &guid;
	r.in.data_in = encrypted.data;
	r.in.data_in_len = encrypted.length;
	r.in.param = 0;
	r.out.data_out = &(decrypted.data);
	r.out.data_out_len = &declen;
	torture_assert_ntstatus_ok(tctx,
				   dcerpc_bkrp_BackupKey_r(b, tctx, &r),
				   "decrypt");
	torture_assert_werr_equal(tctx,
				  r.out.result,
				  WERR_INVALID_DATA,
				  "decrypt should fail with WERR_INVALID_DATA");

	return true;
}

static bool test_ServerWrap_decrypt_empty_request(struct torture_context *tctx,
						 struct dcerpc_pipe *p)
{
	struct bkrp_BackupKey r;
	struct GUID guid;
	DATA_BLOB decrypted;
	uint32_t declen;
	struct dcerpc_binding_handle *b = p->binding_handle;
	uint8_t short_request[4] = { 1, 0, 0, 0 };
	enum dcerpc_AuthType auth_type;
	enum dcerpc_AuthLevel auth_level;
	ZERO_STRUCT(r);

	dcerpc_binding_handle_auth_info(b, &auth_type, &auth_level);

	/* Decrypt */
	torture_assert_ntstatus_ok(tctx,
				   GUID_from_string(BACKUPKEY_RESTORE_GUID, &guid),
				   "obtain GUID");

	r.in.guidActionAgent = &guid;
	r.in.data_in = short_request;
	r.in.data_in_len = 0;
	r.in.param = 0;
	r.out.data_out = &(decrypted.data);
	r.out.data_out_len = &declen;
	if (auth_level == DCERPC_AUTH_LEVEL_PRIVACY) {
		torture_assert_ntstatus_ok(tctx,
					   dcerpc_bkrp_BackupKey_r(b, tctx, &r),
					   "encrypt");
	} else {
		torture_assert_ntstatus_equal(tctx,
					      dcerpc_bkrp_BackupKey_r(b, tctx, &r),
					      NT_STATUS_ACCESS_DENIED,
					      "encrypt");
		return true;
	}
	torture_assert_werr_equal(tctx,
				  r.out.result,
				  WERR_INVALID_PARAM,
				  "decrypt should fail with WERR_INVALID_PARAM");

	/* Decrypt */
	torture_assert_ntstatus_ok(tctx,
				   GUID_from_string(BACKUPKEY_RESTORE_GUID_WIN2K, &guid),
				   "obtain GUID");

	r.in.guidActionAgent = &guid;
	r.in.data_in = short_request;
	r.in.data_in_len = 0;
	r.in.param = 0;
	r.out.data_out = &(decrypted.data);
	r.out.data_out_len = &declen;
	torture_assert_ntstatus_ok(tctx,
				   dcerpc_bkrp_BackupKey_r(b, tctx, &r),
				   "decrypt");
	torture_assert_werr_equal(tctx,
				  r.out.result,
				  WERR_INVALID_PARAM,
				  "decrypt should fail with WERR_INVALID_PARAM");

	/* Decrypt */
	torture_assert_ntstatus_ok(tctx,
				   GUID_from_string(BACKUPKEY_RESTORE_GUID, &guid),
				   "obtain GUID");

	r.in.guidActionAgent = &guid;
	r.in.data_in = NULL;
	r.in.data_in_len = 0;
	r.in.param = 0;
	r.out.data_out = &(decrypted.data);
	r.out.data_out_len = &declen;
	torture_assert_ntstatus_equal(tctx,
				      dcerpc_bkrp_BackupKey_r(b, tctx, &r),
				      NT_STATUS_INVALID_PARAMETER_MIX,
				      "decrypt");

	/* Decrypt */
	torture_assert_ntstatus_ok(tctx,
				   GUID_from_string(BACKUPKEY_RESTORE_GUID_WIN2K, &guid),
				   "obtain GUID");

	r.in.guidActionAgent = &guid;
	r.in.data_in = NULL;
	r.in.data_in_len = 0;
	r.in.param = 0;
	r.out.data_out = &(decrypted.data);
	r.out.data_out_len = &declen;
	torture_assert_ntstatus_equal(tctx,
				      dcerpc_bkrp_BackupKey_r(b, tctx, &r),
				      NT_STATUS_INVALID_PARAMETER_MIX,
				      "decrypt");

	return true;
}


static bool test_ServerWrap_decrypt_short_request(struct torture_context *tctx,
						 struct dcerpc_pipe *p)
{
	struct bkrp_BackupKey r;
	struct GUID guid;
	DATA_BLOB decrypted;
	uint32_t declen;
	struct dcerpc_binding_handle *b = p->binding_handle;
	uint8_t short_request[4] = { 1, 0, 0, 0 };
	enum dcerpc_AuthType auth_type;
	enum dcerpc_AuthLevel auth_level;
	ZERO_STRUCT(r);

	dcerpc_binding_handle_auth_info(b, &auth_type, &auth_level);

	/* Decrypt */
	torture_assert_ntstatus_ok(tctx,
				   GUID_from_string(BACKUPKEY_RESTORE_GUID, &guid),
				   "obtain GUID");

	r.in.guidActionAgent = &guid;
	r.in.data_in = short_request;
	r.in.data_in_len = 4;
	r.in.param = 0;
	r.out.data_out = &(decrypted.data);
	r.out.data_out_len = &declen;
	if (auth_level == DCERPC_AUTH_LEVEL_PRIVACY) {
		torture_assert_ntstatus_ok(tctx,
					   dcerpc_bkrp_BackupKey_r(b, tctx, &r),
					   "encrypt");
	} else {
		torture_assert_ntstatus_equal(tctx,
					      dcerpc_bkrp_BackupKey_r(b, tctx, &r),
					      NT_STATUS_ACCESS_DENIED,
					      "encrypt");
		return true;
	}
	torture_assert_werr_equal(tctx,
				  r.out.result,
				  WERR_INVALID_PARAM,
				  "decrypt should fail with WERR_INVALID_PARM");

	/* Decrypt */
	torture_assert_ntstatus_ok(tctx,
				   GUID_from_string(BACKUPKEY_RESTORE_GUID_WIN2K, &guid),
				   "obtain GUID");

	r.in.guidActionAgent = &guid;
	r.in.data_in = short_request;
	r.in.data_in_len = 4;
	r.in.param = 0;
	r.out.data_out = &(decrypted.data);
	r.out.data_out_len = &declen;
	torture_assert_ntstatus_ok(tctx,
				   dcerpc_bkrp_BackupKey_r(b, tctx, &r),
				   "decrypt");
	torture_assert_werr_equal(tctx,
				  r.out.result,
				  WERR_INVALID_PARAM,
				  "decrypt should fail with WERR_INVALID_PARAM");

	/* Decrypt */
	torture_assert_ntstatus_ok(tctx,
				   GUID_from_string(BACKUPKEY_RESTORE_GUID, &guid),
				   "obtain GUID");

	r.in.guidActionAgent = &guid;
	r.in.data_in = short_request;
	r.in.data_in_len = 1;
	r.in.param = 0;
	r.out.data_out = &(decrypted.data);
	r.out.data_out_len = &declen;
	torture_assert_ntstatus_ok(tctx,
				   dcerpc_bkrp_BackupKey_r(b, tctx, &r),
				   "decrypt");
	torture_assert_werr_equal(tctx,
				  r.out.result,
				  WERR_INVALID_PARAM,
				  "decrypt should fail with WERR_INVALID_PARAM");

	/* Decrypt */
	torture_assert_ntstatus_ok(tctx,
				   GUID_from_string(BACKUPKEY_RESTORE_GUID_WIN2K, &guid),
				   "obtain GUID");

	r.in.guidActionAgent = &guid;
	r.in.data_in = short_request;
	r.in.data_in_len = 1;
	r.in.param = 0;
	r.out.data_out = &(decrypted.data);
	r.out.data_out_len = &declen;
	torture_assert_ntstatus_ok(tctx,
				   dcerpc_bkrp_BackupKey_r(b, tctx, &r),
				   "decrypt");
	torture_assert_werr_equal(tctx,
				  r.out.result,
				  WERR_INVALID_PARAM,
				  "decrypt should fail with WERR_INVALID_PARAM");

	return true;
}

static bool test_ServerWrap_encrypt_decrypt_manual(struct torture_context *tctx,
						   struct bkrp_server_side_wrapped *server_side_wrapped,
						   enum test_wrong wrong)
{
	char *lsa_binding_string = NULL;
	struct dcerpc_binding *lsa_binding = NULL;
	struct dcerpc_pipe *lsa_p = NULL;
	struct dcerpc_binding_handle *lsa_b = NULL;
	struct lsa_OpenSecret r_secret;
	struct lsa_QuerySecret r_query_secret;
	struct policy_handle *handle, sec_handle;
	struct bkrp_BackupKey r;
	struct GUID preferred_key_guid;
	DATA_BLOB plaintext = data_blob_const(secret, sizeof(secret));
	DATA_BLOB preferred_key, preferred_key_clear, session_key,
		decrypt_key, decrypt_key_clear, encrypted_blob, symkey_blob,
		sid_blob;
	struct bkrp_dc_serverwrap_key server_key;
	struct lsa_DATA_BUF_PTR bufp1;
	char *key_guid_string;
	struct bkrp_rc4encryptedpayload rc4payload;
	struct dom_sid *caller_sid;
	uint8_t symkey[20]; /* SHA-1 hash len */
	uint8_t mackey[20]; /* SHA-1 hash len */
	uint8_t mac[20]; /* SHA-1 hash len */
	unsigned int hash_len;
	HMAC_CTX ctx;
	ZERO_STRUCT(r);
	ZERO_STRUCT(r_secret);
	ZERO_STRUCT(r_query_secret);

	/* Now read BCKUPKEY_P and prove we can do a matching decrypt and encrypt */

	/* lsa_OpenSecret only works with ncacn_np and AUTH_LEVEL_NONE */
	lsa_binding_string = talloc_asprintf(tctx, "ncacn_np:%s",
				torture_setting_string(tctx, "host", NULL));
	torture_assert(tctx, lsa_binding_string != NULL, "lsa_binding_string");

<<<<<<< HEAD
	torture_assert_ntstatus_ok(tctx,
		dcerpc_parse_binding(tctx, lsa_binding_string, &lsa_binding),
		"Failed to parse dcerpc binding");

	torture_assert_ntstatus_ok(tctx,
=======
	torture_assert_ntstatus_ok(tctx,
		dcerpc_parse_binding(tctx, lsa_binding_string, &lsa_binding),
		"Failed to parse dcerpc binding");

	torture_assert_ntstatus_ok(tctx,
>>>>>>> a4dd3c91
				   dcerpc_pipe_connect_b(tctx, &lsa_p,
					lsa_binding, &ndr_table_lsarpc,
					cmdline_credentials, tctx->ev, tctx->lp_ctx),
				   "Opening LSA pipe");
	lsa_b = lsa_p->binding_handle;

	torture_assert(tctx, test_lsa_OpenPolicy2(lsa_b, tctx, &handle), "OpenPolicy failed");
	r_secret.in.name.string = "G$BCKUPKEY_P";

	r_secret.in.handle = handle;
	r_secret.in.access_mask = SEC_FLAG_MAXIMUM_ALLOWED;
	r_secret.out.sec_handle = &sec_handle;

	torture_comment(tctx, "Testing OpenSecret\n");

	torture_assert_ntstatus_ok(tctx, dcerpc_lsa_OpenSecret_r(lsa_b, tctx, &r_secret),
				   "OpenSecret failed");
	torture_assert_ntstatus_ok(tctx, r_secret.out.result,
				   "OpenSecret failed");

	r_query_secret.in.sec_handle = &sec_handle;
	r_query_secret.in.new_val = &bufp1;
	bufp1.buf = NULL;

	torture_assert_ntstatus_ok(tctx, dcerpc_lsa_QuerySecret_r(lsa_b, tctx, &r_query_secret),
		"QuerySecret failed");
	torture_assert_ntstatus_ok(tctx, r_query_secret.out.result,
				   "QuerySecret failed");


	preferred_key.data = r_query_secret.out.new_val->buf->data;
	preferred_key.length = r_query_secret.out.new_val->buf->size;
	torture_assert_ntstatus_ok(tctx, dcerpc_fetch_session_key(lsa_p, &session_key),
				   "dcerpc_fetch_session_key failed");

	torture_assert_ntstatus_ok(tctx,
				   sess_decrypt_blob(tctx,
						     &preferred_key, &session_key, &preferred_key_clear),
				   "sess_decrypt_blob failed");

	torture_assert_ntstatus_ok(tctx, GUID_from_ndr_blob(&preferred_key_clear, &preferred_key_guid),
				   "GUID parse failed");

	torture_assert_guid_equal(tctx, server_side_wrapped->guid,
				  preferred_key_guid,
				  "GUID didn't match value pointed at by G$BCKUPKEY_P");

	/* And read BCKUPKEY_<guid> and get the actual key */

	key_guid_string = GUID_string(tctx, &server_side_wrapped->guid);
	r_secret.in.name.string = talloc_asprintf(tctx, "G$BCKUPKEY_%s", key_guid_string);

	r_secret.in.handle = handle;
	r_secret.in.access_mask = SEC_FLAG_MAXIMUM_ALLOWED;
	r_secret.out.sec_handle = &sec_handle;

	torture_comment(tctx, "Testing OpenSecret\n");

	torture_assert_ntstatus_ok(tctx, dcerpc_lsa_OpenSecret_r(lsa_b, tctx, &r_secret),
				   "OpenSecret failed");
	torture_assert_ntstatus_ok(tctx, r_secret.out.result,
				   "OpenSecret failed");

	r_query_secret.in.sec_handle = &sec_handle;
	r_query_secret.in.new_val = &bufp1;

	torture_assert_ntstatus_ok(tctx, dcerpc_lsa_QuerySecret_r(lsa_b, tctx, &r_query_secret),
				   "QuerySecret failed");
	torture_assert_ntstatus_ok(tctx, r_query_secret.out.result,
				   "QuerySecret failed");


	decrypt_key.data = r_query_secret.out.new_val->buf->data;
	decrypt_key.length = r_query_secret.out.new_val->buf->size;

	torture_assert_ntstatus_ok(tctx,
				   sess_decrypt_blob(tctx,
						     &decrypt_key, &session_key, &decrypt_key_clear),
				   "sess_decrypt_blob failed");

	torture_assert_ndr_err_equal(tctx, ndr_pull_struct_blob(&decrypt_key_clear, tctx, &server_key,
								(ndr_pull_flags_fn_t)ndr_pull_bkrp_dc_serverwrap_key),
				     NDR_ERR_SUCCESS, "Failed to parse server_key");

	torture_assert_int_equal(tctx, server_key.magic, 1, "Failed to correctly decrypt server key");

	/*
	 * This is *not* the leading 64 bytes, as indicated in MS-BKRP 3.1.4.1.1
	 * BACKUPKEY_BACKUP_GUID, it really is the whole key
	 */
	HMAC(EVP_sha1(), server_key.key, sizeof(server_key.key),
	     server_side_wrapped->r2, sizeof(server_side_wrapped->r2),
	     symkey, &hash_len);

	/* rc4 decrypt sid and secret using sym key */
	symkey_blob = data_blob_const(symkey, sizeof(symkey));

	encrypted_blob = data_blob_talloc(tctx, server_side_wrapped->rc4encryptedpayload,
					  server_side_wrapped->ciphertext_length);

	arcfour_crypt_blob(encrypted_blob.data, encrypted_blob.length, &symkey_blob);

	torture_assert_ndr_err_equal(tctx, ndr_pull_struct_blob(&encrypted_blob, tctx, &rc4payload,
				       (ndr_pull_flags_fn_t)ndr_pull_bkrp_rc4encryptedpayload),
				     NDR_ERR_SUCCESS, "Failed to parse rc4encryptedpayload");

	torture_assert_int_equal(tctx, rc4payload.secret_data.length,
				 server_side_wrapped->payload_length,
				 "length of decrypted payload not the length declared in surrounding structure");

	/*
	 * This is *not* the leading 64 bytes, as indicated in MS-BKRP 3.1.4.1.1
	 * BACKUPKEY_BACKUP_GUID, it really is the whole key
	 */
	HMAC(EVP_sha1(), server_key.key, sizeof(server_key.key),
	     rc4payload.r3, sizeof(rc4payload.r3),
	     mackey, &hash_len);

	torture_assert_ndr_err_equal(tctx, ndr_push_struct_blob(&sid_blob, tctx, &rc4payload.sid,
								(ndr_push_flags_fn_t)ndr_push_dom_sid),
				     NDR_ERR_SUCCESS, "unable to push SID");

	HMAC_CTX_init(&ctx);
	HMAC_Init_ex(&ctx, mackey, hash_len, EVP_sha1(), NULL);
	/* SID field */
	HMAC_Update(&ctx, sid_blob.data, sid_blob.length);
	/* Secret field */
	HMAC_Update(&ctx, rc4payload.secret_data.data, rc4payload.secret_data.length);
	HMAC_Final(&ctx, mac, &hash_len);
	HMAC_CTX_cleanup(&ctx);

	torture_assert_mem_equal(tctx, mac, rc4payload.mac, sizeof(mac), "mac not correct");
	torture_assert_int_equal(tctx, rc4payload.secret_data.length,
				 plaintext.length, "decrypted data is not correct length");
	torture_assert_mem_equal(tctx, rc4payload.secret_data.data,
				 plaintext.data, plaintext.length,
				 "decrypted data is not correct");

	/* Not strictly correct all the time, but good enough for this test */
	caller_sid = get_user_sid(tctx, tctx, cli_credentials_get_username(cmdline_credentials));

	torture_assert_sid_equal(tctx, &rc4payload.sid, caller_sid, "Secret saved with wrong SID");


	/* RE-encrypt */

	if (wrong == WRONG_SID) {
		rc4payload.sid.sub_auths[rc4payload.sid.num_auths - 1] = DOMAIN_RID_KRBTGT;
	}

	dump_data_pw("mackey: \n", mackey, sizeof(mackey));

	torture_assert_ndr_err_equal(tctx,
				     ndr_push_struct_blob(&sid_blob, tctx, &rc4payload.sid,
							  (ndr_push_flags_fn_t)ndr_push_dom_sid),
				     NDR_ERR_SUCCESS,
				     "push of sid failed");

	HMAC_CTX_init(&ctx);
	HMAC_Init_ex(&ctx, mackey, 20, EVP_sha1(), NULL);
	/* SID field */
	HMAC_Update(&ctx, sid_blob.data, sid_blob.length);
	/* Secret field */
	HMAC_Update(&ctx, rc4payload.secret_data.data, rc4payload.secret_data.length);
	HMAC_Final(&ctx, rc4payload.mac, &hash_len);
	HMAC_CTX_cleanup(&ctx);

	dump_data_pw("rc4payload.mac: \n", rc4payload.mac, sizeof(rc4payload.mac));

	torture_assert_ndr_err_equal(tctx,
				     ndr_push_struct_blob(&encrypted_blob, tctx, &rc4payload,
							  (ndr_push_flags_fn_t)ndr_push_bkrp_rc4encryptedpayload),
				     NDR_ERR_SUCCESS,
				     "push of rc4payload failed");

	if (wrong == WRONG_KEY) {
		symkey_blob.data[0] = 78;
		symkey_blob.data[1] = 78;
		symkey_blob.data[2] = 78;
	}

	/* rc4 encrypt sid and secret using sym key */
	arcfour_crypt_blob(encrypted_blob.data, encrypted_blob.length, &symkey_blob);

	/* re-create server wrap structure */

	torture_assert_int_equal(tctx, encrypted_blob.length,
				 server_side_wrapped->ciphertext_length,
				 "expected encrypted length not to change");
	if (wrong == RIGHT_KEY) {
		torture_assert_mem_equal(tctx, server_side_wrapped->rc4encryptedpayload,
					 encrypted_blob.data,
					 encrypted_blob.length,
					 "expected encrypted data not to change");
	}

	server_side_wrapped->payload_length = rc4payload.secret_data.length;
	server_side_wrapped->ciphertext_length = encrypted_blob.length;
	server_side_wrapped->rc4encryptedpayload = encrypted_blob.data;

	return true;
}


static bool test_ServerWrap_decrypt_wrong_stuff(struct torture_context *tctx,
						struct dcerpc_pipe *p,
						enum test_wrong wrong)
{
	struct bkrp_BackupKey r;
	struct GUID guid;
	DATA_BLOB plaintext = data_blob_const(secret, sizeof(secret));
	DATA_BLOB encrypted;
	uint32_t enclen;
	DATA_BLOB decrypted;
	uint32_t declen;
	struct dcerpc_binding_handle *b = p->binding_handle;
	enum ndr_err_code ndr_err;
	struct bkrp_server_side_wrapped server_side_wrapped;
	bool repush = false;
	enum dcerpc_AuthType auth_type;
	enum dcerpc_AuthLevel auth_level;
	ZERO_STRUCT(r);

	dcerpc_binding_handle_auth_info(b, &auth_type, &auth_level);

	/* Encrypt */
	torture_assert_ntstatus_ok(tctx,
				   GUID_from_string(BACKUPKEY_BACKUP_GUID, &guid),
				   "obtain GUID");

	r.in.guidActionAgent = &guid;
	r.in.data_in = plaintext.data;
	r.in.data_in_len = plaintext.length;
	r.in.param = 0;
	r.out.data_out = &encrypted.data;
	r.out.data_out_len = &enclen;
	if (auth_level == DCERPC_AUTH_LEVEL_PRIVACY) {
		torture_assert_ntstatus_ok(tctx,
					   dcerpc_bkrp_BackupKey_r(b, tctx, &r),
					   "encrypt");
	} else {
		torture_assert_ntstatus_equal(tctx,
					      dcerpc_bkrp_BackupKey_r(b, tctx, &r),
					      NT_STATUS_ACCESS_DENIED,
					      "encrypt");
		return true;
	}
	torture_assert_werr_ok(tctx,
			       r.out.result,
			       "encrypt");
	encrypted.length = *r.out.data_out_len;

	ndr_err = ndr_pull_struct_blob(&encrypted, tctx, &server_side_wrapped,
				       (ndr_pull_flags_fn_t)ndr_pull_bkrp_server_side_wrapped);
	torture_assert_ndr_err_equal(tctx, ndr_err, NDR_ERR_SUCCESS, "pull of server_side_wrapped");

	torture_assert_int_equal(tctx, server_side_wrapped.payload_length, plaintext.length,
				 "wrong payload length");

	switch (wrong) {
	case WRONG_MAGIC:
		/* Change the magic.  Forced by our NDR layer, so do it raw */
		SIVAL(encrypted.data, 0, 78);  /* valid values are 1-3 */
		break;
	case WRONG_R2:
		server_side_wrapped.r2[0] = 78;
		server_side_wrapped.r2[1] = 78;
		server_side_wrapped.r2[3] = 78;
		repush = true;
		break;
	case WRONG_PAYLOAD_LENGTH:
		server_side_wrapped.payload_length = UINT32_MAX - 8;
		repush = true;
		break;
	case WRONG_CIPHERTEXT_LENGTH:
		/*
		 * Change the ciphertext len.  We can't push this if
		 * we have it wrong, so do it raw
		 */
		SIVAL(encrypted.data, 8, UINT32_MAX - 8);  /* valid values are 1-3 */
		break;
	case SHORT_PAYLOAD_LENGTH:
		server_side_wrapped.payload_length = server_side_wrapped.payload_length - 8;
		repush = true;
		break;
	case SHORT_CIPHERTEXT_LENGTH:
		/*
		 * Change the ciphertext len.  We can't push this if
		 * we have it wrong, so do it raw
		 */
		SIVAL(encrypted.data, 8, server_side_wrapped.ciphertext_length - 8);  /* valid values are 1-3 */
		break;
	case ZERO_PAYLOAD_LENGTH:
		server_side_wrapped.payload_length = 0;
		repush = true;
		break;
	case ZERO_CIPHERTEXT_LENGTH:
		/*
		 * Change the ciphertext len.  We can't push this if
		 * we have it wrong, so do it raw
		 */
		SIVAL(encrypted.data, 8, 0);  /* valid values are 1-3 */
		break;

	case RIGHT_KEY:
	case WRONG_KEY:
	case WRONG_SID:
		torture_assert(tctx,
			       test_ServerWrap_encrypt_decrypt_manual(tctx, &server_side_wrapped, wrong),
			       "test_ServerWrap_encrypt_decrypt_manual failed");
		repush = true;
		break;
	}

	if (repush) {
		ndr_err = ndr_push_struct_blob(&encrypted, tctx, &server_side_wrapped,
					       (ndr_push_flags_fn_t)ndr_push_bkrp_server_side_wrapped);
		torture_assert_ndr_err_equal(tctx, ndr_err, NDR_ERR_SUCCESS, "push of server_side_wrapped");
	}

	/* Decrypt */
	torture_assert_ntstatus_ok(tctx,
				   GUID_from_string(BACKUPKEY_RESTORE_GUID, &guid),
				   "obtain GUID");

	r.in.guidActionAgent = &guid;
	r.in.data_in = encrypted.data;
	r.in.data_in_len = encrypted.length;
	r.in.param = 0;
	r.out.data_out = &(decrypted.data);
	r.out.data_out_len = &declen;
	torture_assert_ntstatus_ok(tctx,
				   dcerpc_bkrp_BackupKey_r(b, tctx, &r),
				   "decrypt");

	if ((wrong == WRONG_R2 || wrong == WRONG_KEY)
	    && W_ERROR_EQUAL(r.out.result, WERR_INVALID_SID)) {
		torture_assert_werr_equal(tctx,
					  r.out.result,
					  WERR_INVALID_SID,
					  "decrypt should fail with WERR_INVALID_SID or WERR_INVALID_PARAM");
	} else if (wrong == RIGHT_KEY) {
		torture_assert_werr_equal(tctx,
					  r.out.result,
					  WERR_OK,
					  "decrypt should succeed!");
	} else if (wrong == WRONG_SID) {
		torture_assert_werr_equal(tctx,
					  r.out.result,
					  WERR_INVALID_ACCESS,
					  "decrypt should fail with WERR_INVALID_ACCESS");
	} else {
		if (!W_ERROR_EQUAL(r.out.result, WERR_INVALID_PARAM)) {
			torture_assert_werr_equal(tctx,
						  r.out.result,
						  WERR_INVALID_ACCESS,
						  "decrypt should fail with WERR_INVALID_ACCESS or WERR_INVALID_PARAM");
		}
	}

	/* Decrypt */
	torture_assert_ntstatus_ok(tctx,
				   GUID_from_string(BACKUPKEY_RESTORE_GUID_WIN2K, &guid),
				   "obtain GUID");

	r.in.guidActionAgent = &guid;
	r.in.data_in = encrypted.data;
	r.in.data_in_len = encrypted.length;
	r.in.param = 0;
	r.out.data_out = &(decrypted.data);
	r.out.data_out_len = &declen;
	torture_assert_ntstatus_ok(tctx,
				   dcerpc_bkrp_BackupKey_r(b, tctx, &r),
				   "decrypt");

	if ((wrong == WRONG_R2 || wrong == WRONG_KEY)
	    && W_ERROR_EQUAL(r.out.result, WERR_INVALID_SID)) {
		torture_assert_werr_equal(tctx,
					  r.out.result,
					  WERR_INVALID_SID,
					  "decrypt should fail with WERR_INVALID_SID or WERR_INVALID_PARAM");
	} else if (wrong == RIGHT_KEY) {
		torture_assert_werr_equal(tctx,
					  r.out.result,
					  WERR_OK,
					  "decrypt should succeed!");
	} else if (wrong == WRONG_SID) {
		torture_assert_werr_equal(tctx,
					  r.out.result,
					  WERR_INVALID_ACCESS,
					  "decrypt should fail with WERR_INVALID_ACCESS");
	} else {
		if (!W_ERROR_EQUAL(r.out.result, WERR_INVALID_ACCESS)
		    && !W_ERROR_EQUAL(r.out.result, WERR_INVALID_PARAM)) {
			torture_assert_werr_equal(tctx, r.out.result,
						  WERR_INVALID_DATA,
						  "decrypt should fail with WERR_INVALID_ACCESS, WERR_INVALID_PARAM or WERR_INVALID_DATA");
		}
	}

	return true;
}

static bool test_ServerWrap_decrypt_wrong_magic(struct torture_context *tctx,
						struct dcerpc_pipe *p)
{
	return test_ServerWrap_decrypt_wrong_stuff(tctx, p, WRONG_MAGIC);
}

static bool test_ServerWrap_decrypt_wrong_r2(struct torture_context *tctx,
						struct dcerpc_pipe *p)
{
	return test_ServerWrap_decrypt_wrong_stuff(tctx, p, WRONG_R2);
}

static bool test_ServerWrap_decrypt_wrong_payload_length(struct torture_context *tctx,
							 struct dcerpc_pipe *p)
{
	return test_ServerWrap_decrypt_wrong_stuff(tctx, p, WRONG_PAYLOAD_LENGTH);
}

static bool test_ServerWrap_decrypt_short_payload_length(struct torture_context *tctx,
							 struct dcerpc_pipe *p)
{
	return test_ServerWrap_decrypt_wrong_stuff(tctx, p, SHORT_PAYLOAD_LENGTH);
}

static bool test_ServerWrap_decrypt_zero_payload_length(struct torture_context *tctx,
							 struct dcerpc_pipe *p)
{
	return test_ServerWrap_decrypt_wrong_stuff(tctx, p, ZERO_PAYLOAD_LENGTH);
}

static bool test_ServerWrap_decrypt_wrong_ciphertext_length(struct torture_context *tctx,
							 struct dcerpc_pipe *p)
{
	return test_ServerWrap_decrypt_wrong_stuff(tctx, p, WRONG_CIPHERTEXT_LENGTH);
}

static bool test_ServerWrap_decrypt_short_ciphertext_length(struct torture_context *tctx,
							 struct dcerpc_pipe *p)
{
	return test_ServerWrap_decrypt_wrong_stuff(tctx, p, SHORT_CIPHERTEXT_LENGTH);
}

static bool test_ServerWrap_decrypt_zero_ciphertext_length(struct torture_context *tctx,
							   struct dcerpc_pipe *p)
{
	return test_ServerWrap_decrypt_wrong_stuff(tctx, p, ZERO_CIPHERTEXT_LENGTH);
}

static bool test_ServerWrap_encrypt_decrypt_remote_key(struct torture_context *tctx,
						       struct dcerpc_pipe *p)
{
	return test_ServerWrap_decrypt_wrong_stuff(tctx, p, RIGHT_KEY);
}

static bool test_ServerWrap_encrypt_decrypt_wrong_key(struct torture_context *tctx,
						       struct dcerpc_pipe *p)
{
	return test_ServerWrap_decrypt_wrong_stuff(tctx, p, WRONG_KEY);
}

static bool test_ServerWrap_encrypt_decrypt_wrong_sid(struct torture_context *tctx,
						      struct dcerpc_pipe *p)
{
	return test_ServerWrap_decrypt_wrong_stuff(tctx, p, WRONG_SID);
}

struct torture_suite *torture_rpc_backupkey(TALLOC_CTX *mem_ctx)
{
	struct torture_suite *suite = torture_suite_create(mem_ctx, "backupkey");

	struct torture_rpc_tcase *tcase;

	tcase = torture_suite_add_rpc_iface_tcase(suite, "backupkey",
						  &ndr_table_backupkey);

	torture_rpc_tcase_add_test(tcase, "retreive_backup_key_guid",
				   test_RetrieveBackupKeyGUID);

	torture_rpc_tcase_add_test(tcase, "restore_guid",
				   test_RestoreGUID);

	torture_rpc_tcase_add_test(tcase, "restore_guid version 3",
				   test_RestoreGUID_v3);

/* We double the test in order to be sure that we don't mess stuff (ie. freeing static stuff) */

	torture_rpc_tcase_add_test(tcase, "restore_guid_2nd",
				   test_RestoreGUID);

	torture_rpc_tcase_add_test(tcase, "unable_to_decrypt_secret",
				   test_RestoreGUID_ko);

	torture_rpc_tcase_add_test(tcase, "wrong_user_restore_guid",
				   test_RestoreGUID_wronguser);

	torture_rpc_tcase_add_test(tcase, "wrong_version_restore_guid",
				   test_RestoreGUID_wrongversion);

	torture_rpc_tcase_add_test(tcase, "bad_magic_on_secret_restore_guid",
				   test_RestoreGUID_badmagiconsecret);

	torture_rpc_tcase_add_test(tcase, "bad_hash_on_secret_restore_guid",
				   test_RestoreGUID_badhashaccesscheck);

	torture_rpc_tcase_add_test(tcase, "bad_magic_on_accesscheck_restore_guid",
				   test_RestoreGUID_badmagicaccesscheck);

	torture_rpc_tcase_add_test(tcase, "bad_cert_guid_restore_guid",
				   test_RestoreGUID_badcertguid);

	torture_rpc_tcase_add_test(tcase, "empty_request_restore_guid",
				   test_RestoreGUID_emptyrequest);

	torture_rpc_tcase_add_test(tcase, "retreive_backup_key_guid_2048_bits",
				   test_RetrieveBackupKeyGUID_2048bits);

	torture_rpc_tcase_add_test(tcase, "server_wrap_encrypt_decrypt",
				   test_ServerWrap_encrypt_decrypt);

	torture_rpc_tcase_add_test(tcase, "server_wrap_decrypt_wrong_keyGUID",
				   test_ServerWrap_decrypt_wrong_keyGUID);

	torture_rpc_tcase_add_test(tcase, "server_wrap_empty_request",
				   test_ServerWrap_decrypt_empty_request);

	torture_rpc_tcase_add_test(tcase, "server_wrap_decrypt_short_request",
				   test_ServerWrap_decrypt_short_request);

	torture_rpc_tcase_add_test(tcase, "server_wrap_decrypt_wrong_magic",
				   test_ServerWrap_decrypt_wrong_magic);

	torture_rpc_tcase_add_test(tcase, "server_wrap_decrypt_wrong_r2",
				   test_ServerWrap_decrypt_wrong_r2);

	torture_rpc_tcase_add_test(tcase, "server_wrap_decrypt_wrong_payload_length",
				   test_ServerWrap_decrypt_wrong_payload_length);

	torture_rpc_tcase_add_test(tcase, "server_wrap_decrypt_short_payload_length",
				   test_ServerWrap_decrypt_short_payload_length);

	torture_rpc_tcase_add_test(tcase, "server_wrap_decrypt_zero_payload_length",
				   test_ServerWrap_decrypt_zero_payload_length);

	torture_rpc_tcase_add_test(tcase, "server_wrap_decrypt_wrong_ciphertext_length",
				   test_ServerWrap_decrypt_wrong_ciphertext_length);

	torture_rpc_tcase_add_test(tcase, "server_wrap_decrypt_short_ciphertext_length",
				   test_ServerWrap_decrypt_short_ciphertext_length);

	torture_rpc_tcase_add_test(tcase, "server_wrap_decrypt_zero_ciphertext_length",
				   test_ServerWrap_decrypt_zero_ciphertext_length);

	torture_rpc_tcase_add_test(tcase, "server_wrap_encrypt_decrypt_remote_key",
				   test_ServerWrap_encrypt_decrypt_remote_key);

	torture_rpc_tcase_add_test(tcase, "server_wrap_encrypt_decrypt_wrong_key",
				   test_ServerWrap_encrypt_decrypt_wrong_key);

	torture_rpc_tcase_add_test(tcase, "server_wrap_encrypt_decrypt_wrong_sid",
				   test_ServerWrap_encrypt_decrypt_wrong_sid);

	return suite;
}<|MERGE_RESOLUTION|>--- conflicted
+++ resolved
@@ -1582,19 +1582,11 @@
 				torture_setting_string(tctx, "host", NULL));
 	torture_assert(tctx, lsa_binding_string != NULL, "lsa_binding_string");
 
-<<<<<<< HEAD
 	torture_assert_ntstatus_ok(tctx,
 		dcerpc_parse_binding(tctx, lsa_binding_string, &lsa_binding),
 		"Failed to parse dcerpc binding");
 
 	torture_assert_ntstatus_ok(tctx,
-=======
-	torture_assert_ntstatus_ok(tctx,
-		dcerpc_parse_binding(tctx, lsa_binding_string, &lsa_binding),
-		"Failed to parse dcerpc binding");
-
-	torture_assert_ntstatus_ok(tctx,
->>>>>>> a4dd3c91
 				   dcerpc_pipe_connect_b(tctx, &lsa_p,
 					lsa_binding, &ndr_table_lsarpc,
 					cmdline_credentials, tctx->ev, tctx->lp_ctx),
