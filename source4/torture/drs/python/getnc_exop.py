#!/usr/bin/env python
# -*- coding: utf-8 -*-
#
# Tests various schema replication scenarios
#
# Copyright (C) Kamen Mazdrashki <kamenim@samba.org> 2011
# Copyright (C) Andrew Bartlett <abartlet@samba.org> 2016
#
# This program is free software; you can redistribute it and/or modify
# it under the terms of the GNU General Public License as published by
# the Free Software Foundation; either version 3 of the License, or
# (at your option) any later version.
#
# This program is distributed in the hope that it will be useful,
# but WITHOUT ANY WARRANTY; without even the implied warranty of
# MERCHANTABILITY or FITNESS FOR A PARTICULAR PURPOSE.  See the
# GNU General Public License for more details.
#
# You should have received a copy of the GNU General Public License
# along with this program.  If not, see <http://www.gnu.org/licenses/>.
#

#
# Usage:
#  export DC1=dc1_dns_name
#  export DC2=dc2_dns_name
#  export SUBUNITRUN=$samba4srcdir/scripting/bin/subunitrun
#  PYTHONPATH="$PYTHONPATH:$samba4srcdir/torture/drs/python" $SUBUNITRUN getnc_exop -U"$DOMAIN/$DC_USERNAME"%"$DC_PASSWORD"
#

import random

import drs_base
from drs_base import AbstractLink

import samba.tests
import random

import ldb
from ldb import SCOPE_BASE

from samba.dcerpc import drsuapi, misc, drsblobs
from samba.drs_utils import drs_DsBind
from samba.ndr import ndr_unpack, ndr_pack

def _linked_attribute_compare(la1, la2):
    """See CompareLinks() in MS-DRSR section 4.1.10.5.17"""
    la1, la1_target = la1
    la2, la2_target = la2

    # Ascending host object GUID
    c = cmp(ndr_pack(la1.identifier.guid), ndr_pack(la2.identifier.guid))
    if c != 0:
        return c

    # Ascending attribute ID
    if la1.attid != la2.attid:
        return -1 if la1.attid < la2.attid else 1

    la1_active = la1.flags & drsuapi.DRSUAPI_DS_LINKED_ATTRIBUTE_FLAG_ACTIVE
    la2_active = la2.flags & drsuapi.DRSUAPI_DS_LINKED_ATTRIBUTE_FLAG_ACTIVE

    # Ascending 'is present'
    if la1_active != la2_active:
        return 1 if la1_active else -1

    # Ascending target object GUID
    return cmp(ndr_pack(la1_target), ndr_pack(la2_target))

<<<<<<< HEAD
class AbstractLink:
    def __init__(self, attid, flags, identifier, targetGUID):
        self.attid = attid
        self.flags = flags
        self.identifier = identifier
        self.targetGUID = targetGUID

    def __eq__(self, other):
        return isinstance(other, AbstractLink) and \
            ((self.attid, self.flags, self.identifier, self.targetGUID) ==
             (other.attid, other.flags, other.identifier, other.targetGUID))

    def __hash__(self):
        return hash((self.attid, self.flags, self.identifier, self.targetGUID))

class ExopBaseTest:
    def _exop_req8(self, dest_dsa, invocation_id, nc_dn_str, exop,
                   replica_flags=0, max_objects=0, partial_attribute_set=None,
                   partial_attribute_set_ex=None, mapping_ctr=None):
        req8 = drsuapi.DsGetNCChangesRequest8()

        req8.destination_dsa_guid = misc.GUID(dest_dsa) if dest_dsa else misc.GUID()
        req8.source_dsa_invocation_id = misc.GUID(invocation_id)
        req8.naming_context = drsuapi.DsReplicaObjectIdentifier()
        req8.naming_context.dn = unicode(nc_dn_str)
        req8.highwatermark = drsuapi.DsReplicaHighWaterMark()
        req8.highwatermark.tmp_highest_usn = 0
        req8.highwatermark.reserved_usn = 0
        req8.highwatermark.highest_usn = 0
        req8.uptodateness_vector = None
        req8.replica_flags = replica_flags
        req8.max_object_count = max_objects
        req8.max_ndr_size = 402116
        req8.extended_op = exop
        req8.fsmo_info = 0
        req8.partial_attribute_set = partial_attribute_set
        req8.partial_attribute_set_ex = partial_attribute_set_ex
        if mapping_ctr:
            req8.mapping_ctr = mapping_ctr
        else:
            req8.mapping_ctr.num_mappings = 0
            req8.mapping_ctr.mappings = None

        return req8

    def _ds_bind(self, server_name):
        binding_str = "ncacn_ip_tcp:%s[seal]" % server_name

        drs = drsuapi.drsuapi(binding_str, self.get_loadparm(), self.get_credentials())
        (drs_handle, supported_extensions) = drs_DsBind(drs)
        return (drs, drs_handle)


class DrsReplicaSyncTestCase(drs_base.DrsBaseTestCase, ExopBaseTest):
=======

class DrsReplicaSyncTestCase(drs_base.DrsBaseTestCase):
>>>>>>> d918138a
    """Intended as a semi-black box test case for DsGetNCChanges
       implementation for extended operations. It should be testing
       how DsGetNCChanges handles different input params (mostly invalid).
       Final goal is to make DsGetNCChanges as binary compatible to
       Windows implementation as possible"""

    def setUp(self):
        super(DrsReplicaSyncTestCase, self).setUp()
        self.base_dn = self.ldb_dc1.get_default_basedn()
        self.ou = "OU=test_getncchanges,%s" % self.base_dn
        self.ldb_dc1.add({
            "dn": self.ou,
            "objectclass": "organizationalUnit"})
        (self.drs, self.drs_handle) = self._ds_bind(self.dnsname_dc1)
        (self.default_hwm, self.default_utdv) = self._get_highest_hwm_utdv(self.ldb_dc1)

    def tearDown(self):
        try:
            self.ldb_dc1.delete(self.ou, ["tree_delete:1"])
        except ldb.LdbError as (enum, string):
            if enum == ldb.ERR_NO_SUCH_OBJECT:
                pass
        super(DrsReplicaSyncTestCase, self).tearDown()

    def _determine_fSMORoleOwner(self, fsmo_obj_dn):
        """Returns (owner, not_owner) pair where:
             owner: dns name for FSMO owner
             not_owner: dns name for DC not owning the FSMO"""
        # collect info to return later
        fsmo_info_1 = {"dns_name": self.dnsname_dc1,
                       "invocation_id": self.ldb_dc1.get_invocation_id(),
                       "ntds_guid": self.ldb_dc1.get_ntds_GUID(),
                       "server_dn": self.ldb_dc1.get_serverName()}
        fsmo_info_2 = {"dns_name": self.dnsname_dc2,
                       "invocation_id": self.ldb_dc2.get_invocation_id(),
                       "ntds_guid": self.ldb_dc2.get_ntds_GUID(),
                       "server_dn": self.ldb_dc2.get_serverName()}

        msgs = self.ldb_dc1.search(scope=ldb.SCOPE_BASE, base=fsmo_info_1["server_dn"], attrs=["serverReference"])
        fsmo_info_1["server_acct_dn"] = ldb.Dn(self.ldb_dc1, msgs[0]["serverReference"][0])
        fsmo_info_1["rid_set_dn"] = ldb.Dn(self.ldb_dc1, "CN=RID Set") + fsmo_info_1["server_acct_dn"]

        msgs = self.ldb_dc2.search(scope=ldb.SCOPE_BASE, base=fsmo_info_2["server_dn"], attrs=["serverReference"])
        fsmo_info_2["server_acct_dn"] = ldb.Dn(self.ldb_dc2, msgs[0]["serverReference"][0])
        fsmo_info_2["rid_set_dn"] = ldb.Dn(self.ldb_dc2, "CN=RID Set") + fsmo_info_2["server_acct_dn"]

        # determine the owner dc
        res = self.ldb_dc1.search(fsmo_obj_dn,
                                  scope=SCOPE_BASE, attrs=["fSMORoleOwner"])
        assert len(res) == 1, "Only one fSMORoleOwner value expected for %s!"%fsmo_obj_dn
        fsmo_owner = res[0]["fSMORoleOwner"][0]
        if fsmo_owner == self.info_dc1["dsServiceName"][0]:
            return (fsmo_info_1, fsmo_info_2)
        return (fsmo_info_2, fsmo_info_1)

    def _check_exop_failed(self, ctr6, expected_failure):
        self.assertEqual(ctr6.extended_ret, expected_failure)
        #self.assertEqual(ctr6.object_count, 0)
        #self.assertEqual(ctr6.first_object, None)
        self.assertEqual(ctr6.more_data, False)
        self.assertEqual(ctr6.nc_object_count, 0)
        self.assertEqual(ctr6.nc_linked_attributes_count, 0)
        self.assertEqual(ctr6.linked_attributes_count, 0)
        self.assertEqual(ctr6.linked_attributes, [])
        self.assertEqual(ctr6.drs_error[0], 0)

    def test_do_single_repl(self):
        """
        Make sure that DRSU_EXOP_REPL_OBJ never replicates more than
        one object, even when we use DRS_GET_ANC.
        """

        ou1 = "OU=get_anc1,%s" % self.ou
        self.ldb_dc1.add({
            "dn": ou1,
            "objectclass": "organizationalUnit"
            })
        ou1_id = self._get_indentifier(self.ldb_dc1, ou1)
        ou2 = "OU=get_anc2,%s" % ou1
        self.ldb_dc1.add({
            "dn": ou2,
            "objectclass": "organizationalUnit"
            })
        ou2_id = self._get_indentifier(self.ldb_dc1, ou2)
        dc3 = "CN=test_anc_dc_%u,%s" % (random.randint(0, 4294967295), ou2)
        self.ldb_dc1.add({
            "dn": dc3,
            "objectclass": "computer",
            "userAccountControl": "%d" % (samba.dsdb.UF_ACCOUNTDISABLE | samba.dsdb.UF_SERVER_TRUST_ACCOUNT)
            })
        dc3_id = self._get_indentifier(self.ldb_dc1, dc3)

        req8 = self._exop_req8(dest_dsa=None,
                               invocation_id=self.ldb_dc1.get_invocation_id(),
                               nc_dn_str=ou1,
                               exop=drsuapi.DRSUAPI_EXOP_REPL_OBJ,
                               replica_flags=drsuapi.DRSUAPI_DRS_WRIT_REP)
        (level, ctr) = self.drs.DsGetNCChanges(self.drs_handle, 8, req8)
        self._check_ctr6(ctr, [ou1])

        # DRSUAPI_DRS_WRIT_REP means that we should only replicate the dn we give (dc3).
        # DRSUAPI_DRS_GET_ANC means that we should also replicate its ancestors, but
        # Windows doesn't do this if we use both.
        req8 = self._exop_req8(dest_dsa=None,
                               invocation_id=self.ldb_dc1.get_invocation_id(),
                               nc_dn_str=dc3,
                               exop=drsuapi.DRSUAPI_EXOP_REPL_OBJ,
                               replica_flags=drsuapi.DRSUAPI_DRS_WRIT_REP |
                                             drsuapi.DRSUAPI_DRS_GET_ANC)
        (level, ctr) = self.drs.DsGetNCChanges(self.drs_handle, 8, req8)
        self._check_ctr6(ctr, [dc3])

        # Even though the ancestor of ou2 (ou1) has changed since last hwm, and we're
        # sending DRSUAPI_DRS_GET_ANC, the expected response is that it will only try
        # and replicate the single object still.
        req8 = self._exop_req8(dest_dsa=None,
                               invocation_id=self.ldb_dc1.get_invocation_id(),
                               nc_dn_str=ou2,
                               exop=drsuapi.DRSUAPI_EXOP_REPL_OBJ,
                               replica_flags=drsuapi.DRSUAPI_DRS_CRITICAL_ONLY |
                                             drsuapi.DRSUAPI_DRS_GET_ANC)
        (level, ctr) = self.drs.DsGetNCChanges(self.drs_handle, 8, req8)
        self._check_ctr6(ctr, [ou2])

    def test_link_utdv_hwm(self):
        """Test verify the DRS_GET_ANC behavior."""

        ou1 = "OU=get_anc1,%s" % self.ou
        self.ldb_dc1.add({
            "dn": ou1,
            "objectclass": "organizationalUnit"
            })
        ou1_id = self._get_indentifier(self.ldb_dc1, ou1)
        ou2 = "OU=get_anc2,%s" % ou1
        self.ldb_dc1.add({
            "dn": ou2,
            "objectclass": "organizationalUnit"
            })
        ou2_id = self._get_indentifier(self.ldb_dc1, ou2)
        dc3 = "CN=test_anc_dc_%u,%s" % (random.randint(0, 4294967295), ou2)
        self.ldb_dc1.add({
            "dn": dc3,
            "objectclass": "computer",
            "userAccountControl": "%d" % (samba.dsdb.UF_ACCOUNTDISABLE | samba.dsdb.UF_SERVER_TRUST_ACCOUNT)
            })
        dc3_id = self._get_indentifier(self.ldb_dc1, dc3)

        (hwm1, utdv1) = self._check_replication([ou1,ou2,dc3],
                                                drsuapi.DRSUAPI_DRS_WRIT_REP)

        self._check_replication([ou1,ou2,dc3],
            drsuapi.DRSUAPI_DRS_WRIT_REP|
            drsuapi.DRSUAPI_DRS_GET_ANC)

        self._check_replication([dc3],
            drsuapi.DRSUAPI_DRS_CRITICAL_ONLY)

        self._check_replication([ou1,ou2,dc3],
            drsuapi.DRSUAPI_DRS_CRITICAL_ONLY|
            drsuapi.DRSUAPI_DRS_GET_ANC)

        m = ldb.Message()
        m.dn = ldb.Dn(self.ldb_dc1, ou1)
        m["displayName"] = ldb.MessageElement("OU1", ldb.FLAG_MOD_ADD, "displayName")
        self.ldb_dc1.modify(m)

        (hwm2, utdv2) = self._check_replication([ou2,dc3,ou1],
                            drsuapi.DRSUAPI_DRS_WRIT_REP)

        self._check_replication([ou1,ou2,dc3],
            drsuapi.DRSUAPI_DRS_WRIT_REP|
            drsuapi.DRSUAPI_DRS_GET_ANC)

        self._check_replication([dc3],
            drsuapi.DRSUAPI_DRS_CRITICAL_ONLY)

        self._check_replication([ou1,ou2,dc3],
            drsuapi.DRSUAPI_DRS_CRITICAL_ONLY|
            drsuapi.DRSUAPI_DRS_GET_ANC)

        self._check_replication([ou1],
            drsuapi.DRSUAPI_DRS_WRIT_REP,
            highwatermark=hwm1)

        self._check_replication([ou1],
            drsuapi.DRSUAPI_DRS_WRIT_REP|
            drsuapi.DRSUAPI_DRS_GET_ANC,
            highwatermark=hwm1)

        self._check_replication([ou1],
            drsuapi.DRSUAPI_DRS_WRIT_REP|
            drsuapi.DRSUAPI_DRS_GET_ANC,
            uptodateness_vector=utdv1)

        m = ldb.Message()
        m.dn = ldb.Dn(self.ldb_dc1, ou2)
        m["displayName"] = ldb.MessageElement("OU2", ldb.FLAG_MOD_ADD, "displayName")
        self.ldb_dc1.modify(m)

        (hwm3, utdv3) = self._check_replication([dc3,ou1,ou2],
                            drsuapi.DRSUAPI_DRS_WRIT_REP)

        self._check_replication([ou1,ou2,dc3],
            drsuapi.DRSUAPI_DRS_WRIT_REP|
            drsuapi.DRSUAPI_DRS_GET_ANC)

        self._check_replication([dc3],
            drsuapi.DRSUAPI_DRS_CRITICAL_ONLY)

        self._check_replication([ou1,ou2,dc3],
            drsuapi.DRSUAPI_DRS_CRITICAL_ONLY|
            drsuapi.DRSUAPI_DRS_GET_ANC)

        self._check_replication([ou1,ou2],
            drsuapi.DRSUAPI_DRS_WRIT_REP,
            highwatermark=hwm1)

        self._check_replication([ou1,ou2],
            drsuapi.DRSUAPI_DRS_WRIT_REP|
            drsuapi.DRSUAPI_DRS_GET_ANC,
            highwatermark=hwm1)

        self._check_replication([ou1,ou2],
            drsuapi.DRSUAPI_DRS_WRIT_REP|
            drsuapi.DRSUAPI_DRS_GET_ANC,
            uptodateness_vector=utdv1)

        m = ldb.Message()
        m.dn = ldb.Dn(self.ldb_dc1, self.ou)
        m["displayName"] = ldb.MessageElement("OU", ldb.FLAG_MOD_ADD, "displayName")
        self.ldb_dc1.modify(m)

        (hwm4, utdv4) = self._check_replication([dc3,ou1,ou2,self.ou],
                            drsuapi.DRSUAPI_DRS_WRIT_REP)

        self._check_replication([self.ou,ou1,ou2,dc3],
            drsuapi.DRSUAPI_DRS_WRIT_REP|
            drsuapi.DRSUAPI_DRS_GET_ANC)

        self._check_replication([dc3],
            drsuapi.DRSUAPI_DRS_CRITICAL_ONLY)

        self._check_replication([self.ou,ou1,ou2,dc3],
            drsuapi.DRSUAPI_DRS_CRITICAL_ONLY|
            drsuapi.DRSUAPI_DRS_GET_ANC)

        self._check_replication([self.ou,ou2],
            drsuapi.DRSUAPI_DRS_WRIT_REP|
            drsuapi.DRSUAPI_DRS_GET_ANC,
            uptodateness_vector=utdv2)

        cn3 = "CN=get_anc3,%s" % ou2
        self.ldb_dc1.add({
            "dn": cn3,
            "objectclass": "container",
            })
        cn3_id = self._get_indentifier(self.ldb_dc1, cn3)

        (hwm5, utdv5) = self._check_replication([dc3,ou1,ou2,self.ou,cn3],
                            drsuapi.DRSUAPI_DRS_WRIT_REP)

        self._check_replication([self.ou,ou1,ou2,dc3,cn3],
            drsuapi.DRSUAPI_DRS_WRIT_REP|
            drsuapi.DRSUAPI_DRS_GET_ANC)

        self._check_replication([dc3],
            drsuapi.DRSUAPI_DRS_CRITICAL_ONLY)

        self._check_replication([self.ou,ou1,ou2,dc3],
            drsuapi.DRSUAPI_DRS_CRITICAL_ONLY|
            drsuapi.DRSUAPI_DRS_GET_ANC)

        m = ldb.Message()
        m.dn = ldb.Dn(self.ldb_dc1, ou2)
        m["managedBy"] = ldb.MessageElement(dc3, ldb.FLAG_MOD_ADD, "managedBy")
        self.ldb_dc1.modify(m)
        ou2_managedBy_dc3 = AbstractLink(drsuapi.DRSUAPI_ATTID_managedBy,
                                drsuapi.DRSUAPI_DS_LINKED_ATTRIBUTE_FLAG_ACTIVE,
                                ou2_id.guid, dc3_id.guid)

        (hwm6, utdv6) = self._check_replication([dc3,ou1,self.ou,cn3,ou2],
                            drsuapi.DRSUAPI_DRS_WRIT_REP,
                            expected_links=[ou2_managedBy_dc3])

        # Can fail against Windows due to equal precedence of dc3, cn3
        self._check_replication([self.ou,ou1,ou2,dc3,cn3],
            drsuapi.DRSUAPI_DRS_WRIT_REP|
            drsuapi.DRSUAPI_DRS_GET_ANC,
            expected_links=[ou2_managedBy_dc3])

        self._check_replication([dc3],
            drsuapi.DRSUAPI_DRS_CRITICAL_ONLY)

        self._check_replication([self.ou,ou1,ou2,dc3],
            drsuapi.DRSUAPI_DRS_CRITICAL_ONLY|
            drsuapi.DRSUAPI_DRS_GET_ANC)

        self._check_replication([],
                          drsuapi.DRSUAPI_DRS_WRIT_REP,
                          uptodateness_vector=utdv5,
                          expected_links=[ou2_managedBy_dc3])

        self._check_replication([],
                          drsuapi.DRSUAPI_DRS_CRITICAL_ONLY,
                          uptodateness_vector=utdv5)

        self._check_replication([],
                          drsuapi.DRSUAPI_DRS_CRITICAL_ONLY,
                          uptodateness_vector=utdv5)

        m = ldb.Message()
        m.dn = ldb.Dn(self.ldb_dc1, dc3)
        m["managedBy"] = ldb.MessageElement(ou1, ldb.FLAG_MOD_ADD, "managedBy")
        self.ldb_dc1.modify(m)
        dc3_managedBy_ou1 = AbstractLink(drsuapi.DRSUAPI_ATTID_managedBy,
                                drsuapi.DRSUAPI_DS_LINKED_ATTRIBUTE_FLAG_ACTIVE,
                                dc3_id.guid, ou1_id.guid)

        (hwm7, utdv7) = self._check_replication([ou1,self.ou,cn3,ou2,dc3],
                            drsuapi.DRSUAPI_DRS_WRIT_REP,
                            expected_links=[ou2_managedBy_dc3,dc3_managedBy_ou1])

        # Can fail against Windows due to equal precedence of dc3, cn3
        #self._check_replication([self.ou,ou1,ou2,dc3,cn3],
        #    drsuapi.DRSUAPI_DRS_WRIT_REP|
        #    drsuapi.DRSUAPI_DRS_GET_ANC,
        #    expected_links=[ou2_managedBy_dc3,dc3_managedBy_ou1])

        self._check_replication([dc3],
            drsuapi.DRSUAPI_DRS_CRITICAL_ONLY,
            expected_links=[dc3_managedBy_ou1])

        self._check_replication([dc3],
            drsuapi.DRSUAPI_DRS_CRITICAL_ONLY,
            expected_links=[dc3_managedBy_ou1])

        self._check_replication([self.ou,ou1,ou2,dc3],
            drsuapi.DRSUAPI_DRS_CRITICAL_ONLY|
            drsuapi.DRSUAPI_DRS_GET_ANC,
            expected_links=[dc3_managedBy_ou1])

        self._check_replication([dc3],
            drsuapi.DRSUAPI_DRS_CRITICAL_ONLY,
            more_flags=drsuapi.DRSUAPI_DRS_GET_TGT,
            expected_links=[dc3_managedBy_ou1])

        m = ldb.Message()
        m.dn = ldb.Dn(self.ldb_dc1, dc3)
        m["managedBy"] = ldb.MessageElement(ou2, ldb.FLAG_MOD_REPLACE, "managedBy")
        self.ldb_dc1.modify(m)
        dc3_managedBy_ou1.flags &= ~drsuapi.DRSUAPI_DS_LINKED_ATTRIBUTE_FLAG_ACTIVE
        dc3_managedBy_ou2 = AbstractLink(drsuapi.DRSUAPI_ATTID_managedBy,
                                drsuapi.DRSUAPI_DS_LINKED_ATTRIBUTE_FLAG_ACTIVE,
                                dc3_id.guid, ou2_id.guid)

        (hwm8, utdv8) = self._check_replication([ou1,self.ou,cn3,ou2,dc3],
                            drsuapi.DRSUAPI_DRS_WRIT_REP,
                            expected_links=[ou2_managedBy_dc3,dc3_managedBy_ou1,dc3_managedBy_ou2])

        # Can fail against Windows due to equal precedence of dc3, cn3
        #self._check_replication([self.ou,ou1,ou2,dc3,cn3],
        #    drsuapi.DRSUAPI_DRS_WRIT_REP|
        #    drsuapi.DRSUAPI_DRS_GET_ANC,
        #    expected_links=[ou2_managedBy_dc3,dc3_managedBy_ou1,dc3_managedBy_ou2])

        self._check_replication([dc3],
            drsuapi.DRSUAPI_DRS_CRITICAL_ONLY,
            expected_links=[dc3_managedBy_ou1,dc3_managedBy_ou2])

        self._check_replication([self.ou,ou1,ou2,dc3],
            drsuapi.DRSUAPI_DRS_CRITICAL_ONLY|
            drsuapi.DRSUAPI_DRS_GET_ANC,
            expected_links=[dc3_managedBy_ou1,dc3_managedBy_ou2])

        self._check_replication([dc3],
            drsuapi.DRSUAPI_DRS_CRITICAL_ONLY,
            more_flags=drsuapi.DRSUAPI_DRS_GET_TGT,
            expected_links=[dc3_managedBy_ou1,dc3_managedBy_ou2])

        self._check_replication([],
            drsuapi.DRSUAPI_DRS_WRIT_REP,
            expected_links=[dc3_managedBy_ou1,dc3_managedBy_ou2],
            highwatermark=hwm7)

        self._check_replication([],
            drsuapi.DRSUAPI_DRS_WRIT_REP|
            drsuapi.DRSUAPI_DRS_GET_ANC,
            expected_links=[dc3_managedBy_ou1,dc3_managedBy_ou2],
            highwatermark=hwm7)

        self._check_replication([],
            drsuapi.DRSUAPI_DRS_CRITICAL_ONLY,
            expected_links=[dc3_managedBy_ou1,dc3_managedBy_ou2],
            highwatermark=hwm7)

        self._check_replication([],
            drsuapi.DRSUAPI_DRS_CRITICAL_ONLY|
            drsuapi.DRSUAPI_DRS_GET_ANC,
            expected_links=[dc3_managedBy_ou1,dc3_managedBy_ou2],
            highwatermark=hwm7)

        self._check_replication([],
            drsuapi.DRSUAPI_DRS_CRITICAL_ONLY,
            more_flags=drsuapi.DRSUAPI_DRS_GET_TGT,
            expected_links=[dc3_managedBy_ou1,dc3_managedBy_ou2],
            highwatermark=hwm7)

        self._check_replication([],
            drsuapi.DRSUAPI_DRS_WRIT_REP,
            expected_links=[dc3_managedBy_ou1,dc3_managedBy_ou2],
            uptodateness_vector=utdv7)

        self._check_replication([],
            drsuapi.DRSUAPI_DRS_WRIT_REP|
            drsuapi.DRSUAPI_DRS_GET_ANC,
            expected_links=[dc3_managedBy_ou1,dc3_managedBy_ou2],
            uptodateness_vector=utdv7)

        self._check_replication([],
            drsuapi.DRSUAPI_DRS_CRITICAL_ONLY,
            expected_links=[dc3_managedBy_ou1,dc3_managedBy_ou2],
            uptodateness_vector=utdv7)

        self._check_replication([],
            drsuapi.DRSUAPI_DRS_CRITICAL_ONLY|
            drsuapi.DRSUAPI_DRS_GET_ANC,
            expected_links=[dc3_managedBy_ou1,dc3_managedBy_ou2],
            uptodateness_vector=utdv7)

        self._check_replication([],
            drsuapi.DRSUAPI_DRS_CRITICAL_ONLY,
            more_flags=drsuapi.DRSUAPI_DRS_GET_TGT,
            expected_links=[dc3_managedBy_ou1,dc3_managedBy_ou2],
            uptodateness_vector=utdv7)

    def test_FSMONotOwner(self):
        """Test role transfer with against DC not owner of the role"""
        fsmo_dn = self.ldb_dc1.get_schema_basedn()
        (fsmo_owner, fsmo_not_owner) = self._determine_fSMORoleOwner(fsmo_dn)

        req8 = self._exop_req8(dest_dsa=fsmo_owner["ntds_guid"],
                               invocation_id=fsmo_not_owner["invocation_id"],
                               nc_dn_str=fsmo_dn,
                               exop=drsuapi.DRSUAPI_EXOP_FSMO_REQ_ROLE)

        (drs, drs_handle) = self._ds_bind(fsmo_not_owner["dns_name"])
        (level, ctr) = drs.DsGetNCChanges(drs_handle, 8, req8)
        self.assertEqual(level, 6, "Expected level 6 response!")
        self._check_exop_failed(ctr, drsuapi.DRSUAPI_EXOP_ERR_FSMO_NOT_OWNER)
        self.assertEqual(ctr.source_dsa_guid, misc.GUID(fsmo_not_owner["ntds_guid"]))
        self.assertEqual(ctr.source_dsa_invocation_id, misc.GUID(fsmo_not_owner["invocation_id"]))

    def test_InvalidDestDSA(self):
        """Test role transfer with invalid destination DSA guid"""
        fsmo_dn = self.ldb_dc1.get_schema_basedn()
        (fsmo_owner, fsmo_not_owner) = self._determine_fSMORoleOwner(fsmo_dn)

        req8 = self._exop_req8(dest_dsa="9c637462-5b8c-4467-aef2-bdb1f57bc4ef",
                               invocation_id=fsmo_owner["invocation_id"],
                               nc_dn_str=fsmo_dn,
                               exop=drsuapi.DRSUAPI_EXOP_FSMO_REQ_ROLE)

        (drs, drs_handle) = self._ds_bind(fsmo_owner["dns_name"])
        (level, ctr) = drs.DsGetNCChanges(drs_handle, 8, req8)
        self.assertEqual(level, 6, "Expected level 6 response!")
        self._check_exop_failed(ctr, drsuapi.DRSUAPI_EXOP_ERR_UNKNOWN_CALLER)
        self.assertEqual(ctr.source_dsa_guid, misc.GUID(fsmo_owner["ntds_guid"]))
        self.assertEqual(ctr.source_dsa_invocation_id, misc.GUID(fsmo_owner["invocation_id"]))

<<<<<<< HEAD
class DrsReplicaPrefixMapTestCase(drs_base.DrsBaseTestCase, ExopBaseTest):
=======
class DrsReplicaPrefixMapTestCase(drs_base.DrsBaseTestCase):
>>>>>>> d918138a
    def setUp(self):
        super(DrsReplicaPrefixMapTestCase, self).setUp()
        self.base_dn = self.ldb_dc1.get_default_basedn()
        self.ou = "ou=pfm_exop,%s" % self.base_dn
        self.ldb_dc1.add({
            "dn": self.ou,
            "objectclass": "organizationalUnit"})
        self.user = "cn=testuser,%s" % self.ou
        self.ldb_dc1.add({
            "dn": self.user,
            "objectclass": "user"})

    def tearDown(self):
        super(DrsReplicaPrefixMapTestCase, self).tearDown()
        try:
            self.ldb_dc1.delete(self.ou, ["tree_delete:1"])
        except ldb.LdbError as (enum, string):
            if enum == ldb.ERR_NO_SUCH_OBJECT:
                pass

    def get_partial_attribute_set(self, attids=[drsuapi.DRSUAPI_ATTID_objectClass]):
        partial_attribute_set = drsuapi.DsPartialAttributeSet()
        partial_attribute_set.attids = attids
        partial_attribute_set.num_attids = len(attids)
        return partial_attribute_set

    def test_missing_prefix_map_dsa(self):
        partial_attribute_set = self.get_partial_attribute_set()

        dc_guid_1 = self.ldb_dc1.get_invocation_id()

        drs, drs_handle = self._ds_bind(self.dnsname_dc1)

        req8 = self._exop_req8(dest_dsa=None,
                               invocation_id=dc_guid_1,
                               nc_dn_str=self.user,
                               exop=drsuapi.DRSUAPI_EXOP_REPL_OBJ,
                               partial_attribute_set=partial_attribute_set)

        try:
            (level, ctr) = drs.DsGetNCChanges(drs_handle, 8, req8)
            self.assertEqual(ctr.extended_ret, drsuapi.DRSUAPI_EXOP_ERR_SUCCESS)
        except RuntimeError:
            self.fail("Missing prefixmap shouldn't have triggered an error")

    def test_invalid_prefix_map_attid(self):
        # Request for invalid attid
        partial_attribute_set = self.get_partial_attribute_set([99999])

        dc_guid_1 = self.ldb_dc1.get_invocation_id()
        drs, drs_handle = self._ds_bind(self.dnsname_dc1)

        try:
            pfm = self._samdb_fetch_pfm_and_schi()
        except KeyError:
            # On Windows, prefixMap isn't available over LDAP
            req8 = self._exop_req8(dest_dsa=None,
                                   invocation_id=dc_guid_1,
                                   nc_dn_str=self.user,
                                   exop=drsuapi.DRSUAPI_EXOP_REPL_OBJ)
            (level, ctr) = drs.DsGetNCChanges(drs_handle, 8, req8)
            pfm = ctr.mapping_ctr

        req8 = self._exop_req8(dest_dsa=None,
                               invocation_id=dc_guid_1,
                               nc_dn_str=self.user,
                               exop=drsuapi.DRSUAPI_EXOP_REPL_OBJ,
                               partial_attribute_set=partial_attribute_set,
                               mapping_ctr=pfm)

        try:
            (level, ctr) = drs.DsGetNCChanges(drs_handle, 8, req8)
            self.fail("Invalid attid (99999) should have triggered an error")
        except RuntimeError as (ecode, emsg):
            self.assertEqual(ecode, 0x000020E2, "Error code should have been "
                             "WERR_DS_DRA_SCHEMA_MISMATCH")

    def test_secret_prefix_map_attid(self):
        # Request for a secret attid
        partial_attribute_set = self.get_partial_attribute_set([drsuapi.DRSUAPI_ATTID_unicodePwd])

        dc_guid_1 = self.ldb_dc1.get_invocation_id()
        drs, drs_handle = self._ds_bind(self.dnsname_dc1)

        try:
            pfm = self._samdb_fetch_pfm_and_schi()
        except KeyError:
            # On Windows, prefixMap isn't available over LDAP
            req8 = self._exop_req8(dest_dsa=None,
                                   invocation_id=dc_guid_1,
                                   nc_dn_str=self.user,
                                   exop=drsuapi.DRSUAPI_EXOP_REPL_OBJ)
            (level, ctr) = drs.DsGetNCChanges(drs_handle, 8, req8)
            pfm = ctr.mapping_ctr


        req8 = self._exop_req8(dest_dsa=None,
                               invocation_id=dc_guid_1,
                               nc_dn_str=self.user,
                               exop=drsuapi.DRSUAPI_EXOP_REPL_OBJ,
                               partial_attribute_set=partial_attribute_set,
                               mapping_ctr=pfm)

        (level, ctr) = drs.DsGetNCChanges(drs_handle, 8, req8)

        found = False
        for attr in ctr.first_object.object.attribute_ctr.attributes:
            if attr.attid == drsuapi.DRSUAPI_ATTID_unicodePwd:
                found = True
                break

        self.assertTrue(found, "Ensure we get the unicodePwd attribute back")

        for i, mapping in enumerate(pfm.mappings):
            # OID: 2.5.4.*
            # objectClass: 2.5.4.0
            if mapping.oid.binary_oid == [85, 4]:
                idx1 = i
            # OID: 1.2.840.113556.1.4.*
            # unicodePwd: 1.2.840.113556.1.4.90
            elif mapping.oid.binary_oid == [42, 134, 72, 134, 247, 20, 1, 4]:
                idx2 = i

        (pfm.mappings[idx1].id_prefix,
         pfm.mappings[idx2].id_prefix) = (pfm.mappings[idx2].id_prefix,
                                          pfm.mappings[idx1].id_prefix)

        tmp = pfm.mappings
        tmp[idx1], tmp[idx2] = tmp[idx2], tmp[idx1]
        pfm.mappings = tmp

        # 90 for unicodePwd (with new prefix = 0)
        # 589824, 589827 for objectClass and CN
        # Use of three ensures sorting is correct
        partial_attribute_set = self.get_partial_attribute_set([90, 589824, 589827])
        req8 = self._exop_req8(dest_dsa=None,
                               invocation_id=dc_guid_1,
                               nc_dn_str=self.user,
                               exop=drsuapi.DRSUAPI_EXOP_REPL_OBJ,
                               partial_attribute_set=partial_attribute_set,
                               mapping_ctr=pfm)

        (level, ctr) = drs.DsGetNCChanges(drs_handle, 8, req8)

        found = False
        for attr in ctr.first_object.object.attribute_ctr.attributes:
            if attr.attid == drsuapi.DRSUAPI_ATTID_unicodePwd:
                found = True
                break

        self.assertTrue(found, "Ensure we get the unicodePwd attribute back")

    def test_regular_prefix_map_attid(self):
        # Request for a regular (non-secret) attid
        partial_attribute_set = self.get_partial_attribute_set([drsuapi.DRSUAPI_ATTID_name])

        dc_guid_1 = self.ldb_dc1.get_invocation_id()
        drs, drs_handle = self._ds_bind(self.dnsname_dc1)

        try:
            pfm = self._samdb_fetch_pfm_and_schi()
        except KeyError:
            # On Windows, prefixMap isn't available over LDAP
            req8 = self._exop_req8(dest_dsa=None,
                                   invocation_id=dc_guid_1,
                                   nc_dn_str=self.user,
                                   exop=drsuapi.DRSUAPI_EXOP_REPL_OBJ)
            (level, ctr) = drs.DsGetNCChanges(drs_handle, 8, req8)
            pfm = ctr.mapping_ctr


        req8 = self._exop_req8(dest_dsa=None,
                               invocation_id=dc_guid_1,
                               nc_dn_str=self.user,
                               exop=drsuapi.DRSUAPI_EXOP_REPL_OBJ,
                               partial_attribute_set=partial_attribute_set,
                               mapping_ctr=pfm)

        (level, ctr) = drs.DsGetNCChanges(drs_handle, 8, req8)
<<<<<<< HEAD

        found = False
        for attr in ctr.first_object.object.attribute_ctr.attributes:
            if attr.attid == drsuapi.DRSUAPI_ATTID_name:
                found = True
                break

        self.assertTrue(found, "Ensure we get the name attribute back")

        for i, mapping in enumerate(pfm.mappings):
            # OID: 2.5.4.*
            # objectClass: 2.5.4.0
            if mapping.oid.binary_oid == [85, 4]:
                idx1 = i
            # OID: 1.2.840.113556.1.4.*
            # name: 1.2.840.113556.1.4.1
            elif mapping.oid.binary_oid == [42, 134, 72, 134, 247, 20, 1, 4]:
                idx2 = i

        (pfm.mappings[idx1].id_prefix,
         pfm.mappings[idx2].id_prefix) = (pfm.mappings[idx2].id_prefix,
                                          pfm.mappings[idx1].id_prefix)

        tmp = pfm.mappings
        tmp[idx1], tmp[idx2] = tmp[idx2], tmp[idx1]
        pfm.mappings = tmp

        # 1 for name (with new prefix = 0)
        partial_attribute_set = self.get_partial_attribute_set([1])
        req8 = self._exop_req8(dest_dsa=None,
                               invocation_id=dc_guid_1,
                               nc_dn_str=self.user,
                               exop=drsuapi.DRSUAPI_EXOP_REPL_OBJ,
                               partial_attribute_set=partial_attribute_set,
                               mapping_ctr=pfm)

        (level, ctr) = drs.DsGetNCChanges(drs_handle, 8, req8)

        found = False
        for attr in ctr.first_object.object.attribute_ctr.attributes:
            if attr.attid == drsuapi.DRSUAPI_ATTID_name:
                found = True
                break

        self.assertTrue(found, "Ensure we get the name attribute back")

    def test_regular_prefix_map_ex_attid(self):
        # Request for a regular (non-secret) attid
        partial_attribute_set = self.get_partial_attribute_set([drsuapi.DRSUAPI_ATTID_name])
        partial_attribute_set_ex = self.get_partial_attribute_set([drsuapi.DRSUAPI_ATTID_unicodePwd])

        dc_guid_1 = self.ldb_dc1.get_invocation_id()
        drs, drs_handle = self._ds_bind(self.dnsname_dc1)

        try:
            pfm = self._samdb_fetch_pfm_and_schi()
        except KeyError:
            # On Windows, prefixMap isn't available over LDAP
            req8 = self._exop_req8(dest_dsa=None,
                                   invocation_id=dc_guid_1,
                                   nc_dn_str=self.user,
                                   exop=drsuapi.DRSUAPI_EXOP_REPL_OBJ)
            (level, ctr) = drs.DsGetNCChanges(drs_handle, 8, req8)
            pfm = ctr.mapping_ctr


        req8 = self._exop_req8(dest_dsa=None,
                               invocation_id=dc_guid_1,
                               nc_dn_str=self.user,
                               exop=drsuapi.DRSUAPI_EXOP_REPL_OBJ,
                               partial_attribute_set=partial_attribute_set,
                               partial_attribute_set_ex=partial_attribute_set_ex,
                               mapping_ctr=pfm)

        (level, ctr) = drs.DsGetNCChanges(drs_handle, 8, req8)

        found = False
        for attr in ctr.first_object.object.attribute_ctr.attributes:
            if attr.attid == drsuapi.DRSUAPI_ATTID_name:
                found = True
                break

        self.assertTrue(found, "Ensure we get the name attribute back")

        found = False
        for attr in ctr.first_object.object.attribute_ctr.attributes:
            if attr.attid == drsuapi.DRSUAPI_ATTID_unicodePwd:
                found = True
                break

        self.assertTrue(found, "Ensure we get the unicodePwd attribute back")

        for i, mapping in enumerate(pfm.mappings):
            # OID: 2.5.4.*
            # objectClass: 2.5.4.0
            if mapping.oid.binary_oid == [85, 4]:
                idx1 = i
            # OID: 1.2.840.113556.1.4.*
            # name: 1.2.840.113556.1.4.1
            # unicodePwd: 1.2.840.113556.1.4.90
            elif mapping.oid.binary_oid == [42, 134, 72, 134, 247, 20, 1, 4]:
                idx2 = i

        (pfm.mappings[idx1].id_prefix,
         pfm.mappings[idx2].id_prefix) = (pfm.mappings[idx2].id_prefix,
                                          pfm.mappings[idx1].id_prefix)

        tmp = pfm.mappings
        tmp[idx1], tmp[idx2] = tmp[idx2], tmp[idx1]
        pfm.mappings = tmp

        # 1 for name (with new prefix = 0)
        partial_attribute_set = self.get_partial_attribute_set([1])
        # 90 for unicodePwd (with new prefix = 0)
        # HOWEVER: Windows doesn't seem to respect incoming maps for PartialAttrSetEx
        partial_attribute_set_ex = self.get_partial_attribute_set([drsuapi.DRSUAPI_ATTID_unicodePwd])
        req8 = self._exop_req8(dest_dsa=None,
                               invocation_id=dc_guid_1,
                               nc_dn_str=self.user,
                               exop=drsuapi.DRSUAPI_EXOP_REPL_OBJ,
                               partial_attribute_set=partial_attribute_set,
                               partial_attribute_set_ex=partial_attribute_set_ex,
                               mapping_ctr=pfm)

        (level, ctr) = drs.DsGetNCChanges(drs_handle, 8, req8)

        found = False
        for attr in ctr.first_object.object.attribute_ctr.attributes:
            if attr.attid == drsuapi.DRSUAPI_ATTID_name:
                found = True
                break

        self.assertTrue(found, "Ensure we get the name attribute back")

        found = False
        for attr in ctr.first_object.object.attribute_ctr.attributes:
            if attr.attid == drsuapi.DRSUAPI_ATTID_unicodePwd:
                found = True
                break

        self.assertTrue(found, "Ensure we get the unicodePwd attribute back")

    def _samdb_fetch_pfm_and_schi(self):
        """Fetch prefixMap and schemaInfo stored in SamDB using LDB connection"""
        samdb = self.ldb_dc1
        res = samdb.search(base=samdb.get_schema_basedn(), scope=SCOPE_BASE,
                           attrs=["prefixMap", "schemaInfo"])

        pfm = ndr_unpack(drsblobs.prefixMapBlob,
                         str(res[0]['prefixMap']))

        schi = drsuapi.DsReplicaOIDMapping()
        schi.id_prefix = 0

        if 'schemaInfo' in res[0]:
            schi.oid.length = len(map(ord, str(res[0]['schemaInfo'])))
            schi.oid.binary_oid = map(ord, str(res[0]['schemaInfo']))
        else:
            schema_info = drsblobs.schemaInfoBlob()
            schema_info.revision = 0
            schema_info.marker = 0xFF
            schema_info.invocation_id = misc.GUID(samdb.get_invocation_id())
            schi.oid.length = len(map(ord, ndr_pack(schema_info)))
            schi.oid.binary_oid = map(ord, ndr_pack(schema_info))

        pfm.ctr.mappings = pfm.ctr.mappings + [schi]
        pfm.ctr.num_mappings += 1
        return pfm.ctr
=======
>>>>>>> d918138a

        found = False
        for attr in ctr.first_object.object.attribute_ctr.attributes:
            if attr.attid == drsuapi.DRSUAPI_ATTID_name:
                found = True
                break

        self.assertTrue(found, "Ensure we get the name attribute back")

        for i, mapping in enumerate(pfm.mappings):
            # OID: 2.5.4.*
            # objectClass: 2.5.4.0
            if mapping.oid.binary_oid == [85, 4]:
                idx1 = i
            # OID: 1.2.840.113556.1.4.*
            # name: 1.2.840.113556.1.4.1
            elif mapping.oid.binary_oid == [42, 134, 72, 134, 247, 20, 1, 4]:
                idx2 = i

        (pfm.mappings[idx1].id_prefix,
         pfm.mappings[idx2].id_prefix) = (pfm.mappings[idx2].id_prefix,
                                          pfm.mappings[idx1].id_prefix)

        tmp = pfm.mappings
        tmp[idx1], tmp[idx2] = tmp[idx2], tmp[idx1]
        pfm.mappings = tmp

        # 1 for name (with new prefix = 0)
        partial_attribute_set = self.get_partial_attribute_set([1])
        req8 = self._exop_req8(dest_dsa=None,
                               invocation_id=dc_guid_1,
                               nc_dn_str=self.user,
                               exop=drsuapi.DRSUAPI_EXOP_REPL_OBJ,
                               partial_attribute_set=partial_attribute_set,
                               mapping_ctr=pfm)

        (level, ctr) = drs.DsGetNCChanges(drs_handle, 8, req8)

        found = False
        for attr in ctr.first_object.object.attribute_ctr.attributes:
            if attr.attid == drsuapi.DRSUAPI_ATTID_name:
                found = True
                break

        self.assertTrue(found, "Ensure we get the name attribute back")

    def test_regular_prefix_map_ex_attid(self):
        # Request for a regular (non-secret) attid
        partial_attribute_set = self.get_partial_attribute_set([drsuapi.DRSUAPI_ATTID_name])
        partial_attribute_set_ex = self.get_partial_attribute_set([drsuapi.DRSUAPI_ATTID_unicodePwd])

        dc_guid_1 = self.ldb_dc1.get_invocation_id()
        drs, drs_handle = self._ds_bind(self.dnsname_dc1)

        try:
            pfm = self._samdb_fetch_pfm_and_schi()
        except KeyError:
            # On Windows, prefixMap isn't available over LDAP
            req8 = self._exop_req8(dest_dsa=None,
                                   invocation_id=dc_guid_1,
                                   nc_dn_str=self.user,
                                   exop=drsuapi.DRSUAPI_EXOP_REPL_OBJ)
            (level, ctr) = drs.DsGetNCChanges(drs_handle, 8, req8)
            pfm = ctr.mapping_ctr


        req8 = self._exop_req8(dest_dsa=None,
                               invocation_id=dc_guid_1,
                               nc_dn_str=self.user,
                               exop=drsuapi.DRSUAPI_EXOP_REPL_OBJ,
                               partial_attribute_set=partial_attribute_set,
                               partial_attribute_set_ex=partial_attribute_set_ex,
                               mapping_ctr=pfm)

        (level, ctr) = drs.DsGetNCChanges(drs_handle, 8, req8)

        found = False
        for attr in ctr.first_object.object.attribute_ctr.attributes:
            if attr.attid == drsuapi.DRSUAPI_ATTID_name:
                found = True
                break

        self.assertTrue(found, "Ensure we get the name attribute back")

        found = False
        for attr in ctr.first_object.object.attribute_ctr.attributes:
            if attr.attid == drsuapi.DRSUAPI_ATTID_unicodePwd:
                found = True
                break

        self.assertTrue(found, "Ensure we get the unicodePwd attribute back")

        for i, mapping in enumerate(pfm.mappings):
            # OID: 2.5.4.*
            # objectClass: 2.5.4.0
            if mapping.oid.binary_oid == [85, 4]:
                idx1 = i
            # OID: 1.2.840.113556.1.4.*
            # name: 1.2.840.113556.1.4.1
            # unicodePwd: 1.2.840.113556.1.4.90
            elif mapping.oid.binary_oid == [42, 134, 72, 134, 247, 20, 1, 4]:
                idx2 = i

        (pfm.mappings[idx1].id_prefix,
         pfm.mappings[idx2].id_prefix) = (pfm.mappings[idx2].id_prefix,
                                          pfm.mappings[idx1].id_prefix)

        tmp = pfm.mappings
        tmp[idx1], tmp[idx2] = tmp[idx2], tmp[idx1]
        pfm.mappings = tmp

        # 1 for name (with new prefix = 0)
        partial_attribute_set = self.get_partial_attribute_set([1])
        # 90 for unicodePwd (with new prefix = 0)
        # HOWEVER: Windows doesn't seem to respect incoming maps for PartialAttrSetEx
        partial_attribute_set_ex = self.get_partial_attribute_set([drsuapi.DRSUAPI_ATTID_unicodePwd])
        req8 = self._exop_req8(dest_dsa=None,
                               invocation_id=dc_guid_1,
                               nc_dn_str=self.user,
                               exop=drsuapi.DRSUAPI_EXOP_REPL_OBJ,
                               partial_attribute_set=partial_attribute_set,
                               partial_attribute_set_ex=partial_attribute_set_ex,
                               mapping_ctr=pfm)

        (level, ctr) = drs.DsGetNCChanges(drs_handle, 8, req8)

        found = False
        for attr in ctr.first_object.object.attribute_ctr.attributes:
            if attr.attid == drsuapi.DRSUAPI_ATTID_name:
                found = True
                break

        self.assertTrue(found, "Ensure we get the name attribute back")

        found = False
        for attr in ctr.first_object.object.attribute_ctr.attributes:
            if attr.attid == drsuapi.DRSUAPI_ATTID_unicodePwd:
                found = True
                break

        self.assertTrue(found, "Ensure we get the unicodePwd attribute back")

    def _samdb_fetch_pfm_and_schi(self):
        """Fetch prefixMap and schemaInfo stored in SamDB using LDB connection"""
        samdb = self.ldb_dc1
        res = samdb.search(base=samdb.get_schema_basedn(), scope=SCOPE_BASE,
                           attrs=["prefixMap", "schemaInfo"])

        pfm = ndr_unpack(drsblobs.prefixMapBlob,
                         str(res[0]['prefixMap']))

        schi = drsuapi.DsReplicaOIDMapping()
        schi.id_prefix = 0

        if 'schemaInfo' in res[0]:
            schi.oid.length = len(map(ord, str(res[0]['schemaInfo'])))
            schi.oid.binary_oid = map(ord, str(res[0]['schemaInfo']))
        else:
            schema_info = drsblobs.schemaInfoBlob()
            schema_info.revision = 0
            schema_info.marker = 0xFF
            schema_info.invocation_id = misc.GUID(samdb.get_invocation_id())
            schi.oid.length = len(map(ord, ndr_pack(schema_info)))
            schi.oid.binary_oid = map(ord, ndr_pack(schema_info))

        pfm.ctr.mappings = pfm.ctr.mappings + [schi]
        pfm.ctr.num_mappings += 1
        return pfm.ctr

class DrsReplicaSyncSortTestCase(drs_base.DrsBaseTestCase):
    def setUp(self):
        super(DrsReplicaSyncSortTestCase, self).setUp()
        self.base_dn = self.ldb_dc1.get_default_basedn()
        self.ou = "ou=sort_exop,%s" % self.base_dn
        self.ldb_dc1.add({
            "dn": self.ou,
            "objectclass": "organizationalUnit"})

    def tearDown(self):
        super(DrsReplicaSyncSortTestCase, self).tearDown()
        # tidyup groups and users
        try:
            self.ldb_dc1.delete(self.ou, ["tree_delete:1"])
        except ldb.LdbError as (enum, string):
            if enum == ldb.ERR_NO_SUCH_OBJECT:
                pass

    def add_linked_attribute(self, src, dest, attr='member'):
        m = ldb.Message()
        m.dn = ldb.Dn(self.ldb_dc1, src)
        m[attr] = ldb.MessageElement(dest, ldb.FLAG_MOD_ADD, attr)
        self.ldb_dc1.modify(m)

    def remove_linked_attribute(self, src, dest, attr='member'):
        m = ldb.Message()
        m.dn = ldb.Dn(self.ldb_dc1, src)
        m[attr] = ldb.MessageElement(dest, ldb.FLAG_MOD_DELETE, attr)
        self.ldb_dc1.modify(m)

    def test_sort_behaviour_single_object(self):
        """Testing sorting behaviour on single objects"""

        user1_dn = "cn=test_user1,%s" % self.ou
        user2_dn = "cn=test_user2,%s" % self.ou
        user3_dn = "cn=test_user3,%s" % self.ou
        group_dn = "cn=test_group,%s" % self.ou

        self.ldb_dc1.add({"dn": user1_dn, "objectclass": "user"})
        self.ldb_dc1.add({"dn": user2_dn, "objectclass": "user"})
        self.ldb_dc1.add({"dn": user3_dn, "objectclass": "user"})
        self.ldb_dc1.add({"dn": group_dn, "objectclass": "group"})

        u1_guid = misc.GUID(self.ldb_dc1.search(base=user1_dn,
                      attrs=["objectGUID"])[0]['objectGUID'][0])
        u2_guid = misc.GUID(self.ldb_dc1.search(base=user2_dn,
                      attrs=["objectGUID"])[0]['objectGUID'][0])
        u3_guid = misc.GUID(self.ldb_dc1.search(base=user3_dn,
                      attrs=["objectGUID"])[0]['objectGUID'][0])
        g_guid = misc.GUID(self.ldb_dc1.search(base=group_dn,
                     attrs=["objectGUID"])[0]['objectGUID'][0])

        self.add_linked_attribute(group_dn, user1_dn,
                                  attr='member')
        self.add_linked_attribute(group_dn, user2_dn,
                                  attr='member')
        self.add_linked_attribute(group_dn, user3_dn,
                                  attr='member')
        self.add_linked_attribute(group_dn, user1_dn,
                                  attr='managedby')
        self.add_linked_attribute(group_dn, user2_dn,
                                  attr='nonSecurityMember')
        self.add_linked_attribute(group_dn, user3_dn,
                                  attr='nonSecurityMember')

        set_inactive = AbstractLink(drsuapi.DRSUAPI_ATTID_nonSecurityMember,
                                    drsuapi.DRSUAPI_DS_LINKED_ATTRIBUTE_FLAG_ACTIVE,
                                    g_guid, u3_guid)

        expected_links = set([set_inactive,
        AbstractLink(drsuapi.DRSUAPI_ATTID_member,
                     drsuapi.DRSUAPI_DS_LINKED_ATTRIBUTE_FLAG_ACTIVE,
                     g_guid,
                     u1_guid),
        AbstractLink(drsuapi.DRSUAPI_ATTID_member,
                     drsuapi.DRSUAPI_DS_LINKED_ATTRIBUTE_FLAG_ACTIVE,
                     g_guid,
                     u2_guid),
        AbstractLink(drsuapi.DRSUAPI_ATTID_member,
                     drsuapi.DRSUAPI_DS_LINKED_ATTRIBUTE_FLAG_ACTIVE,
                     g_guid,
                     u3_guid),
        AbstractLink(drsuapi.DRSUAPI_ATTID_managedBy,
                     drsuapi.DRSUAPI_DS_LINKED_ATTRIBUTE_FLAG_ACTIVE,
                     g_guid,
                     u1_guid),
        AbstractLink(drsuapi.DRSUAPI_ATTID_nonSecurityMember,
                     drsuapi.DRSUAPI_DS_LINKED_ATTRIBUTE_FLAG_ACTIVE,
                     g_guid,
                     u2_guid),
        ])

        dc_guid_1 = self.ldb_dc1.get_invocation_id()

        drs, drs_handle = self._ds_bind(self.dnsname_dc1)

        req8 = self._exop_req8(dest_dsa=None,
                invocation_id=dc_guid_1,
                nc_dn_str=group_dn,
                exop=drsuapi.DRSUAPI_EXOP_REPL_OBJ)

        (level, ctr) = drs.DsGetNCChanges(drs_handle, 8, req8)

        no_inactive = []
        for link in ctr.linked_attributes:
            target_guid = ndr_unpack(drsuapi.DsReplicaObjectIdentifier3,
                                     link.value.blob).guid
            no_inactive.append((link, target_guid))
            self.assertTrue(AbstractLink(link.attid, link.flags,
                                         link.identifier.guid,
                                         target_guid) in expected_links)

        no_inactive.sort(cmp=_linked_attribute_compare)

        # assert the two arrays are the same
        self.assertEqual(len(expected_links), ctr.linked_attributes_count)
        self.assertEqual([x[0] for x in no_inactive], ctr.linked_attributes)

        self.remove_linked_attribute(group_dn, user3_dn,
                                     attr='nonSecurityMember')

        # Set the link inactive
        expected_links.remove(set_inactive)
        set_inactive.flags = 0
        expected_links.add(set_inactive)

        has_inactive = []
        (level, ctr) = drs.DsGetNCChanges(drs_handle, 8, req8)
        for link in ctr.linked_attributes:
            target_guid = ndr_unpack(drsuapi.DsReplicaObjectIdentifier3,
                                     link.value.blob).guid
            has_inactive.append((link, target_guid))
            self.assertTrue(AbstractLink(link.attid, link.flags,
                                         link.identifier.guid,
                                         target_guid) in expected_links)

        has_inactive.sort(cmp=_linked_attribute_compare)

        # assert the two arrays are the same
        self.assertEqual(len(expected_links), ctr.linked_attributes_count)
        self.assertEqual([x[0] for x in has_inactive], ctr.linked_attributes)

    def test_sort_behaviour_ncchanges(self):
        """Testing sorting behaviour on a group of objects."""
        user1_dn = "cn=test_user1,%s" % self.ou
        group_dn = "cn=test_group,%s" % self.ou
        self.ldb_dc1.add({"dn": user1_dn, "objectclass": "user"})
        self.ldb_dc1.add({"dn": group_dn, "objectclass": "group"})

        self.add_linked_attribute(group_dn, user1_dn,
                                  attr='member')

        dc_guid_1 = self.ldb_dc1.get_invocation_id()

        drs, drs_handle = self._ds_bind(self.dnsname_dc1)

        # Make sure the max objects count is high enough
        req8 = self._exop_req8(dest_dsa=None,
                               invocation_id=dc_guid_1,
                               nc_dn_str=self.base_dn,
                               replica_flags=0,
                               max_objects=100,
                               exop=drsuapi.DRSUAPI_EXOP_NONE)

        # Loop until we get linked attributes, or we get to the end.
        # Samba sends linked attributes at the end, unlike Windows.
        while True:
            (level, ctr) = drs.DsGetNCChanges(drs_handle, 8, req8)
            if ctr.more_data == 0 or ctr.linked_attributes_count != 0:
                break
            req8.highwatermark = ctr.new_highwatermark

        self.assertTrue(ctr.linked_attributes_count != 0)

        no_inactive = []
        for link in ctr.linked_attributes:
            try:
                target_guid = ndr_unpack(drsuapi.DsReplicaObjectIdentifier3,
                                     link.value.blob).guid
            except:
                target_guid = ndr_unpack(drsuapi.DsReplicaObjectIdentifier3Binary,
                                         link.value.blob).guid
            no_inactive.append((link, target_guid))

        no_inactive.sort(cmp=_linked_attribute_compare)

        # assert the two arrays are the same
        self.assertEqual([x[0] for x in no_inactive], ctr.linked_attributes)<|MERGE_RESOLUTION|>--- conflicted
+++ resolved
@@ -67,65 +67,8 @@
     # Ascending target object GUID
     return cmp(ndr_pack(la1_target), ndr_pack(la2_target))
 
-<<<<<<< HEAD
-class AbstractLink:
-    def __init__(self, attid, flags, identifier, targetGUID):
-        self.attid = attid
-        self.flags = flags
-        self.identifier = identifier
-        self.targetGUID = targetGUID
-
-    def __eq__(self, other):
-        return isinstance(other, AbstractLink) and \
-            ((self.attid, self.flags, self.identifier, self.targetGUID) ==
-             (other.attid, other.flags, other.identifier, other.targetGUID))
-
-    def __hash__(self):
-        return hash((self.attid, self.flags, self.identifier, self.targetGUID))
-
-class ExopBaseTest:
-    def _exop_req8(self, dest_dsa, invocation_id, nc_dn_str, exop,
-                   replica_flags=0, max_objects=0, partial_attribute_set=None,
-                   partial_attribute_set_ex=None, mapping_ctr=None):
-        req8 = drsuapi.DsGetNCChangesRequest8()
-
-        req8.destination_dsa_guid = misc.GUID(dest_dsa) if dest_dsa else misc.GUID()
-        req8.source_dsa_invocation_id = misc.GUID(invocation_id)
-        req8.naming_context = drsuapi.DsReplicaObjectIdentifier()
-        req8.naming_context.dn = unicode(nc_dn_str)
-        req8.highwatermark = drsuapi.DsReplicaHighWaterMark()
-        req8.highwatermark.tmp_highest_usn = 0
-        req8.highwatermark.reserved_usn = 0
-        req8.highwatermark.highest_usn = 0
-        req8.uptodateness_vector = None
-        req8.replica_flags = replica_flags
-        req8.max_object_count = max_objects
-        req8.max_ndr_size = 402116
-        req8.extended_op = exop
-        req8.fsmo_info = 0
-        req8.partial_attribute_set = partial_attribute_set
-        req8.partial_attribute_set_ex = partial_attribute_set_ex
-        if mapping_ctr:
-            req8.mapping_ctr = mapping_ctr
-        else:
-            req8.mapping_ctr.num_mappings = 0
-            req8.mapping_ctr.mappings = None
-
-        return req8
-
-    def _ds_bind(self, server_name):
-        binding_str = "ncacn_ip_tcp:%s[seal]" % server_name
-
-        drs = drsuapi.drsuapi(binding_str, self.get_loadparm(), self.get_credentials())
-        (drs_handle, supported_extensions) = drs_DsBind(drs)
-        return (drs, drs_handle)
-
-
-class DrsReplicaSyncTestCase(drs_base.DrsBaseTestCase, ExopBaseTest):
-=======
 
 class DrsReplicaSyncTestCase(drs_base.DrsBaseTestCase):
->>>>>>> d918138a
     """Intended as a semi-black box test case for DsGetNCChanges
        implementation for extended operations. It should be testing
        how DsGetNCChanges handles different input params (mostly invalid).
@@ -595,11 +538,7 @@
         self.assertEqual(ctr.source_dsa_guid, misc.GUID(fsmo_owner["ntds_guid"]))
         self.assertEqual(ctr.source_dsa_invocation_id, misc.GUID(fsmo_owner["invocation_id"]))
 
-<<<<<<< HEAD
-class DrsReplicaPrefixMapTestCase(drs_base.DrsBaseTestCase, ExopBaseTest):
-=======
 class DrsReplicaPrefixMapTestCase(drs_base.DrsBaseTestCase):
->>>>>>> d918138a
     def setUp(self):
         super(DrsReplicaPrefixMapTestCase, self).setUp()
         self.base_dn = self.ldb_dc1.get_default_basedn()
@@ -779,177 +718,6 @@
                                mapping_ctr=pfm)
 
         (level, ctr) = drs.DsGetNCChanges(drs_handle, 8, req8)
-<<<<<<< HEAD
-
-        found = False
-        for attr in ctr.first_object.object.attribute_ctr.attributes:
-            if attr.attid == drsuapi.DRSUAPI_ATTID_name:
-                found = True
-                break
-
-        self.assertTrue(found, "Ensure we get the name attribute back")
-
-        for i, mapping in enumerate(pfm.mappings):
-            # OID: 2.5.4.*
-            # objectClass: 2.5.4.0
-            if mapping.oid.binary_oid == [85, 4]:
-                idx1 = i
-            # OID: 1.2.840.113556.1.4.*
-            # name: 1.2.840.113556.1.4.1
-            elif mapping.oid.binary_oid == [42, 134, 72, 134, 247, 20, 1, 4]:
-                idx2 = i
-
-        (pfm.mappings[idx1].id_prefix,
-         pfm.mappings[idx2].id_prefix) = (pfm.mappings[idx2].id_prefix,
-                                          pfm.mappings[idx1].id_prefix)
-
-        tmp = pfm.mappings
-        tmp[idx1], tmp[idx2] = tmp[idx2], tmp[idx1]
-        pfm.mappings = tmp
-
-        # 1 for name (with new prefix = 0)
-        partial_attribute_set = self.get_partial_attribute_set([1])
-        req8 = self._exop_req8(dest_dsa=None,
-                               invocation_id=dc_guid_1,
-                               nc_dn_str=self.user,
-                               exop=drsuapi.DRSUAPI_EXOP_REPL_OBJ,
-                               partial_attribute_set=partial_attribute_set,
-                               mapping_ctr=pfm)
-
-        (level, ctr) = drs.DsGetNCChanges(drs_handle, 8, req8)
-
-        found = False
-        for attr in ctr.first_object.object.attribute_ctr.attributes:
-            if attr.attid == drsuapi.DRSUAPI_ATTID_name:
-                found = True
-                break
-
-        self.assertTrue(found, "Ensure we get the name attribute back")
-
-    def test_regular_prefix_map_ex_attid(self):
-        # Request for a regular (non-secret) attid
-        partial_attribute_set = self.get_partial_attribute_set([drsuapi.DRSUAPI_ATTID_name])
-        partial_attribute_set_ex = self.get_partial_attribute_set([drsuapi.DRSUAPI_ATTID_unicodePwd])
-
-        dc_guid_1 = self.ldb_dc1.get_invocation_id()
-        drs, drs_handle = self._ds_bind(self.dnsname_dc1)
-
-        try:
-            pfm = self._samdb_fetch_pfm_and_schi()
-        except KeyError:
-            # On Windows, prefixMap isn't available over LDAP
-            req8 = self._exop_req8(dest_dsa=None,
-                                   invocation_id=dc_guid_1,
-                                   nc_dn_str=self.user,
-                                   exop=drsuapi.DRSUAPI_EXOP_REPL_OBJ)
-            (level, ctr) = drs.DsGetNCChanges(drs_handle, 8, req8)
-            pfm = ctr.mapping_ctr
-
-
-        req8 = self._exop_req8(dest_dsa=None,
-                               invocation_id=dc_guid_1,
-                               nc_dn_str=self.user,
-                               exop=drsuapi.DRSUAPI_EXOP_REPL_OBJ,
-                               partial_attribute_set=partial_attribute_set,
-                               partial_attribute_set_ex=partial_attribute_set_ex,
-                               mapping_ctr=pfm)
-
-        (level, ctr) = drs.DsGetNCChanges(drs_handle, 8, req8)
-
-        found = False
-        for attr in ctr.first_object.object.attribute_ctr.attributes:
-            if attr.attid == drsuapi.DRSUAPI_ATTID_name:
-                found = True
-                break
-
-        self.assertTrue(found, "Ensure we get the name attribute back")
-
-        found = False
-        for attr in ctr.first_object.object.attribute_ctr.attributes:
-            if attr.attid == drsuapi.DRSUAPI_ATTID_unicodePwd:
-                found = True
-                break
-
-        self.assertTrue(found, "Ensure we get the unicodePwd attribute back")
-
-        for i, mapping in enumerate(pfm.mappings):
-            # OID: 2.5.4.*
-            # objectClass: 2.5.4.0
-            if mapping.oid.binary_oid == [85, 4]:
-                idx1 = i
-            # OID: 1.2.840.113556.1.4.*
-            # name: 1.2.840.113556.1.4.1
-            # unicodePwd: 1.2.840.113556.1.4.90
-            elif mapping.oid.binary_oid == [42, 134, 72, 134, 247, 20, 1, 4]:
-                idx2 = i
-
-        (pfm.mappings[idx1].id_prefix,
-         pfm.mappings[idx2].id_prefix) = (pfm.mappings[idx2].id_prefix,
-                                          pfm.mappings[idx1].id_prefix)
-
-        tmp = pfm.mappings
-        tmp[idx1], tmp[idx2] = tmp[idx2], tmp[idx1]
-        pfm.mappings = tmp
-
-        # 1 for name (with new prefix = 0)
-        partial_attribute_set = self.get_partial_attribute_set([1])
-        # 90 for unicodePwd (with new prefix = 0)
-        # HOWEVER: Windows doesn't seem to respect incoming maps for PartialAttrSetEx
-        partial_attribute_set_ex = self.get_partial_attribute_set([drsuapi.DRSUAPI_ATTID_unicodePwd])
-        req8 = self._exop_req8(dest_dsa=None,
-                               invocation_id=dc_guid_1,
-                               nc_dn_str=self.user,
-                               exop=drsuapi.DRSUAPI_EXOP_REPL_OBJ,
-                               partial_attribute_set=partial_attribute_set,
-                               partial_attribute_set_ex=partial_attribute_set_ex,
-                               mapping_ctr=pfm)
-
-        (level, ctr) = drs.DsGetNCChanges(drs_handle, 8, req8)
-
-        found = False
-        for attr in ctr.first_object.object.attribute_ctr.attributes:
-            if attr.attid == drsuapi.DRSUAPI_ATTID_name:
-                found = True
-                break
-
-        self.assertTrue(found, "Ensure we get the name attribute back")
-
-        found = False
-        for attr in ctr.first_object.object.attribute_ctr.attributes:
-            if attr.attid == drsuapi.DRSUAPI_ATTID_unicodePwd:
-                found = True
-                break
-
-        self.assertTrue(found, "Ensure we get the unicodePwd attribute back")
-
-    def _samdb_fetch_pfm_and_schi(self):
-        """Fetch prefixMap and schemaInfo stored in SamDB using LDB connection"""
-        samdb = self.ldb_dc1
-        res = samdb.search(base=samdb.get_schema_basedn(), scope=SCOPE_BASE,
-                           attrs=["prefixMap", "schemaInfo"])
-
-        pfm = ndr_unpack(drsblobs.prefixMapBlob,
-                         str(res[0]['prefixMap']))
-
-        schi = drsuapi.DsReplicaOIDMapping()
-        schi.id_prefix = 0
-
-        if 'schemaInfo' in res[0]:
-            schi.oid.length = len(map(ord, str(res[0]['schemaInfo'])))
-            schi.oid.binary_oid = map(ord, str(res[0]['schemaInfo']))
-        else:
-            schema_info = drsblobs.schemaInfoBlob()
-            schema_info.revision = 0
-            schema_info.marker = 0xFF
-            schema_info.invocation_id = misc.GUID(samdb.get_invocation_id())
-            schi.oid.length = len(map(ord, ndr_pack(schema_info)))
-            schi.oid.binary_oid = map(ord, ndr_pack(schema_info))
-
-        pfm.ctr.mappings = pfm.ctr.mappings + [schi]
-        pfm.ctr.num_mappings += 1
-        return pfm.ctr
-=======
->>>>>>> d918138a
 
         found = False
         for attr in ctr.first_object.object.attribute_ctr.attributes:
