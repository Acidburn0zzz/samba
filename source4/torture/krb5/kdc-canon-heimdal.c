--- conflicted
+++ resolved
@@ -43,11 +43,7 @@
 #define TEST_UPN              0x0000040
 #define TEST_S4U2SELF         0x0000080
 #define TEST_REMOVEDOLLAR     0x0000100
-<<<<<<< HEAD
-#define TEST_AS_REQ_SPN       0x0000200 /* not used */
-=======
 #define TEST_AS_REQ_SPN       0x0000200
->>>>>>> c67d9a39
 #define TEST_MITM_S4U2SELF    0x0000400
 #define TEST_ALL              0x00007FF
 
@@ -2082,13 +2078,9 @@
 		 * servicePrincipalName) can expect this test to succeed
 		 */
 		if (torture_setting_bool(tctx, "expect_machine_account", false)
-<<<<<<< HEAD
-		    && (test_data->enterprise || test_data->upn == false)) {
-=======
 		    && (test_data->enterprise
 			|| test_data->spn_is_upn
 			|| test_data->upn == false)) {
->>>>>>> c67d9a39
 
 			if (test_data->mitm_s4u2self) {
 				torture_assert_int_equal(tctx, k5ret, KRB5KRB_AP_ERR_INAPP_CKSUM,
@@ -2576,14 +2568,6 @@
 					     (i & TEST_UPPER_USERNAME) ? "uc-user" : "lc-user",
 					     (i & TEST_NETBIOS_REALM) ? "netbios-realm" : "krb5-realm",
 					     (i & TEST_WIN2K) ? "win2k" : "no-win2k",
-<<<<<<< HEAD
-					     (i & TEST_UPN) ? "upn" : "no-upn",
-					     (i & TEST_S4U2SELF) ? (i & TEST_MITM_S4U2SELF) ? "mitm-s4u2self" : "s4u2self" : "normal",
-					     (i & TEST_REMOVEDOLLAR) ? "removedollar" : "keepdollar");
-
-		struct test_data *test_data = talloc_zero(suite, struct test_data);
-
-=======
 					     (i & TEST_UPN) ? "upn" :
 					     ((i & TEST_AS_REQ_SPN) ? "spn" : 
 					      ((i & TEST_REMOVEDOLLAR) ? "removedollar" : "samaccountname")),
@@ -2601,25 +2585,12 @@
 				continue;
 			}
 		}
->>>>>>> c67d9a39
 		if (i & TEST_MITM_S4U2SELF) {
 			if (!(i & TEST_S4U2SELF)) {
 				continue;
 			}
 		}
-<<<<<<< HEAD
-
-		/*
-		 * Due to backport: this flag is not used until Samba
-		 * 4.10
-		 */
-		if (i & TEST_AS_REQ_SPN) {
-			continue;
-		}
-
-=======
 		
->>>>>>> c67d9a39
 		test_data->test_name = name;
 		test_data->real_realm
 			= strupper_talloc(test_data,
