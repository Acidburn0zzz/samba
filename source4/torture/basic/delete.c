/* 
   Unix SMB/CIFS implementation.

   delete on close testing

   Copyright (C) Andrew Tridgell 2003
   
   This program is free software; you can redistribute it and/or modify
   it under the terms of the GNU General Public License as published by
   the Free Software Foundation; either version 3 of the License, or
   (at your option) any later version.
   
   This program is distributed in the hope that it will be useful,
   but WITHOUT ANY WARRANTY; without even the implied warranty of
   MERCHANTABILITY or FITNESS FOR A PARTICULAR PURPOSE.  See the
   GNU General Public License for more details.
   
   You should have received a copy of the GNU General Public License
   along with this program.  If not, see <http://www.gnu.org/licenses/>.
*/

#include "includes.h"
#include "libcli/libcli.h"
#include "torture/util.h"
#include "system/filesys.h"
#include "libcli/raw/raw_proto.h"

#include "torture/raw/proto.h"
#include "torture/basic/proto.h"

static bool check_delete_on_close(struct torture_context *tctx,
				  struct smbcli_state *cli, int fnum,
				  const char *fname, bool expect_it,
				  const char *where)
{
	union smb_search_data data;
	NTSTATUS status;

	time_t c_time, a_time, m_time;
	size_t size;
	uint16_t mode;

	status = torture_single_search(cli, tctx,
				       fname,
				       RAW_SEARCH_TRANS2,
				       RAW_SEARCH_DATA_FULL_DIRECTORY_INFO,
				       FILE_ATTRIBUTE_DIRECTORY,
				       &data);
	torture_assert_ntstatus_ok(tctx, status, 
		talloc_asprintf(tctx, "single_search failed (%s)", where));

	if (fnum != -1) {
		union smb_fileinfo io;
		int nlink = expect_it ? 0 : 1;

		io.all_info.level = RAW_FILEINFO_ALL_INFO;
		io.all_info.in.file.fnum = fnum;

		status = smb_raw_fileinfo(cli->tree, tctx, &io);
		torture_assert_ntstatus_ok(tctx, status, talloc_asprintf(tctx, 
					"qfileinfo failed (%s)", where));

		torture_assert(tctx, expect_it == io.all_info.out.delete_pending, 
			talloc_asprintf(tctx, 
			"%s - Expected del_on_close flag %d, qfileinfo/all_info gave %d",
			       where, expect_it, io.all_info.out.delete_pending));

		torture_assert(tctx, nlink == io.all_info.out.nlink, 
			talloc_asprintf(tctx, 
				"%s - Expected nlink %d, qfileinfo/all_info gave %d",
			       where, nlink, io.all_info.out.nlink));

		io.standard_info.level = RAW_FILEINFO_STANDARD_INFO;
		io.standard_info.in.file.fnum = fnum;

		status = smb_raw_fileinfo(cli->tree, tctx, &io);
		torture_assert_ntstatus_ok(tctx, status, talloc_asprintf(tctx, "qpathinfo failed (%s)", where));

		torture_assert(tctx, expect_it == io.standard_info.out.delete_pending,
			talloc_asprintf(tctx, "%s - Expected del_on_close flag %d, qfileinfo/standard_info gave %d\n",
			       where, expect_it, io.standard_info.out.delete_pending));

		torture_assert(tctx, nlink == io.standard_info.out.nlink,
			talloc_asprintf(tctx, "%s - Expected nlink %d, qfileinfo/standard_info gave %d",
			       where, nlink, io.all_info.out.nlink));
	}

	status = smbcli_qpathinfo(cli->tree, fname,
				  &c_time, &a_time, &m_time,
				  &size, &mode);

	if (expect_it) {
		torture_assert_ntstatus_equal(tctx, status, NT_STATUS_DELETE_PENDING,
			"qpathinfo did not give correct error code");
	} else {
		torture_assert_ntstatus_ok(tctx, status, 
			talloc_asprintf(tctx, "qpathinfo failed (%s)", where));
	}

	return true;
}

#define CHECK_STATUS(_cli, _expected) \
	torture_assert_ntstatus_equal(tctx, _cli->tree->session->transport->error.e.nt_status, _expected, \
		 "Incorrect status")

static const char *fname = "\\delete.file";
static const char *fname_new = "\\delete.new";
static const char *dname = "\\delete.dir";

static void del_clean_area(struct smbcli_state *cli1, struct smbcli_state *cli2)
{
	smb_raw_exit(cli1->session);
	smb_raw_exit(cli2->session);

	smbcli_deltree(cli1->tree, dname);
	smbcli_setatr(cli1->tree, fname, 0, 0);
	smbcli_unlink(cli1->tree, fname);
	smbcli_setatr(cli1->tree, fname_new, 0, 0);
	smbcli_unlink(cli1->tree, fname_new);
}

/* Test 1 - this should delete the file on close. */

static bool deltest1(struct torture_context *tctx, struct smbcli_state *cli1, struct smbcli_state *cli2)
{
	int fnum1 = -1;

	del_clean_area(cli1, cli2);

	fnum1 = smbcli_nt_create_full(cli1->tree, fname, 0, 
				      SEC_RIGHTS_FILE_ALL,
				      FILE_ATTRIBUTE_NORMAL,
				      NTCREATEX_SHARE_ACCESS_DELETE, NTCREATEX_DISP_OVERWRITE_IF, 
				      NTCREATEX_OPTIONS_DELETE_ON_CLOSE, 0);
	
	torture_assert(tctx, fnum1 != -1, talloc_asprintf(tctx, "open of %s failed (%s)", 
		       fname, smbcli_errstr(cli1->tree)));
	
	torture_assert_ntstatus_ok(tctx, smbcli_close(cli1->tree, fnum1), 
		talloc_asprintf(tctx, "close failed (%s)", smbcli_errstr(cli1->tree)));

	fnum1 = smbcli_open(cli1->tree, fname, O_RDWR, DENY_NONE);
	torture_assert(tctx, fnum1 == -1, talloc_asprintf(tctx, "open of %s succeeded (should fail)", 
		       fname));

	return true;
}

/* Test 2 - this should delete the file on close. */
static bool deltest2(struct torture_context *tctx, struct smbcli_state *cli1, struct smbcli_state *cli2)
{
	int fnum1 = -1;

	del_clean_area(cli1, cli2);

	fnum1 = smbcli_nt_create_full(cli1->tree, fname, 0, 
				      SEC_RIGHTS_FILE_ALL,
				      FILE_ATTRIBUTE_NORMAL, NTCREATEX_SHARE_ACCESS_NONE, 
				      NTCREATEX_DISP_OVERWRITE_IF, 0, 0);
	
	torture_assert(tctx, fnum1 != -1, 
		talloc_asprintf(tctx, "open of %s failed (%s)", 
		       fname, smbcli_errstr(cli1->tree)));
	
	torture_assert_ntstatus_ok(tctx, smbcli_nt_delete_on_close(cli1->tree, fnum1, true), 
		talloc_asprintf(tctx, "setting delete_on_close failed (%s)", 
		       smbcli_errstr(cli1->tree)));
	
	torture_assert_ntstatus_ok(tctx, smbcli_close(cli1->tree, fnum1), 
		talloc_asprintf(tctx, "close failed (%s)", 
		       smbcli_errstr(cli1->tree)));
	
	fnum1 = smbcli_open(cli1->tree, fname, O_RDONLY, DENY_NONE);
	if (fnum1 != -1) {
		printf("(%s) open of %s succeeded should have been deleted on close !\n", 
		       __location__, fname);
		if (NT_STATUS_IS_ERR(smbcli_close(cli1->tree, fnum1))) {
			printf("(%s) close failed (%s)\n", 
			       __location__, smbcli_errstr(cli1->tree));
			return false;
		}
		smbcli_unlink(cli1->tree, fname);
	}
	return true;
}

/* Test 3 - ... */
static bool deltest3(struct torture_context *tctx, struct smbcli_state *cli1, struct smbcli_state *cli2)
{
	int fnum1 = -1;
	int fnum2 = -1;

	del_clean_area(cli1, cli2);

	fnum1 = smbcli_nt_create_full(cli1->tree, fname, 0, 
				      SEC_RIGHTS_FILE_ALL,
				      FILE_ATTRIBUTE_NORMAL,
				      NTCREATEX_SHARE_ACCESS_READ|NTCREATEX_SHARE_ACCESS_WRITE, 
				      NTCREATEX_DISP_OVERWRITE_IF, 0, 0);

	torture_assert(tctx, fnum1 != -1, talloc_asprintf(tctx, "open - 1 of %s failed (%s)", 
		        fname, smbcli_errstr(cli1->tree)));

	/* This should fail with a sharing violation - open for delete is only compatible
	   with SHARE_DELETE. */

	fnum2 = smbcli_nt_create_full(cli1->tree, fname, 0, 
				      SEC_RIGHTS_FILE_READ, 
				      FILE_ATTRIBUTE_NORMAL,
				      NTCREATEX_SHARE_ACCESS_READ|NTCREATEX_SHARE_ACCESS_WRITE, 
				      NTCREATEX_DISP_OPEN, 0, 0);

	torture_assert(tctx, fnum2 == -1, 
		talloc_asprintf(tctx, "open  - 2 of %s succeeded - should have failed.", 
		       fname));

	/* This should succeed. */

	fnum2 = smbcli_nt_create_full(cli1->tree, fname, 0, 
				      SEC_RIGHTS_FILE_READ, 
				      FILE_ATTRIBUTE_NORMAL,
				      NTCREATEX_SHARE_ACCESS_READ|NTCREATEX_SHARE_ACCESS_WRITE|NTCREATEX_SHARE_ACCESS_DELETE, 
				      NTCREATEX_DISP_OPEN, 0, 0);

	torture_assert(tctx, fnum2 != -1, talloc_asprintf(tctx, "open  - 2 of %s failed (%s)", 
		       fname, smbcli_errstr(cli1->tree)));

	torture_assert_ntstatus_ok(tctx, 
							   smbcli_nt_delete_on_close(cli1->tree, fnum1, true),
							   talloc_asprintf(tctx, "setting delete_on_close failed (%s)", 
		       				   smbcli_errstr(cli1->tree)));
	
	torture_assert_ntstatus_ok(tctx, smbcli_close(cli1->tree, fnum1),
		talloc_asprintf(tctx, "close 1 failed (%s)", 
		       smbcli_errstr(cli1->tree)));
	
	torture_assert_ntstatus_ok(tctx, smbcli_close(cli1->tree, fnum2),
		talloc_asprintf(tctx, "close 2 failed (%s)", 
		       smbcli_errstr(cli1->tree)));
	
	/* This should fail - file should no longer be there. */

	fnum1 = smbcli_open(cli1->tree, fname, O_RDONLY, DENY_NONE);
	if (fnum1 != -1) {
		printf("(%s) open of %s succeeded should have been deleted on close !\n", 
		       __location__, fname);
		if (NT_STATUS_IS_ERR(smbcli_close(cli1->tree, fnum1))) {
			printf("(%s) close failed (%s)\n", 
			       __location__, smbcli_errstr(cli1->tree));
		}
		smbcli_unlink(cli1->tree, fname);
		return false;
	}
	return true;
}

/* Test 4 ... */
static bool deltest4(struct torture_context *tctx, struct smbcli_state *cli1, struct smbcli_state *cli2)
{
	int fnum1 = -1;
	int fnum2 = -1;
	bool correct = true;

	del_clean_area(cli1, cli2);

	fnum1 = smbcli_nt_create_full(cli1->tree, fname, 0, 
				      SEC_FILE_READ_DATA  | 
				      SEC_FILE_WRITE_DATA |
				      SEC_STD_DELETE,
				      FILE_ATTRIBUTE_NORMAL, 
				      NTCREATEX_SHARE_ACCESS_READ|NTCREATEX_SHARE_ACCESS_WRITE, 
				      NTCREATEX_DISP_OVERWRITE_IF, 0, 0);
								
	torture_assert(tctx, fnum1 != -1, talloc_asprintf(tctx, "open of %s failed (%s)", 
		       fname, smbcli_errstr(cli1->tree)));

	/* This should succeed. */
	fnum2 = smbcli_nt_create_full(cli1->tree, fname, 0, 
				      SEC_RIGHTS_FILE_READ,
				      FILE_ATTRIBUTE_NORMAL, 
				      NTCREATEX_SHARE_ACCESS_READ  | 
				      NTCREATEX_SHARE_ACCESS_WRITE |
				      NTCREATEX_SHARE_ACCESS_DELETE, 
				      NTCREATEX_DISP_OPEN, 0, 0);
	torture_assert(tctx, fnum2 != -1, talloc_asprintf(tctx, "open  - 2 of %s failed (%s)", 
		       fname, smbcli_errstr(cli1->tree)));
	
	torture_assert_ntstatus_ok(tctx, 
					smbcli_close(cli1->tree, fnum2),
		 			talloc_asprintf(tctx, "close - 1 failed (%s)", 
					smbcli_errstr(cli1->tree)));
	
	torture_assert_ntstatus_ok(tctx, 
				smbcli_nt_delete_on_close(cli1->tree, fnum1, true), 
		 		talloc_asprintf(tctx, "setting delete_on_close failed (%s)", 
		        smbcli_errstr(cli1->tree)));

	/* This should fail - no more opens once delete on close set. */
	fnum2 = smbcli_nt_create_full(cli1->tree, fname, 0, 
				      SEC_RIGHTS_FILE_READ,
				      FILE_ATTRIBUTE_NORMAL, 
				      NTCREATEX_SHARE_ACCESS_READ|NTCREATEX_SHARE_ACCESS_WRITE|NTCREATEX_SHARE_ACCESS_DELETE,
				      NTCREATEX_DISP_OPEN, 0, 0);
	torture_assert(tctx, fnum2 == -1, 
		 talloc_asprintf(tctx, "open  - 3 of %s succeeded ! Should have failed.",
		       fname ));

	CHECK_STATUS(cli1, NT_STATUS_DELETE_PENDING);

	torture_assert_ntstatus_ok(tctx, smbcli_close(cli1->tree, fnum1), 
		 talloc_asprintf(tctx, "close - 2 failed (%s)", 
		       smbcli_errstr(cli1->tree)));
	
	return correct;
}

/* Test 5 ... */
static bool deltest5(struct torture_context *tctx, struct smbcli_state *cli1, struct smbcli_state *cli2)
{
	int fnum1 = -1;

	del_clean_area(cli1, cli2);

	fnum1 = smbcli_open(cli1->tree, fname, O_RDWR|O_CREAT, DENY_NONE);
	torture_assert(tctx, fnum1 != -1, talloc_asprintf(tctx, "open of %s failed (%s)", 
		       fname, smbcli_errstr(cli1->tree)));
	
	/* This should fail - only allowed on NT opens with DELETE access. */

	torture_assert(tctx, !NT_STATUS_IS_OK(smbcli_nt_delete_on_close(cli1->tree, fnum1, true)),
		 "setting delete_on_close on OpenX file succeeded - should fail !");

	torture_assert_ntstatus_ok(tctx, smbcli_close(cli1->tree, fnum1),
		talloc_asprintf(tctx, "close - 2 failed (%s)", smbcli_errstr(cli1->tree)));

	return true;
}

/* Test 6 ... */
static bool deltest6(struct torture_context *tctx, struct smbcli_state *cli1, struct smbcli_state *cli2)
{
	int fnum1 = -1;

	del_clean_area(cli1, cli2);

	fnum1 = smbcli_nt_create_full(cli1->tree, fname, 0, 
				   SEC_FILE_READ_DATA | SEC_FILE_WRITE_DATA,
				   FILE_ATTRIBUTE_NORMAL, 
				   NTCREATEX_SHARE_ACCESS_READ  |
				   NTCREATEX_SHARE_ACCESS_WRITE |
				   NTCREATEX_SHARE_ACCESS_DELETE,
				   NTCREATEX_DISP_OVERWRITE_IF, 0, 0);
	
	torture_assert(tctx, fnum1 != -1, talloc_asprintf(tctx, "open of %s failed (%s)", 
		       fname, smbcli_errstr(cli1->tree)));
	
	/* This should fail - only allowed on NT opens with DELETE access. */
	
	torture_assert(tctx, 
		!NT_STATUS_IS_OK(smbcli_nt_delete_on_close(cli1->tree, fnum1, true)),
		"setting delete_on_close on file with no delete access succeeded - should fail !");

	torture_assert_ntstatus_ok(tctx, 
				   smbcli_close(cli1->tree, fnum1),
				   talloc_asprintf(tctx,
						   "close - 2 failed (%s)",
						    smbcli_errstr(cli1->tree)));

	return true;
}

/* Test 7 ... */
static bool deltest7(struct torture_context *tctx, struct smbcli_state *cli1, struct smbcli_state *cli2)
{
	int fnum1 = -1;
	bool correct = true;

	del_clean_area(cli1, cli2);

	fnum1 = smbcli_nt_create_full(cli1->tree, fname, 0, 
				      SEC_FILE_READ_DATA  | 
				      SEC_FILE_WRITE_DATA |
				      SEC_STD_DELETE,
				      FILE_ATTRIBUTE_NORMAL, 0, 
				      NTCREATEX_DISP_OVERWRITE_IF, 0, 0);
								
	torture_assert(tctx, fnum1 != -1, talloc_asprintf(tctx, "open of %s failed (%s)", 
		       fname, smbcli_errstr(cli1->tree)));

	torture_assert_ntstatus_ok(tctx, smbcli_nt_delete_on_close(cli1->tree, fnum1, true),
			"setting delete_on_close on file failed !");

	correct &= check_delete_on_close(tctx, cli1, fnum1, fname, true, __location__);
	
	torture_assert_ntstatus_ok(tctx, 
					smbcli_nt_delete_on_close(cli1->tree, fnum1, false), 
		 			"unsetting delete_on_close on file failed !");

	correct &= check_delete_on_close(tctx, cli1, fnum1, fname, false, __location__);
	
	torture_assert_ntstatus_ok(tctx, smbcli_close(cli1->tree, fnum1), 
		talloc_asprintf(tctx, "close - 2 failed (%s)", smbcli_errstr(cli1->tree)));
	
	/* This next open should succeed - we reset the flag. */
	
	fnum1 = smbcli_open(cli1->tree, fname, O_RDONLY, DENY_NONE);
	torture_assert(tctx, fnum1 != -1, talloc_asprintf(tctx, "open of %s failed (%s)", 
		       fname, smbcli_errstr(cli1->tree)));

	torture_assert_ntstatus_ok(tctx, smbcli_close(cli1->tree, fnum1), 
		 				       talloc_asprintf(tctx, "close - 2 failed (%s)", 
		       				   smbcli_errstr(cli1->tree)));

	return correct;
}

/* Test 8 ... */
static bool deltest8(struct torture_context *tctx, struct smbcli_state *cli1, struct smbcli_state *cli2)
{
	int fnum1 = -1;
	int fnum2 = -1;
	bool correct = true;

	del_clean_area(cli1, cli2);

	fnum1 = smbcli_nt_create_full(cli1->tree, fname, 0, 
				      SEC_FILE_READ_DATA|
				      SEC_FILE_WRITE_DATA|
				      SEC_STD_DELETE,
				      FILE_ATTRIBUTE_NORMAL, 
				      NTCREATEX_SHARE_ACCESS_READ|NTCREATEX_SHARE_ACCESS_WRITE|NTCREATEX_SHARE_ACCESS_DELETE,
				      NTCREATEX_DISP_OVERWRITE_IF, 0, 0);
	
	torture_assert(tctx, fnum1 != -1,
		talloc_asprintf(tctx, "open of %s failed (%s)", 
		       fname, smbcli_errstr(cli1->tree)));

	fnum2 = smbcli_nt_create_full(cli2->tree, fname, 0, 
				      SEC_FILE_READ_DATA|
				      SEC_FILE_WRITE_DATA|
				      SEC_STD_DELETE,
				      FILE_ATTRIBUTE_NORMAL, 
				      NTCREATEX_SHARE_ACCESS_READ|NTCREATEX_SHARE_ACCESS_WRITE|NTCREATEX_SHARE_ACCESS_DELETE,
				      NTCREATEX_DISP_OPEN, 0, 0);
	
	torture_assert(tctx, fnum2 != -1, talloc_asprintf(tctx, "open of %s failed (%s)", 
		       fname, smbcli_errstr(cli1->tree)));

	torture_assert_ntstatus_ok(tctx, 
					smbcli_nt_delete_on_close(cli1->tree, fnum1, true),
		"setting delete_on_close on file failed !");

	correct &= check_delete_on_close(tctx, cli1, fnum1, fname, true, __location__);
	correct &= check_delete_on_close(tctx, cli2, fnum2, fname, true, __location__);

	torture_assert_ntstatus_ok(tctx, smbcli_close(cli1->tree, fnum1),
		talloc_asprintf(tctx, "close - 1 failed (%s)", 
		       smbcli_errstr(cli1->tree)));

	correct &= check_delete_on_close(tctx, cli1, -1, fname, true, __location__);
	correct &= check_delete_on_close(tctx, cli2, fnum2, fname, true, __location__);
	
	torture_assert_ntstatus_ok(tctx, smbcli_close(cli2->tree, fnum2),
		talloc_asprintf(tctx, "close - 2 failed (%s)", smbcli_errstr(cli2->tree)));

	/* This should fail.. */
	fnum1 = smbcli_open(cli1->tree, fname, O_RDONLY, DENY_NONE);
	torture_assert(tctx, fnum1 == -1,
		talloc_asprintf(tctx, "open of %s succeeded should have been deleted on close !\n", fname));

	return correct;
}

/* Test 9 ... */
static bool deltest9(struct torture_context *tctx, struct smbcli_state *cli1, struct smbcli_state *cli2)
{
	int fnum1 = -1;
	NTSTATUS status;
	uint32_t disps[4] = {
			NTCREATEX_DISP_SUPERSEDE,
			NTCREATEX_DISP_OVERWRITE_IF,
			NTCREATEX_DISP_CREATE,
			NTCREATEX_DISP_OPEN_IF};
	unsigned int i;

	del_clean_area(cli1, cli2);

	for (i = 0; i < sizeof(disps)/sizeof(disps[0]); i++) {
		/* This should fail - we need to set DELETE_ACCESS. */

		/*
		 * A file or directory create with DELETE_ON_CLOSE but
		 * without DELETE_ACCESS should fail with
		 * NT_STATUS_INVALID_PARAMETER.
		 */

		fnum1 = smbcli_nt_create_full(cli1->tree, fname, 0,
				SEC_FILE_READ_DATA|SEC_FILE_WRITE_DATA,
				FILE_ATTRIBUTE_NORMAL,
				NTCREATEX_SHARE_ACCESS_NONE,
				disps[i],
				NTCREATEX_OPTIONS_DELETE_ON_CLOSE, 0);

		torture_assert(tctx, fnum1 == -1,
			talloc_asprintf(tctx, "open of %s succeeded "
				"should have failed!",
			fname));

		/* Must fail with NT_STATUS_INVALID_PARAMETER. */
		status = smbcli_nt_error(cli1->tree);
		torture_assert_ntstatus_equal(tctx,
			status,
			NT_STATUS_INVALID_PARAMETER,
			talloc_asprintf(tctx, "create of %s should return "
				"NT_STATUS_INVALID_PARAMETER, got %s",
			fname,
			smbcli_errstr(cli1->tree)));

		/* This should fail - the file should not have been created. */
		status = smbcli_getatr(cli1->tree, fname, NULL, NULL, NULL);
		torture_assert_ntstatus_equal(tctx,
			status,
			NT_STATUS_OBJECT_NAME_NOT_FOUND,
			talloc_asprintf(tctx, "getattr of %s succeeded should "
				"not have been created !",
			fname));
	}
<<<<<<< HEAD

	return true;
}

/* Test 9a ... */
static bool deltest9a(struct torture_context *tctx,
			struct smbcli_state *cli1,
			struct smbcli_state *cli2)
{
	int fnum1 = -1;
	NTSTATUS status;
	uint32_t disps[4] = {
			NTCREATEX_DISP_OVERWRITE_IF,
			NTCREATEX_DISP_OPEN,
			NTCREATEX_DISP_OVERWRITE,
			NTCREATEX_DISP_OPEN_IF};
=======
>>>>>>> 76c3e172

	unsigned int i;

	del_clean_area(cli1, cli2);

	/* Create the file, and try with open calls. */
	fnum1 = smbcli_open(cli1->tree, fname, O_CREAT|O_RDWR, DENY_NONE);
	torture_assert(tctx,
			fnum1 != -1,
			talloc_asprintf(tctx, "open of %s failed (%s)",
			fname,
			smbcli_errstr(cli1->tree)));
	status = smbcli_close(cli1->tree, fnum1);
	torture_assert_ntstatus_ok(tctx,
				status,
				talloc_asprintf(tctx, "close failed"));

	for (i = 0; i < sizeof(disps)/sizeof(disps[0]); i++) {
		fnum1 = smbcli_nt_create_full(cli1->tree, fname, 0,
				SEC_FILE_READ_DATA|SEC_FILE_WRITE_DATA,
				FILE_ATTRIBUTE_NORMAL,
				NTCREATEX_SHARE_ACCESS_NONE,
				disps[i],
				NTCREATEX_OPTIONS_DELETE_ON_CLOSE, 0);

		torture_assert(tctx, fnum1 == -1,
			talloc_asprintf(tctx, "open of %s succeeded "
				"should have failed!",
			fname));

		/* Must fail with NT_STATUS_INVALID_PARAMETER. */
		status = smbcli_nt_error(cli1->tree);
		torture_assert_ntstatus_equal(tctx,
			status,
			NT_STATUS_INVALID_PARAMETER,
			talloc_asprintf(tctx, "create of %s should return "
				"NT_STATUS_INVALID_PARAMETER, got %s",
			fname,
			smbcli_errstr(cli1->tree)));

		/*
		 * This should succeed - the file should not have been deleted.
		 */
		status = smbcli_getatr(cli1->tree, fname, NULL, NULL, NULL);
		torture_assert_ntstatus_ok(tctx,
			status,
			talloc_asprintf(tctx, "getattr of %s failed %s",
			fname,
			smbcli_errstr(cli1->tree)));
	}

	del_clean_area(cli1, cli2);
	return true;
}

/* Test 9a ... */
static bool deltest9a(struct torture_context *tctx,
			struct smbcli_state *cli1,
			struct smbcli_state *cli2)
{
	int fnum1 = -1;
	NTSTATUS status;
	uint32_t disps[4] = {
			NTCREATEX_DISP_OVERWRITE_IF,
			NTCREATEX_DISP_OPEN,
			NTCREATEX_DISP_OVERWRITE,
			NTCREATEX_DISP_OPEN_IF};

	unsigned int i;

	del_clean_area(cli1, cli2);

	/* Create the file, and try with open calls. */
	fnum1 = smbcli_open(cli1->tree, fname, O_CREAT|O_RDWR, DENY_NONE);
	torture_assert(tctx,
			fnum1 != -1,
			talloc_asprintf(tctx, "open of %s failed (%s)",
			fname,
			smbcli_errstr(cli1->tree)));
	status = smbcli_close(cli1->tree, fnum1);
	torture_assert_ntstatus_ok(tctx,
				status,
				talloc_asprintf(tctx, "close failed"));

	for (i = 0; i < sizeof(disps)/sizeof(disps[0]); i++) {
		fnum1 = smbcli_nt_create_full(cli1->tree, fname, 0,
				SEC_FILE_READ_DATA|SEC_FILE_WRITE_DATA,
				FILE_ATTRIBUTE_NORMAL,
				NTCREATEX_SHARE_ACCESS_NONE,
				disps[i],
				NTCREATEX_OPTIONS_DELETE_ON_CLOSE, 0);

		torture_assert(tctx, fnum1 == -1,
			talloc_asprintf(tctx, "open of %s succeeded "
				"should have failed!",
			fname));

		/* Must fail with NT_STATUS_INVALID_PARAMETER. */
		status = smbcli_nt_error(cli1->tree);
		torture_assert_ntstatus_equal(tctx,
			status,
			NT_STATUS_INVALID_PARAMETER,
			talloc_asprintf(tctx, "create of %s should return "
				"NT_STATUS_INVALID_PARAMETER, got %s",
			fname,
			smbcli_errstr(cli1->tree)));

		/*
		 * This should succeed - the file should not have been deleted.
		 */
		status = smbcli_getatr(cli1->tree, fname, NULL, NULL, NULL);
		torture_assert_ntstatus_ok(tctx,
			status,
			talloc_asprintf(tctx, "getattr of %s failed %s",
			fname,
			smbcli_errstr(cli1->tree)));
	}

	del_clean_area(cli1, cli2);
	return true;
}

/* Test 10 ... */
static bool deltest10(struct torture_context *tctx, struct smbcli_state *cli1, struct smbcli_state *cli2)
{
	int fnum1 = -1;

	del_clean_area(cli1, cli2);

	fnum1 = smbcli_nt_create_full(cli1->tree, fname, 0, 
				      SEC_FILE_READ_DATA|
				      SEC_FILE_WRITE_DATA|
				      SEC_STD_DELETE,
				      FILE_ATTRIBUTE_NORMAL, 
				      NTCREATEX_SHARE_ACCESS_NONE, 
				      NTCREATEX_DISP_OVERWRITE_IF, 
				      NTCREATEX_OPTIONS_DELETE_ON_CLOSE, 0);
	torture_assert(tctx, fnum1 != -1, 
		talloc_asprintf(tctx, "open of %s failed (%s)", 
		       fname, smbcli_errstr(cli1->tree)));

	/* This should delete the file. */
	torture_assert_ntstatus_ok(tctx, smbcli_close(cli1->tree, fnum1),
		talloc_asprintf(tctx, "close failed (%s)", 
		       smbcli_errstr(cli1->tree)));

	/* This should fail.. */
	fnum1 = smbcli_open(cli1->tree, fname, O_RDONLY, DENY_NONE);
	torture_assert(tctx, fnum1 == -1, 
				talloc_asprintf(tctx, "open of %s succeeded should have been deleted on close !",
		       fname));
	return true;
}

/* Test 11 ... */
static bool deltest11(struct torture_context *tctx, struct smbcli_state *cli1, struct smbcli_state *cli2)
{
	int fnum1 = -1;
	NTSTATUS status;

	del_clean_area(cli1, cli2);

	/* test 11 - does having read only attribute still allow delete on close. */

	fnum1 = smbcli_nt_create_full(cli1->tree, fname, 0, 
				      SEC_RIGHTS_FILE_ALL,
				      FILE_ATTRIBUTE_READONLY, 
				      NTCREATEX_SHARE_ACCESS_NONE, 
				      NTCREATEX_DISP_OVERWRITE_IF, 0, 0);
	
	torture_assert(tctx, fnum1 != -1, talloc_asprintf(tctx, "open of %s failed (%s)", 
		       fname, smbcli_errstr(cli1->tree)));

	status = smbcli_nt_delete_on_close(cli1->tree, fnum1, true);

	torture_assert_ntstatus_equal(tctx, status, NT_STATUS_CANNOT_DELETE, 
		talloc_asprintf(tctx, "setting delete_on_close should fail with NT_STATUS_CANNOT_DELETE. Got %s instead)", smbcli_errstr(cli1->tree)));

	torture_assert_ntstatus_ok(tctx, smbcli_close(cli1->tree, fnum1),
		talloc_asprintf(tctx, "close failed (%s)", 
		       smbcli_errstr(cli1->tree)));

	return true;
}

/* Test 12 ... */
static bool deltest12(struct torture_context *tctx, struct smbcli_state *cli1, struct smbcli_state *cli2)
{
	int fnum1 = -1;
	NTSTATUS status;

	del_clean_area(cli1, cli2);

	/* test 12 - does having read only attribute still allow delete on
	 * close at time of open. */

	fnum1 = smbcli_nt_create_full(cli1->tree, fname, 0, 
				      SEC_RIGHTS_FILE_ALL,
				      FILE_ATTRIBUTE_READONLY,
				      NTCREATEX_SHARE_ACCESS_DELETE,
				      NTCREATEX_DISP_OVERWRITE_IF, 
				      NTCREATEX_OPTIONS_DELETE_ON_CLOSE, 0);
	
	torture_assert(tctx, fnum1 == -1, 
		 talloc_asprintf(tctx, "open of %s succeeded. Should fail with "
		       "NT_STATUS_CANNOT_DELETE.\n", fname));

	status = smbcli_nt_error(cli1->tree);
	torture_assert_ntstatus_equal(tctx, status, NT_STATUS_CANNOT_DELETE, 
			 talloc_asprintf(tctx, "setting delete_on_close on open should "
			       "fail with NT_STATUS_CANNOT_DELETE. Got %s "
			       "instead)", 
			       smbcli_errstr(cli1->tree)));
	
	return true;
}

/* Test 13 ... */
static bool deltest13(struct torture_context *tctx, struct smbcli_state *cli1, struct smbcli_state *cli2)
{
	int fnum1 = -1;
	int fnum2 = -1;
	bool correct = true;

	del_clean_area(cli1, cli2);

	/* Test 13: Does resetting the delete on close flag affect a second
	 * fd? */

	fnum1 = smbcli_nt_create_full(cli1->tree, fname, 0, 
				      SEC_FILE_READ_DATA|
				      SEC_FILE_WRITE_DATA|
				      SEC_STD_DELETE,
				      FILE_ATTRIBUTE_NORMAL, 
				      NTCREATEX_SHARE_ACCESS_READ|
				      NTCREATEX_SHARE_ACCESS_WRITE|
				      NTCREATEX_SHARE_ACCESS_DELETE,
				      NTCREATEX_DISP_OVERWRITE_IF,
				      0, 0);
	
	torture_assert(tctx, fnum1 != -1, 
		talloc_asprintf(tctx, "open of %s failed (%s)", 
		       fname, smbcli_errstr(cli1->tree)));

	fnum2 = smbcli_nt_create_full(cli2->tree, fname, 0, 
				      SEC_FILE_READ_DATA|
				      SEC_FILE_WRITE_DATA|
				      SEC_STD_DELETE,
				      FILE_ATTRIBUTE_NORMAL, 
				      NTCREATEX_SHARE_ACCESS_READ|
				      NTCREATEX_SHARE_ACCESS_WRITE|
				      NTCREATEX_SHARE_ACCESS_DELETE,
				      NTCREATEX_DISP_OPEN, 0, 0);
	
	torture_assert(tctx, fnum2 != -1, talloc_asprintf(tctx, 
				"open of %s failed (%s)", 
		       fname, smbcli_errstr(cli2->tree)));

	torture_assert_ntstatus_ok(tctx, 
						smbcli_nt_delete_on_close(cli1->tree, fnum1,
						       true), 
		 "setting delete_on_close on file failed !");

	correct &= check_delete_on_close(tctx, cli1, fnum1, fname, true, __location__);
	correct &= check_delete_on_close(tctx, cli2, fnum2, fname, true, __location__);

	torture_assert_ntstatus_ok(tctx, smbcli_nt_delete_on_close(cli2->tree, fnum2,
						       false), 
		 "unsetting delete_on_close on file failed !");

	correct &= check_delete_on_close(tctx, cli1, fnum1, fname, false, __location__);
	correct &= check_delete_on_close(tctx, cli2, fnum2, fname, false, __location__);
	
	torture_assert_ntstatus_ok(tctx, smbcli_close(cli1->tree, fnum1), 
		talloc_asprintf(tctx, "close - 1 failed (%s)", 
		       smbcli_errstr(cli1->tree)));

	torture_assert_ntstatus_ok(tctx, smbcli_close(cli2->tree, fnum2),
			talloc_asprintf(tctx, "close - 2 failed (%s)", 
		       smbcli_errstr(cli2->tree)));

	fnum1 = smbcli_open(cli1->tree, fname, O_RDONLY, DENY_NONE);

	torture_assert(tctx, fnum1 != -1, talloc_asprintf(tctx, "open of %s failed!", 
		       fname));

	smbcli_close(cli1->tree, fnum1);

	return correct;
}

/* Test 14 ... */
static bool deltest14(struct torture_context *tctx, struct smbcli_state *cli1, struct smbcli_state *cli2)
{
	int dnum1 = -1;
	bool correct = true;

	del_clean_area(cli1, cli2);

	/* Test 14 -- directory */

	dnum1 = smbcli_nt_create_full(cli1->tree, dname, 0,
				      SEC_FILE_READ_DATA|
				      SEC_FILE_WRITE_DATA|
				      SEC_STD_DELETE,
				      FILE_ATTRIBUTE_DIRECTORY, 
				      NTCREATEX_SHARE_ACCESS_READ|
				      NTCREATEX_SHARE_ACCESS_WRITE|
				      NTCREATEX_SHARE_ACCESS_DELETE,
				      NTCREATEX_DISP_CREATE, 0, 0);
	torture_assert(tctx, dnum1 != -1, talloc_asprintf(tctx, "open of %s failed: %s!", 
		       dname, smbcli_errstr(cli1->tree)));

	correct &= check_delete_on_close(tctx, cli1, dnum1, dname, false, __location__);
	torture_assert_ntstatus_ok(tctx, smbcli_nt_delete_on_close(cli1->tree, dnum1, true),
			"setting delete_on_close on file failed !");
	correct &= check_delete_on_close(tctx, cli1, dnum1, dname, true, __location__);
	smbcli_close(cli1->tree, dnum1);

	/* Now it should be gone... */

	dnum1 = smbcli_nt_create_full(cli1->tree, dname, 0,
				      SEC_FILE_READ_DATA|
				      SEC_FILE_WRITE_DATA|
				      SEC_STD_DELETE,
				      FILE_ATTRIBUTE_DIRECTORY, 
				      NTCREATEX_SHARE_ACCESS_READ|
				      NTCREATEX_SHARE_ACCESS_WRITE|
				      NTCREATEX_SHARE_ACCESS_DELETE,
				      NTCREATEX_DISP_OPEN, 0, 0);
	torture_assert(tctx, dnum1 == -1, "setting delete_on_close on file succeeded !");

	return correct;
}

/* Test 15 ... */
static bool deltest15(struct torture_context *tctx, struct smbcli_state *cli1, struct smbcli_state *cli2)
{
	int fnum1 = -1;
	bool correct = true;
	int fnum2 = -1;
	NTSTATUS status;

	del_clean_area(cli1, cli2);

	/* Test 15: delete on close under rename */

	smbcli_setatr(cli1->tree, fname, 0, 0);
	smbcli_unlink(cli1->tree, fname);
	smbcli_unlink(cli1->tree, fname_new);
	
	fnum1 = smbcli_nt_create_full(cli1->tree, fname, 0, 
				      SEC_FILE_READ_DATA,
				      FILE_ATTRIBUTE_NORMAL, 
				      NTCREATEX_SHARE_ACCESS_READ|
				      NTCREATEX_SHARE_ACCESS_WRITE|
				      NTCREATEX_SHARE_ACCESS_DELETE,
				      NTCREATEX_DISP_OVERWRITE_IF,
				      0, 0);

	torture_assert(tctx, fnum1 != -1, 
		talloc_asprintf(tctx, "open - 1 of %s failed (%s)", fname, smbcli_errstr(cli1->tree)));

	status = smbcli_rename(cli2->tree, fname, fname_new);

	torture_assert_ntstatus_ok(tctx, status, "renaming failed!");

	fnum2 = smbcli_nt_create_full(cli2->tree, fname_new, 0, 
				      SEC_GENERIC_ALL,
				      FILE_ATTRIBUTE_NORMAL, 
				      NTCREATEX_SHARE_ACCESS_READ|
				      NTCREATEX_SHARE_ACCESS_WRITE|
				      NTCREATEX_SHARE_ACCESS_DELETE,
				      NTCREATEX_DISP_OVERWRITE_IF,
				      0, 0);

	torture_assert(tctx, fnum2 != -1, 
		talloc_asprintf(tctx, "open - 1 of %s failed (%s)", 
		       fname_new, smbcli_errstr(cli1->tree)));

	status = smbcli_nt_delete_on_close(cli2->tree, fnum2, true);

	torture_assert_ntstatus_ok(tctx, status, 
		"setting delete_on_close on file failed !");

	smbcli_close(cli2->tree, fnum2);

	/* The file should be around under the new name, there's a second
	 * handle open */

	correct &= check_delete_on_close(tctx, cli1, fnum1, fname_new, true, __location__);

	fnum2 = smbcli_nt_create_full(cli2->tree, fname, 0, 
				      SEC_GENERIC_ALL,
				      FILE_ATTRIBUTE_NORMAL, 
				      NTCREATEX_SHARE_ACCESS_READ|
				      NTCREATEX_SHARE_ACCESS_WRITE|
				      NTCREATEX_SHARE_ACCESS_DELETE,
				      NTCREATEX_DISP_OVERWRITE_IF,
				      0, 0);

	torture_assert(tctx, fnum2 != -1, talloc_asprintf(tctx, "open - 1 of %s failed (%s)", 
		       fname, smbcli_errstr(cli1->tree)));

	correct &= check_delete_on_close(tctx, cli2, fnum2, fname, false, __location__);

	smbcli_close(cli2->tree, fnum2);
	smbcli_close(cli1->tree, fnum1);

	fnum1 = smbcli_nt_create_full(cli1->tree, fname, 0, 
				      SEC_FILE_READ_EA,
				      FILE_ATTRIBUTE_NORMAL, 
				      NTCREATEX_SHARE_ACCESS_READ|
				      NTCREATEX_SHARE_ACCESS_WRITE|
				      NTCREATEX_SHARE_ACCESS_DELETE,
				      NTCREATEX_DISP_OPEN,
				      0, 0);

	torture_assert(tctx, fnum1 != -1, talloc_asprintf(tctx, "open - 1 of %s failed (%s)", 
		       fname, smbcli_errstr(cli1->tree)));

	smbcli_close(cli1->tree, fnum1);

	fnum1 = smbcli_nt_create_full(cli1->tree, fname_new, 0, 
				      SEC_FILE_READ_EA,
				      FILE_ATTRIBUTE_NORMAL, 
				      NTCREATEX_SHARE_ACCESS_READ|
				      NTCREATEX_SHARE_ACCESS_WRITE|
				      NTCREATEX_SHARE_ACCESS_DELETE,
				      NTCREATEX_DISP_OPEN,
				      0, 0);

	torture_assert(tctx, fnum1 == -1, 
		"smbcli_open succeeded, should have "
		       "failed");

	return correct;
}

/* Test 16 ... */
static bool deltest16(struct torture_context *tctx, struct smbcli_state *cli1, struct smbcli_state *cli2)
{
	int fnum1 = -1;
	int fnum2 = -1;
	bool correct = true;

	del_clean_area(cli1, cli2);

	/* Test 16. */

	/* Ensure the file doesn't already exist. */
	smbcli_close(cli1->tree, fnum1);
	smbcli_close(cli1->tree, fnum2);
	smbcli_setatr(cli1->tree, fname, 0, 0);
	smbcli_unlink(cli1->tree, fname);

	/* Firstly create with all access, but delete on close. */
	fnum1 = smbcli_nt_create_full(cli1->tree, fname, 0, 
				      SEC_RIGHTS_FILE_ALL,
				      FILE_ATTRIBUTE_NORMAL,
				      NTCREATEX_SHARE_ACCESS_READ|
				      NTCREATEX_SHARE_ACCESS_WRITE|
				      NTCREATEX_SHARE_ACCESS_DELETE,
				      NTCREATEX_DISP_CREATE,
				      NTCREATEX_OPTIONS_DELETE_ON_CLOSE, 0);
	
	torture_assert (tctx, fnum1 != -1, talloc_asprintf(tctx, "open - 1 of %s failed (%s)", fname, smbcli_errstr(cli1->tree)));

	/* The delete on close bit is *not* reported as being set. */
	correct &= check_delete_on_close(tctx, cli1, fnum1, fname, false, __location__);

	/* The delete on close bit is *not* reported as being set. */
	correct &= check_delete_on_close(tctx, cli1, -1, fname, false, __location__);
	correct &= check_delete_on_close(tctx, cli2, -1, fname, false, __location__);

	/* Now try opening again for read-only. */
	fnum2 = smbcli_nt_create_full(cli2->tree, fname, 0, 
				      SEC_RIGHTS_FILE_READ,
				      FILE_ATTRIBUTE_NORMAL,
				      NTCREATEX_SHARE_ACCESS_READ|
				      NTCREATEX_SHARE_ACCESS_WRITE|
				      NTCREATEX_SHARE_ACCESS_DELETE,
				      NTCREATEX_DISP_OPEN,
				      0, 0);
	
	/* Should work. */
	torture_assert(tctx, fnum2 != -1, talloc_asprintf(tctx, "open - 1 of %s failed (%s)", 
		      fname, smbcli_errstr(cli1->tree)));

	correct &= check_delete_on_close(tctx, cli1, fnum1, fname, false, __location__);
	correct &= check_delete_on_close(tctx, cli1, -1, fname, false, __location__);
	correct &= check_delete_on_close(tctx, cli2, fnum2, fname, false, __location__);
	correct &= check_delete_on_close(tctx, cli2, -1, fname, false, __location__);

	smbcli_close(cli1->tree, fnum1);

	correct &= check_delete_on_close(tctx, cli2, fnum2, fname, true, __location__);
	correct &= check_delete_on_close(tctx, cli2, -1, fname, true, __location__);

	smbcli_close(cli2->tree, fnum2);

	/* And the file should be deleted ! */
	fnum1 = smbcli_open(cli1->tree, fname, O_RDWR, DENY_NONE);
	torture_assert(tctx, fnum1 == -1, talloc_asprintf(tctx, "open of %s succeeded (should fail)", 
		       fname));

	CHECK_STATUS(cli1, NT_STATUS_OBJECT_NAME_NOT_FOUND);

	return correct;
}

/* Test 16 ... */
static bool deltest16a(struct torture_context *tctx, struct smbcli_state *cli1, struct smbcli_state *cli2)
{
	int fnum1 = -1;
	int fnum2 = -1;
	bool correct = true;

	del_clean_area(cli1, cli2);

	/* Test 16. */

	/* Ensure the file doesn't already exist. */
	smbcli_close(cli1->tree, fnum1);
	smbcli_close(cli1->tree, fnum2);
	smbcli_setatr(cli1->tree, fname, 0, 0);
	smbcli_unlink(cli1->tree, fname);

	/* Firstly open and create with all access */
	fnum1 = smbcli_nt_create_full(cli1->tree, fname, 0,
				      SEC_RIGHTS_FILE_ALL,
				      FILE_ATTRIBUTE_NORMAL,
				      NTCREATEX_SHARE_ACCESS_READ|
				      NTCREATEX_SHARE_ACCESS_WRITE|
				      NTCREATEX_SHARE_ACCESS_DELETE,
				      NTCREATEX_DISP_CREATE,
				      0, 0);
	torture_assert(tctx, fnum1 != -1, talloc_asprintf(tctx, "open - 1 of %s failed (%s)",
		       fname, smbcli_errstr(cli1->tree)));

	/* And close - just to create the file. */
	smbcli_close(cli1->tree, fnum1);

	/* Firstly create with all access, but delete on close. */
	fnum1 = smbcli_nt_create_full(cli1->tree, fname, 0,
				      SEC_RIGHTS_FILE_ALL,
				      FILE_ATTRIBUTE_NORMAL,
				      NTCREATEX_SHARE_ACCESS_READ|
				      NTCREATEX_SHARE_ACCESS_WRITE|
				      NTCREATEX_SHARE_ACCESS_DELETE,
				      NTCREATEX_DISP_OPEN,
				      NTCREATEX_OPTIONS_DELETE_ON_CLOSE, 0);

	torture_assert (tctx, fnum1 != -1, talloc_asprintf(tctx, "open - 1 of %s failed (%s)", fname, smbcli_errstr(cli1->tree)));

	/* The delete on close bit is *not* reported as being set. */
	correct &= check_delete_on_close(tctx, cli1, fnum1, fname, false, __location__);

	/* The delete on close bit is *not* reported as being set. */
	correct &= check_delete_on_close(tctx, cli1, -1, fname, false, __location__);
	correct &= check_delete_on_close(tctx, cli2, -1, fname, false, __location__);

	/* Now try opening again for read-only. */
	fnum2 = smbcli_nt_create_full(cli2->tree, fname, 0,
				      SEC_RIGHTS_FILE_READ,
				      FILE_ATTRIBUTE_NORMAL,
				      NTCREATEX_SHARE_ACCESS_READ|
				      NTCREATEX_SHARE_ACCESS_WRITE|
				      NTCREATEX_SHARE_ACCESS_DELETE,
				      NTCREATEX_DISP_OPEN,
				      0, 0);

	/* Should work. */
	torture_assert(tctx, fnum2 != -1, talloc_asprintf(tctx, "open - 1 of %s failed (%s)",
		      fname, smbcli_errstr(cli1->tree)));

	correct &= check_delete_on_close(tctx, cli1, fnum1, fname, false, __location__);
	correct &= check_delete_on_close(tctx, cli1, -1, fname, false, __location__);
	correct &= check_delete_on_close(tctx, cli2, fnum2, fname, false, __location__);
	correct &= check_delete_on_close(tctx, cli2, -1, fname, false, __location__);

	smbcli_close(cli1->tree, fnum1);

	correct &= check_delete_on_close(tctx, cli2, fnum2, fname, false, __location__);
	correct &= check_delete_on_close(tctx, cli2, -1, fname, false, __location__);

	smbcli_close(cli2->tree, fnum2);

	/* And the file should be deleted ! */
	fnum1 = smbcli_open(cli1->tree, fname, O_RDWR, DENY_NONE);
	torture_assert(tctx, fnum1 != -1, talloc_asprintf(tctx, "open of %s failed (%s)",
		       fname, smbcli_errstr(cli1->tree)));

	smbcli_close(cli1->tree, fnum1);
	smbcli_setatr(cli1->tree, fname, 0, 0);
	smbcli_unlink(cli1->tree, fname);

	return correct;
}

/* Test 17 ... */
static bool deltest17(struct torture_context *tctx, struct smbcli_state *cli1, struct smbcli_state *cli2)
{
	int fnum1 = -1;
	int fnum2 = -1;
	bool correct = true;

	del_clean_area(cli1, cli2);

	/* Test 17. */

	/* Ensure the file doesn't already exist. */
	smbcli_close(cli1->tree, fnum1);
	smbcli_close(cli1->tree, fnum2);
	smbcli_setatr(cli1->tree, fname, 0, 0);
	smbcli_unlink(cli1->tree, fname);

	/* Firstly open and create with all access */
	fnum1 = smbcli_nt_create_full(cli1->tree, fname, 0, 
				      SEC_RIGHTS_FILE_ALL,
				      FILE_ATTRIBUTE_NORMAL,
				      NTCREATEX_SHARE_ACCESS_READ|
				      NTCREATEX_SHARE_ACCESS_WRITE|
				      NTCREATEX_SHARE_ACCESS_DELETE,
				      NTCREATEX_DISP_CREATE, 
				      0, 0);
	torture_assert(tctx, fnum1 != -1, talloc_asprintf(tctx, "open - 1 of %s failed (%s)", 
		       fname, smbcli_errstr(cli1->tree)));

	/* And close - just to create the file. */
	smbcli_close(cli1->tree, fnum1);
	
	/* Next open with all access, but add delete on close. */
	fnum1 = smbcli_nt_create_full(cli1->tree, fname, 0, 
				      SEC_RIGHTS_FILE_ALL,
				      FILE_ATTRIBUTE_NORMAL,
				      NTCREATEX_SHARE_ACCESS_READ|
				      NTCREATEX_SHARE_ACCESS_WRITE|
				      NTCREATEX_SHARE_ACCESS_DELETE,
				      NTCREATEX_DISP_OPEN,
				      NTCREATEX_OPTIONS_DELETE_ON_CLOSE, 0);
	
	torture_assert(tctx, fnum1 != -1, talloc_asprintf(tctx, "open - 1 of %s failed (%s)", 
		       fname, smbcli_errstr(cli1->tree)));

	/* The delete on close bit is *not* reported as being set. */
	correct &= check_delete_on_close(tctx, cli1, fnum1, fname, false, __location__);

	/* Now try opening again for read-only. */
	fnum2 = smbcli_nt_create_full(cli1->tree, fname, 0, 
				      SEC_RIGHTS_FILE_READ|
				      SEC_STD_DELETE,
				      FILE_ATTRIBUTE_NORMAL,
				      NTCREATEX_SHARE_ACCESS_READ|
				      NTCREATEX_SHARE_ACCESS_WRITE|
				      NTCREATEX_SHARE_ACCESS_DELETE,
				      NTCREATEX_DISP_OPEN,
				      0, 0);
	
	/* Should work. */
	torture_assert(tctx, fnum2 != -1, talloc_asprintf(tctx, "open - 2 of %s failed (%s)",
		       fname, smbcli_errstr(cli1->tree)));

	/* still not reported as being set on either */
	correct &= check_delete_on_close(tctx, cli1, fnum1, fname, false, __location__);
	correct &= check_delete_on_close(tctx, cli1, fnum2, fname, false, __location__);

	smbcli_close(cli1->tree, fnum1);

	/* After the first close, the files has the delete on close bit set. */
	correct &= check_delete_on_close(tctx, cli1, fnum2, fname, true, __location__);

	smbcli_close(cli1->tree, fnum2);

	/* Make sure the file has been deleted */
	fnum1 = smbcli_open(cli1->tree, fname, O_RDWR, DENY_NONE);
	torture_assert(tctx, fnum1 == -1, talloc_asprintf(tctx, "open of %s failed (should succeed) - %s",
		       fname, smbcli_errstr(cli1->tree)));

	CHECK_STATUS(cli1, NT_STATUS_OBJECT_NAME_NOT_FOUND);

	return correct;
}

/* Test 17a - like 17, but the delete on close handle is closed last */
static bool deltest17a(struct torture_context *tctx, struct smbcli_state *cli1, struct smbcli_state *cli2)
{
	int fnum1 = -1;
	int fnum2 = -1;
	bool correct = true;

	del_clean_area(cli1, cli2);

	/* Ensure the file doesn't already exist. */
	smbcli_close(cli1->tree, fnum1);
	smbcli_close(cli1->tree, fnum2);
	smbcli_setatr(cli1->tree, fname, 0, 0);
	smbcli_unlink(cli1->tree, fname);

	/* Firstly open and create with all access */
	fnum1 = smbcli_nt_create_full(cli1->tree, fname, 0,
				      SEC_RIGHTS_FILE_ALL,
				      FILE_ATTRIBUTE_NORMAL,
				      NTCREATEX_SHARE_ACCESS_READ|
				      NTCREATEX_SHARE_ACCESS_WRITE|
				      NTCREATEX_SHARE_ACCESS_DELETE,
				      NTCREATEX_DISP_CREATE,
				      0, 0);
	torture_assert(tctx, fnum1 != -1, talloc_asprintf(tctx, "open - 1 of %s failed (%s)",
		       fname, smbcli_errstr(cli1->tree)));

	/* And close - just to create the file. */
	smbcli_close(cli1->tree, fnum1);

	/* Next open with all access, but add delete on close. */
	fnum1 = smbcli_nt_create_full(cli1->tree, fname, 0,
				      SEC_RIGHTS_FILE_ALL,
				      FILE_ATTRIBUTE_NORMAL,
				      NTCREATEX_SHARE_ACCESS_READ|
				      NTCREATEX_SHARE_ACCESS_WRITE|
				      NTCREATEX_SHARE_ACCESS_DELETE,
				      NTCREATEX_DISP_OPEN,
				      NTCREATEX_OPTIONS_DELETE_ON_CLOSE, 0);

	torture_assert(tctx, fnum1 != -1, talloc_asprintf(tctx, "open - 1 of %s failed (%s)",
		       fname, smbcli_errstr(cli1->tree)));

	/* The delete on close bit is *not* reported as being set. */
	correct &= check_delete_on_close(tctx, cli1, fnum1, fname, false, __location__);

	/* Now try opening again for read-only. */
	fnum2 = smbcli_nt_create_full(cli1->tree, fname, 0,
				      SEC_RIGHTS_FILE_READ|
				      SEC_STD_DELETE,
				      FILE_ATTRIBUTE_NORMAL,
				      NTCREATEX_SHARE_ACCESS_READ|
				      NTCREATEX_SHARE_ACCESS_WRITE|
				      NTCREATEX_SHARE_ACCESS_DELETE,
				      NTCREATEX_DISP_OPEN,
				      0, 0);

	/* Should work. */
	torture_assert(tctx, fnum2 != -1, talloc_asprintf(tctx, "open - 2 of %s failed (%s)",
		       fname, smbcli_errstr(cli1->tree)));

	/* still not reported as being set on either */
	correct &= check_delete_on_close(tctx, cli1, fnum1, fname, false, __location__);
	correct &= check_delete_on_close(tctx, cli1, fnum2, fname, false, __location__);

	smbcli_close(cli1->tree, fnum2);

	correct &= check_delete_on_close(tctx, cli1, fnum1, fname, false, __location__);

	smbcli_close(cli1->tree, fnum1);

	/*
	 * The file is still there:
	 * The second open seems to have removed the initial
	 * delete on close flag from the first handle
	 */
	fnum1 = smbcli_open(cli1->tree, fname, O_RDWR, DENY_NONE);
	torture_assert(tctx, fnum1 != -1, talloc_asprintf(tctx, "open - 3 of %s failed (%s)",
		       fname, smbcli_errstr(cli1->tree)));

	smbcli_close(cli1->tree, fnum1);
	smbcli_setatr(cli1->tree, fname, 0, 0);
	smbcli_unlink(cli1->tree, fname);

	return correct;
}

/* Test 17b - like 17a, but the initial delete on close is set on the second handle */
static bool deltest17b(struct torture_context *tctx, struct smbcli_state *cli1, struct smbcli_state *cli2)
{
	int fnum1 = -1;
	int fnum2 = -1;
	bool correct = true;

	del_clean_area(cli1, cli2);

	/* Ensure the file doesn't already exist. */
	smbcli_close(cli1->tree, fnum1);
	smbcli_close(cli1->tree, fnum2);
	smbcli_setatr(cli1->tree, fname, 0, 0);
	smbcli_unlink(cli1->tree, fname);

	/* Firstly open and create with all access */
	fnum1 = smbcli_nt_create_full(cli1->tree, fname, 0,
				      SEC_RIGHTS_FILE_ALL,
				      FILE_ATTRIBUTE_NORMAL,
				      NTCREATEX_SHARE_ACCESS_READ|
				      NTCREATEX_SHARE_ACCESS_WRITE|
				      NTCREATEX_SHARE_ACCESS_DELETE,
				      NTCREATEX_DISP_CREATE,
				      0, 0);
	torture_assert(tctx, fnum1 != -1, talloc_asprintf(tctx, "open - 1 of %s failed (%s)",
		       fname, smbcli_errstr(cli1->tree)));

	/* And close - just to create the file. */
	smbcli_close(cli1->tree, fnum1);

	/* Next open with all access, but add delete on close. */
	fnum1 = smbcli_nt_create_full(cli1->tree, fname, 0,
				      SEC_RIGHTS_FILE_ALL,
				      FILE_ATTRIBUTE_NORMAL,
				      NTCREATEX_SHARE_ACCESS_READ|
				      NTCREATEX_SHARE_ACCESS_WRITE|
				      NTCREATEX_SHARE_ACCESS_DELETE,
				      NTCREATEX_DISP_OPEN,
				      0, 0);

	torture_assert(tctx, fnum1 != -1, talloc_asprintf(tctx, "open - 1 of %s failed (%s)",
		       fname, smbcli_errstr(cli1->tree)));

	/* The delete on close bit is *not* reported as being set. */
	correct &= check_delete_on_close(tctx, cli1, fnum1, fname, false, __location__);

	/* Now try opening again for read-only. */
	fnum2 = smbcli_nt_create_full(cli1->tree, fname, 0,
				      SEC_RIGHTS_FILE_READ|
				      SEC_STD_DELETE,
				      FILE_ATTRIBUTE_NORMAL,
				      NTCREATEX_SHARE_ACCESS_READ|
				      NTCREATEX_SHARE_ACCESS_WRITE|
				      NTCREATEX_SHARE_ACCESS_DELETE,
				      NTCREATEX_DISP_OPEN,
				      NTCREATEX_OPTIONS_DELETE_ON_CLOSE, 0);

	/* Should work. */
	torture_assert(tctx, fnum2 != -1, talloc_asprintf(tctx, "open - 2 of %s failed (%s)",
		       fname, smbcli_errstr(cli1->tree)));

	/* still not reported as being set on either */
	correct &= check_delete_on_close(tctx, cli1, fnum1, fname, false, __location__);
	correct &= check_delete_on_close(tctx, cli1, fnum2, fname, false, __location__);

	smbcli_close(cli1->tree, fnum1);

	correct &= check_delete_on_close(tctx, cli1, fnum2, fname, false, __location__);

	smbcli_close(cli1->tree, fnum2);

	/* Make sure the file has been deleted */
	fnum1 = smbcli_open(cli1->tree, fname, O_RDWR, DENY_NONE);
	torture_assert(tctx, fnum1 == -1, talloc_asprintf(tctx, "open - 3 of %s succeeded (should fail)",
		       fname));

	CHECK_STATUS(cli1, NT_STATUS_OBJECT_NAME_NOT_FOUND);

	return correct;
}

/* Test 17c - like 17, but the initial delete on close is set on the second handle */
static bool deltest17c(struct torture_context *tctx, struct smbcli_state *cli1, struct smbcli_state *cli2)
{
	int fnum1 = -1;
	int fnum2 = -1;
	bool correct = true;

	del_clean_area(cli1, cli2);

	/* Ensure the file doesn't already exist. */
	smbcli_close(cli1->tree, fnum1);
	smbcli_close(cli1->tree, fnum2);
	smbcli_setatr(cli1->tree, fname, 0, 0);
	smbcli_unlink(cli1->tree, fname);

	/* Firstly open and create with all access */
	fnum1 = smbcli_nt_create_full(cli1->tree, fname, 0,
				      SEC_RIGHTS_FILE_ALL,
				      FILE_ATTRIBUTE_NORMAL,
				      NTCREATEX_SHARE_ACCESS_READ|
				      NTCREATEX_SHARE_ACCESS_WRITE|
				      NTCREATEX_SHARE_ACCESS_DELETE,
				      NTCREATEX_DISP_CREATE,
				      0, 0);
	torture_assert(tctx, fnum1 != -1, talloc_asprintf(tctx, "open - 1 of %s failed (%s)",
		       fname, smbcli_errstr(cli1->tree)));

	/* And close - just to create the file. */
	smbcli_close(cli1->tree, fnum1);

	/* Next open with all access, but add delete on close. */
	fnum1 = smbcli_nt_create_full(cli1->tree, fname, 0,
				      SEC_RIGHTS_FILE_ALL,
				      FILE_ATTRIBUTE_NORMAL,
				      NTCREATEX_SHARE_ACCESS_READ|
				      NTCREATEX_SHARE_ACCESS_WRITE|
				      NTCREATEX_SHARE_ACCESS_DELETE,
				      NTCREATEX_DISP_OPEN,
				      0, 0);

	torture_assert(tctx, fnum1 != -1, talloc_asprintf(tctx, "open - 1 of %s failed (%s)",
		       fname, smbcli_errstr(cli1->tree)));

	/* The delete on close bit is *not* reported as being set. */
	correct &= check_delete_on_close(tctx, cli1, fnum1, fname, false, __location__);

	/* Now try opening again for read-only. */
	fnum2 = smbcli_nt_create_full(cli1->tree, fname, 0,
				      SEC_RIGHTS_FILE_READ|
				      SEC_STD_DELETE,
				      FILE_ATTRIBUTE_NORMAL,
				      NTCREATEX_SHARE_ACCESS_READ|
				      NTCREATEX_SHARE_ACCESS_WRITE|
				      NTCREATEX_SHARE_ACCESS_DELETE,
				      NTCREATEX_DISP_OPEN,
				      NTCREATEX_OPTIONS_DELETE_ON_CLOSE, 0);

	/* Should work. */
	torture_assert(tctx, fnum2 != -1, talloc_asprintf(tctx, "open - 2 of %s failed (%s)",
		       fname, smbcli_errstr(cli1->tree)));

	/* still not reported as being set on either */
	correct &= check_delete_on_close(tctx, cli1, fnum1, fname, false, __location__);
	correct &= check_delete_on_close(tctx, cli1, fnum2, fname, false, __location__);

	smbcli_close(cli1->tree, fnum2);

	correct &= check_delete_on_close(tctx, cli1, fnum1, fname, true, __location__);

	fnum2 = smbcli_open(cli1->tree, fname, O_RDWR, DENY_NONE);
	torture_assert(tctx, fnum2 == -1, talloc_asprintf(tctx, "open - 3 of %s succeeded (should fail)",
		       fname));

	CHECK_STATUS(cli1, NT_STATUS_DELETE_PENDING);

	smbcli_close(cli1->tree, fnum1);

	/* Make sure the file has been deleted */
	fnum1 = smbcli_open(cli1->tree, fname, O_RDWR, DENY_NONE);
	torture_assert(tctx, fnum1 == -1, talloc_asprintf(tctx, "open - 4 of %s succeeded (should fail)",
		       fname));

	CHECK_STATUS(cli1, NT_STATUS_OBJECT_NAME_NOT_FOUND);

	return correct;
}

/* Test 17d - like 17a, but the first delete-on-close opener creates the file */
static bool deltest17d(struct torture_context *tctx, struct smbcli_state *cli1, struct smbcli_state *cli2)
{
	int fnum1 = -1;
	int fnum2 = -1;
	bool correct = true;

	del_clean_area(cli1, cli2);

	/* Ensure the file doesn't already exist. */
	smbcli_close(cli1->tree, fnum1);
	smbcli_close(cli1->tree, fnum2);
	smbcli_setatr(cli1->tree, fname, 0, 0);
	smbcli_unlink(cli1->tree, fname);


	/* Create the file with delete on close. */
	fnum1 = smbcli_nt_create_full(cli1->tree, fname, 0,
				      SEC_RIGHTS_FILE_ALL,
				      FILE_ATTRIBUTE_NORMAL,
				      NTCREATEX_SHARE_ACCESS_READ|
				      NTCREATEX_SHARE_ACCESS_WRITE|
				      NTCREATEX_SHARE_ACCESS_DELETE,
				      NTCREATEX_DISP_CREATE,
				      NTCREATEX_OPTIONS_DELETE_ON_CLOSE, 0);

	torture_assert(tctx, fnum1 != -1, talloc_asprintf(tctx, "open - 1 of %s failed (%s)",
		       fname, smbcli_errstr(cli1->tree)));

	/* The delete on close bit is *not* reported as being set. */
	correct &= check_delete_on_close(tctx, cli1, fnum1, fname, false, __location__);

	/* Now try opening again for read-only. */
	fnum2 = smbcli_nt_create_full(cli1->tree, fname, 0,
				      SEC_RIGHTS_FILE_READ|
				      SEC_STD_DELETE,
				      FILE_ATTRIBUTE_NORMAL,
				      NTCREATEX_SHARE_ACCESS_READ|
				      NTCREATEX_SHARE_ACCESS_WRITE|
				      NTCREATEX_SHARE_ACCESS_DELETE,
				      NTCREATEX_DISP_OPEN,
				      0, 0);

	/* Should work. */
	torture_assert(tctx, fnum2 != -1, talloc_asprintf(tctx, "open - 2 of %s failed (%s)",
		       fname, smbcli_errstr(cli1->tree)));

	/* still not reported as being set on either */
	correct &= check_delete_on_close(tctx, cli1, fnum1, fname, false, __location__);
	correct &= check_delete_on_close(tctx, cli1, fnum2, fname, false, __location__);

	smbcli_close(cli1->tree, fnum2);

	correct &= check_delete_on_close(tctx, cli1, fnum1, fname, false, __location__);

	smbcli_close(cli1->tree, fnum1);

	/*
	 * The file is still there:
	 * The second open seems to have removed the initial
	 * delete on close flag from the first handle
	 */
	fnum1 = smbcli_open(cli1->tree, fname, O_RDWR, DENY_NONE);
	torture_assert(tctx, fnum1 == -1, talloc_asprintf(tctx, "open - 3 of %s succeed (should fail)",
		       fname));

	CHECK_STATUS(cli1, NT_STATUS_OBJECT_NAME_NOT_FOUND);

	return correct;
}

static bool deltest17e(struct torture_context *tctx, struct smbcli_state *cli1, struct smbcli_state *cli2)
{
	int fnum1 = -1;
	int fnum2 = -1;
	int fnum3 = -1;
	bool correct = true;

	del_clean_area(cli1, cli2);

	/* Ensure the file doesn't already exist. */
	smbcli_close(cli1->tree, fnum1);
	smbcli_close(cli1->tree, fnum2);
	smbcli_setatr(cli1->tree, fname, 0, 0);
	smbcli_unlink(cli1->tree, fname);

	/* Firstly open and create with all access */
	fnum3 = smbcli_nt_create_full(cli1->tree, fname, 0,
				      SEC_RIGHTS_FILE_ALL,
				      FILE_ATTRIBUTE_NORMAL,
				      NTCREATEX_SHARE_ACCESS_READ|
				      NTCREATEX_SHARE_ACCESS_WRITE|
				      NTCREATEX_SHARE_ACCESS_DELETE,
				      NTCREATEX_DISP_CREATE,
				      0, 0);
	torture_assert(tctx, fnum3 != -1, talloc_asprintf(tctx, "open - 1 of %s failed (%s)",
		       fname, smbcli_errstr(cli1->tree)));

	/* Next open with all access, but add delete on close. */
	fnum1 = smbcli_nt_create_full(cli1->tree, fname, 0,
				      SEC_RIGHTS_FILE_ALL,
				      FILE_ATTRIBUTE_NORMAL,
				      NTCREATEX_SHARE_ACCESS_READ|
				      NTCREATEX_SHARE_ACCESS_WRITE|
				      NTCREATEX_SHARE_ACCESS_DELETE,
				      NTCREATEX_DISP_OPEN,
				      NTCREATEX_OPTIONS_DELETE_ON_CLOSE, 0);

	torture_assert(tctx, fnum1 != -1, talloc_asprintf(tctx, "open - 2 of %s failed (%s)",
		       fname, smbcli_errstr(cli1->tree)));

	/* The delete on close bit is *not* reported as being set. */
	correct &= check_delete_on_close(tctx, cli1, fnum1, fname, false, __location__);
	correct &= check_delete_on_close(tctx, cli1, fnum3, fname, false, __location__);

	/* Now try opening again for read-only. */
	fnum2 = smbcli_nt_create_full(cli1->tree, fname, 0,
				      SEC_RIGHTS_FILE_READ|
				      SEC_STD_DELETE,
				      FILE_ATTRIBUTE_NORMAL,
				      NTCREATEX_SHARE_ACCESS_READ|
				      NTCREATEX_SHARE_ACCESS_WRITE|
				      NTCREATEX_SHARE_ACCESS_DELETE,
				      NTCREATEX_DISP_OPEN,
				      0, 0);

	/* Should work. */
	torture_assert(tctx, fnum2 != -1, talloc_asprintf(tctx, "open - 3 of %s failed (%s)",
		       fname, smbcli_errstr(cli1->tree)));

	/* still not reported as being set on either */
	correct &= check_delete_on_close(tctx, cli1, fnum1, fname, false, __location__);
	correct &= check_delete_on_close(tctx, cli1, fnum2, fname, false, __location__);
	correct &= check_delete_on_close(tctx, cli1, fnum3, fname, false, __location__);

	smbcli_close(cli1->tree, fnum1);

	/*
	 * closing the handle that has delete_on_close set
	 * inherits the flag to the global context
	 */
	correct &= check_delete_on_close(tctx, cli1, fnum2, fname, true, __location__);
	correct &= check_delete_on_close(tctx, cli1, fnum3, fname, true, __location__);

	smbcli_close(cli1->tree, fnum2);

	correct &= check_delete_on_close(tctx, cli1, fnum3, fname, true, __location__);

	fnum1 = smbcli_open(cli1->tree, fname, O_RDWR, DENY_NONE);
	torture_assert(tctx, fnum1 == -1, talloc_asprintf(tctx, "open - 4 of %s succeeded (should fail)",
		       fname));

	CHECK_STATUS(cli1, NT_STATUS_DELETE_PENDING);

	smbcli_close(cli1->tree, fnum3);

	fnum1 = smbcli_open(cli1->tree, fname, O_RDWR, DENY_NONE);
	torture_assert(tctx, fnum1 == -1, talloc_asprintf(tctx, "open - 5 of %s succeeded (should fail)",
		       fname));

	CHECK_STATUS(cli1, NT_STATUS_OBJECT_NAME_NOT_FOUND);

	return correct;
}

static bool deltest17f(struct torture_context *tctx, struct smbcli_state *cli1, struct smbcli_state *cli2)
{
	int fnum1 = -1;
	int fnum2 = -1;
	int fnum3 = -1;
	bool correct = true;
	NTSTATUS status;

	del_clean_area(cli1, cli2);

	/* Ensure the file doesn't already exist. */
	smbcli_close(cli1->tree, fnum1);
	smbcli_close(cli1->tree, fnum2);
	smbcli_setatr(cli1->tree, fname, 0, 0);
	smbcli_unlink(cli1->tree, fname);

	/* Firstly open and create with all access */
	fnum1 = smbcli_nt_create_full(cli1->tree, fname, 0,
				      SEC_RIGHTS_FILE_ALL,
				      FILE_ATTRIBUTE_NORMAL,
				      NTCREATEX_SHARE_ACCESS_READ|
				      NTCREATEX_SHARE_ACCESS_WRITE|
				      NTCREATEX_SHARE_ACCESS_DELETE,
				      NTCREATEX_DISP_CREATE,
				      NTCREATEX_OPTIONS_DELETE_ON_CLOSE, 0);
	torture_assert(tctx, fnum1 != -1, talloc_asprintf(tctx, "open - 1 of %s failed (%s)",
		       fname, smbcli_errstr(cli1->tree)));

	/* The delete on close bit is *not* reported as being set. */
	correct &= check_delete_on_close(tctx, cli1, fnum1, fname, false, __location__);

	/* Next open with all access, but add delete on close. */
	fnum2 = smbcli_nt_create_full(cli1->tree, fname, 0,
				      SEC_RIGHTS_FILE_ALL,
				      FILE_ATTRIBUTE_NORMAL,
				      NTCREATEX_SHARE_ACCESS_READ|
				      NTCREATEX_SHARE_ACCESS_WRITE|
				      NTCREATEX_SHARE_ACCESS_DELETE,
				      NTCREATEX_DISP_OPEN,
				      NTCREATEX_OPTIONS_DELETE_ON_CLOSE, 0);

	torture_assert(tctx, fnum2 != -1, talloc_asprintf(tctx, "open - 2 of %s failed (%s)",
		       fname, smbcli_errstr(cli1->tree)));

	/* still not reported as being set on either */
	correct &= check_delete_on_close(tctx, cli1, fnum1, fname, false, __location__);
	correct &= check_delete_on_close(tctx, cli1, fnum2, fname, false, __location__);

	/* Now try opening again for read-only. */
	fnum3 = smbcli_nt_create_full(cli1->tree, fname, 0,
				      SEC_RIGHTS_FILE_READ|
				      SEC_STD_DELETE,
				      FILE_ATTRIBUTE_NORMAL,
				      NTCREATEX_SHARE_ACCESS_READ|
				      NTCREATEX_SHARE_ACCESS_WRITE|
				      NTCREATEX_SHARE_ACCESS_DELETE,
				      NTCREATEX_DISP_OPEN,
				      NTCREATEX_OPTIONS_DELETE_ON_CLOSE, 0);

	/* Should work. */
	torture_assert(tctx, fnum3 != -1, talloc_asprintf(tctx, "open - 3 of %s failed (%s)",
		       fname, smbcli_errstr(cli1->tree)));

	/* still not reported as being set on either */
	correct &= check_delete_on_close(tctx, cli1, fnum1, fname, false, __location__);
	correct &= check_delete_on_close(tctx, cli1, fnum2, fname, false, __location__);
	correct &= check_delete_on_close(tctx, cli1, fnum3, fname, false, __location__);

	smbcli_close(cli1->tree, fnum1);

	/*
	 * closing the handle that has delete_on_close set
	 * inherits the flag to the global context
	 */
	correct &= check_delete_on_close(tctx, cli1, fnum2, fname, true, __location__);
	correct &= check_delete_on_close(tctx, cli1, fnum3, fname, true, __location__);


	status = smbcli_nt_delete_on_close(cli1->tree, fnum2, false);
	torture_assert_ntstatus_ok(tctx, status,
					"clearing delete_on_close on file failed !");

	correct &= check_delete_on_close(tctx, cli1, fnum2, fname, false, __location__);
	correct &= check_delete_on_close(tctx, cli1, fnum3, fname, false, __location__);

	smbcli_close(cli1->tree, fnum2);

	correct &= check_delete_on_close(tctx, cli1, fnum3, fname, true, __location__);

	fnum1 = smbcli_open(cli1->tree, fname, O_RDWR, DENY_NONE);
	torture_assert(tctx, fnum1 == -1, talloc_asprintf(tctx, "open - 4 of %s succeeded (should fail)",
		       fname));

	CHECK_STATUS(cli1, NT_STATUS_DELETE_PENDING);

	smbcli_close(cli1->tree, fnum3);

	fnum1 = smbcli_open(cli1->tree, fname, O_RDWR, DENY_NONE);
	torture_assert(tctx, fnum1 == -1, talloc_asprintf(tctx, "open - 5 of %s succeeded (should fail)",
		       fname));

	CHECK_STATUS(cli1, NT_STATUS_OBJECT_NAME_NOT_FOUND);

	return correct;
}

/* Test 18 ... */
static bool deltest18(struct torture_context *tctx, struct smbcli_state *cli1, struct smbcli_state *cli2)
{
	int fnum1 = -1;
	int fnum2 = -1;
	bool correct = true;

	del_clean_area(cli1, cli2);

	/* Test 18. With directories. */

	/* Ensure the file doesn't already exist. */
	smbcli_close(cli1->tree, fnum1);
	smbcli_close(cli1->tree, fnum2);

	smbcli_deltree(cli1->tree, dname);

	/* Firstly create with all access, but delete on close. */
	fnum1 = smbcli_nt_create_full(cli1->tree, dname, 0, 
				      SEC_FILE_READ_DATA|
				      SEC_FILE_WRITE_DATA|
				      SEC_STD_DELETE,
				      FILE_ATTRIBUTE_DIRECTORY,
				      NTCREATEX_SHARE_ACCESS_READ|
				      NTCREATEX_SHARE_ACCESS_WRITE|
				      NTCREATEX_SHARE_ACCESS_DELETE,
				      NTCREATEX_DISP_CREATE,
				      NTCREATEX_OPTIONS_DIRECTORY|NTCREATEX_OPTIONS_DELETE_ON_CLOSE, 0);
	
	torture_assert(tctx, fnum1 != -1, talloc_asprintf(tctx, "open - 1 of %s failed (%s)", 
		       dname, smbcli_errstr(cli1->tree)));

	/*
	 * The delete on close bit is *not* reported as being set.
	 * Win2k3/win2k8 should pass this check, but WinXPsp2 reports delete on
	 * close as being set.  This causes the subsequent create to fail with
	 * NT_STATUS_DELETE_PENDING.
	 */
	correct &= check_delete_on_close(tctx, cli1, fnum1, dname, false, __location__);

	/* Now try opening again for read-only. */
	fnum2 = smbcli_nt_create_full(cli1->tree, dname, 0, 
				      SEC_RIGHTS_FILE_READ,
				      FILE_ATTRIBUTE_DIRECTORY,
				      NTCREATEX_SHARE_ACCESS_READ|
				      NTCREATEX_SHARE_ACCESS_WRITE|
				      NTCREATEX_SHARE_ACCESS_DELETE,
				      NTCREATEX_DISP_OPEN,
				      NTCREATEX_OPTIONS_DIRECTORY, 0);
	

	/* Should work. */
	torture_assert(tctx, fnum2 != -1, talloc_asprintf(tctx, "open - 1 of %s failed (%s)", 
		       dname, smbcli_errstr(cli1->tree)));

	correct &= check_delete_on_close(tctx, cli1, fnum1, dname, false, __location__);
	correct &= check_delete_on_close(tctx, cli1, fnum2, dname, false, __location__);

	smbcli_close(cli1->tree, fnum1);

	correct &= check_delete_on_close(tctx, cli1, fnum2, dname, true, __location__);

	smbcli_close(cli1->tree, fnum2);

	/* And the directory should be deleted ! */
	fnum1 = smbcli_nt_create_full(cli1->tree, dname, 0, 
				      SEC_RIGHTS_FILE_READ,
				      FILE_ATTRIBUTE_DIRECTORY,
				      NTCREATEX_SHARE_ACCESS_READ|
				      NTCREATEX_SHARE_ACCESS_WRITE|
				      NTCREATEX_SHARE_ACCESS_DELETE,
				      NTCREATEX_DISP_OPEN,
				      NTCREATEX_OPTIONS_DIRECTORY, 0);
	torture_assert(tctx, fnum1 == -1, talloc_asprintf(tctx, "open of %s succeeded (should fail)", 
		       dname));

	return correct;
}

/* Test 19 ... */
static bool deltest19(struct torture_context *tctx, struct smbcli_state *cli1, struct smbcli_state *cli2)
{
	int fnum1 = -1;
	int fnum2 = -1;
	bool correct = true;

	del_clean_area(cli1, cli2);

	/* Test 19. */

	smbcli_deltree(cli1->tree, dname);

	/* Firstly open and create with all access */
	fnum1 = smbcli_nt_create_full(cli1->tree, dname, 0, 
				      SEC_FILE_READ_DATA|
				      SEC_FILE_WRITE_DATA|
				      SEC_STD_DELETE,
				      FILE_ATTRIBUTE_DIRECTORY,
				      NTCREATEX_SHARE_ACCESS_READ|
				      NTCREATEX_SHARE_ACCESS_WRITE|
				      NTCREATEX_SHARE_ACCESS_DELETE,
				      NTCREATEX_DISP_CREATE,
				      NTCREATEX_OPTIONS_DIRECTORY, 0);
	
	torture_assert(tctx, fnum1 != -1, talloc_asprintf(tctx, "open - 1 of %s failed (%s)", 
		       dname, smbcli_errstr(cli1->tree)));

	/* And close - just to create the directory. */
	smbcli_close(cli1->tree, fnum1);
	
	/* Next open with all access, but add delete on close. */
	fnum1 = smbcli_nt_create_full(cli1->tree, dname, 0, 
				      SEC_FILE_READ_DATA|
				      SEC_FILE_WRITE_DATA|
				      SEC_STD_DELETE,
				      FILE_ATTRIBUTE_DIRECTORY,
				      NTCREATEX_SHARE_ACCESS_READ|
				      NTCREATEX_SHARE_ACCESS_WRITE|
				      NTCREATEX_SHARE_ACCESS_DELETE,
				      NTCREATEX_DISP_OPEN,
				      NTCREATEX_OPTIONS_DIRECTORY|NTCREATEX_OPTIONS_DELETE_ON_CLOSE, 0);
	
	torture_assert(tctx, fnum1 != -1, 
		talloc_asprintf(tctx, "open - 1 of %s failed (%s)", fname, smbcli_errstr(cli1->tree)));

	/*
	 * The delete on close bit is *not* reported as being set.
	 * Win2k3/win2k8 should pass this check, but WinXPsp2 reports delete on
	 * close as being set.  This causes the subsequent create to fail with
	 * NT_STATUS_DELETE_PENDING.
	 */
	correct &= check_delete_on_close(tctx, cli1, fnum1, dname, false, __location__);

	/* Now try opening again for read-only. */
	fnum2 = smbcli_nt_create_full(cli1->tree, dname, 0, 
				      SEC_RIGHTS_FILE_READ,
				      FILE_ATTRIBUTE_DIRECTORY,
				      NTCREATEX_SHARE_ACCESS_READ|
				      NTCREATEX_SHARE_ACCESS_WRITE|
				      NTCREATEX_SHARE_ACCESS_DELETE,
				      NTCREATEX_DISP_OPEN,
				      NTCREATEX_OPTIONS_DIRECTORY, 0);
	
	/* Should work. */
	torture_assert(tctx, fnum2 != -1, talloc_asprintf(tctx, "open - 1 of %s failed (%s)", 
		       dname, smbcli_errstr(cli1->tree)));

	smbcli_close(cli1->tree, fnum1);

	correct &= check_delete_on_close(tctx, cli1, fnum2, dname, true, __location__);

	smbcli_close(cli1->tree, fnum2);

	/* See if the file is deleted - for a directory this seems to be true ! */
	fnum1 = smbcli_nt_create_full(cli1->tree, dname, 0, 
				      SEC_RIGHTS_FILE_READ,
				      FILE_ATTRIBUTE_DIRECTORY,
				      NTCREATEX_SHARE_ACCESS_READ|
				      NTCREATEX_SHARE_ACCESS_WRITE|
				      NTCREATEX_SHARE_ACCESS_DELETE,
				      NTCREATEX_DISP_OPEN,
				      NTCREATEX_OPTIONS_DIRECTORY, 0);

	CHECK_STATUS(cli1, NT_STATUS_OBJECT_NAME_NOT_FOUND);

	torture_assert(tctx, fnum1 == -1, 
		talloc_asprintf(tctx, "open of %s succeeded (should fail)", dname));

	return correct;
}

/* Test 20 ... */
static bool deltest20(struct torture_context *tctx, struct smbcli_state *cli1, struct smbcli_state *cli2)
{
	int fnum1 = -1;
	int dnum1 = -1;
	bool correct = true;
	NTSTATUS status;
	int ret;

	del_clean_area(cli1, cli2);

	/* Test 20 -- non-empty directory hardest to get right... */

	smbcli_deltree(cli1->tree, dname);

	dnum1 = smbcli_nt_create_full(cli1->tree, dname, 0,
				      SEC_FILE_READ_DATA|
				      SEC_FILE_WRITE_DATA|
				      SEC_STD_DELETE,
				      FILE_ATTRIBUTE_DIRECTORY, 
				      NTCREATEX_SHARE_ACCESS_READ|
				      NTCREATEX_SHARE_ACCESS_WRITE|
				      NTCREATEX_SHARE_ACCESS_DELETE,
				      NTCREATEX_DISP_CREATE, 
				      NTCREATEX_OPTIONS_DIRECTORY, 0);
	torture_assert(tctx, dnum1 != -1, talloc_asprintf(tctx, "open of %s failed: %s!", 
		       dname, smbcli_errstr(cli1->tree)));

	correct &= check_delete_on_close(tctx, cli1, dnum1, dname, false, __location__);
	status = smbcli_nt_delete_on_close(cli1->tree, dnum1, true);

	{
		char *fullname;
		ret = asprintf(&fullname, "\\%s%s", dname, fname);
		torture_assert(tctx, ret != -1, "asprintf failed");
		fnum1 = smbcli_open(cli1->tree, fullname, O_CREAT|O_RDWR,
				    DENY_NONE);
		torture_assert(tctx, fnum1 == -1, 
				"smbcli_open succeeded, should have "
			       "failed with NT_STATUS_DELETE_PENDING"
			       );

		torture_assert_ntstatus_equal(tctx, 
					 smbcli_nt_error(cli1->tree),
				     NT_STATUS_DELETE_PENDING, 
					"smbcli_open failed");
	}

	status = smbcli_nt_delete_on_close(cli1->tree, dnum1, false);
	torture_assert_ntstatus_ok(tctx, status, 
					"unsetting delete_on_close on file failed !");
		
	{
		char *fullname;
		ret = asprintf(&fullname, "\\%s%s", dname, fname);
		torture_assert(tctx, ret != -1, "asprintf failed");
		fnum1 = smbcli_open(cli1->tree, fullname, O_CREAT|O_RDWR,
				    DENY_NONE);
		torture_assert(tctx, fnum1 != -1, 
				talloc_asprintf(tctx, "smbcli_open failed: %s\n",
			       smbcli_errstr(cli1->tree)));
		smbcli_close(cli1->tree, fnum1);
	}

	status = smbcli_nt_delete_on_close(cli1->tree, dnum1, true);

	torture_assert_ntstatus_equal(tctx, status, NT_STATUS_DIRECTORY_NOT_EMPTY,
		 "setting delete_on_close failed");
	smbcli_close(cli1->tree, dnum1);

	return correct;
}

/* Test 20a ... */
static bool deltest20a(struct torture_context *tctx, struct smbcli_state *cli1, struct smbcli_state *cli2)
{
	int fnum1 = -1;
	int fnum2 = -1;
	bool correct = true;

	del_clean_area(cli1, cli2);

	/* Test 20a. */

	/* Ensure the file doesn't already exist. */
	smbcli_close(cli1->tree, fnum1);
	smbcli_close(cli1->tree, fnum2);
	smbcli_setatr(cli1->tree, fname, 0, 0);
	smbcli_unlink(cli1->tree, fname);

	/* Firstly open and create with all access */
	fnum1 = smbcli_nt_create_full(cli1->tree, fname, 0, 
				      SEC_RIGHTS_FILE_ALL,
				      FILE_ATTRIBUTE_NORMAL,
				      NTCREATEX_SHARE_ACCESS_READ|
				      NTCREATEX_SHARE_ACCESS_WRITE|
				      NTCREATEX_SHARE_ACCESS_DELETE,
				      NTCREATEX_DISP_CREATE, 
				      0, 0);
	torture_assert(tctx, fnum1 != -1, talloc_asprintf(tctx, "open - 1 of %s failed (%s)", 
		       fname, smbcli_errstr(cli1->tree)));

	/* Next open with all access, but add delete on close. */
	fnum2 = smbcli_nt_create_full(cli2->tree, fname, 0, 
				      SEC_RIGHTS_FILE_ALL,
				      FILE_ATTRIBUTE_NORMAL,
				      NTCREATEX_SHARE_ACCESS_READ|
				      NTCREATEX_SHARE_ACCESS_WRITE|
				      NTCREATEX_SHARE_ACCESS_DELETE,
				      NTCREATEX_DISP_OPEN,
				      NTCREATEX_OPTIONS_DELETE_ON_CLOSE, 0);
	
	torture_assert(tctx, fnum2 != -1, talloc_asprintf(tctx, "open - 2 of %s failed (%s)", 
		       fname, smbcli_errstr(cli2->tree)));

	/* The delete on close bit is *not* reported as being set. */
	correct &= check_delete_on_close(tctx, cli1, fnum1, fname, false, __location__);
	correct &= check_delete_on_close(tctx, cli2, fnum2, fname, false, __location__);

	smbcli_close(cli1->tree, fnum1);

	correct &= check_delete_on_close(tctx, cli2, fnum2, fname, false, __location__);

	smbcli_close(cli2->tree, fnum2);

	/* See if the file is deleted - should be.... */
	fnum1 = smbcli_open(cli1->tree, fname, O_RDWR, DENY_NONE);
	torture_assert(tctx, fnum1 == -1, talloc_asprintf(tctx, "open of %s succeeded (should fail) - %s", 
		       fname, smbcli_errstr(cli1->tree)));

	return correct;
}

/* Test 20b ... */
/* This is the delete semantics that the cifsfs client depends on when
 * trying to delete an open file on a Windows server. It
 * opens a file with initial delete on close set, renames it then closes
 * all open handles. The file goes away on Windows.
 */

static bool deltest20b(struct torture_context *tctx, struct smbcli_state *cli1, struct smbcli_state *cli2)
{
	int fnum1 = -1;
	int fnum2 = -1;
	bool correct = true;

	del_clean_area(cli1, cli2);

	/* Test 20b. */

	/* Ensure the file doesn't already exist. */
	smbcli_close(cli1->tree, fnum1);
	smbcli_close(cli1->tree, fnum2);
	smbcli_setatr(cli1->tree, fname, 0, 0);
	smbcli_unlink(cli1->tree, fname);
	smbcli_setatr(cli1->tree, fname_new, 0, 0);
	smbcli_unlink(cli1->tree, fname_new);

	/* Firstly open and create with all access */
	fnum1 = smbcli_nt_create_full(cli1->tree, fname, 0, 
				      SEC_RIGHTS_FILE_ALL,
				      FILE_ATTRIBUTE_NORMAL,
				      NTCREATEX_SHARE_ACCESS_READ|
				      NTCREATEX_SHARE_ACCESS_WRITE|
				      NTCREATEX_SHARE_ACCESS_DELETE,
				      NTCREATEX_DISP_CREATE, 
				      0, 0);
	torture_assert(tctx, fnum1 != -1, talloc_asprintf(tctx, "open - 1 of %s failed (%s)", 
		       fname, smbcli_errstr(cli1->tree)));

	/* And close - just to create the file. */
	smbcli_close(cli1->tree, fnum1);
	
	/* Firstly open and create with all access */
	fnum1 = smbcli_nt_create_full(cli1->tree, fname, 0, 
				      SEC_RIGHTS_FILE_ALL,
				      FILE_ATTRIBUTE_NORMAL,
				      NTCREATEX_SHARE_ACCESS_READ|
				      NTCREATEX_SHARE_ACCESS_WRITE|
				      NTCREATEX_SHARE_ACCESS_DELETE,
				      NTCREATEX_DISP_OPEN, 
				      0, 0);
	torture_assert(tctx, fnum1 != -1, talloc_asprintf(tctx, "open - 1 of %s failed (%s)", 
		       fname, smbcli_errstr(cli1->tree)));

	/* Next open with all access, but add delete on close. */
	fnum2 = smbcli_nt_create_full(cli2->tree, fname, 0, 
				      SEC_RIGHTS_FILE_ALL,
				      FILE_ATTRIBUTE_NORMAL,
				      NTCREATEX_SHARE_ACCESS_READ|
				      NTCREATEX_SHARE_ACCESS_WRITE|
				      NTCREATEX_SHARE_ACCESS_DELETE,
				      NTCREATEX_DISP_OPEN,
				      NTCREATEX_OPTIONS_DELETE_ON_CLOSE, 0);
	
	torture_assert(tctx, fnum2 != -1, talloc_asprintf(tctx, "open - 2 of %s failed (%s)", 
		       fname, smbcli_errstr(cli2->tree)));

	/* The delete on close bit is *not* reported as being set. */
	correct &= check_delete_on_close(tctx, cli1, fnum1, fname, false, __location__);
	correct &= check_delete_on_close(tctx, cli2, fnum2, fname, false, __location__);

	smbcli_close(cli1->tree, fnum1);

	correct &= check_delete_on_close(tctx, cli2, fnum2, fname, false, __location__);

	/* Rename the file by handle. */

	{
		union smb_setfileinfo sfinfo;
		NTSTATUS status;

		memset(&sfinfo, '\0', sizeof(sfinfo));
		sfinfo.generic.level = RAW_SFILEINFO_RENAME_INFORMATION;
		sfinfo.generic.in.file.fnum = fnum2;
		sfinfo.rename_information.in.root_fid  = 0;
		/* Don't start the filename with '\\', we get NT_STATUS_NOT_SUPPORTED if so. */
		sfinfo.rename_information.in.new_name  = fname_new + 1;
		sfinfo.rename_information.in.overwrite = 1;

		status = smb_raw_setfileinfo(cli2->tree, &sfinfo);

		torture_assert_ntstatus_equal(tctx,status,NT_STATUS_OK,talloc_asprintf(tctx, "rename of %s to %s failed (%s)",
			fname, fname_new, smbcli_errstr(cli2->tree)));
	}

	correct &= check_delete_on_close(tctx, cli2, fnum2, fname_new, false, __location__);

	smbcli_close(cli2->tree, fnum2);

	/* See if the file is deleted - should be.... */
	fnum1 = smbcli_open(cli1->tree, fname, O_RDWR, DENY_NONE);
	torture_assert(tctx, fnum1 == -1, talloc_asprintf(tctx, "open of %s succeeded (should fail) - %s", 
		       fname, smbcli_errstr(cli1->tree)));
	fnum1 = smbcli_open(cli1->tree, fname_new, O_RDWR, DENY_NONE);
	torture_assert(tctx, fnum1 == -1, talloc_asprintf(tctx, "open of %s succeeded (should fail) - %s", 
		       fname_new, smbcli_errstr(cli1->tree)));

	return correct;
}

/* Test 20c */
/* Along the lines of deltest20 we try to open a non-empty directory with delete
 * on close set and subsequent close to verify its presence in the tree.
 */
static bool deltest20c(struct torture_context *tctx, struct smbcli_state *cli1, struct smbcli_state *cli2)
{
	int fnum1 = -1;
	int dnum1 = -1;
	int ret;
	char *fullname;

	del_clean_area(cli1, cli2);

	smbcli_deltree(cli1->tree, dname);

	/* Firstly open and create with all access */
	dnum1 = smbcli_nt_create_full(cli1->tree, dname, 0,
				      SEC_FILE_READ_DATA|
				      SEC_FILE_WRITE_DATA|
				      SEC_STD_DELETE,
				      FILE_ATTRIBUTE_DIRECTORY,
				      NTCREATEX_SHARE_ACCESS_READ|
				      NTCREATEX_SHARE_ACCESS_WRITE|
				      NTCREATEX_SHARE_ACCESS_DELETE,
				      NTCREATEX_DISP_CREATE,
				      NTCREATEX_OPTIONS_DIRECTORY, 0);
	torture_assert(tctx, dnum1 != -1, talloc_asprintf(tctx, "open of %s failed: %s",
		       dname, smbcli_errstr(cli1->tree)));

	/* And close - just to create the directory */
	smbcli_close(cli1->tree, dnum1);

	ret = asprintf(&fullname, "\\%s%s", dname, fname);
	torture_assert(tctx, ret != -1, "asprintf failed");

	/* Open and create with all access */
	fnum1 = smbcli_nt_create_full(cli1->tree, fullname, 0,
				      SEC_RIGHTS_FILE_ALL,
				      FILE_ATTRIBUTE_NORMAL,
				      NTCREATEX_SHARE_ACCESS_READ|
				      NTCREATEX_SHARE_ACCESS_WRITE|
				      NTCREATEX_SHARE_ACCESS_DELETE,
				      NTCREATEX_DISP_CREATE,
				      0, 0);
	torture_assert(tctx, fnum1 != -1, talloc_asprintf(tctx, "open of %s failed: %s",
		       fname, smbcli_errstr(cli1->tree)));

	/* And close - just to create the file. */
	smbcli_close(cli1->tree, fnum1);

	/* Open with all access, but add delete on close */
	dnum1 = smbcli_nt_create_full(cli1->tree, dname, 0,
				      SEC_FILE_READ_DATA|
				      SEC_FILE_WRITE_DATA|
				      SEC_STD_DELETE,
				      FILE_ATTRIBUTE_DIRECTORY,
				      NTCREATEX_SHARE_ACCESS_READ|
				      NTCREATEX_SHARE_ACCESS_WRITE|
				      NTCREATEX_SHARE_ACCESS_DELETE,
				      NTCREATEX_DISP_OPEN,
				      NTCREATEX_OPTIONS_DIRECTORY|NTCREATEX_OPTIONS_DELETE_ON_CLOSE, 0);
	/* Should work */
	torture_assert(tctx, dnum1 != -1, talloc_asprintf(tctx, "open of %s failed: %s",
		       dname, smbcli_errstr(cli1->tree)));

	smbcli_close(cli1->tree, dnum1);

	/* Try to open again */
	dnum1 = smbcli_nt_create_full(cli1->tree, dname, 0,
				      SEC_FILE_READ_DATA|
				      SEC_FILE_WRITE_DATA|
				      SEC_STD_DELETE,
				      FILE_ATTRIBUTE_DIRECTORY,
				      NTCREATEX_SHARE_ACCESS_READ|
				      NTCREATEX_SHARE_ACCESS_WRITE|
				      NTCREATEX_SHARE_ACCESS_DELETE,
				      NTCREATEX_DISP_OPEN,
				      NTCREATEX_OPTIONS_DIRECTORY, 0);
	/* Directory should be still present*/
	torture_assert(tctx, dnum1 != -1, talloc_asprintf(tctx, "open of %s failed: %s",
		       dname, smbcli_errstr(cli1->tree)));

	smbcli_close(cli1->tree, dnum1);

	return true;
}

/* Test 21 ... */
static bool deltest21(struct torture_context *tctx)
{
	int fnum1 = -1;
	struct smbcli_state *cli1;
	struct smbcli_state *cli2;
	bool correct = true;

	if (!torture_open_connection(&cli1, tctx, 0))
		return false;

	if (!torture_open_connection(&cli2, tctx, 1))
		return false;

	del_clean_area(cli1, cli2);

	/* Test 21 -- Test removal of file after socket close. */

	fnum1 = smbcli_nt_create_full(cli1->tree, fname, 0, 
				      SEC_RIGHTS_FILE_ALL,
				      FILE_ATTRIBUTE_NORMAL, NTCREATEX_SHARE_ACCESS_NONE, 
				      NTCREATEX_DISP_OVERWRITE_IF, 0, 0);
	
	torture_assert(tctx, fnum1 != -1, talloc_asprintf(tctx, "open of %s failed (%s)", 
		       fname, smbcli_errstr(cli1->tree)));
	
	torture_assert_ntstatus_ok(tctx, 
				smbcli_nt_delete_on_close(cli1->tree, fnum1, true),
				talloc_asprintf(tctx, "setting delete_on_close failed (%s)", 
		       smbcli_errstr(cli1->tree)));
	
	/* Ensure delete on close is set. */
	correct &= check_delete_on_close(tctx, cli1, fnum1, fname, true, __location__);

	/* Now yank the rug from under cli1. */
	smbcli_transport_dead(cli1->transport, NT_STATUS_LOCAL_DISCONNECT);

	fnum1 = -1;

	if (!torture_open_connection(&cli1, tctx, 0)) {
		return false;
	}

	/* On slow build farm machines it might happen that they are not fast
	 * enogh to delete the file for this test */
	smb_msleep(200);

	/* File should not be there. */
	fnum1 = smbcli_nt_create_full(cli1->tree, fname, 0, 
				      SEC_RIGHTS_FILE_READ,
				      FILE_ATTRIBUTE_NORMAL,
				      NTCREATEX_SHARE_ACCESS_READ|
				      NTCREATEX_SHARE_ACCESS_WRITE|
				      NTCREATEX_SHARE_ACCESS_DELETE,
				      NTCREATEX_DISP_OPEN,
				      0, 0);
	
	CHECK_STATUS(cli1, NT_STATUS_OBJECT_NAME_NOT_FOUND);

	return correct;
}

/* Test 22 ... */

/*
 * Test whether a second *directory* handle inhibits delete if the first has
 * del-on-close set and is closed
 */
static bool deltest22(struct torture_context *tctx)
{
	int dnum1 = -1;
	int dnum2 = -1;
	struct smbcli_state *cli1;
	bool correct = true;

	if (!torture_open_connection(&cli1, tctx, 0))
		return false;

	smbcli_deltree(cli1->tree, dname);

	torture_assert_ntstatus_ok(
		tctx, smbcli_mkdir(cli1->tree, dname),
		talloc_asprintf(tctx, "smbcli_mdir failed: (%s)\n",
				smbcli_errstr(cli1->tree)));

	dnum1 = smbcli_nt_create_full(cli1->tree, dname, 0,
				      SEC_FILE_READ_DATA|
				      SEC_FILE_WRITE_DATA|
				      SEC_STD_DELETE,
				      FILE_ATTRIBUTE_DIRECTORY, 
				      NTCREATEX_SHARE_ACCESS_READ|
				      NTCREATEX_SHARE_ACCESS_WRITE|
				      NTCREATEX_SHARE_ACCESS_DELETE,
				      NTCREATEX_DISP_OPEN, 
				      NTCREATEX_OPTIONS_DIRECTORY, 0);

	torture_assert(tctx, dnum1 != -1,
		       talloc_asprintf(tctx, "open of %s failed: %s!", 
				       dname, smbcli_errstr(cli1->tree)));

	dnum2 = smbcli_nt_create_full(cli1->tree, dname, 0,
				      SEC_FILE_READ_DATA|
				      SEC_FILE_WRITE_DATA,
				      FILE_ATTRIBUTE_DIRECTORY, 
				      NTCREATEX_SHARE_ACCESS_READ|
				      NTCREATEX_SHARE_ACCESS_WRITE|
				      NTCREATEX_SHARE_ACCESS_DELETE,
				      NTCREATEX_DISP_OPEN, 
				      NTCREATEX_OPTIONS_DIRECTORY, 0);

	torture_assert(tctx, dnum2 != -1,
		       talloc_asprintf(tctx, "open of %s failed: %s!", 
				       dname, smbcli_errstr(cli1->tree)));

	torture_assert_ntstatus_ok(
		tctx, smbcli_nt_delete_on_close(cli1->tree, dnum1, true), 
		talloc_asprintf(tctx, "setting delete_on_close failed (%s)", 
				smbcli_errstr(cli1->tree)));

	smbcli_close(cli1->tree, dnum1);

	dnum1 = smbcli_nt_create_full(cli1->tree, dname, 0,
				      SEC_FILE_READ_DATA|
				      SEC_FILE_WRITE_DATA|
				      SEC_STD_DELETE,
				      FILE_ATTRIBUTE_DIRECTORY, 
				      NTCREATEX_SHARE_ACCESS_READ|
				      NTCREATEX_SHARE_ACCESS_WRITE|
				      NTCREATEX_SHARE_ACCESS_DELETE,
				      NTCREATEX_DISP_OPEN, 
				      NTCREATEX_OPTIONS_DIRECTORY, 0);

	torture_assert(tctx, dnum1 == -1,
		       talloc_asprintf(tctx, "open of %s succeeded!\n",
				       dname));

	CHECK_STATUS(cli1, NT_STATUS_DELETE_PENDING);

	smbcli_close(cli1->tree, dnum2);
	CHECK_STATUS(cli1, NT_STATUS_OK);

	return correct;
}

/* Test 23 - Second directory open fails when delete is pending. */
static bool deltest23(struct torture_context *tctx,
			struct smbcli_state *cli1,
			struct smbcli_state *cli2)
{
	int dnum1 = -1;
	int dnum2 = -1;
	bool correct = true;

	del_clean_area(cli1, cli2);

	/* Test 23 -- Basic delete on close for directories. */

	/* Open a directory */
	dnum1 = smbcli_nt_create_full(cli1->tree, dname, 0,
				      SEC_FILE_READ_DATA|
				      SEC_FILE_WRITE_DATA|
				      SEC_STD_DELETE,
				      FILE_ATTRIBUTE_DIRECTORY,
				      NTCREATEX_SHARE_ACCESS_READ|
				      NTCREATEX_SHARE_ACCESS_WRITE|
				      NTCREATEX_SHARE_ACCESS_DELETE,
				      NTCREATEX_DISP_CREATE,
				      NTCREATEX_OPTIONS_DIRECTORY, 0);

	torture_assert(tctx, dnum1 != -1, talloc_asprintf(tctx,
			   "open of %s failed: %s!",
			   dname, smbcli_errstr(cli1->tree)));

	correct &= check_delete_on_close(tctx, cli1, dnum1, dname, false,
	    __location__);

	/* Set delete on close */
	(void)smbcli_nt_delete_on_close(cli1->tree, dnum1, true);

	/* Attempt opening the directory again.  It should fail. */
	dnum2 = smbcli_nt_create_full(cli1->tree, dname, 0,
				      SEC_FILE_READ_DATA|
				      SEC_FILE_WRITE_DATA|
				      SEC_STD_DELETE,
				      FILE_ATTRIBUTE_DIRECTORY,
				      NTCREATEX_SHARE_ACCESS_READ|
				      NTCREATEX_SHARE_ACCESS_WRITE|
				      NTCREATEX_SHARE_ACCESS_DELETE,
				      NTCREATEX_DISP_OPEN,
				      NTCREATEX_OPTIONS_DIRECTORY, 0);

	torture_assert(tctx, dnum2 == -1, talloc_asprintf(tctx,
			   "open of %s succeeded: %s. It should have failed "
			   "with NT_STATUS_DELETE_PENDING",
			   dname, smbcli_errstr(cli1->tree)));

	torture_assert_ntstatus_equal(tctx, smbcli_nt_error(cli1->tree),
	    NT_STATUS_DELETE_PENDING, "smbcli_open failed");

	return true;
}

/* Test 24 ... */

/*
 * Test whether unsetting delete-on-close before the close has any effect.
 * It should be ignored.
 */
static bool deltest24(struct torture_context *tctx)
{
	int fnum1 = -1;
	struct smbcli_state *cli1;
	bool correct = true;

	if (!torture_open_connection(&cli1, tctx, 0))
		return false;

	smbcli_deltree(cli1->tree, fname);

	fnum1 = smbcli_nt_create_full(cli1->tree, fname, 0,
				      SEC_FILE_READ_DATA|
				      SEC_FILE_WRITE_DATA|
				      SEC_STD_DELETE,
				      FILE_ATTRIBUTE_NORMAL,
				      NTCREATEX_SHARE_ACCESS_READ|
				      NTCREATEX_SHARE_ACCESS_WRITE|
				      NTCREATEX_SHARE_ACCESS_DELETE,
				      NTCREATEX_DISP_CREATE,
				      NTCREATEX_OPTIONS_DELETE_ON_CLOSE, 0);

	torture_assert(tctx, fnum1 != -1,
		       talloc_asprintf(tctx, "open of %s failed: %s!",
				       fname, smbcli_errstr(cli1->tree)));

	/* Now, unset Delete-On-Close, but it should have no effect */
	torture_assert_ntstatus_ok(
		tctx, smbcli_nt_delete_on_close(cli1->tree, fnum1, false),
		talloc_asprintf(tctx, "unsetting delete_on_close failed (%s)",
				smbcli_errstr(cli1->tree)));

	smbcli_close(cli1->tree, fnum1);

	/* File should not be there. */
	fnum1 = smbcli_nt_create_full(cli1->tree, fname, 0,
				      SEC_RIGHTS_FILE_READ,
				      FILE_ATTRIBUTE_NORMAL,
				      NTCREATEX_SHARE_ACCESS_READ|
				      NTCREATEX_SHARE_ACCESS_WRITE|
				      NTCREATEX_SHARE_ACCESS_DELETE,
				      NTCREATEX_DISP_OPEN,
				      0, 0);

	CHECK_STATUS(cli1, NT_STATUS_OBJECT_NAME_NOT_FOUND);

	return correct;
}

/* Test 25 ... */
static bool deltest25(struct torture_context *tctx,
			struct smbcli_state *cli1,
			struct smbcli_state *cli2)
{
	int fnum1 = -1;
	NTSTATUS status;
	uint32_t disps[4] = {
			NTCREATEX_DISP_SUPERSEDE,
			NTCREATEX_DISP_OVERWRITE_IF,
			NTCREATEX_DISP_CREATE,
			NTCREATEX_DISP_OPEN_IF};
	unsigned int i;

	del_clean_area(cli1, cli2);

	for (i = 0; i < sizeof(disps)/sizeof(disps[0]); i++) {
		/* This should fail - we need to set DELETE_ACCESS. */

		/*
		 * A file or directory create with DELETE_ON_CLOSE but
		 * without DELETE_ACCESS should fail with
		 * NT_STATUS_INVALID_PARAMETER.
		 */

		fnum1 = smbcli_nt_create_full(cli1->tree, dname, 0,
				SEC_FILE_READ_DATA,
				FILE_ATTRIBUTE_DIRECTORY,
				NTCREATEX_SHARE_ACCESS_NONE,
				disps[i],
				NTCREATEX_OPTIONS_DIRECTORY|
				NTCREATEX_OPTIONS_DELETE_ON_CLOSE, 0);

		torture_assert(tctx, fnum1 == -1,
			talloc_asprintf(tctx, "open of %s succeeded "
				"should have failed!",
			dname));

		/* Must fail with NT_STATUS_INVALID_PARAMETER. */
		status = smbcli_nt_error(cli1->tree);
		torture_assert_ntstatus_equal(tctx,
			status,
			NT_STATUS_INVALID_PARAMETER,
			talloc_asprintf(tctx, "create of %s should return "
				"NT_STATUS_INVALID_PARAMETER, got %s",
			dname,
			smbcli_errstr(cli1->tree)));

		/*
		 * This should fail - the directory
		 * should not have been created.
		 */
		status = smbcli_getatr(cli1->tree, dname, NULL, NULL, NULL);
		torture_assert_ntstatus_equal(tctx,
			status,
			NT_STATUS_OBJECT_NAME_NOT_FOUND,
			talloc_asprintf(tctx, "getattr of %s succeeded should "
				"not have been created !",
			dname));
	}

	return true;
}

/* Test 25a... */
static bool deltest25a(struct torture_context *tctx,
		struct smbcli_state *cli1,
		struct smbcli_state *cli2)
{
	int fnum1 = -1;
	NTSTATUS status;
	uint32_t disps[4] = {
			NTCREATEX_DISP_OVERWRITE_IF,
			NTCREATEX_DISP_OPEN,
			NTCREATEX_DISP_OVERWRITE,
			NTCREATEX_DISP_OPEN_IF};

	unsigned int i;

	del_clean_area(cli1, cli2);

	/* Create the directory, and try with open calls. */
	status = smbcli_mkdir(cli1->tree, dname);
	torture_assert_ntstatus_ok(tctx,
		status,
		talloc_asprintf(tctx, "mkdir of %s failed %s",
		dname,
		smbcli_errstr(cli1->tree)));

	for (i = 0; i < sizeof(disps)/sizeof(disps[0]); i++) {
		fnum1 = smbcli_nt_create_full(cli1->tree, dname, 0,
				SEC_FILE_READ_DATA,
				FILE_ATTRIBUTE_DIRECTORY,
				NTCREATEX_SHARE_ACCESS_NONE,
				disps[i],
				NTCREATEX_OPTIONS_DIRECTORY|
				NTCREATEX_OPTIONS_DELETE_ON_CLOSE, 0);

		torture_assert(tctx, fnum1 == -1,
			talloc_asprintf(tctx, "open of %s succeeded "
				"should have failed!",
			dname));

		/* Must fail with NT_STATUS_INVALID_PARAMETER. */
		status = smbcli_nt_error(cli1->tree);
		torture_assert_ntstatus_equal(tctx,
			status,
			NT_STATUS_INVALID_PARAMETER,
			talloc_asprintf(tctx, "create of %s should return "
				"NT_STATUS_INVALID_PARAMETER, got %s",
			dname,
			smbcli_errstr(cli1->tree)));

		/*
		 * This should succeed - the directory
		 * should not have been deleted.
		 */
		status = smbcli_getatr(cli1->tree, dname, NULL, NULL, NULL);
		torture_assert_ntstatus_ok(tctx,
			status,
			talloc_asprintf(tctx, "getattr of %s failed %s",
			fname,
			smbcli_errstr(cli1->tree)));
	}

	del_clean_area(cli1, cli2);
	return true;
}

/*
  Test delete on close semantics.
 */
struct torture_suite *torture_test_delete(TALLOC_CTX *ctx)
{
	struct torture_suite *suite = torture_suite_create(
		ctx, "delete");

	torture_suite_add_2smb_test(suite, "deltest1", deltest1);
	torture_suite_add_2smb_test(suite, "deltest2", deltest2);
	torture_suite_add_2smb_test(suite, "deltest3", deltest3);
	torture_suite_add_2smb_test(suite, "deltest4", deltest4);
	torture_suite_add_2smb_test(suite, "deltest5", deltest5);
	torture_suite_add_2smb_test(suite, "deltest6", deltest6);
	torture_suite_add_2smb_test(suite, "deltest7", deltest7);
	torture_suite_add_2smb_test(suite, "deltest8", deltest8);
	torture_suite_add_2smb_test(suite, "deltest9", deltest9);
	torture_suite_add_2smb_test(suite, "deltest9a", deltest9a);
	torture_suite_add_2smb_test(suite, "deltest10", deltest10);
	torture_suite_add_2smb_test(suite, "deltest11", deltest11);
	torture_suite_add_2smb_test(suite, "deltest12", deltest12);
	torture_suite_add_2smb_test(suite, "deltest13", deltest13);
	torture_suite_add_2smb_test(suite, "deltest14", deltest14);
	torture_suite_add_2smb_test(suite, "deltest15", deltest15);
	torture_suite_add_2smb_test(suite, "deltest16", deltest16);
	torture_suite_add_2smb_test(suite, "deltest16a", deltest16a);
	torture_suite_add_2smb_test(suite, "deltest17", deltest17);
	torture_suite_add_2smb_test(suite, "deltest17a", deltest17a);
	torture_suite_add_2smb_test(suite, "deltest17b", deltest17b);
	torture_suite_add_2smb_test(suite, "deltest17c", deltest17c);
	torture_suite_add_2smb_test(suite, "deltest17d", deltest17d);
	torture_suite_add_2smb_test(suite, "deltest17e", deltest17e);
	torture_suite_add_2smb_test(suite, "deltest17f", deltest17f);
	torture_suite_add_2smb_test(suite, "deltest18", deltest18);
	torture_suite_add_2smb_test(suite, "deltest19", deltest19);
	torture_suite_add_2smb_test(suite, "deltest20", deltest20);
	torture_suite_add_2smb_test(suite, "deltest20a", deltest20a);
	torture_suite_add_2smb_test(suite, "deltest20b", deltest20b);
	torture_suite_add_2smb_test(suite, "deltest20c", deltest20c);
	torture_suite_add_simple_test(suite, "deltest21", deltest21);
	torture_suite_add_simple_test(suite, "deltest22", deltest22);
	torture_suite_add_2smb_test(suite, "deltest23", deltest23);
	torture_suite_add_simple_test(suite, "deltest24", deltest24);
	torture_suite_add_2smb_test(suite, "deltest25", deltest25);
	torture_suite_add_2smb_test(suite, "deltest25a", deltest25a);

	return suite;
}<|MERGE_RESOLUTION|>--- conflicted
+++ resolved
@@ -526,77 +526,7 @@
 				"not have been created !",
 			fname));
 	}
-<<<<<<< HEAD
-
-	return true;
-}
-
-/* Test 9a ... */
-static bool deltest9a(struct torture_context *tctx,
-			struct smbcli_state *cli1,
-			struct smbcli_state *cli2)
-{
-	int fnum1 = -1;
-	NTSTATUS status;
-	uint32_t disps[4] = {
-			NTCREATEX_DISP_OVERWRITE_IF,
-			NTCREATEX_DISP_OPEN,
-			NTCREATEX_DISP_OVERWRITE,
-			NTCREATEX_DISP_OPEN_IF};
-=======
->>>>>>> 76c3e172
-
-	unsigned int i;
-
-	del_clean_area(cli1, cli2);
-
-	/* Create the file, and try with open calls. */
-	fnum1 = smbcli_open(cli1->tree, fname, O_CREAT|O_RDWR, DENY_NONE);
-	torture_assert(tctx,
-			fnum1 != -1,
-			talloc_asprintf(tctx, "open of %s failed (%s)",
-			fname,
-			smbcli_errstr(cli1->tree)));
-	status = smbcli_close(cli1->tree, fnum1);
-	torture_assert_ntstatus_ok(tctx,
-				status,
-				talloc_asprintf(tctx, "close failed"));
-
-	for (i = 0; i < sizeof(disps)/sizeof(disps[0]); i++) {
-		fnum1 = smbcli_nt_create_full(cli1->tree, fname, 0,
-				SEC_FILE_READ_DATA|SEC_FILE_WRITE_DATA,
-				FILE_ATTRIBUTE_NORMAL,
-				NTCREATEX_SHARE_ACCESS_NONE,
-				disps[i],
-				NTCREATEX_OPTIONS_DELETE_ON_CLOSE, 0);
-
-		torture_assert(tctx, fnum1 == -1,
-			talloc_asprintf(tctx, "open of %s succeeded "
-				"should have failed!",
-			fname));
-
-		/* Must fail with NT_STATUS_INVALID_PARAMETER. */
-		status = smbcli_nt_error(cli1->tree);
-		torture_assert_ntstatus_equal(tctx,
-			status,
-			NT_STATUS_INVALID_PARAMETER,
-			talloc_asprintf(tctx, "create of %s should return "
-				"NT_STATUS_INVALID_PARAMETER, got %s",
-			fname,
-			smbcli_errstr(cli1->tree)));
-
-		/*
-		 * This should succeed - the file should not have been deleted.
-		 */
-		status = smbcli_getatr(cli1->tree, fname, NULL, NULL, NULL);
-		torture_assert_ntstatus_ok(tctx,
-			status,
-			talloc_asprintf(tctx, "getattr of %s failed %s",
-			fname,
-			smbcli_errstr(cli1->tree)));
-	}
-
-	del_clean_area(cli1, cli2);
+
 	return true;
 }
 
