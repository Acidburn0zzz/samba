#!/usr/bin/env python
# vim: expandtab
#
# update our DNS names using TSIG-GSS
#
# Copyright (C) Andrew Tridgell 2010
#
# This program is free software; you can redistribute it and/or modify
# it under the terms of the GNU General Public License as published by
# the Free Software Foundation; either version 3 of the License, or
# (at your option) any later version.
#
# This program is distributed in the hope that it will be useful,
# but WITHOUT ANY WARRANTY; without even the implied warranty of
# MERCHANTABILITY or FITNESS FOR A PARTICULAR PURPOSE.  See the
# GNU General Public License for more details.
#
# You should have received a copy of the GNU General Public License
# along with this program.  If not, see <http://www.gnu.org/licenses/>.


import os
import fcntl
import sys
import tempfile
import subprocess

# ensure we get messages out immediately, so they get in the samba logs,
# and don't get swallowed by a timeout
os.environ['PYTHONUNBUFFERED'] = '1'

# forcing GMT avoids a problem in some timezones with kerberos. Both MIT
# heimdal can get mutual authentication errors due to the 24 second difference
# between UTC and GMT when using some zone files (eg. the PDT zone from
# the US)
os.environ["TZ"] = "GMT"

# Find right directory when running from source tree
sys.path.insert(0, "bin/python")

import samba
import optparse
from samba import getopt as options
from ldb import SCOPE_BASE
from samba import dsdb
from samba.auth import system_session
from samba.samdb import SamDB
from samba.dcerpc import netlogon, winbind

samba.ensure_external_module("dns", "dnspython")
import dns.resolver
import dns.exception

default_ttl = 900
am_rodc = False
error_count = 0

parser = optparse.OptionParser("samba_dnsupdate")
sambaopts = options.SambaOptions(parser)
parser.add_option_group(sambaopts)
parser.add_option_group(options.VersionOptions(parser))
parser.add_option("--verbose", action="store_true")
parser.add_option("--all-names", action="store_true")
parser.add_option("--all-interfaces", action="store_true")
parser.add_option("--use-file", type="string", help="Use a file, rather than real DNS calls")
parser.add_option("--update-list", type="string", help="Add DNS names from the given file")
parser.add_option("--update-cache", type="string", help="Cache database of already registered records")
parser.add_option("--fail-immediately", action='store_true', help="Exit on first failure")
parser.add_option("--no-credentials", dest='nocreds', action='store_true', help="don't try and get credentials")
parser.add_option("--no-substiutions", dest='nosubs', action='store_true', help="don't try and expands variables in file specified by --update-list")

creds = None
ccachename = None

opts, args = parser.parse_args()

if len(args) != 0:
    parser.print_usage()
    sys.exit(1)

lp = sambaopts.get_loadparm()

domain = lp.get("realm")
host = lp.get("netbios name")
if opts.all_interfaces:
    all_interfaces = True
else:
    all_interfaces = False

IPs = samba.interface_ips(lp, all_interfaces)
nsupdate_cmd = lp.get('nsupdate command')

if len(IPs) == 0:
    print "No IP interfaces - skipping DNS updates"
    sys.exit(0)

IP6s = []
IP4s = []
for i in IPs:
    if i.find(':') != -1:
        IP6s.append(i)
    else:
        IP4s.append(i)


if opts.verbose:
    print "IPs: %s" % IPs


def get_credentials(lp):
    """# get credentials if we haven't got them already."""
    from samba import credentials
    global ccachename, creds
    if creds is not None:
        return
    creds = credentials.Credentials()
    creds.guess(lp)
    creds.set_machine_account(lp)
    creds.set_krb_forwardable(credentials.NO_KRB_FORWARDABLE)
    (tmp_fd, ccachename) = tempfile.mkstemp()
    try:
        creds.get_named_ccache(lp, ccachename)
    except RuntimeError as e:
        os.unlink(ccachename)
        raise e


class dnsobj(object):
    """an object to hold a parsed DNS line"""

    def __init__(self, string_form):
        list = string_form.split()
        if len(list) < 3:
            raise Exception("Invalid DNS entry %r" % string_form)
        self.dest = None
        self.port = None
        self.ip = None
        self.existing_port = None
        self.existing_weight = None
        self.type = list[0]
        self.name = list[1]
        if self.type == 'SRV':
            if len(list) < 4:
                raise Exception("Invalid DNS entry %r" % string_form)
            self.dest = list[2]
            self.port = list[3]
        elif self.type in ['A', 'AAAA']:
            self.ip   = list[2] # usually $IP, which gets replaced
        elif self.type == 'CNAME':
            self.dest = list[2]
        elif self.type == 'NS':
            self.dest = list[2]
        else:
            raise Exception("Received unexpected DNS reply of type %s: %s" % (self.type, string_form))

    def __str__(self):
        if self.type == "A":
            return "%s %s %s" % (self.type, self.name, self.ip)
        if self.type == "AAAA":
            return "%s %s %s" % (self.type, self.name, self.ip)
        if self.type == "SRV":
            return "%s %s %s %s" % (self.type, self.name, self.dest, self.port)
        if self.type == "CNAME":
            return "%s %s %s" % (self.type, self.name, self.dest)
        if self.type == "NS":
            return "%s %s %s" % (self.type, self.name, self.dest)


def parse_dns_line(line, sub_vars):
    """parse a DNS line from."""
    if line.startswith("SRV _ldap._tcp.pdc._msdcs.") and not samdb.am_pdc():
        # We keep this as compat to the dns_update_list of 4.0/4.1
        if opts.verbose:
            print "Skipping PDC entry (%s) as we are not a PDC" % line
        return None
    subline = samba.substitute_var(line, sub_vars)
    if subline == '' or subline[0] == "#":
        return None
    return dnsobj(subline)


def hostname_match(h1, h2):
    """see if two hostnames match."""
    h1 = str(h1)
    h2 = str(h2)
    return h1.lower().rstrip('.') == h2.lower().rstrip('.')


def check_dns_name(d):
    """check that a DNS entry exists."""
    normalised_name = d.name.rstrip('.') + '.'
    if opts.verbose:
        print "Looking for DNS entry %s as %s" % (d, normalised_name)

    if opts.use_file is not None:
        try:
            dns_file = open(opts.use_file, "r")
        except IOError:
            return False

        for line in dns_file:
            line = line.strip()
            if line == '' or line[0] == "#":
                continue
            if line.lower() == str(d).lower():
                return True
        return False

    resolver = dns.resolver.Resolver()

    try:
        if getattr(d, 'nameservers', None):
            resolver.nameservers = list(d.nameservers)
        ans = resolver.query(normalised_name, d.type)
    except dns.exception.DNSException:
        if opts.verbose:
            print "Failed to find DNS entry %s" % d
        return False
    if d.type in ['A', 'AAAA']:
        # we need to be sure that our IP is there
        for rdata in ans:
            if str(rdata) == str(d.ip):
                return True
    elif d.type == 'CNAME':
        for i in range(len(ans)):
            if hostname_match(ans[i].target, d.dest):
                return True
    elif d.type == 'NS':
        for i in range(len(ans)):
            if hostname_match(ans[i].target, d.dest):
                return True
    elif d.type == 'SRV':
        for rdata in ans:
            if opts.verbose:
                print "Checking %s against %s" % (rdata, d)
            if hostname_match(rdata.target, d.dest):
                if str(rdata.port) == str(d.port):
                    return True
                else:
                    d.existing_port     = str(rdata.port)
                    d.existing_weight = str(rdata.weight)

    if opts.verbose:
        print "Failed to find matching DNS entry %s" % d

    return False


def get_subst_vars(samdb):
    """get the list of substitution vars."""
    global lp, am_rodc
    vars = {}

    vars['DNSDOMAIN'] = samdb.domain_dns_name()
    vars['DNSFOREST'] = samdb.forest_dns_name()
    vars['HOSTNAME']  = samdb.host_dns_name()
    vars['NTDSGUID']  = samdb.get_ntds_GUID()
    vars['SITE']      = samdb.server_site_name()
    res = samdb.search(base=samdb.get_default_basedn(), scope=SCOPE_BASE, attrs=["objectGUID"])
    guid = samdb.schema_format_value("objectGUID", res[0]['objectGUID'][0])
    vars['DOMAINGUID'] = guid

    vars['IF_DC'] = ""
    vars['IF_RWDC'] = "# "
    vars['IF_RODC'] = "# "
    vars['IF_PDC'] = "# "
    vars['IF_GC'] = "# "
    vars['IF_RWGC'] = "# "
    vars['IF_ROGC'] = "# "
    vars['IF_DNS_DOMAIN'] = "# "
    vars['IF_RWDNS_DOMAIN'] = "# "
    vars['IF_RODNS_DOMAIN'] = "# "
    vars['IF_DNS_FOREST'] = "# "
    vars['IF_RWDNS_FOREST'] = "# "
    vars['IF_R0DNS_FOREST'] = "# "

    am_rodc = samdb.am_rodc()
    if am_rodc:
        vars['IF_RODC'] = ""
    else:
        vars['IF_RWDC'] = ""

    if samdb.am_pdc():
        vars['IF_PDC'] = ""

    # check if we "are DNS server"
    res = samdb.search(base=samdb.get_config_basedn(),
                   expression='(objectguid=%s)' % vars['NTDSGUID'],
                   attrs=["options", "msDS-hasMasterNCs"])

    if len(res) == 1:
        if "options" in res[0]:
            options = int(res[0]["options"][0])
            if (options & dsdb.DS_NTDSDSA_OPT_IS_GC) != 0:
                vars['IF_GC'] = ""
                if am_rodc:
                    vars['IF_ROGC'] = ""
                else:
                    vars['IF_RWGC'] = ""

        basedn = str(samdb.get_default_basedn())
<<<<<<< HEAD
=======
        forestdn = str(samdb.get_root_basedn())

>>>>>>> e05a4321
        if "msDS-hasMasterNCs" in res[0]:
            for e in res[0]["msDS-hasMasterNCs"]:
                if str(e) == "DC=DomainDnsZones,%s" % basedn:
                    vars['IF_DNS_DOMAIN'] = ""
                    if am_rodc:
                        vars['IF_RODNS_DOMAIN'] = ""
                    else:
                        vars['IF_RWDNS_DOMAIN'] = ""
<<<<<<< HEAD
                if str(e) == "DC=ForestDnsZones,%s" % basedn:
=======
                if str(e) == "DC=ForestDnsZones,%s" % forestdn:
>>>>>>> e05a4321
                    vars['IF_DNS_FOREST'] = ""
                    if am_rodc:
                        vars['IF_RODNS_FOREST'] = ""
                    else:
                        vars['IF_RWDNS_FOREST'] = ""

    return vars


def call_nsupdate(d, op="add"):
    """call nsupdate for an entry."""
    global ccachename, nsupdate_cmd, krb5conf

    assert(op in ["add", "delete"])

    if opts.verbose:
        print "Calling nsupdate for %s (%s)" % (d, op)

    if opts.use_file is not None:
        try:
            rfile = open(opts.use_file, 'r+')
        except IOError:
            # Perhaps create it
            rfile = open(opts.use_file, 'w+')
            # Open it for reading again, in case someone else got to it first
            rfile = open(opts.use_file, 'r+')
        fcntl.lockf(rfile, fcntl.LOCK_EX)
        (file_dir, file_name) = os.path.split(opts.use_file)
        (tmp_fd, tmpfile) = tempfile.mkstemp(dir=file_dir, prefix=file_name, suffix="XXXXXX")
        wfile = os.fdopen(tmp_fd, 'a')
        rfile.seek(0)
        for line in rfile:
            if op == "delete":
                l = parse_dns_line(line, {})
                if str(l).lower() == str(d).lower():
                    continue
            wfile.write(line)
        if op == "add":
            wfile.write(str(d)+"\n")
        os.rename(tmpfile, opts.use_file)
        fcntl.lockf(rfile, fcntl.LOCK_UN)
        return

    normalised_name = d.name.rstrip('.') + '.'

    (tmp_fd, tmpfile) = tempfile.mkstemp()
    f = os.fdopen(tmp_fd, 'w')
    if getattr(d, 'nameservers', None):
        f.write('server %s\n' % d.nameservers[0])
    if d.type == "A":
        f.write("update %s %s %u A %s\n" % (op, normalised_name, default_ttl, d.ip))
    if d.type == "AAAA":
        f.write("update %s %s %u AAAA %s\n" % (op, normalised_name, default_ttl, d.ip))
    if d.type == "SRV":
        if op == "add" and d.existing_port is not None:
            f.write("update delete %s SRV 0 %s %s %s\n" % (normalised_name, d.existing_weight,
                                                           d.existing_port, d.dest))
        f.write("update %s %s %u SRV 0 100 %s %s\n" % (op, normalised_name, default_ttl, d.port, d.dest))
    if d.type == "CNAME":
        f.write("update %s %s %u CNAME %s\n" % (op, normalised_name, default_ttl, d.dest))
    if d.type == "NS":
        f.write("update %s %s %u NS %s\n" % (op, normalised_name, default_ttl, d.dest))
    if opts.verbose:
        f.write("show\n")
    f.write("send\n")
    f.close()

    global error_count
    if ccachename:
        os.environ["KRB5CCNAME"] = ccachename
    try:
        cmd = nsupdate_cmd[:]
        cmd.append(tmpfile)
        env = {}
        if krb5conf:
            env["KRB5_CONFIG"] = krb5conf
        if ccachename:
            env["KRB5CCNAME"] = ccachename
        ret = subprocess.call(cmd, shell=False, env=env)
        if ret != 0:
            if opts.fail_immediately:
                if opts.verbose:
                    print("Failed update with %s" % tmpfile)
                sys.exit(1)
            error_count = error_count + 1
            if opts.verbose:
                print("Failed nsupdate: %d" % ret)
    except Exception, estr:
        if opts.fail_immediately:
            sys.exit(1)
        error_count = error_count + 1
        if opts.verbose:
            print("Failed nsupdate: %s : %s" % (str(d), estr))
    os.unlink(tmpfile)



def rodc_dns_update(d, t, op):
    '''a single DNS update via the RODC netlogon call'''
    global sub_vars

    assert(op in ["add", "delete"])

    if opts.verbose:
        print "Calling netlogon RODC update for %s" % d

    typemap = {
        netlogon.NlDnsLdapAtSite       : netlogon.NlDnsInfoTypeNone,
        netlogon.NlDnsGcAtSite         : netlogon.NlDnsDomainNameAlias,
        netlogon.NlDnsDsaCname         : netlogon.NlDnsDomainNameAlias,
        netlogon.NlDnsKdcAtSite        : netlogon.NlDnsInfoTypeNone,
        netlogon.NlDnsDcAtSite         : netlogon.NlDnsInfoTypeNone,
        netlogon.NlDnsRfc1510KdcAtSite : netlogon.NlDnsInfoTypeNone,
        netlogon.NlDnsGenericGcAtSite  : netlogon.NlDnsDomainNameAlias
        }

    w = winbind.winbind("irpc:winbind_server", lp)
    dns_names = netlogon.NL_DNS_NAME_INFO_ARRAY()
    dns_names.count = 1
    name = netlogon.NL_DNS_NAME_INFO()
    name.type = t
    name.dns_domain_info_type = typemap[t]
    name.priority = 0
    name.weight   = 0
    if d.port is not None:
        name.port = int(d.port)
    if op == "add":
        name.dns_register = True
    else:
        name.dns_register = False
    dns_names.names = [ name ]
    site_name = sub_vars['SITE'].decode('utf-8')

    global error_count

    try:
        ret_names = w.DsrUpdateReadOnlyServerDnsRecords(site_name, default_ttl, dns_names)
        if ret_names.names[0].status != 0:
            print("Failed to set DNS entry: %s (status %u)" % (d, ret_names.names[0].status))
            error_count = error_count + 1
    except RuntimeError, reason:
        print("Error setting DNS entry of type %u: %s: %s" % (t, d, reason))
        error_count = error_count + 1

    if error_count != 0 and opts.fail_immediately:
        sys.exit(1)


def call_rodc_update(d, op="add"):
    '''RODCs need to use the netlogon API for nsupdate'''
    global lp, sub_vars

    assert(op in ["add", "delete"])

    # we expect failure for 3268 if we aren't a GC
    if d.port is not None and int(d.port) == 3268:
        return

    # map the DNS request to a netlogon update type
    map = {
        netlogon.NlDnsLdapAtSite       : '_ldap._tcp.${SITE}._sites.${DNSDOMAIN}',
        netlogon.NlDnsGcAtSite         : '_ldap._tcp.${SITE}._sites.gc._msdcs.${DNSDOMAIN}',
        netlogon.NlDnsDsaCname         : '${NTDSGUID}._msdcs.${DNSFOREST}',
        netlogon.NlDnsKdcAtSite        : '_kerberos._tcp.${SITE}._sites.dc._msdcs.${DNSDOMAIN}',
        netlogon.NlDnsDcAtSite         : '_ldap._tcp.${SITE}._sites.dc._msdcs.${DNSDOMAIN}',
        netlogon.NlDnsRfc1510KdcAtSite : '_kerberos._tcp.${SITE}._sites.${DNSDOMAIN}',
        netlogon.NlDnsGenericGcAtSite  : '_gc._tcp.${SITE}._sites.${DNSFOREST}'
        }

    for t in map:
        subname = samba.substitute_var(map[t], sub_vars)
        if subname.lower() == d.name.lower():
            # found a match - do the update
            rodc_dns_update(d, t, op)
            return
    if opts.verbose:
        print("Unable to map to netlogon DNS update: %s" % d)


# get the list of DNS entries we should have
if opts.update_list:
    dns_update_list = opts.update_list
else:
    dns_update_list = lp.private_path('dns_update_list')

if opts.update_cache:
    dns_update_cache = opts.update_cache
else:
    dns_update_cache = lp.private_path('dns_update_cache')

# use our private krb5.conf to avoid problems with the wrong domain
# bind9 nsupdate wants the default domain set
krb5conf = lp.private_path('krb5.conf')
os.environ['KRB5_CONFIG'] = krb5conf

file = open(dns_update_list, "r")

if opts.nosubs:
    sub_vars = {}
else:
    samdb = SamDB(url=lp.samdb_url(), session_info=system_session(), lp=lp)

    # get the substitution dictionary
    sub_vars = get_subst_vars(samdb)

# build up a list of update commands to pass to nsupdate
update_list = []
dns_list = []
cache_list = []
delete_list = []

dup_set = set()
cache_set = set()

rebuild_cache = False
try:
    cfile = open(dns_update_cache, 'r+')
except IOError:
    # Perhaps create it
    cfile = open(dns_update_cache, 'w+')
    # Open it for reading again, in case someone else got to it first
    cfile = open(dns_update_cache, 'r+')
fcntl.lockf(cfile, fcntl.LOCK_EX)
for line in cfile:
    line = line.strip()
    if line == '' or line[0] == "#":
        continue
    c = parse_dns_line(line, {})
    if c is None:
        continue
    if str(c) not in cache_set:
        cache_list.append(c)
        cache_set.add(str(c))

# read each line, and check that the DNS name exists
for line in file:
    line = line.strip()
    if line == '' or line[0] == "#":
        continue
    d = parse_dns_line(line, sub_vars)
    if d is None:
        continue
    if d.type == 'A' and len(IP4s) == 0:
        continue
    if d.type == 'AAAA' and len(IP6s) == 0:
        continue
    if str(d) not in dup_set:
        dns_list.append(d)
        dup_set.add(str(d))

# now expand the entries, if any are A record with ip set to $IP
# then replace with multiple entries, one for each interface IP
for d in dns_list:
    if d.ip != "$IP":
        continue
    if d.type == 'A':
        d.ip = IP4s[0]
        for i in range(len(IP4s)-1):
            d2 = dnsobj(str(d))
            d2.ip = IP4s[i+1]
            dns_list.append(d2)
    if d.type == 'AAAA':
        d.ip = IP6s[0]
        for i in range(len(IP6s)-1):
            d2 = dnsobj(str(d))
            d2.ip = IP6s[i+1]
            dns_list.append(d2)

# now check if the entries already exist on the DNS server
for d in dns_list:
    found = False
    for c in cache_list:
        if str(c).lower() == str(d).lower():
            found = True
            break
    if not found:
        rebuild_cache = True
    if opts.all_names or not check_dns_name(d):
        update_list.append(d)

for c in cache_list:
    found = False
    for d in dns_list:
        if str(c).lower() == str(d).lower():
            found = True
            break
    if found:
        continue
    rebuild_cache = True
    if not opts.all_names and not check_dns_name(c):
        continue
    delete_list.append(c)

if len(delete_list) == 0 and len(update_list) == 0 and not rebuild_cache:
    if opts.verbose:
        print "No DNS updates needed"
    sys.exit(0)

# get our krb5 creds
if len(delete_list) != 0 or len(update_list) != 0:
    if not opts.nocreds:
        get_credentials(lp)

# ask nsupdate to delete entries as needed
for d in delete_list:
    if am_rodc:
        if d.name.lower() == domain.lower():
            continue
        if not d.type in [ 'A', 'AAAA' ]:
            call_rodc_update(d, op="delete")
        else:
            call_nsupdate(d, op="delete")
    else:
        call_nsupdate(d, op="delete")

# ask nsupdate to add entries as needed
for d in update_list:
    if am_rodc:
        if d.name.lower() == domain.lower():
            continue
        if not d.type in [ 'A', 'AAAA' ]:
            call_rodc_update(d)
        else:
            call_nsupdate(d)
    else:
        call_nsupdate(d)

if rebuild_cache:
    (file_dir, file_name) = os.path.split(dns_update_cache)
    (tmp_fd, tmpfile) = tempfile.mkstemp(dir=file_dir, prefix=file_name, suffix="XXXXXX")
    wfile = os.fdopen(tmp_fd, 'a')
    for d in dns_list:
        wfile.write(str(d)+"\n")
    os.rename(tmpfile, dns_update_cache)
fcntl.lockf(cfile, fcntl.LOCK_UN)

# delete the ccache if we created it
if ccachename is not None:
    os.unlink(ccachename)

if error_count != 0:
    print("Failed update of %u entries" % error_count)
sys.exit(error_count)<|MERGE_RESOLUTION|>--- conflicted
+++ resolved
@@ -299,11 +299,8 @@
                     vars['IF_RWGC'] = ""
 
         basedn = str(samdb.get_default_basedn())
-<<<<<<< HEAD
-=======
         forestdn = str(samdb.get_root_basedn())
 
->>>>>>> e05a4321
         if "msDS-hasMasterNCs" in res[0]:
             for e in res[0]["msDS-hasMasterNCs"]:
                 if str(e) == "DC=DomainDnsZones,%s" % basedn:
@@ -312,11 +309,7 @@
                         vars['IF_RODNS_DOMAIN'] = ""
                     else:
                         vars['IF_RWDNS_DOMAIN'] = ""
-<<<<<<< HEAD
-                if str(e) == "DC=ForestDnsZones,%s" % basedn:
-=======
                 if str(e) == "DC=ForestDnsZones,%s" % forestdn:
->>>>>>> e05a4321
                     vars['IF_DNS_FOREST'] = ""
                     if am_rodc:
                         vars['IF_RODNS_FOREST'] = ""
