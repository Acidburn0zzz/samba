--- conflicted
+++ resolved
@@ -662,11 +662,7 @@
 
         # prove we can change the user password (using the correct password)
         new_password = "thatsAcomplPASS2"
-<<<<<<< HEAD
-        net.change_password(newpassword=new_password.encode('utf-8'),
-=======
         net.change_password(newpassword=new_password,
->>>>>>> 5b2a3764
                             username=username,
                             oldpassword=creds.get_password())
         creds.set_password(new_password)
@@ -677,20 +673,12 @@
             badPwdCount = i + 1
             try:
                 print("Trying bad password, attempt #%u" % badPwdCount)
-<<<<<<< HEAD
-                net.change_password(newpassword=new_password.encode('utf-8'),
-=======
                 net.change_password(newpassword=new_password,
->>>>>>> 5b2a3764
                                     username=creds.get_username(),
                                     oldpassword="bad-password")
                 self.fail("Invalid SAMR change_password accepted")
             except NTSTATUSError as e:
-<<<<<<< HEAD
-                enum = ctypes.c_uint32(e[0]).value
-=======
                 enum = ctypes.c_uint32(e.args[0]).value
->>>>>>> 5b2a3764
                 self.assertEquals(enum, ntstatus.NT_STATUS_WRONG_PASSWORD)
 
             # check the status of the account is updated after each bad attempt
@@ -719,20 +707,12 @@
         for password in (creds.get_password(), "bad-password"):
             try:
                 print("Trying password %s" % password)
-<<<<<<< HEAD
-                net.change_password(newpassword=new_password.encode('utf-8'),
-=======
                 net.change_password(newpassword=new_password,
->>>>>>> 5b2a3764
                                     username=creds.get_username(),
                                     oldpassword=password)
                 self.fail("Invalid SAMR change_password accepted")
             except NTSTATUSError as e:
-<<<<<<< HEAD
-                enum = ctypes.c_uint32(e[0]).value
-=======
                 enum = ctypes.c_uint32(e.args[0]).value
->>>>>>> 5b2a3764
                 self.assertEquals(enum, ntstatus.NT_STATUS_ACCOUNT_LOCKED_OUT)
 
             res = self._check_account(userdn,
@@ -760,11 +740,7 @@
                                   msDSUserAccountControlComputed=0)
 
         # check we can change the user password successfully now
-<<<<<<< HEAD
-        net.change_password(newpassword=new_password.encode('utf-8'),
-=======
         net.change_password(newpassword=new_password,
->>>>>>> 5b2a3764
                             username=username,
                             oldpassword=creds.get_password())
         creds.set_password(new_password)
