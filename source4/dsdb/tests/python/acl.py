--- conflicted
+++ resolved
@@ -1085,14 +1085,10 @@
             self.assert_search_on_attr(str(ou1_dn), self.ldb_admin, attr,
                                        expected_list=self.full_list)
 
-<<<<<<< HEAD
-#tests on ldap delete operations
-=======
 
 # tests on ldap delete operations
 
 
->>>>>>> 5b2a3764
 class AclDeleteTests(AclTests):
 
     def setUp(self):
