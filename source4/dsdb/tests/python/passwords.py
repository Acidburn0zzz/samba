--- conflicted
+++ resolved
@@ -1118,11 +1118,7 @@
 changetype: modify
 delete: unicodePwd
 add: unicodePwd
-<<<<<<< HEAD
-unicodePwd:: """ + base64.b64encode("\"thatsAcomplPASS3\"".encode('utf-16-le')) + """
-=======
 unicodePwd:: """ + base64.b64encode("\"thatsAcomplPASS3\"".encode('utf-16-le')).decode('utf8') + """
->>>>>>> 76c3e172
 """)
         except LdbError, (num, msg):
             self.assertEquals(num, ERR_CONSTRAINT_VIOLATION)
