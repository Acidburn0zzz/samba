--- conflicted
+++ resolved
@@ -209,8 +209,6 @@
 	bool pwd_reset;
 };
 
-<<<<<<< HEAD
-=======
 /*
  * Used to pass the current transaction identifier from the audit_log
  * module to group membership auditing module
@@ -220,7 +218,6 @@
 	struct GUID transaction_guid;
 };
 
->>>>>>> 76c3e172
 #define DSDB_EXTENDED_REPLICATED_OBJECTS_OID "1.3.6.1.4.1.7165.4.4.1"
 struct dsdb_extended_replicated_object {
 	struct ldb_message *msg;
