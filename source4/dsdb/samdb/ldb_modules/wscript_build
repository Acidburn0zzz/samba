--- conflicted
+++ resolved
@@ -41,11 +41,7 @@
             DSDB_MODULE_HELPERS
         ''',
         install=False)
-<<<<<<< HEAD
-if bld.CONFIG_SET('HAVE_LMDB'):
-=======
 if conf.env.HAVE_LMDB:
->>>>>>> 5b2a3764
     bld.SAMBA_BINARY('test_encrypted_secrets_mdb',
             source='tests/test_encrypted_secrets.c',
             cflags='-DTEST_BE=\"mdb\"',
