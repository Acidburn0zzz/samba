/*
  ldb database library

  Copyright (C) Simo Sorce 2006-2008
  Copyright (C) Nadezhda Ivanova 2009
  Copyright (C) Anatoliy Atanasov  2009

  This program is free software; you can redistribute it and/or modify
  it under the terms of the GNU General Public License as published by
  the Free Software Foundation; either version 3 of the License, or
  (at your option) any later version.

  This program is distributed in the hope that it will be useful,
  but WITHOUT ANY WARRANTY; without even the implied warranty of
  MERCHANTABILITY or FITNESS FOR A PARTICULAR PURPOSE.  See the
  GNU General Public License for more details.

  You should have received a copy of the GNU General Public License
  along with this program.  If not, see <http://www.gnu.org/licenses/>.
*/

/*
 *  Name: ldb
 *
 *  Component: ldb ACL module
 *
 *  Description: Module that performs authorisation access checks based on the
 *               account's security context and the DACL of the object being polled.
 *               Only DACL checks implemented at this point
 *
 *  Authors: Nadezhda Ivanova, Anatoliy Atanasov
 */

#include "includes.h"
#include "ldb_module.h"
#include "auth/auth.h"
#include "libcli/security/security.h"
#include "dsdb/samdb/samdb.h"
#include "librpc/gen_ndr/ndr_security.h"
#include "param/param.h"
#include "dsdb/samdb/ldb_modules/util.h"
#include "lib/util/tsort.h"
#include "system/kerberos.h"
#include "auth/kerberos/kerberos.h"

struct extended_access_check_attribute {
	const char *oa_name;
	const uint32_t requires_rights;
};

struct acl_private {
	bool acl_search;
	const char **password_attrs;
	void *cached_schema_ptr;
	uint64_t cached_schema_metadata_usn;
	uint64_t cached_schema_loaded_usn;
	const char **confidential_attrs;
	bool userPassword_support;
};

struct acl_context {
	struct ldb_module *module;
	struct ldb_request *req;
	bool am_system;
	bool am_administrator;
	bool modify_search;
	bool constructed_attrs;
	bool allowedAttributes;
	bool allowedAttributesEffective;
	bool allowedChildClasses;
	bool allowedChildClassesEffective;
	bool sDRightsEffective;
	bool userPassword;
	const char * const *attrs;
	struct dsdb_schema *schema;
};

static int acl_module_init(struct ldb_module *module)
{
	struct ldb_context *ldb;
	struct acl_private *data;
	int ret;
	unsigned int i, n, j;
	TALLOC_CTX *mem_ctx;
	static const char * const attrs[] = { "passwordAttribute", NULL };
	static const char * const secret_attrs[] = {
		DSDB_SECRET_ATTRIBUTES
	};
	struct ldb_result *res;
	struct ldb_message *msg;
	struct ldb_message_element *password_attributes;

	ldb = ldb_module_get_ctx(module);

	ret = ldb_mod_register_control(module, LDB_CONTROL_SD_FLAGS_OID);
	if (ret != LDB_SUCCESS) {
		ldb_debug(ldb, LDB_DEBUG_ERROR,
			  "acl_module_init: Unable to register control with rootdse!\n");
		return ldb_operr(ldb);
	}

	data = talloc_zero(module, struct acl_private);
	if (data == NULL) {
		return ldb_oom(ldb);
	}

	data->acl_search = lpcfg_parm_bool(ldb_get_opaque(ldb, "loadparm"),
					NULL, "acl", "search", true);
	ldb_module_set_private(module, data);

	mem_ctx = talloc_new(module);
	if (!mem_ctx) {
		return ldb_oom(ldb);
	}

	ret = dsdb_module_search_dn(module, mem_ctx, &res,
				    ldb_dn_new(mem_ctx, ldb, "@KLUDGEACL"),
				    attrs,
				    DSDB_FLAG_NEXT_MODULE |
				    DSDB_FLAG_AS_SYSTEM,
				    NULL);
	if (ret != LDB_SUCCESS) {
		goto done;
	}
	if (res->count == 0) {
		goto done;
	}

	if (res->count > 1) {
		talloc_free(mem_ctx);
		return LDB_ERR_CONSTRAINT_VIOLATION;
	}

	msg = res->msgs[0];

	password_attributes = ldb_msg_find_element(msg, "passwordAttribute");
	if (!password_attributes) {
		goto done;
	}
	data->password_attrs = talloc_array(data, const char *,
			password_attributes->num_values +
			ARRAY_SIZE(secret_attrs) + 1);
	if (!data->password_attrs) {
		talloc_free(mem_ctx);
		return ldb_oom(ldb);
	}

	n = 0;
	for (i=0; i < password_attributes->num_values; i++) {
		data->password_attrs[n] = (const char *)password_attributes->values[i].data;
		talloc_steal(data->password_attrs, password_attributes->values[i].data);
		n++;
	}

	for (i=0; i < ARRAY_SIZE(secret_attrs); i++) {
		bool found = false;

		for (j=0; j < n; j++) {
			if (strcasecmp(data->password_attrs[j], secret_attrs[i]) == 0) {
				found = true;
				break;
			}
		}

		if (found) {
			continue;
		}

		data->password_attrs[n] = talloc_strdup(data->password_attrs,
							secret_attrs[i]);
		if (data->password_attrs[n] == NULL) {
			talloc_free(mem_ctx);
			return ldb_oom(ldb);
		}
		n++;
	}
	data->password_attrs[n] = NULL;

done:
	talloc_free(mem_ctx);
	ret = ldb_next_init(module);

	if (ret != LDB_SUCCESS) {
		return ret;
	}

	/*
	 * Check this after the modules have be initalised so we
	 * can actually read the backend DB.
	 */
	data->userPassword_support
		= dsdb_user_password_support(module,
					     module,
					     NULL);
	return ret;
}

static int acl_allowedAttributes(struct ldb_module *module,
				 const struct dsdb_schema *schema,
				 struct ldb_message *sd_msg,
				 struct ldb_message *msg,
				 struct acl_context *ac)
{
	struct ldb_message_element *oc_el;
	struct ldb_context *ldb = ldb_module_get_ctx(module);
	TALLOC_CTX *mem_ctx;
	const char **attr_list;
	int i, ret;
	const struct dsdb_class *objectclass;

	/* If we don't have a schema yet, we can't do anything... */
	if (schema == NULL) {
		ldb_asprintf_errstring(ldb, "cannot add allowedAttributes to %s because no schema is loaded", ldb_dn_get_linearized(msg->dn));
		return LDB_ERR_OPERATIONS_ERROR;
	}

	/* Must remove any existing attribute */
	if (ac->allowedAttributes) {
		ldb_msg_remove_attr(msg, "allowedAttributes");
	}

	mem_ctx = talloc_new(msg);
	if (!mem_ctx) {
		return ldb_oom(ldb);
	}

	oc_el = ldb_msg_find_element(sd_msg, "objectClass");
	attr_list = dsdb_full_attribute_list(mem_ctx, schema, oc_el, DSDB_SCHEMA_ALL);
	if (!attr_list) {
		ldb_asprintf_errstring(ldb, "acl: Failed to get list of attributes");
		talloc_free(mem_ctx);
		return LDB_ERR_OPERATIONS_ERROR;
	}

	/*
	 * Get the top-most structural object class for the ACL check
	 */
	objectclass = dsdb_get_last_structural_class(ac->schema,
						     oc_el);
	if (objectclass == NULL) {
		ldb_asprintf_errstring(ldb, "acl_read: Failed to find a structural class for %s",
				       ldb_dn_get_linearized(sd_msg->dn));
		talloc_free(mem_ctx);
		return LDB_ERR_OPERATIONS_ERROR;
	}

	if (ac->allowedAttributes) {
		for (i=0; attr_list && attr_list[i]; i++) {
			ldb_msg_add_string(msg, "allowedAttributes", attr_list[i]);
		}
	}
	if (ac->allowedAttributesEffective) {
		struct security_descriptor *sd;
		struct dom_sid *sid = NULL;
		struct ldb_control *as_system = ldb_request_get_control(ac->req,
									LDB_CONTROL_AS_SYSTEM_OID);

		if (as_system != NULL) {
			as_system->critical = 0;
		}

		ldb_msg_remove_attr(msg, "allowedAttributesEffective");
		if (ac->am_system || as_system) {
			for (i=0; attr_list && attr_list[i]; i++) {
				ldb_msg_add_string(msg, "allowedAttributesEffective", attr_list[i]);
			}
			return LDB_SUCCESS;
		}

		ret = dsdb_get_sd_from_ldb_message(ldb_module_get_ctx(module), mem_ctx, sd_msg, &sd);

		if (ret != LDB_SUCCESS) {
			return ret;
		}

		sid = samdb_result_dom_sid(mem_ctx, sd_msg, "objectSid");
		for (i=0; attr_list && attr_list[i]; i++) {
			const struct dsdb_attribute *attr = dsdb_attribute_by_lDAPDisplayName(schema,
											attr_list[i]);
			if (!attr) {
				return ldb_operr(ldb);
			}
			/* remove constructed attributes */
			if (attr->systemFlags & DS_FLAG_ATTR_IS_CONSTRUCTED
			    || attr->systemOnly
			    || (attr->linkID != 0 && attr->linkID % 2 != 0 )) {
				continue;
			}
			ret = acl_check_access_on_attribute(module,
							    msg,
							    sd,
							    sid,
							    SEC_ADS_WRITE_PROP,
							    attr,
							    objectclass);
			if (ret == LDB_SUCCESS) {
				ldb_msg_add_string(msg, "allowedAttributesEffective", attr_list[i]);
			}
		}
	}
	return LDB_SUCCESS;
}

static int acl_childClasses(struct ldb_module *module,
			    const struct dsdb_schema *schema,
			    struct ldb_message *sd_msg,
			    struct ldb_message *msg,
			    const char *attrName)
{
	struct ldb_message_element *oc_el;
	struct ldb_message_element *allowedClasses;
	const struct dsdb_class *sclass;
	unsigned int i, j;
	int ret;

	/* If we don't have a schema yet, we can't do anything... */
	if (schema == NULL) {
		ldb_asprintf_errstring(ldb_module_get_ctx(module), "cannot add childClassesEffective to %s because no schema is loaded", ldb_dn_get_linearized(msg->dn));
		return LDB_ERR_OPERATIONS_ERROR;
	}

	/* Must remove any existing attribute, or else confusion reins */
	ldb_msg_remove_attr(msg, attrName);
	ret = ldb_msg_add_empty(msg, attrName, 0, &allowedClasses);
	if (ret != LDB_SUCCESS) {
		return ret;
	}

	oc_el = ldb_msg_find_element(sd_msg, "objectClass");

	for (i=0; oc_el && i < oc_el->num_values; i++) {
		sclass = dsdb_class_by_lDAPDisplayName_ldb_val(schema, &oc_el->values[i]);
		if (!sclass) {
			/* We don't know this class?  what is going on? */
			continue;
		}

		for (j=0; sclass->possibleInferiors && sclass->possibleInferiors[j]; j++) {
			ldb_msg_add_string(msg, attrName, sclass->possibleInferiors[j]);
		}
	}
	if (allowedClasses->num_values > 1) {
		TYPESAFE_QSORT(allowedClasses->values, allowedClasses->num_values, data_blob_cmp);
		for (i=1 ; i < allowedClasses->num_values; i++) {
			struct ldb_val *val1 = &allowedClasses->values[i-1];
			struct ldb_val *val2 = &allowedClasses->values[i];
			if (data_blob_cmp(val1, val2) == 0) {
				memmove(val1, val2, (allowedClasses->num_values - i) * sizeof(struct ldb_val));
				allowedClasses->num_values--;
				i--;
			}
		}
	}

	return LDB_SUCCESS;
}

static int acl_childClassesEffective(struct ldb_module *module,
				     const struct dsdb_schema *schema,
				     struct ldb_message *sd_msg,
				     struct ldb_message *msg,
				     struct acl_context *ac)
{
	struct ldb_message_element *oc_el;
	struct ldb_message_element *allowedClasses = NULL;
	const struct dsdb_class *sclass;
	struct security_descriptor *sd;
	struct ldb_control *as_system = ldb_request_get_control(ac->req,
								LDB_CONTROL_AS_SYSTEM_OID);
	struct dom_sid *sid = NULL;
	unsigned int i, j;
	int ret;

	if (as_system != NULL) {
		as_system->critical = 0;
	}

	if (ac->am_system || as_system) {
		return acl_childClasses(module, schema, sd_msg, msg, "allowedChildClassesEffective");
	}

	/* If we don't have a schema yet, we can't do anything... */
	if (schema == NULL) {
		ldb_asprintf_errstring(ldb_module_get_ctx(module), "cannot add allowedChildClassesEffective to %s because no schema is loaded", ldb_dn_get_linearized(msg->dn));
		return LDB_ERR_OPERATIONS_ERROR;
	}

	/* Must remove any existing attribute, or else confusion reins */
	ldb_msg_remove_attr(msg, "allowedChildClassesEffective");

	oc_el = ldb_msg_find_element(sd_msg, "objectClass");
	ret = dsdb_get_sd_from_ldb_message(ldb_module_get_ctx(module), msg, sd_msg, &sd);
	if (ret != LDB_SUCCESS) {
		return ret;
	}

	sid = samdb_result_dom_sid(msg, sd_msg, "objectSid");
	for (i=0; oc_el && i < oc_el->num_values; i++) {
		sclass = dsdb_class_by_lDAPDisplayName_ldb_val(schema, &oc_el->values[i]);
		if (!sclass) {
			/* We don't know this class?  what is going on? */
			continue;
		}

		for (j=0; sclass->possibleInferiors && sclass->possibleInferiors[j]; j++) {
			const struct dsdb_class *sc;

			sc = dsdb_class_by_lDAPDisplayName(schema,
							   sclass->possibleInferiors[j]);
			if (!sc) {
				/* We don't know this class?  what is going on? */
				continue;
			}

			ret = acl_check_access_on_objectclass(module, ac,
							      sd, sid,
							      SEC_ADS_CREATE_CHILD,
							      sc);
			if (ret == LDB_SUCCESS) {
				ldb_msg_add_string(msg, "allowedChildClassesEffective",
						   sclass->possibleInferiors[j]);
			}
		}
	}
	allowedClasses = ldb_msg_find_element(msg, "allowedChildClassesEffective");
	if (!allowedClasses) {
		return LDB_SUCCESS;
	}

	if (allowedClasses->num_values > 1) {
		TYPESAFE_QSORT(allowedClasses->values, allowedClasses->num_values, data_blob_cmp);
		for (i=1 ; i < allowedClasses->num_values; i++) {
			struct ldb_val *val1 = &allowedClasses->values[i-1];
			struct ldb_val *val2 = &allowedClasses->values[i];
			if (data_blob_cmp(val1, val2) == 0) {
				memmove(val1, val2, (allowedClasses->num_values - i) * sizeof( struct ldb_val));
				allowedClasses->num_values--;
				i--;
			}
		}
	}
	return LDB_SUCCESS;
}

static int acl_sDRightsEffective(struct ldb_module *module,
				 struct ldb_message *sd_msg,
				 struct ldb_message *msg,
				 struct acl_context *ac)
{
	struct ldb_context *ldb = ldb_module_get_ctx(module);
	struct ldb_message_element *rightsEffective;
	int ret;
	struct security_descriptor *sd;
	struct ldb_control *as_system = ldb_request_get_control(ac->req,
								LDB_CONTROL_AS_SYSTEM_OID);
	struct dom_sid *sid = NULL;
	uint32_t flags = 0;

	if (as_system != NULL) {
		as_system->critical = 0;
	}

	/* Must remove any existing attribute, or else confusion reins */
	ldb_msg_remove_attr(msg, "sDRightsEffective");
	ret = ldb_msg_add_empty(msg, "sDRightsEffective", 0, &rightsEffective);
	if (ret != LDB_SUCCESS) {
		return ret;
	}
	if (ac->am_system || as_system) {
		flags = SECINFO_OWNER | SECINFO_GROUP |  SECINFO_SACL |  SECINFO_DACL;
	} else {
		const struct dsdb_class *objectclass;
		const struct dsdb_attribute *attr;

		objectclass = dsdb_get_structural_oc_from_msg(ac->schema, sd_msg);
		if (objectclass == NULL) {
			return ldb_operr(ldb);
		}

		attr = dsdb_attribute_by_lDAPDisplayName(ac->schema,
							 "nTSecurityDescriptor");
		if (attr == NULL) {
			return ldb_operr(ldb);
		}

		/* Get the security descriptor from the message */
		ret = dsdb_get_sd_from_ldb_message(ldb, msg, sd_msg, &sd);
		if (ret != LDB_SUCCESS) {
			return ret;
		}
		sid = samdb_result_dom_sid(msg, sd_msg, "objectSid");
		ret = acl_check_access_on_attribute(module,
						    msg,
						    sd,
						    sid,
						    SEC_STD_WRITE_OWNER,
						    attr,
						    objectclass);
		if (ret == LDB_SUCCESS) {
			flags |= SECINFO_OWNER | SECINFO_GROUP;
		}
		ret = acl_check_access_on_attribute(module,
						    msg,
						    sd,
						    sid,
						    SEC_STD_WRITE_DAC,
						    attr,
						    objectclass);
		if (ret == LDB_SUCCESS) {
			flags |= SECINFO_DACL;
		}
		ret = acl_check_access_on_attribute(module,
						    msg,
						    sd,
						    sid,
						    SEC_FLAG_SYSTEM_SECURITY,
						    attr,
						    objectclass);
		if (ret == LDB_SUCCESS) {
			flags |= SECINFO_SACL;
		}
	}
	return samdb_msg_add_uint(ldb_module_get_ctx(module), msg, msg,
				  "sDRightsEffective", flags);
}

static int acl_validate_spn_value(TALLOC_CTX *mem_ctx,
				  struct ldb_context *ldb,
				  const char *spn_value,
				  uint32_t userAccountControl,
				  const char *samAccountName,
				  const char *dnsHostName,
				  const char *netbios_name,
				  const char *ntds_guid)
{
	int ret, princ_size;
	krb5_context krb_ctx;
	krb5_error_code kerr;
	krb5_principal principal;
	char *instanceName;
	char *serviceType;
	char *serviceName;
	const char *forest_name = samdb_forest_name(ldb, mem_ctx);
	const char *base_domain = samdb_default_domain_name(ldb, mem_ctx);
	struct loadparm_context *lp_ctx = talloc_get_type(ldb_get_opaque(ldb, "loadparm"),
							  struct loadparm_context);
	bool is_dc = (userAccountControl & UF_SERVER_TRUST_ACCOUNT) ||
		(userAccountControl & UF_PARTIAL_SECRETS_ACCOUNT);

	if (strcasecmp_m(spn_value, samAccountName) == 0) {
		/* MacOS X sets this value, and setting an SPN of your
		 * own samAccountName is both pointless and safe */
		return LDB_SUCCESS;
	}

	kerr = smb_krb5_init_context_basic(mem_ctx,
					   lp_ctx,
					   &krb_ctx);
	if (kerr != 0) {
		return ldb_error(ldb, LDB_ERR_OPERATIONS_ERROR,
				 "Could not initialize kerberos context.");
	}

	ret = krb5_parse_name(krb_ctx, spn_value, &principal);
	if (ret) {
		krb5_free_context(krb_ctx);
		return LDB_ERR_CONSTRAINT_VIOLATION;
	}

	princ_size = krb5_princ_size(krb_ctx, principal);
	if (princ_size < 2) {
		DBG_WARNING("princ_size=%d\n", princ_size);
		goto fail;
	}

	instanceName = smb_krb5_principal_get_comp_string(mem_ctx, krb_ctx,
							  principal, 1);
	serviceType = smb_krb5_principal_get_comp_string(mem_ctx, krb_ctx,
							 principal, 0);
	if (krb5_princ_size(krb_ctx, principal) == 3) {
		serviceName = smb_krb5_principal_get_comp_string(mem_ctx, krb_ctx,
								 principal, 2);
	} else {
		serviceName = NULL;
	}

	if (serviceName) {
		if (!is_dc) {
			DBG_WARNING("is_dc=false, serviceName=%s,"
				    "serviceType=%s\n", serviceName,
				  serviceType);
			goto fail;
		}
		if (strcasecmp(serviceType, "ldap") == 0) {
			if (strcasecmp(serviceName, netbios_name) != 0 &&
			    strcasecmp(serviceName, forest_name) != 0) {
				DBG_WARNING("serviceName=%s\n", serviceName);
				goto fail;
			}

		} else if (strcasecmp(serviceType, "gc") == 0) {
			if (strcasecmp(serviceName, forest_name) != 0) {
				DBG_WARNING("serviceName=%s\n", serviceName);
				goto fail;
			}
		} else {
			if (strcasecmp(serviceName, base_domain) != 0 &&
			    strcasecmp(serviceName, netbios_name) != 0) {
				DBG_WARNING("serviceType=%s, "
					    "serviceName=%s\n",
					    serviceType, serviceName);
				goto fail;
			}
		}
	}
	/* instanceName can be samAccountName without $ or dnsHostName
	 * or "ntds_guid._msdcs.forest_domain for DC objects */
	if (strlen(instanceName) == (strlen(samAccountName) - 1)
	    && strncasecmp(instanceName, samAccountName,
			   strlen(samAccountName) - 1) == 0) {
		goto success;
	}
	if ((dnsHostName != NULL) &&
	    (strcasecmp(instanceName, dnsHostName) == 0)) {
		goto success;
	}
	if (is_dc) {
		const char *guid_str;
		guid_str = talloc_asprintf(mem_ctx,"%s._msdcs.%s",
					   ntds_guid,
					   forest_name);
		if (strcasecmp(instanceName, guid_str) == 0) {
			goto success;
		}
	}

fail:
	krb5_free_principal(krb_ctx, principal);
	krb5_free_context(krb_ctx);
	ldb_debug_set(ldb, LDB_DEBUG_WARNING,
		      "acl: spn validation failed for "
		      "spn[%s] uac[0x%x] account[%s] hostname[%s] "
		      "nbname[%s] ntds[%s] forest[%s] domain[%s]\n",
		      spn_value, (unsigned)userAccountControl,
		      samAccountName, dnsHostName,
		      netbios_name, ntds_guid,
		      forest_name, base_domain);
	return LDB_ERR_CONSTRAINT_VIOLATION;

success:
	krb5_free_principal(krb_ctx, principal);
	krb5_free_context(krb_ctx);
	return LDB_SUCCESS;
}

static int acl_check_spn(TALLOC_CTX *mem_ctx,
			 struct ldb_module *module,
			 struct ldb_request *req,
			 struct security_descriptor *sd,
			 struct dom_sid *sid,
			 const struct dsdb_attribute *attr,
			 const struct dsdb_class *objectclass)
{
	int ret;
	unsigned int i;
	TALLOC_CTX *tmp_ctx = talloc_new(mem_ctx);
	struct ldb_context *ldb = ldb_module_get_ctx(module);
	struct ldb_result *acl_res;
	struct ldb_result *netbios_res;
	struct ldb_message_element *el;
	struct ldb_dn *partitions_dn = samdb_partitions_dn(ldb, tmp_ctx);
	uint32_t userAccountControl;
	const char *samAccountName;
	const char *dnsHostName;
	const char *netbios_name;
	struct GUID ntds;
	char *ntds_guid = NULL;

	static const char *acl_attrs[] = {
		"samAccountName",
		"dnsHostName",
		"userAccountControl",
		NULL
	};
	static const char *netbios_attrs[] = {
		"nETBIOSName",
		NULL
	};

	/* if we have wp, we can do whatever we like */
	if (acl_check_access_on_attribute(module,
					  tmp_ctx,
					  sd,
					  sid,
					  SEC_ADS_WRITE_PROP,
					  attr, objectclass) == LDB_SUCCESS) {
		talloc_free(tmp_ctx);
		return LDB_SUCCESS;
	}

	ret = acl_check_extended_right(tmp_ctx, sd, acl_user_token(module),
				       GUID_DRS_VALIDATE_SPN,
				       SEC_ADS_SELF_WRITE,
				       sid);

	if (ret == LDB_ERR_INSUFFICIENT_ACCESS_RIGHTS) {
		dsdb_acl_debug(sd, acl_user_token(module),
			       req->op.mod.message->dn,
			       true,
			       10);
		talloc_free(tmp_ctx);
		return ret;
	}

	ret = dsdb_module_search_dn(module, tmp_ctx,
				    &acl_res, req->op.mod.message->dn,
				    acl_attrs,
				    DSDB_FLAG_NEXT_MODULE |
				    DSDB_FLAG_AS_SYSTEM |
				    DSDB_SEARCH_SHOW_RECYCLED,
				    req);
	if (ret != LDB_SUCCESS) {
		talloc_free(tmp_ctx);
		return ret;
	}

	userAccountControl = ldb_msg_find_attr_as_uint(acl_res->msgs[0], "userAccountControl", 0);
	dnsHostName = ldb_msg_find_attr_as_string(acl_res->msgs[0], "dnsHostName", NULL);
	samAccountName = ldb_msg_find_attr_as_string(acl_res->msgs[0], "samAccountName", NULL);

	ret = dsdb_module_search(module, tmp_ctx,
				 &netbios_res, partitions_dn,
				 LDB_SCOPE_ONELEVEL,
				 netbios_attrs,
				 DSDB_FLAG_NEXT_MODULE |
				 DSDB_FLAG_AS_SYSTEM,
				 req,
				 "(ncName=%s)",
				 ldb_dn_get_linearized(ldb_get_default_basedn(ldb)));

	netbios_name = ldb_msg_find_attr_as_string(netbios_res->msgs[0], "nETBIOSName", NULL);

	el = ldb_msg_find_element(req->op.mod.message, "servicePrincipalName");
	if (!el) {
		talloc_free(tmp_ctx);
		return ldb_error(ldb, LDB_ERR_OPERATIONS_ERROR,
					 "Error finding element for servicePrincipalName.");
	}

	/* NTDSDSA objectGuid of object we are checking SPN for */
	if (userAccountControl & (UF_SERVER_TRUST_ACCOUNT | UF_PARTIAL_SECRETS_ACCOUNT)) {
		ret = dsdb_module_find_ntdsguid_for_computer(module, tmp_ctx,
							     req->op.mod.message->dn, &ntds, req);
		if (ret != LDB_SUCCESS) {
			ldb_asprintf_errstring(ldb, "Failed to find NTDSDSA objectGuid for %s: %s",
					       ldb_dn_get_linearized(req->op.mod.message->dn),
					       ldb_strerror(ret));
			talloc_free(tmp_ctx);
			return LDB_ERR_OPERATIONS_ERROR;
		}
		ntds_guid = GUID_string(tmp_ctx, &ntds);
	}

	for (i=0; i < el->num_values; i++) {
		ret = acl_validate_spn_value(tmp_ctx,
					     ldb,
					     (char *)el->values[i].data,
					     userAccountControl,
					     samAccountName,
					     dnsHostName,
					     netbios_name,
					     ntds_guid);
		if (ret != LDB_SUCCESS) {
			talloc_free(tmp_ctx);
			return ret;
		}
	}
	talloc_free(tmp_ctx);
	return LDB_SUCCESS;
}

static int acl_add(struct ldb_module *module, struct ldb_request *req)
{
	int ret;
	struct ldb_dn *parent;
	struct ldb_context *ldb;
	const struct dsdb_schema *schema;
	const struct dsdb_class *objectclass;
	struct ldb_control *as_system;
	struct ldb_message_element *el;
	unsigned int instanceType = 0;

	if (ldb_dn_is_special(req->op.add.message->dn)) {
		return ldb_next_request(module, req);
	}

	as_system = ldb_request_get_control(req, LDB_CONTROL_AS_SYSTEM_OID);
	if (as_system != NULL) {
		as_system->critical = 0;
	}

	if (dsdb_module_am_system(module) || as_system) {
		return ldb_next_request(module, req);
	}

	ldb = ldb_module_get_ctx(module);

	parent = ldb_dn_get_parent(req, req->op.add.message->dn);
	if (parent == NULL) {
		return ldb_oom(ldb);
	}

	schema = dsdb_get_schema(ldb, req);
	if (!schema) {
		return ldb_operr(ldb);
	}

	objectclass = dsdb_get_structural_oc_from_msg(schema, req->op.add.message);
	if (!objectclass) {
		ldb_asprintf_errstring(ldb_module_get_ctx(module),
				       "acl: unable to find or validate structural objectClass on %s\n",
				       ldb_dn_get_linearized(req->op.add.message->dn));
		return ldb_module_done(req, NULL, NULL, LDB_ERR_OPERATIONS_ERROR);
	}

	el = ldb_msg_find_element(req->op.add.message, "instanceType");
	if ((el != NULL) && (el->num_values != 1)) {
		ldb_set_errstring(ldb, "acl: the 'instanceType' attribute is single-valued!");
		return LDB_ERR_UNWILLING_TO_PERFORM;
	}

	instanceType = ldb_msg_find_attr_as_uint(req->op.add.message,
						 "instanceType", 0);
	if (instanceType & INSTANCE_TYPE_IS_NC_HEAD) {
		static const char *no_attrs[] = { NULL };
		struct ldb_result *partition_res;
		struct ldb_dn *partitions_dn;

		partitions_dn = samdb_partitions_dn(ldb, req);
		if (!partitions_dn) {
			ldb_set_errstring(ldb, "acl: CN=partitions dn could not be generated!");
			return LDB_ERR_UNWILLING_TO_PERFORM;
		}

		ret = dsdb_module_search(module, req, &partition_res,
					 partitions_dn, LDB_SCOPE_ONELEVEL,
					 no_attrs,
					 DSDB_FLAG_NEXT_MODULE |
					 DSDB_FLAG_AS_SYSTEM |
					 DSDB_SEARCH_ONE_ONLY |
					 DSDB_SEARCH_SHOW_RECYCLED,
					 req,
					 "(&(nCName=%s)(objectClass=crossRef))",
					 ldb_dn_get_linearized(req->op.add.message->dn));

		if (ret == LDB_SUCCESS) {
			/* Check that we can write to the crossRef object MS-ADTS 3.1.1.5.2.8.2 */
			ret = dsdb_module_check_access_on_dn(module, req, partition_res->msgs[0]->dn,
							     SEC_ADS_WRITE_PROP,
							     &objectclass->schemaIDGUID, req);
			if (ret != LDB_SUCCESS) {
				ldb_asprintf_errstring(ldb_module_get_ctx(module),
						       "acl: ACL check failed on crossRef object %s: %s\n",
						       ldb_dn_get_linearized(partition_res->msgs[0]->dn),
						       ldb_errstring(ldb));
				return ret;
			}

			/*
			 * TODO: Remaining checks, like if we are
			 * the naming master etc need to be handled
			 * in the instanceType module
			 */
			return ldb_next_request(module, req);
		}

		/* Check that we can create a crossRef object MS-ADTS 3.1.1.5.2.8.2 */
		ret = dsdb_module_check_access_on_dn(module, req, partitions_dn,
						     SEC_ADS_CREATE_CHILD,
						     &objectclass->schemaIDGUID, req);
		if (ret == LDB_ERR_NO_SUCH_OBJECT &&
		    ldb_request_get_control(req, LDB_CONTROL_RELAX_OID))
		{
			/* Allow provision bootstrap */
			ret = LDB_SUCCESS;
		}
		if (ret != LDB_SUCCESS) {
			ldb_asprintf_errstring(ldb_module_get_ctx(module),
					       "acl: ACL check failed on CN=Partitions crossRef container %s: %s\n",
					       ldb_dn_get_linearized(partitions_dn), ldb_errstring(ldb));
			return ret;
		}

		/*
		 * TODO: Remaining checks, like if we are the naming
		 * master and adding the crossRef object need to be
		 * handled in the instanceType module
		 */
		return ldb_next_request(module, req);
	}

	ret = dsdb_module_check_access_on_dn(module, req, parent,
					     SEC_ADS_CREATE_CHILD,
					     &objectclass->schemaIDGUID, req);
	if (ret != LDB_SUCCESS) {
		ldb_asprintf_errstring(ldb_module_get_ctx(module),
				       "acl: unable to get access to %s\n",
				       ldb_dn_get_linearized(req->op.add.message->dn));
		return ret;
	}
	return ldb_next_request(module, req);
}

/* ckecks if modifications are allowed on "Member" attribute */
static int acl_check_self_membership(TALLOC_CTX *mem_ctx,
				     struct ldb_module *module,
				     struct ldb_request *req,
				     struct security_descriptor *sd,
				     struct dom_sid *sid,
				     const struct dsdb_attribute *attr,
				     const struct dsdb_class *objectclass)
{
	int ret;
	unsigned int i;
	struct ldb_context *ldb = ldb_module_get_ctx(module);
	struct ldb_dn *user_dn;
	struct ldb_message_element *member_el;
	/* if we have wp, we can do whatever we like */
	if (acl_check_access_on_attribute(module,
					  mem_ctx,
					  sd,
					  sid,
					  SEC_ADS_WRITE_PROP,
					  attr, objectclass) == LDB_SUCCESS) {
		return LDB_SUCCESS;
	}
	/* if we are adding/deleting ourselves, check for self membership */
	ret = dsdb_find_dn_by_sid(ldb, mem_ctx, 
				  &acl_user_token(module)->sids[PRIMARY_USER_SID_INDEX], 
				  &user_dn);
	if (ret != LDB_SUCCESS) {
		return ret;
	}
	member_el = ldb_msg_find_element(req->op.mod.message, "member");
	if (!member_el) {
		return ldb_operr(ldb);
	}
	/* user can only remove oneself */
	if (member_el->num_values == 0) {
		return LDB_ERR_INSUFFICIENT_ACCESS_RIGHTS;
	}
	for (i = 0; i < member_el->num_values; i++) {
		if (strcasecmp((const char *)member_el->values[i].data,
			       ldb_dn_get_extended_linearized(mem_ctx, user_dn, 1)) != 0) {
			return LDB_ERR_INSUFFICIENT_ACCESS_RIGHTS;
		}
	}
	ret = acl_check_extended_right(mem_ctx, sd, acl_user_token(module),
				       GUID_DRS_SELF_MEMBERSHIP,
				       SEC_ADS_SELF_WRITE,
				       sid);
	if (ret == LDB_ERR_INSUFFICIENT_ACCESS_RIGHTS) {
		dsdb_acl_debug(sd, acl_user_token(module),
			       req->op.mod.message->dn,
			       true,
			       10);
	}
	return ret;
}

static int acl_check_password_rights(
	TALLOC_CTX *mem_ctx,
	struct ldb_module *module,
	struct ldb_request *req,
	struct security_descriptor *sd,
	struct dom_sid *sid,
	const struct dsdb_class *objectclass,
	bool userPassword,
	struct  dsdb_control_password_acl_validation **control_for_response)
{
	int ret = LDB_SUCCESS;
	unsigned int del_attr_cnt = 0, add_attr_cnt = 0, rep_attr_cnt = 0;
	unsigned int del_val_cnt = 0, add_val_cnt = 0, rep_val_cnt = 0;
	struct ldb_message_element *el;
	struct ldb_message *msg;
	struct ldb_control *c = NULL;
	const char *passwordAttrs[] = { "userPassword", "clearTextPassword",
					"unicodePwd", NULL }, **l;
	TALLOC_CTX *tmp_ctx = talloc_new(mem_ctx);
	struct dsdb_control_password_acl_validation *pav = NULL;

	if (tmp_ctx == NULL) {
		return LDB_ERR_OPERATIONS_ERROR;
	}

	pav = talloc_zero(req, struct dsdb_control_password_acl_validation);
	if (pav == NULL) {
		talloc_free(tmp_ctx);
		return LDB_ERR_OPERATIONS_ERROR;
	}
<<<<<<< HEAD
=======
	/*
	 * Set control_for_response to pav so it can be added to the response
	 * and be passed up to the audit_log module which uses it to identify
	 * password reset attempts.
	 */
	*control_for_response = pav;
>>>>>>> 76c3e172

	c = ldb_request_get_control(req, DSDB_CONTROL_PASSWORD_CHANGE_OID);
	if (c != NULL) {
		pav->pwd_reset = false;

		/*
		 * The "DSDB_CONTROL_PASSWORD_CHANGE_OID" control means that we
		 * have a user password change and not a set as the message
		 * looks like. In it's value blob it contains the NT and/or LM
		 * hash of the old password specified by the user.  This control
		 * is used by the SAMR and "kpasswd" password change mechanisms.
		 *
		 * This control can't be used by real LDAP clients,
		 * the only caller is samdb_set_password_internal(),
		 * so we don't have to strict verification of the input.
		 */
		ret = acl_check_extended_right(tmp_ctx,
					       sd,
					       acl_user_token(module),
					       GUID_DRS_USER_CHANGE_PASSWORD,
					       SEC_ADS_CONTROL_ACCESS,
					       sid);
		goto checked;
	}

	c = ldb_request_get_control(req, DSDB_CONTROL_PASSWORD_HASH_VALUES_OID);
	if (c != NULL) {
		pav->pwd_reset = true;

		/*
		 * The "DSDB_CONTROL_PASSWORD_HASH_VALUES_OID" control, without
		 * "DSDB_CONTROL_PASSWORD_CHANGE_OID" control means that we
		 * have a force password set.
		 * This control is used by the SAMR/NETLOGON/LSA password
		 * reset mechanisms.
		 *
		 * This control can't be used by real LDAP clients,
		 * the only caller is samdb_set_password_internal(),
		 * so we don't have to strict verification of the input.
		 */
		ret = acl_check_extended_right(tmp_ctx, sd, acl_user_token(module),
					       GUID_DRS_FORCE_CHANGE_PASSWORD,
					       SEC_ADS_CONTROL_ACCESS,
					       sid);
		goto checked;
	}

	el = ldb_msg_find_element(req->op.mod.message, "dBCSPwd");
	if (el != NULL) {
		/*
		 * dBCSPwd is only allowed with a control.
		 */
		talloc_free(tmp_ctx);
		return LDB_ERR_UNWILLING_TO_PERFORM;
	}

	msg = ldb_msg_copy_shallow(tmp_ctx, req->op.mod.message);
	if (msg == NULL) {
		return ldb_module_oom(module);
	}
	for (l = passwordAttrs; *l != NULL; l++) {
		if ((!userPassword) && (ldb_attr_cmp(*l, "userPassword") == 0)) {
			continue;
		}

		while ((el = ldb_msg_find_element(msg, *l)) != NULL) {
			if (LDB_FLAG_MOD_TYPE(el->flags) == LDB_FLAG_MOD_DELETE) {
				++del_attr_cnt;
				del_val_cnt += el->num_values;
			}
			if (LDB_FLAG_MOD_TYPE(el->flags) == LDB_FLAG_MOD_ADD) {
				++add_attr_cnt;
				add_val_cnt += el->num_values;
			}
			if (LDB_FLAG_MOD_TYPE(el->flags) == LDB_FLAG_MOD_REPLACE) {
				++rep_attr_cnt;
				rep_val_cnt += el->num_values;
			}
			ldb_msg_remove_element(msg, el);
		}
	}

	/* single deletes will be handled by the "password_hash" LDB module
	 * later in the stack, so we let it though here */
	if ((del_attr_cnt > 0) && (add_attr_cnt == 0) && (rep_attr_cnt == 0)) {
		talloc_free(tmp_ctx);
		return LDB_SUCCESS;
	}


	if (rep_attr_cnt > 0) {
		pav->pwd_reset = true;

		ret = acl_check_extended_right(tmp_ctx, sd, acl_user_token(module),
					       GUID_DRS_FORCE_CHANGE_PASSWORD,
					       SEC_ADS_CONTROL_ACCESS,
					       sid);
		goto checked;
	}

	if (add_attr_cnt != del_attr_cnt) {
		pav->pwd_reset = true;

		ret = acl_check_extended_right(tmp_ctx, sd, acl_user_token(module),
					       GUID_DRS_FORCE_CHANGE_PASSWORD,
					       SEC_ADS_CONTROL_ACCESS,
					       sid);
		goto checked;
	}

	if (add_val_cnt == 1 && del_val_cnt == 1) {
		pav->pwd_reset = false;

		ret = acl_check_extended_right(tmp_ctx, sd, acl_user_token(module),
					       GUID_DRS_USER_CHANGE_PASSWORD,
					       SEC_ADS_CONTROL_ACCESS,
					       sid);
		/* Very strange, but we get constraint violation in this case */
		if (ret == LDB_ERR_INSUFFICIENT_ACCESS_RIGHTS) {
			ret = LDB_ERR_CONSTRAINT_VIOLATION;
		}
		goto checked;
	}

	if (add_val_cnt == 1 && del_val_cnt == 0) {
		pav->pwd_reset = true;

		ret = acl_check_extended_right(tmp_ctx, sd, acl_user_token(module),
					       GUID_DRS_FORCE_CHANGE_PASSWORD,
					       SEC_ADS_CONTROL_ACCESS,
					       sid);
		/* Very strange, but we get constraint violation in this case */
		if (ret == LDB_ERR_INSUFFICIENT_ACCESS_RIGHTS) {
			ret = LDB_ERR_CONSTRAINT_VIOLATION;
		}
		goto checked;
	}

	/*
	 * Everything else is handled by the password_hash module where it will
	 * fail, but with the correct error code when the module is again
	 * checking the attributes. As the change request will lack the
	 * DSDB_CONTROL_PASSWORD_ACL_VALIDATION_OID control, we can be sure that
	 * any modification attempt that went this way will be rejected.
	 */

	talloc_free(tmp_ctx);
	return LDB_SUCCESS;

checked:
	if (ret != LDB_SUCCESS) {
		dsdb_acl_debug(sd, acl_user_token(module),
			       req->op.mod.message->dn,
			       true,
			       10);
		talloc_free(tmp_ctx);
		return ret;
	}
<<<<<<< HEAD

	ret = ldb_request_add_control(req,
		DSDB_CONTROL_PASSWORD_ACL_VALIDATION_OID, false, pav);
	if (ret != LDB_SUCCESS) {
		ldb_debug(ldb_module_get_ctx(module), LDB_DEBUG_ERROR,
			  "Unable to register ACL validation control!\n");
		return ret;
	}
	return LDB_SUCCESS;
=======

	ret = ldb_request_add_control(req,
		DSDB_CONTROL_PASSWORD_ACL_VALIDATION_OID, false, pav);
	if (ret != LDB_SUCCESS) {
		ldb_debug(ldb_module_get_ctx(module), LDB_DEBUG_ERROR,
			  "Unable to register ACL validation control!\n");
		return ret;
	}
	return LDB_SUCCESS;
}

/*
 * Context needed by acl_callback
 */
struct acl_callback_context {
	struct ldb_request *request;
	struct ldb_module *module;
};

/*
 * @brief Copy the password validation control to the reply.
 *
 * Copy the dsdb_control_password_acl_validation control from the request,
 * to the reply.  The control is used by the audit_log module to identify
 * password rests.
 *
 * @param req the ldb request.
 * @param ares the result, updated with the control.
 */
static void copy_password_acl_validation_control(
	struct ldb_request *req,
	struct ldb_reply *ares)
{
	struct ldb_control *pav_ctrl = NULL;
	struct dsdb_control_password_acl_validation *pav = NULL;

	pav_ctrl = ldb_request_get_control(
		discard_const(req),
		DSDB_CONTROL_PASSWORD_ACL_VALIDATION_OID);
	if (pav_ctrl == NULL) {
		return;
	}

	pav = talloc_get_type_abort(
		pav_ctrl->data,
		struct dsdb_control_password_acl_validation);
	if (pav == NULL) {
		return;
	}
	ldb_reply_add_control(
		ares,
		DSDB_CONTROL_PASSWORD_ACL_VALIDATION_OID,
		false,
		pav);
}
/*
 * @brief call back function for acl_modify.
 *
 * Calls acl_copy to copy the dsdb_control_password_acl_validation from
 * the request to the reply.
 *
 * @param req the ldb_request.
 * @param ares the operation result.
 *
 * @return the LDB_STATUS
 */
static int acl_callback(struct ldb_request *req, struct ldb_reply *ares)
{
	struct acl_callback_context *ac = NULL;

	ac = talloc_get_type(req->context, struct acl_callback_context);

	if (!ares) {
		return ldb_module_done(
			ac->request,
			NULL,
			NULL,
			LDB_ERR_OPERATIONS_ERROR);
	}

	/* pass on to the callback */
	switch (ares->type) {
	case LDB_REPLY_ENTRY:
		return ldb_module_send_entry(
			ac->request,
			ares->message,
			ares->controls);

	case LDB_REPLY_REFERRAL:
		return ldb_module_send_referral(
			ac->request,
			ares->referral);

	case LDB_REPLY_DONE:
		/*
		 * Copy the ACL control from the request to the response
		 */
		copy_password_acl_validation_control(req, ares);
		return ldb_module_done(
			ac->request,
			ares->controls,
			ares->response,
			ares->error);

	default:
		/* Can't happen */
		return LDB_ERR_OPERATIONS_ERROR;
	}
>>>>>>> 76c3e172
}

static int acl_modify(struct ldb_module *module, struct ldb_request *req)
{
	int ret;
	struct ldb_context *ldb = ldb_module_get_ctx(module);
	const struct dsdb_schema *schema;
	unsigned int i;
	const struct dsdb_class *objectclass;
	struct ldb_result *acl_res;
	struct security_descriptor *sd;
	struct dom_sid *sid = NULL;
	struct ldb_control *as_system;
	struct ldb_control *is_undelete;
	bool userPassword;
	bool password_rights_checked = false;
	TALLOC_CTX *tmp_ctx;
	const struct ldb_message *msg = req->op.mod.message;
	static const char *acl_attrs[] = {
		"nTSecurityDescriptor",
		"objectClass",
		"objectSid",
		NULL
	};
	struct acl_callback_context *context = NULL;
	struct ldb_request *new_req = NULL;
	struct  dsdb_control_password_acl_validation *pav = NULL;
	struct ldb_control **controls = NULL;

	if (ldb_dn_is_special(msg->dn)) {
		return ldb_next_request(module, req);
	}

	as_system = ldb_request_get_control(req, LDB_CONTROL_AS_SYSTEM_OID);
	if (as_system != NULL) {
		as_system->critical = 0;
	}

	is_undelete = ldb_request_get_control(req, DSDB_CONTROL_RESTORE_TOMBSTONE_OID);

	/* Don't print this debug statement if elements[0].name is going to be NULL */
	if (msg->num_elements > 0) {
		DEBUG(10, ("ldb:acl_modify: %s\n", msg->elements[0].name));
	}
	if (dsdb_module_am_system(module) || as_system) {
		return ldb_next_request(module, req);
	}

	tmp_ctx = talloc_new(req);
	if (tmp_ctx == NULL) {
		return ldb_oom(ldb);
	}

	ret = dsdb_module_search_dn(module, tmp_ctx, &acl_res, msg->dn,
				    acl_attrs,
				    DSDB_FLAG_NEXT_MODULE |
				    DSDB_FLAG_AS_SYSTEM |
				    DSDB_SEARCH_SHOW_RECYCLED,
				    req);

	if (ret != LDB_SUCCESS) {
		goto fail;
	}

	userPassword = dsdb_user_password_support(module, req, req);

	schema = dsdb_get_schema(ldb, tmp_ctx);
	if (!schema) {
		talloc_free(tmp_ctx);
		return ldb_error(ldb, LDB_ERR_OPERATIONS_ERROR,
				 "acl_modify: Error obtaining schema.");
	}

	ret = dsdb_get_sd_from_ldb_message(ldb, tmp_ctx, acl_res->msgs[0], &sd);
	if (ret != LDB_SUCCESS) {
		talloc_free(tmp_ctx);
		return ldb_error(ldb, LDB_ERR_OPERATIONS_ERROR,
				 "acl_modify: Error retrieving security descriptor.");
	}
	/* Theoretically we pass the check if the object has no sd */
	if (!sd) {
		goto success;
	}

	objectclass = dsdb_get_structural_oc_from_msg(schema, acl_res->msgs[0]);
	if (!objectclass) {
		talloc_free(tmp_ctx);
		return ldb_error(ldb, LDB_ERR_OPERATIONS_ERROR,
				 "acl_modify: Error retrieving object class for GUID.");
	}
	sid = samdb_result_dom_sid(req, acl_res->msgs[0], "objectSid");
	for (i=0; i < msg->num_elements; i++) {
		const struct ldb_message_element *el = &msg->elements[i];
		const struct dsdb_attribute *attr;

		/*
		 * This basic attribute existence check with the right errorcode
		 * is needed since this module is the first one which requests
		 * schema attribute information.
		 * The complete attribute checking is done in the
		 * "objectclass_attrs" module behind this one.
		 *
		 * NOTE: "clearTextPassword" is not defined in the schema.
		 */
		attr = dsdb_attribute_by_lDAPDisplayName(schema, el->name);
		if (!attr && ldb_attr_cmp("clearTextPassword", el->name) != 0) {
			ldb_asprintf_errstring(ldb, "acl_modify: attribute '%s' "
					       "on entry '%s' was not found in the schema!",
					       req->op.mod.message->elements[i].name,
				       ldb_dn_get_linearized(req->op.mod.message->dn));
			ret =  LDB_ERR_NO_SUCH_ATTRIBUTE;
			goto fail;
		}

		if (ldb_attr_cmp("nTSecurityDescriptor", el->name) == 0) {
			uint32_t sd_flags = dsdb_request_sd_flags(req, NULL);
			uint32_t access_mask = 0;

			if (sd_flags & (SECINFO_OWNER|SECINFO_GROUP)) {
				access_mask |= SEC_STD_WRITE_OWNER;
			}
			if (sd_flags & SECINFO_DACL) {
				access_mask |= SEC_STD_WRITE_DAC;
			}
			if (sd_flags & SECINFO_SACL) {
				access_mask |= SEC_FLAG_SYSTEM_SECURITY;
			}

			ret = acl_check_access_on_attribute(module,
							    tmp_ctx,
							    sd,
							    sid,
							    access_mask,
							    attr,
							    objectclass);
			if (ret != LDB_SUCCESS) {
				ldb_asprintf_errstring(ldb_module_get_ctx(module),
						       "Object %s has no write dacl access\n",
						       ldb_dn_get_linearized(msg->dn));
				dsdb_acl_debug(sd,
					       acl_user_token(module),
					       msg->dn,
					       true,
					       10);
				ret = LDB_ERR_INSUFFICIENT_ACCESS_RIGHTS;
				goto fail;
			}
		} else if (ldb_attr_cmp("member", el->name) == 0) {
			ret = acl_check_self_membership(tmp_ctx,
							module,
							req,
							sd,
							sid,
							attr,
							objectclass);
			if (ret != LDB_SUCCESS) {
				goto fail;
			}
		} else if (ldb_attr_cmp("dBCSPwd", el->name) == 0) {
			/* this one is not affected by any rights, we should let it through
			   so that passwords_hash returns the correct error */
			continue;
		} else if (ldb_attr_cmp("unicodePwd", el->name) == 0 ||
			   (userPassword && ldb_attr_cmp("userPassword", el->name) == 0) ||
			   ldb_attr_cmp("clearTextPassword", el->name) == 0) {
<<<<<<< HEAD
=======
			/*
			 * Ideally we would do the acl_check_password_rights
			 * before we checked the other attributes, i.e. in a
			 * loop before the current one.
			 * Have not done this as yet in order to limit the size
			 * of the change. To limit the possibility of breaking
			 * the ACL logic.
			 */
>>>>>>> 76c3e172
			if (password_rights_checked) {
				continue;
			}
			ret = acl_check_password_rights(tmp_ctx,
							module,
							req,
							sd,
							sid,
							objectclass,
							userPassword,
							&pav);
			if (ret != LDB_SUCCESS) {
				goto fail;
			}
			password_rights_checked = true;
		} else if (ldb_attr_cmp("servicePrincipalName", el->name) == 0) {
			ret = acl_check_spn(tmp_ctx,
					    module,
					    req,
					    sd,
					    sid,
					    attr,
					    objectclass);
			if (ret != LDB_SUCCESS) {
				goto fail;
			}
		} else if (is_undelete != NULL && (ldb_attr_cmp("isDeleted", el->name) == 0)) {
			/*
			 * in case of undelete op permissions on
			 * isDeleted are irrelevant and
			 * distinguishedName is removed by the
			 * tombstone_reanimate module
			 */
			continue;
		} else {
			ret = acl_check_access_on_attribute(module,
							    tmp_ctx,
							    sd,
							    sid,
							    SEC_ADS_WRITE_PROP,
							    attr,
							    objectclass);
			if (ret != LDB_SUCCESS) {
				ldb_asprintf_errstring(ldb_module_get_ctx(module),
						       "Object %s has no write property access\n",
						       ldb_dn_get_linearized(msg->dn));
				dsdb_acl_debug(sd,
					       acl_user_token(module),
					       msg->dn,
					       true,
					       10);
				ret = LDB_ERR_INSUFFICIENT_ACCESS_RIGHTS;
				goto fail;
			}
		}
	}

success:
	talloc_free(tmp_ctx);
	context = talloc_zero(req, struct acl_callback_context);

	if (context == NULL) {
		return ldb_oom(ldb);
	}
	context->request = req;
	context->module  = module;
	ret = ldb_build_mod_req(
		&new_req,
		ldb,
		req,
		req->op.mod.message,
		req->controls,
		context,
		acl_callback,
		req);
	if (ret != LDB_SUCCESS) {
		return ret;
	}
	return ldb_next_request(module, new_req);
fail:
	talloc_free(tmp_ctx);
	/*
	 * We copy the pav into the result, so that the password reset
	 * logging code in audit_log can log failed password reset attempts.
	 */
	if (pav) {
		struct ldb_control *control = NULL;

		controls = talloc_zero_array(req, struct ldb_control *, 2);
		if (controls == NULL) {
			return ldb_oom(ldb);
		}

		control = talloc(controls, struct ldb_control);

		if (control == NULL) {
			return ldb_oom(ldb);
		}

		control->oid= talloc_strdup(
			control,
			DSDB_CONTROL_PASSWORD_ACL_VALIDATION_OID);
		if (control->oid == NULL) {
			return ldb_oom(ldb);
		}
		control->critical	= false;
		control->data	= pav;
		*controls = control;
	}
	return ldb_module_done(req, controls, NULL, ret);
}

/* similar to the modify for the time being.
 * We need to consider the special delete tree case, though - TODO */
static int acl_delete(struct ldb_module *module, struct ldb_request *req)
{
	int ret;
	struct ldb_dn *parent;
	struct ldb_context *ldb;
	struct ldb_dn *nc_root;
	struct ldb_control *as_system;
	const struct dsdb_schema *schema;
	const struct dsdb_class *objectclass;
	struct security_descriptor *sd = NULL;
	struct dom_sid *sid = NULL;
	struct ldb_result *acl_res;
	static const char *acl_attrs[] = {
		"nTSecurityDescriptor",
		"objectClass",
		"objectSid",
		NULL
	};

	if (ldb_dn_is_special(req->op.del.dn)) {
		return ldb_next_request(module, req);
	}

	as_system = ldb_request_get_control(req, LDB_CONTROL_AS_SYSTEM_OID);
	if (as_system != NULL) {
		as_system->critical = 0;
	}

	if (dsdb_module_am_system(module) || as_system) {
		return ldb_next_request(module, req);
	}

	DEBUG(10, ("ldb:acl_delete: %s\n", ldb_dn_get_linearized(req->op.del.dn)));

	ldb = ldb_module_get_ctx(module);

	parent = ldb_dn_get_parent(req, req->op.del.dn);
	if (parent == NULL) {
		return ldb_oom(ldb);
	}

	/* Make sure we aren't deleting a NC */

	ret = dsdb_find_nc_root(ldb, req, req->op.del.dn, &nc_root);
	if (ret != LDB_SUCCESS) {
		return ret;
	}
	if (ldb_dn_compare(nc_root, req->op.del.dn) == 0) {
		talloc_free(nc_root);
		DEBUG(10,("acl:deleting a NC\n"));
		/* Windows returns "ERR_UNWILLING_TO_PERFORM */
		return ldb_module_done(req, NULL, NULL,
				       LDB_ERR_UNWILLING_TO_PERFORM);
	}
	talloc_free(nc_root);

	ret = dsdb_module_search_dn(module, req, &acl_res,
				    req->op.del.dn, acl_attrs,
				    DSDB_FLAG_NEXT_MODULE |
				    DSDB_FLAG_AS_SYSTEM |
				    DSDB_SEARCH_SHOW_RECYCLED, req);
	/* we sould be able to find the parent */
	if (ret != LDB_SUCCESS) {
		DEBUG(10,("acl: failed to find object %s\n",
			  ldb_dn_get_linearized(req->op.rename.olddn)));
		return ret;
	}

	ret = dsdb_get_sd_from_ldb_message(ldb, req, acl_res->msgs[0], &sd);
	if (ret != LDB_SUCCESS) {
		return ldb_operr(ldb);
	}
	if (!sd) {
		return ldb_operr(ldb);
	}

	schema = dsdb_get_schema(ldb, req);
	if (!schema) {
		return ldb_operr(ldb);
	}

	sid = samdb_result_dom_sid(req, acl_res->msgs[0], "objectSid");

	objectclass = dsdb_get_structural_oc_from_msg(schema, acl_res->msgs[0]);
	if (!objectclass) {
		return ldb_error(ldb, LDB_ERR_OPERATIONS_ERROR,
				 "acl_modify: Error retrieving object class for GUID.");
	}

	if (ldb_request_get_control(req, LDB_CONTROL_TREE_DELETE_OID)) {
		ret = acl_check_access_on_objectclass(module, req, sd, sid,
						      SEC_ADS_DELETE_TREE,
						      objectclass);
		if (ret != LDB_SUCCESS) {
			return ret;
		}

		return ldb_next_request(module, req);
	}

	/* First check if we have delete object right */
	ret = acl_check_access_on_objectclass(module, req, sd, sid,
					      SEC_STD_DELETE,
					      objectclass);
	if (ret == LDB_SUCCESS) {
		return ldb_next_request(module, req);
	}

	/* Nope, we don't have delete object. Lets check if we have delete
	 * child on the parent */
	ret = dsdb_module_check_access_on_dn(module, req, parent,
					     SEC_ADS_DELETE_CHILD,
					     &objectclass->schemaIDGUID,
					     req);
	if (ret != LDB_SUCCESS) {
		return ret;
	}

	return ldb_next_request(module, req);
}
static int acl_check_reanimate_tombstone(TALLOC_CTX *mem_ctx,
					 struct ldb_module *module,
					 struct ldb_request *req,
					 struct ldb_dn *nc_root)
{
	int ret;
	struct ldb_result *acl_res;
	struct security_descriptor *sd = NULL;
	struct dom_sid *sid = NULL;
	static const char *acl_attrs[] = {
		"nTSecurityDescriptor",
		"objectClass",
		"objectSid",
		NULL
	};

	ret = dsdb_module_search_dn(module, mem_ctx, &acl_res,
				    nc_root, acl_attrs,
				    DSDB_FLAG_NEXT_MODULE |
				    DSDB_FLAG_AS_SYSTEM |
				    DSDB_SEARCH_SHOW_RECYCLED, req);
	if (ret != LDB_SUCCESS) {
		DEBUG(10,("acl: failed to find object %s\n",
			  ldb_dn_get_linearized(nc_root)));
		return ret;
	}

	ret = dsdb_get_sd_from_ldb_message(mem_ctx, req, acl_res->msgs[0], &sd);
	sid = samdb_result_dom_sid(mem_ctx, acl_res->msgs[0], "objectSid");
	if (ret != LDB_SUCCESS || !sd) {
		return ldb_operr(ldb_module_get_ctx(module));
	}
	return acl_check_extended_right(mem_ctx, sd, acl_user_token(module),
					GUID_DRS_REANIMATE_TOMBSTONE,
					SEC_ADS_CONTROL_ACCESS, sid);
}

static int acl_rename(struct ldb_module *module, struct ldb_request *req)
{
	int ret;
	struct ldb_dn *oldparent;
	struct ldb_dn *newparent;
	const struct dsdb_schema *schema;
	const struct dsdb_class *objectclass;
	const struct dsdb_attribute *attr = NULL;
	struct ldb_context *ldb;
	struct security_descriptor *sd = NULL;
	struct dom_sid *sid = NULL;
	struct ldb_result *acl_res;
	struct ldb_dn *nc_root;
	struct ldb_control *as_system;
	struct ldb_control *is_undelete;
	TALLOC_CTX *tmp_ctx;
	const char *rdn_name;
	static const char *acl_attrs[] = {
		"nTSecurityDescriptor",
		"objectClass",
		"objectSid",
		NULL
	};

	if (ldb_dn_is_special(req->op.rename.olddn)) {
		return ldb_next_request(module, req);
	}

	as_system = ldb_request_get_control(req, LDB_CONTROL_AS_SYSTEM_OID);
	if (as_system != NULL) {
		as_system->critical = 0;
	}

	DEBUG(10, ("ldb:acl_rename: %s\n", ldb_dn_get_linearized(req->op.rename.olddn)));
	if (dsdb_module_am_system(module) || as_system) {
		return ldb_next_request(module, req);
	}

	ldb = ldb_module_get_ctx(module);

	tmp_ctx = talloc_new(req);
	if (tmp_ctx == NULL) {
		return ldb_oom(ldb);
	}

	oldparent = ldb_dn_get_parent(tmp_ctx, req->op.rename.olddn);
	if (oldparent == NULL) {
		return ldb_oom(ldb);
	}
	newparent = ldb_dn_get_parent(tmp_ctx, req->op.rename.newdn);
	if (newparent == NULL) {
		return ldb_oom(ldb);
	}

	/* Make sure we aren't renaming/moving a NC */

	ret = dsdb_find_nc_root(ldb, req, req->op.rename.olddn, &nc_root);
	if (ret != LDB_SUCCESS) {
		return ret;
	}
	if (ldb_dn_compare(nc_root, req->op.rename.olddn) == 0) {
		talloc_free(nc_root);
		DEBUG(10,("acl:renaming/moving a NC\n"));
		/* Windows returns "ERR_UNWILLING_TO_PERFORM */
		return ldb_module_done(req, NULL, NULL,
				       LDB_ERR_UNWILLING_TO_PERFORM);
	}

	/* special check for undelete operation */
	is_undelete = ldb_request_get_control(req, DSDB_CONTROL_RESTORE_TOMBSTONE_OID);
	if (is_undelete != NULL) {
		is_undelete->critical = 0;
		ret = acl_check_reanimate_tombstone(tmp_ctx, module, req, nc_root);
		if (ret != LDB_SUCCESS) {
			talloc_free(tmp_ctx);
			return ret;
		}
	}
	talloc_free(nc_root);

	/* Look for the parent */

	ret = dsdb_module_search_dn(module, tmp_ctx, &acl_res,
				    req->op.rename.olddn, acl_attrs,
				    DSDB_FLAG_NEXT_MODULE |
				    DSDB_FLAG_AS_SYSTEM |
				    DSDB_SEARCH_SHOW_RECYCLED, req);
	/* we sould be able to find the parent */
	if (ret != LDB_SUCCESS) {
		DEBUG(10,("acl: failed to find object %s\n",
			  ldb_dn_get_linearized(req->op.rename.olddn)));
		talloc_free(tmp_ctx);
		return ret;
	}

	ret = dsdb_get_sd_from_ldb_message(ldb, req, acl_res->msgs[0], &sd);
	if (ret != LDB_SUCCESS) {
		talloc_free(tmp_ctx);
		return ldb_operr(ldb);
	}
	if (!sd) {
		talloc_free(tmp_ctx);
		return ldb_operr(ldb);
	}

	schema = dsdb_get_schema(ldb, acl_res);
	if (!schema) {
		talloc_free(tmp_ctx);
		return ldb_operr(ldb);
	}

	sid = samdb_result_dom_sid(req, acl_res->msgs[0], "objectSid");

	objectclass = dsdb_get_structural_oc_from_msg(schema, acl_res->msgs[0]);
	if (!objectclass) {
		talloc_free(tmp_ctx);
		return ldb_error(ldb, LDB_ERR_OPERATIONS_ERROR,
				 "acl_modify: Error retrieving object class for GUID.");
	}

	attr = dsdb_attribute_by_lDAPDisplayName(schema, "name");
	if (attr == NULL) {
		talloc_free(tmp_ctx);
		return ldb_operr(ldb);
	}

	ret = acl_check_access_on_attribute(module, tmp_ctx, sd, sid,
					    SEC_ADS_WRITE_PROP,
					    attr, objectclass);
	if (ret != LDB_SUCCESS) {
		ldb_asprintf_errstring(ldb_module_get_ctx(module),
				       "Object %s has no wp on %s\n",
				       ldb_dn_get_linearized(req->op.rename.olddn),
				       attr->lDAPDisplayName);
		dsdb_acl_debug(sd,
			  acl_user_token(module),
			  req->op.rename.olddn,
			  true,
			  10);
		talloc_free(tmp_ctx);
		return LDB_ERR_INSUFFICIENT_ACCESS_RIGHTS;
	}

	rdn_name = ldb_dn_get_rdn_name(req->op.rename.olddn);
	if (rdn_name == NULL) {
		talloc_free(tmp_ctx);
		return ldb_operr(ldb);
	}

	attr = dsdb_attribute_by_lDAPDisplayName(schema, rdn_name);
	if (attr == NULL) {
		talloc_free(tmp_ctx);
		return ldb_operr(ldb);
	}

	ret = acl_check_access_on_attribute(module, tmp_ctx, sd, sid,
					    SEC_ADS_WRITE_PROP,
					    attr, objectclass);
	if (ret != LDB_SUCCESS) {
		ldb_asprintf_errstring(ldb_module_get_ctx(module),
				       "Object %s has no wp on %s\n",
				       ldb_dn_get_linearized(req->op.rename.olddn),
				       attr->lDAPDisplayName);
		dsdb_acl_debug(sd,
			  acl_user_token(module),
			  req->op.rename.olddn,
			  true,
			  10);
		talloc_free(tmp_ctx);
		return LDB_ERR_INSUFFICIENT_ACCESS_RIGHTS;
	}

	if (ldb_dn_compare(oldparent, newparent) == 0) {
		/* regular rename, not move, nothing more to do */
		talloc_free(tmp_ctx);
		return ldb_next_request(module, req);
	}

	/* new parent should have create child */
	ret = dsdb_module_check_access_on_dn(module, req, newparent,
					     SEC_ADS_CREATE_CHILD,
					     &objectclass->schemaIDGUID, req);
	if (ret != LDB_SUCCESS) {
		ldb_asprintf_errstring(ldb_module_get_ctx(module),
				       "acl:access_denied renaming %s",
				       ldb_dn_get_linearized(req->op.rename.olddn));
		talloc_free(tmp_ctx);
		return ret;
	}

	/* do we have delete object on the object? */
	/* this access is not necessary for undelete ops */
	if (is_undelete == NULL) {
		ret = acl_check_access_on_objectclass(module, tmp_ctx, sd, sid,
						      SEC_STD_DELETE,
						      objectclass);
		if (ret == LDB_SUCCESS) {
			talloc_free(tmp_ctx);
			return ldb_next_request(module, req);
		}
		/* what about delete child on the current parent */
		ret = dsdb_module_check_access_on_dn(module, req, oldparent,
						     SEC_ADS_DELETE_CHILD,
						     &objectclass->schemaIDGUID,
						     req);
		if (ret != LDB_SUCCESS) {
			ldb_asprintf_errstring(ldb_module_get_ctx(module),
					       "acl:access_denied renaming %s", ldb_dn_get_linearized(req->op.rename.olddn));
			talloc_free(tmp_ctx);
			return ldb_module_done(req, NULL, NULL, ret);
		}
	}
	talloc_free(tmp_ctx);

	return ldb_next_request(module, req);
}

static int acl_search_update_confidential_attrs(struct acl_context *ac,
						struct acl_private *data)
{
	struct dsdb_attribute *a;
	uint32_t n = 0;

	if (data->acl_search) {
		/*
		 * If acl:search is activated, the acl_read module
		 * protects confidential attributes.
		 */
		return LDB_SUCCESS;
	}

	if ((ac->schema == data->cached_schema_ptr) &&
	    (ac->schema->metadata_usn == data->cached_schema_metadata_usn))
	{
		return LDB_SUCCESS;
	}

	data->cached_schema_ptr = NULL;
	data->cached_schema_loaded_usn = 0;
	data->cached_schema_metadata_usn = 0;
	TALLOC_FREE(data->confidential_attrs);

	if (ac->schema == NULL) {
		return LDB_SUCCESS;
	}

	for (a = ac->schema->attributes; a; a = a->next) {
		const char **attrs = data->confidential_attrs;

		if (!(a->searchFlags & SEARCH_FLAG_CONFIDENTIAL)) {
			continue;
		}

		attrs = talloc_realloc(data, attrs, const char *, n + 2);
		if (attrs == NULL) {
			TALLOC_FREE(data->confidential_attrs);
			return ldb_module_oom(ac->module);
		}

		attrs[n] = a->lDAPDisplayName;
		attrs[n+1] = NULL;
		n++;

		data->confidential_attrs = attrs;
	}

	data->cached_schema_ptr = ac->schema;
	data->cached_schema_metadata_usn = ac->schema->metadata_usn;

	return LDB_SUCCESS;
}

static int acl_search_callback(struct ldb_request *req, struct ldb_reply *ares)
{
	struct acl_context *ac;
	struct acl_private *data;
	struct ldb_result *acl_res;
	static const char *acl_attrs[] = {
		"objectClass",
		"nTSecurityDescriptor",
		"objectSid",
		NULL
	};
	int ret;
	unsigned int i;

	ac = talloc_get_type(req->context, struct acl_context);
	data = talloc_get_type(ldb_module_get_private(ac->module), struct acl_private);
	if (!ares) {
		return ldb_module_done(ac->req, NULL, NULL,
				       LDB_ERR_OPERATIONS_ERROR);
	}
	if (ares->error != LDB_SUCCESS) {
		return ldb_module_done(ac->req, ares->controls,
				       ares->response, ares->error);
	}

	switch (ares->type) {
	case LDB_REPLY_ENTRY:
		if (ac->constructed_attrs) {
			ret = dsdb_module_search_dn(ac->module, ac, &acl_res, ares->message->dn, 
						    acl_attrs,
						    DSDB_FLAG_NEXT_MODULE |
						    DSDB_FLAG_AS_SYSTEM |
						    DSDB_SEARCH_SHOW_RECYCLED,
						    req);
			if (ret != LDB_SUCCESS) {
				return ldb_module_done(ac->req, NULL, NULL, ret);
			}
		}

		if (ac->allowedAttributes || ac->allowedAttributesEffective) {
			ret = acl_allowedAttributes(ac->module, ac->schema,
						    acl_res->msgs[0],
						    ares->message, ac);
			if (ret != LDB_SUCCESS) {
				return ldb_module_done(ac->req, NULL, NULL, ret);
			}
		}

		if (ac->allowedChildClasses) {
			ret = acl_childClasses(ac->module, ac->schema,
					       acl_res->msgs[0],
					       ares->message,
					       "allowedChildClasses");
			if (ret != LDB_SUCCESS) {
				return ldb_module_done(ac->req, NULL, NULL, ret);
			}
		}

		if (ac->allowedChildClassesEffective) {
			ret = acl_childClassesEffective(ac->module, ac->schema,
							acl_res->msgs[0],
							ares->message, ac);
			if (ret != LDB_SUCCESS) {
				return ldb_module_done(ac->req, NULL, NULL, ret);
			}
		}

		if (ac->sDRightsEffective) {
			ret = acl_sDRightsEffective(ac->module,
						    acl_res->msgs[0],
						    ares->message, ac);
			if (ret != LDB_SUCCESS) {
				return ldb_module_done(ac->req, NULL, NULL, ret);
			}
		}

		if (data == NULL) {
			return ldb_module_send_entry(ac->req, ares->message,
						     ares->controls);
		}

		if (ac->am_system) {
			return ldb_module_send_entry(ac->req, ares->message,
						     ares->controls);
		}

		if (data->password_attrs != NULL) {
			for (i = 0; data->password_attrs[i]; i++) {
				if ((!ac->userPassword) &&
				    (ldb_attr_cmp(data->password_attrs[i],
						  "userPassword") == 0))
				{
						continue;
				}

				ldb_msg_remove_attr(ares->message, data->password_attrs[i]);
			}
		}

		if (ac->am_administrator) {
			return ldb_module_send_entry(ac->req, ares->message,
						     ares->controls);
		}

		ret = acl_search_update_confidential_attrs(ac, data);
		if (ret != LDB_SUCCESS) {
			return ret;
		}

		if (data->confidential_attrs != NULL) {
			for (i = 0; data->confidential_attrs[i]; i++) {
				ldb_msg_remove_attr(ares->message,
						    data->confidential_attrs[i]);
			}
		}

		return ldb_module_send_entry(ac->req, ares->message, ares->controls);

	case LDB_REPLY_REFERRAL:
		return ldb_module_send_referral(ac->req, ares->referral);

	case LDB_REPLY_DONE:
		return ldb_module_done(ac->req, ares->controls,
				       ares->response, LDB_SUCCESS);

	}
	return LDB_SUCCESS;
}

static int acl_search(struct ldb_module *module, struct ldb_request *req)
{
	struct ldb_context *ldb;
	struct acl_context *ac;
	struct ldb_parse_tree *down_tree;
	struct ldb_request *down_req;
	struct acl_private *data;
	int ret;
	unsigned int i;

	if (ldb_dn_is_special(req->op.search.base)) {
		return ldb_next_request(module, req);
	}

	ldb = ldb_module_get_ctx(module);

	ac = talloc_zero(req, struct acl_context);
	if (ac == NULL) {
		return ldb_oom(ldb);
	}
	data = talloc_get_type(ldb_module_get_private(module), struct acl_private);

	ac->module = module;
	ac->req = req;
	ac->am_system = dsdb_module_am_system(module);
	ac->am_administrator = dsdb_module_am_administrator(module);
	ac->constructed_attrs = false;
	ac->modify_search = true;
	ac->allowedAttributes = ldb_attr_in_list(req->op.search.attrs, "allowedAttributes");
	ac->allowedAttributesEffective = ldb_attr_in_list(req->op.search.attrs, "allowedAttributesEffective");
	ac->allowedChildClasses = ldb_attr_in_list(req->op.search.attrs, "allowedChildClasses");
	ac->allowedChildClassesEffective = ldb_attr_in_list(req->op.search.attrs, "allowedChildClassesEffective");
	ac->sDRightsEffective = ldb_attr_in_list(req->op.search.attrs, "sDRightsEffective");
	ac->userPassword = true;
	ac->schema = dsdb_get_schema(ldb, ac);

	ac->constructed_attrs |= ac->allowedAttributes;
	ac->constructed_attrs |= ac->allowedChildClasses;
	ac->constructed_attrs |= ac->allowedChildClassesEffective;
	ac->constructed_attrs |= ac->allowedAttributesEffective;
	ac->constructed_attrs |= ac->sDRightsEffective;

	if (data == NULL) {
		ac->modify_search = false;
	}
	if (ac->am_system) {
		ac->modify_search = false;
	}

	if (!ac->constructed_attrs && !ac->modify_search) {
		talloc_free(ac);
		return ldb_next_request(module, req);
	}

	data = talloc_get_type(ldb_module_get_private(ac->module), struct acl_private);
	if (data != NULL) {
		ac->userPassword = data->userPassword_support;
	}

	ret = acl_search_update_confidential_attrs(ac, data);
	if (ret != LDB_SUCCESS) {
		return ret;
	}

	down_tree = ldb_parse_tree_copy_shallow(ac, req->op.search.tree);
	if (down_tree == NULL) {
		return ldb_oom(ldb);
	}

	if (!ac->am_system && data->password_attrs) {
		for (i = 0; data->password_attrs[i]; i++) {
			if ((!ac->userPassword) &&
			    (ldb_attr_cmp(data->password_attrs[i],
					  "userPassword") == 0))
			{
				continue;
			}

			ldb_parse_tree_attr_replace(down_tree,
						    data->password_attrs[i],
						    "kludgeACLredactedattribute");
		}
	}

	if (!ac->am_system && !ac->am_administrator && data->confidential_attrs) {
		for (i = 0; data->confidential_attrs[i]; i++) {
			ldb_parse_tree_attr_replace(down_tree,
						    data->confidential_attrs[i],
						    "kludgeACLredactedattribute");
		}
	}

	ret = ldb_build_search_req_ex(&down_req,
				      ldb, ac,
				      req->op.search.base,
				      req->op.search.scope,
				      down_tree,
				      req->op.search.attrs,
				      req->controls,
				      ac, acl_search_callback,
				      req);
	LDB_REQ_SET_LOCATION(down_req);
	if (ret != LDB_SUCCESS) {
		return ret;
	}
	/* perform the search */
	return ldb_next_request(module, down_req);
}

static int acl_extended(struct ldb_module *module, struct ldb_request *req)
{
	struct ldb_context *ldb = ldb_module_get_ctx(module);
	struct ldb_control *as_system = ldb_request_get_control(req, LDB_CONTROL_AS_SYSTEM_OID);

	/* allow everybody to read the sequence number */
	if (strcmp(req->op.extended.oid,
		   LDB_EXTENDED_SEQUENCE_NUMBER) == 0) {
		return ldb_next_request(module, req);
	}

	if (dsdb_module_am_system(module) ||
	    dsdb_module_am_administrator(module) || as_system) {
		return ldb_next_request(module, req);
	} else {
		ldb_asprintf_errstring(ldb,
				       "acl_extended: "
				       "attempted database modify not permitted. "
				       "User %s is not SYSTEM or an administrator",
				       acl_user_name(req, module));
		return LDB_ERR_INSUFFICIENT_ACCESS_RIGHTS;
	}
}

static const struct ldb_module_ops ldb_acl_module_ops = {
	.name		   = "acl",
	.search            = acl_search,
	.add               = acl_add,
	.modify            = acl_modify,
	.del               = acl_delete,
	.rename            = acl_rename,
	.extended          = acl_extended,
	.init_context	   = acl_module_init
};

int ldb_acl_module_init(const char *version)
{
	LDB_MODULE_CHECK_VERSION(version);
	return ldb_register_module(&ldb_acl_module_ops);
}<|MERGE_RESOLUTION|>--- conflicted
+++ resolved
@@ -998,15 +998,12 @@
 		talloc_free(tmp_ctx);
 		return LDB_ERR_OPERATIONS_ERROR;
 	}
-<<<<<<< HEAD
-=======
 	/*
 	 * Set control_for_response to pav so it can be added to the response
 	 * and be passed up to the audit_log module which uses it to identify
 	 * password reset attempts.
 	 */
 	*control_for_response = pav;
->>>>>>> 76c3e172
 
 	c = ldb_request_get_control(req, DSDB_CONTROL_PASSWORD_CHANGE_OID);
 	if (c != NULL) {
@@ -1165,17 +1162,6 @@
 		talloc_free(tmp_ctx);
 		return ret;
 	}
-<<<<<<< HEAD
-
-	ret = ldb_request_add_control(req,
-		DSDB_CONTROL_PASSWORD_ACL_VALIDATION_OID, false, pav);
-	if (ret != LDB_SUCCESS) {
-		ldb_debug(ldb_module_get_ctx(module), LDB_DEBUG_ERROR,
-			  "Unable to register ACL validation control!\n");
-		return ret;
-	}
-	return LDB_SUCCESS;
-=======
 
 	ret = ldb_request_add_control(req,
 		DSDB_CONTROL_PASSWORD_ACL_VALIDATION_OID, false, pav);
@@ -1284,7 +1270,6 @@
 		/* Can't happen */
 		return LDB_ERR_OPERATIONS_ERROR;
 	}
->>>>>>> 76c3e172
 }
 
 static int acl_modify(struct ldb_module *module, struct ldb_request *req)
@@ -1450,8 +1435,6 @@
 		} else if (ldb_attr_cmp("unicodePwd", el->name) == 0 ||
 			   (userPassword && ldb_attr_cmp("userPassword", el->name) == 0) ||
 			   ldb_attr_cmp("clearTextPassword", el->name) == 0) {
-<<<<<<< HEAD
-=======
 			/*
 			 * Ideally we would do the acl_check_password_rights
 			 * before we checked the other attributes, i.e. in a
@@ -1460,7 +1443,6 @@
 			 * of the change. To limit the possibility of breaking
 			 * the ACL logic.
 			 */
->>>>>>> 76c3e172
 			if (password_rights_checked) {
 				continue;
 			}
