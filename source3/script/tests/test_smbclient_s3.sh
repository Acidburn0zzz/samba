--- conflicted
+++ resolved
@@ -1003,8 +1003,6 @@
     fi
 }
 
-<<<<<<< HEAD
-=======
 # Test wide links are restricted.
 test_widelinks()
 {
@@ -1061,7 +1059,6 @@
 	false
     fi
 }
->>>>>>> 92b8875a
 
 LOGDIR_PREFIX=test_smbclient_s3
 
@@ -1154,13 +1151,10 @@
     test_toplevel_stream || \
     failed=`expr $failed + 1`
 
-<<<<<<< HEAD
-=======
 testit "Ensure widelinks are restricted" \
     test_widelinks || \
     failed=`expr $failed + 1`
 
->>>>>>> 92b8875a
 testit "rm -rf $LOGDIR" \
     rm -rf $LOGDIR || \
     failed=`expr $failed + 1`
