#!/bin/sh

# this runs the file serving tests that are expected to pass with samba3

if [ $# -lt 13 ]; then
cat <<EOF
Usage: test_smbclient_s3.sh SERVER SERVER_IP DOMAIN USERNAME PASSWORD USERID LOCAL_PATH PREFIX SMBCLIENT WBINFO NET CONFIGURATION PROTOCOL
EOF
exit 1;
fi

SERVER="${1}"
SERVER_IP="${2}"
DOMAIN="${3}"
USERNAME="${4}"
PASSWORD="${5}"
USERID="${6}"
LOCAL_PATH="${7}"
PREFIX="${8}"
SMBCLIENT="${9}"
WBINFO="${10}"
NET="${11}"
CONFIGURATION="${12}"
PROTOCOL="${13}"
SMBCLIENT="$VALGRIND ${SMBCLIENT}"
WBINFO="$VALGRIND ${WBINFO}"
shift 13
RAWARGS="${CONFIGURATION} -m${PROTOCOL}"
ADDARGS="${RAWARGS} $*"

incdir=`dirname $0`/../../../testprogs/blackbox
. $incdir/subunit.sh

failed=0

# Test that a noninteractive smbclient does not prompt
test_noninteractive_no_prompt()
{
    prompt="smb"

    cmd='echo du | $SMBCLIENT "$@" -U$USERNAME%$PASSWORD //$SERVER/tmp -I $SERVER_IP $ADDARGS 2>&1'
    eval echo "$cmd"
    out=`eval $cmd`

    if [ $? != 0 ] ; then
	echo "$out"
	echo "command failed"
	return 1
    fi

    echo "$out" | grep $prompt >/dev/null 2>&1

    if [ $? = 0 ] ; then
	# got a prompt .. fail
	echo matched interactive prompt in non-interactive mode
	return 1
    fi

    return 0
}

# Test that an interactive smbclient prompts to stdout
test_interactive_prompt_stdout()
{
    prompt="smb"
    tmpfile=$PREFIX/smbclient_interactive_prompt_commands

    cat > $tmpfile <<EOF
du
quit
EOF

    cmd='CLI_FORCE_INTERACTIVE=yes $SMBCLIENT "$@" -U$USERNAME%$PASSWORD //$SERVER/tmp -I $SERVER_IP $ADDARGS < $tmpfile 2>&1'
    eval echo "$cmd"
    out=`eval $cmd`
    ret=$?
    rm -f $tmpfile

    if [ $ret != 0 ] ; then
	echo "$out"
	echo "command failed"
	return 1
    fi

    echo "$out" | grep $prompt >/dev/null 2>&1

    if [ $? != 0 ] ; then
	echo failed to match interactive prompt on stdout
	return 1
    fi

    return 0
}

# Test creating a bad symlink and deleting it.
test_bad_symlink()
{
    prompt="posix_unlink deleted file /newname"
    tmpfile=$PREFIX/smbclient_bad_symlinks_commands

    cat > $tmpfile <<EOF
posix
posix_unlink newname
symlink badname newname
posix_unlink newname
quit
EOF

    cmd='CLI_FORCE_INTERACTIVE=yes $SMBCLIENT "$@" -U$USERNAME%$PASSWORD //$SERVER/tmp -I $SERVER_IP $ADDARGS < $tmpfile 2>&1'
    eval echo "$cmd"
    out=`eval $cmd`
    ret=$?
    rm -f $tmpfile

    if [ $ret != 0 ] ; then
	echo "$out"
	echo "failed create then delete bad symlink with error $ret"
	return 1
    fi

    echo "$out" | grep "$prompt" >/dev/null 2>&1

    ret=$?
    if [ $ret != 0 ] ; then
	echo "$out"
	echo "failed create then delete bad symlink - grep failed with $ret"
	return 1
    fi

    return 0
}

# Test creating a good symlink and deleting it by path.
test_good_symlink()
{
    tmpfile=$PREFIX/smbclient.in.$$
    slink_name="$LOCAL_PATH/slink"
    slink_target="$LOCAL_PATH/slink_target"

    touch $slink_target
    ln -s $slink_target $slink_name
    cat > $tmpfile <<EOF
del slink
quit
EOF

    cmd='CLI_FORCE_INTERACTIVE=yes $SMBCLIENT "$@" -U$USERNAME%$PASSWORD //$SERVER/tmp -I $SERVER_IP $ADDARGS < $tmpfile 2>&1'
    eval echo "$cmd"
    out=`eval $cmd`
    ret=$?
    rm -f $tmpfile

    if [ $ret != 0 ] ; then
	echo "$out"
	echo "failed delete good symlink with error $ret"
	rm $slink_target
	rm $slink_name
	return 1
    fi

    if [ ! -e $slink_target ] ; then
	echo "failed delete good symlink - symlink target deleted !"
	rm $slink_target
	rm $slink_name
	return 1
    fi

    if [ -e $slink_name ] ; then
	echo "failed delete good symlink - symlink still exists"
	rm $slink_target
	rm $slink_name
	return 1
    fi

    rm $slink_target
    return 0
}

# Test writing into a read-only directory (logon as guest) fails.
test_read_only_dir()
{
    prompt="NT_STATUS_ACCESS_DENIED making remote directory"
    tmpfile=$PREFIX/smbclient.in.$$

##
## We can't do this as non-root. We always have rights to
## create the directory.
##
    if [ "$USERID" != 0 ] ; then
	echo "skipping test_read_only_dir as non-root"
	return 0
    fi

##
## We can't do this with an encrypted connection. No credentials
## to set up the channel.
##
    if [ "$ADDARGS" = "-e" ] ; then
	echo "skipping test_read_only_dir with encrypted connection"
	return 0
    fi

    cat > $tmpfile <<EOF
mkdir a_test_dir
quit
EOF

    cmd='CLI_FORCE_INTERACTIVE=yes $SMBCLIENT -U% "//$SERVER/$1" -I $SERVER_IP $ADDARGS < $tmpfile 2>&1'
    eval echo "$cmd"
    out=`eval $cmd`
    ret=$?
    rm -f $tmpfile

    if [ $ret != 0 ] ; then
	echo "$out"
	echo "failed writing into read-only directory with error $ret"

	return 1
    fi

    echo "$out" | grep "$prompt" >/dev/null 2>&1

    ret=$?
    if [ $ret != 0 ] ; then
	echo "$out"
	echo "failed writing into read-only directory - grep failed with $ret"
	return 1
    fi

    return 0
}


# Test sending a message
test_message()
{
    tmpfile=$PREFIX/message_in.$$

    cat > $tmpfile <<EOF
Test message from pid $$
EOF

    cmd='$SMBCLIENT "$@" -U$USERNAME%$PASSWORD -M $SERVER -p 139 $ADDARGS -n msgtest < $tmpfile 2>&1'
    eval echo "$cmd"
    out=`eval $cmd`
    ret=$?

    if [ $ret != 0 ] ; then
	echo "$out"
	echo "failed sending message to $SERVER with error $ret"
	rm -f $tmpfile
	return 1
    fi

    # The server writes this into a file message.msgtest, via message.%m to test the % sub code
    cmd='$SMBCLIENT "$@" -U$USERNAME%$PASSWORD //$SERVER/tmpguest -p 139 $ADDARGS -c "get message.msgtest $PREFIX/message_out.$$" 2>&1'
    eval echo "$cmd"
    out=`eval $cmd`
    ret=$?

    if [ $ret != 0 ] ; then
	echo "$out"
	echo "failed getting sent message from $SERVER with error $ret"
	return 1
    fi

    if [ cmp $PREFIX/message_out.$$ $tmpfile != 0 ] ; then
	echo "failed comparison of message from $SERVER"
	return 1
    fi

    return 0
}

# Test reading an owner-only file (logon as guest) fails.
test_owner_only_file()
{
    prompt="NT_STATUS_ACCESS_DENIED opening remote file"
    tmpfile=$PREFIX/smbclient.in.$$

##
## We can't do this as non-root. We always have rights to
## read the file.
##
    if [ "$USERID" != 0 ] ; then
	echo "skipping test_owner_only_file as non-root"
	return 0
    fi

##
## We can't do this with an encrypted connection. No credentials
## to set up the channel.
##
    if [ "$ADDARGS" = "-e" ] ; then
	echo "skipping test_owner_only_file with encrypted connection"
	return 0
    fi

    cat > $tmpfile <<EOF
get unreadable_file
quit
EOF

    cmd='CLI_FORCE_INTERACTIVE=yes $SMBCLIENT "$@" -U% //$SERVER/ro-tmp -I $SERVER_IP $ADDARGS < $tmpfile 2>&1'
    eval echo "$cmd"
    out=`eval $cmd`
    ret=$?
    rm -f $tmpfile

    if [ $ret != 0 ] ; then
	echo "$out"
	echo "failed reading owner-only file with error $ret"
	return 1
    fi

    echo "$out" | grep "$prompt" >/dev/null 2>&1

    ret=$?
    if [ $ret != 0 ] ; then
	echo "$out"
	echo "failed reading owner-only file - grep failed with $ret"
	return 1
    fi

    return 0
}

# Test accessing an msdfs path.
test_msdfs_link()
{
    tmpfile=$PREFIX/smbclient.in.$$
    prompt="  msdfs-target  "

    cmd='$SMBCLIENT "$@" -U$USERNAME%$PASSWORD //$SERVER/msdfs-share -I $SERVER_IP $ADDARGS -m nt1 -c dir 2>&1'
    out=`eval $cmd`
    ret=$?

    if [ $ret != 0 ] ; then
	echo "$out"
	echo "failed listing msfds-share\ with error $ret"
<<<<<<< HEAD
	false
	return
=======
	return 1
>>>>>>> aaa7d4da
    fi

    cat > $tmpfile <<EOF
ls
cd \\msdfs-src1
ls msdfs-target
quit
EOF

    cmd='CLI_FORCE_INTERACTIVE=yes $SMBCLIENT "$@" -U$USERNAME%$PASSWORD //$SERVER/msdfs-share -I $SERVER_IP $ADDARGS < $tmpfile 2>&1'
    eval echo "$cmd"
    out=`eval $cmd`
    ret=$?
    rm -f $tmpfile

    if [ $ret != 0 ] ; then
	echo "$out"
	echo "failed accessing \\msdfs-src1 link with error $ret"
	return 1
    fi

    echo "$out" | grep "$prompt" >/dev/null 2>&1

    ret=$?
    if [ $ret != 0 ] ; then
	echo "$out"
	echo "failed listing \\msdfs-src1 - grep failed with $ret"
	return 1
    fi

    cat > $tmpfile <<EOF
ls
cd \\deeppath\\msdfs-src2
ls msdfs-target
quit
EOF

    cmd='CLI_FORCE_INTERACTIVE=yes $SMBCLIENT "$@" -U$USERNAME%$PASSWORD //$SERVER/msdfs-share -I $SERVER_IP $ADDARGS < $tmpfile 2>&1'
    eval echo "$cmd"
    out=`eval $cmd`
    ret=$?
    rm -f $tmpfile

    if [ $ret != 0 ] ; then
	echo "$out"
	echo "failed accessing \\deeppath\\msdfs-src2 link with error $ret"
	return 1
    fi

    echo "$out" | grep "$prompt" >/dev/null 2>&1

    ret=$?
    if [ $ret != 0 ] ; then
	echo "$out"
	echo "failed listing \\deeppath\\msdfs-src2 - grep failed with $ret"
	return 1
    fi

    return 0
}

# Archive bits are correctly set on file/dir creation and rename.
test_rename_archive_bit()
{
    prompt_file="attributes: A (20)"
    prompt_dir="attributes: D (10)"
    tmpfile="$PREFIX/smbclient.in.$$"
    filename="foo.$$"
    filename_ren="bar.$$"
    dirname="foodir.$$"
    dirname_ren="bardir.$$"
    filename_path="$PREFIX/$filename"
    local_name1="$LOCAL_PATH/$filename"
    local_name2="$LOCAL_PATH/$filename_ren"
    local_dir_name1="$LOCAL_PATH/$dirname"
    local_dir_name2="$LOCAL_PATH/$dirname_ren"

    rm -f $filename_path
    rm -f $local_name1
    rm -f $local_name2

# Create a new file, ensure it has 'A' attributes.
    touch $filename_path

    cat > $tmpfile <<EOF
lcd $PREFIX
put $filename
allinfo $filename
quit
EOF

    cmd='CLI_FORCE_INTERACTIVE=yes $SMBCLIENT "$@" -U$USERNAME%$PASSWORD //$SERVER/tmp -I $SERVER_IP $ADDARGS < $tmpfile 2>&1'
    eval echo "$cmd"
    out=`eval $cmd`
    ret=$?
    rm -f $tmpfile

    if [ $ret != 0 ] ; then
	echo "$out"
	echo "failed creating file $filename with error $ret"
	return 1
    fi

    echo "$out" | grep "$prompt_file" >/dev/null 2>&1

    ret=$?

    rm -f $filename_path
    rm -f $local_name1
    rm -f $local_name2

    if [ $ret != 0 ] ; then
	echo "$out"
	echo "Attributes incorrect on new file $ret"
	return 1
    fi

# Now check if we remove 'A' and rename, the A comes back.
    touch $filename_path

    cat > $tmpfile <<EOF
lcd $PREFIX
put $filename
setmode $filename -a
ren $filename $filename_ren
allinfo $filename_ren
quit
EOF

    cmd='CLI_FORCE_INTERACTIVE=yes $SMBCLIENT "$@" -U$USERNAME%$PASSWORD //$SERVER/tmp -I $SERVER_IP $ADDARGS < $tmpfile 2>&1'
    eval echo "$cmd"
    out=`eval $cmd`
    ret=$?
    rm -f $tmpfile

    if [ $ret != 0 ] ; then
	echo "$out"
	echo "failed creating file and renaming $filename with error $ret"
	return 1
    fi

    echo "$out" | grep "$prompt_file" >/dev/null 2>&1

    ret=$?

    rm -f $filename_path
    rm -f $local_name1
    rm -f $local_name2

    if [ $ret != 0 ] ; then
	echo "$out"
	echo "Attributes incorrect on renamed file $ret"
	return 1
    fi

    rm -rf $local_dir_name1
    rm -rf $local_dir_name2

# Create a new directory, ensure it has 'D' but not 'A' attributes.

    cat > $tmpfile <<EOF
mkdir $dirname
allinfo $dirname
quit
EOF

    cmd='CLI_FORCE_INTERACTIVE=yes $SMBCLIENT "$@" -U$USERNAME%$PASSWORD //$SERVER/tmp -I $SERVER_IP $ADDARGS < $tmpfile 2>&1'
    eval echo "$cmd"
    out=`eval $cmd`
    ret=$?
    rm -f $tmpfile

    if [ $ret != 0 ] ; then
	echo "$out"
	echo "failed creating directory $dirname with error $ret"
	return 1
    fi

    echo "$out" | grep "$prompt_dir" >/dev/null 2>&1

    ret=$?

    rm -rf $local_dir_name1
    rm -rf $local_dir_name2

    if [ $ret != 0 ] ; then
	echo "$out"
	echo "Attributes incorrect on new directory $ret"
	return 1
    fi

# Now check if we rename, we still only have 'D' attributes

    cat > $tmpfile <<EOF
mkdir $dirname
ren $dirname $dirname_ren
allinfo $dirname_ren
quit
EOF

    cmd='CLI_FORCE_INTERACTIVE=yes $SMBCLIENT "$@" -U$USERNAME%$PASSWORD //$SERVER/tmp -I $SERVER_IP $ADDARGS < $tmpfile 2>&1'
    eval echo "$cmd"
    out=`eval $cmd`
    ret=$?
    rm -f $tmpfile

    if [ $ret != 0 ] ; then
	echo "$out"
	echo "failed creating directory $dirname and renaming with error $ret"
	return 1
    fi

    echo "$out" | grep "$prompt_dir" >/dev/null 2>&1

    ret=$?

    rm -f $local_name1
    rm -f $local_name2

    if [ $ret != 0 ] ; then
	echo "$out"
	echo "Attributes incorrect on renamed directory $ret"
	return 1
    fi

    return 0
}

# Test authenticating using the winbind ccache
test_ccache_access()
{
    $WBINFO --ccache-save="${USERNAME}%${PASSWORD}"
    ret=$?

    if [ $ret != 0 ] ; then
	echo "wbinfo failed to store creds in cache (user='${USERNAME}', pass='${PASSWORD}')"
	return 1
    fi

    $SMBCLIENT //$SERVER_IP/tmp -C -U "${USERNAME}" $ADDARGS -c quit 2>&1
    ret=$?

    if [ $ret != 0 ] ; then
	echo "smbclient failed to use cached credentials"
	return 1
    fi

    $WBINFO --ccache-save="${USERNAME}%GarBage"
    ret=$?

    if [ $ret != 0 ] ; then
	echo "wbinfo failed to store creds in cache (user='${USERNAME}', pass='GarBage')"
	return 1
    fi

    $SMBCLIENT //$SERVER_IP/tmp -C -U "${USERNAME}" $ADDARGS -c quit 2>&1
    ret=$?

    if [ $ret -eq 0 ] ; then
	echo "smbclient succeeded with wrong cached credentials"
	return 1
    fi

    $WBINFO --logoff
}

# Test authenticating using the winbind ccache
test_auth_file()
{
    tmpfile=$PREFIX/smbclient.in.$$
    cat > $tmpfile <<EOF
username=${USERNAME}
password=${PASSWORD}
domain=${DOMAIN}
EOF
    $SMBCLIENT //$SERVER_IP/tmp --authentication-file=$tmpfile $ADDARGS -c quit 2>&1
    ret=$?
    rm $tmpfile

    if [ $ret != 0 ] ; then
	echo "smbclient failed to use auth file"
	return 1
    fi

    cat > $tmpfile <<EOF
username=${USERNAME}
password=xxxx
domain=${DOMAIN}
EOF
    $SMBCLIENT //$SERVER_IP/tmp --authentication-file=$tmpfile $ADDARGS -c quit 2>&1
    ret=$?
    rm $tmpfile

    if [ $ret -eq 0 ] ; then
	echo "smbclient succeeded with wrong auth file credentials"
	return 1
    fi
}

# Test doing a directory listing with backup privilege.
test_backup_privilege_list()
{
    tmpfile=$PREFIX/smbclient_backup_privilege_list

    # If we don't have a DOMAIN component to the username, add it.
    echo "$USERNAME" | grep '\\' 2>&1
    ret=$?
    if [ $ret != 0 ] ; then
	priv_username="$DOMAIN\\$USERNAME"
    else
	priv_username=$USERNAME
    fi

    $NET sam rights grant $priv_username SeBackupPrivilege 2>&1
    ret=$?
    if [ $ret != 0 ] ; then
	echo "Failed to add SeBackupPrivilege to user $priv_username - $ret"
	return 1
    fi

    cat > $tmpfile <<EOF
backup
ls
quit
EOF

    cmd='CLI_FORCE_INTERACTIVE=yes $SMBCLIENT "$@" -U$USERNAME%$PASSWORD //$SERVER/tmp -I $SERVER_IP $ADDARGS < $tmpfile 2>&1'
    eval echo "$cmd"
    out=`eval $cmd`
    ret=$?
    rm -f $tmpfile

    if [ $ret != 0 ] ; then
	echo "$out"
	echo "failed backup privilege list $ret"
	return 1
    fi

# Now remove all privileges from this SID.
    $NET sam rights revoke $priv_username SeBackupPrivilege 2>&1
    ret=$?
    if [ $ret != 0 ] ; then
	echo "failed to remove SeBackupPrivilege from user $priv_username - $ret"
	return 1
    fi
}

# Test accessing an share with bad names (won't convert).
test_bad_names()
{
    # First with SMB1
    cmd='CLI_FORCE_INTERACTIVE=yes $SMBCLIENT "$@" -U$USERNAME%$PASSWORD //$SERVER/badname-tmp -I $SERVER_IP $ADDARGS -mNT1 -c ls 2>&1'
    eval echo "$cmd"
    out=`eval $cmd`
    ret=$?

    if [ $ret != 0 ] ; then
	echo "$out"
	echo "failed accessing badname-tmp (SMB1) with error $ret"
	return 1
    fi

    echo "$out" | wc -l 2>&1 | grep 5
    ret=$?
    if [ $ret != 0 ] ; then
	echo "$out"
	echo "failed listing \\badname-tmp - grep of number of lines (1) failed with $ret"
	return 1
    fi

    echo "$out" | grep '^  \. *D'
    ret=$?
    if [ $ret != 0 ] ; then
	echo "$out"
	echo "failed listing \\badname-tmp - grep (1) failed with $ret"
	return 1
    fi

    echo "$out" | grep '^  \.\. *D'
    ret=$?
    if [ $ret != 0 ] ; then
	echo "$out"
	echo "failed listing \\badname-tmp - grep (2) failed with $ret"
	return 1
    fi

    echo "$out" | grep '^  blank.txt *N'
    ret=$?
    if [ $ret != 0 ] ; then
	echo "$out"
	echo "failed listing \\badname-tmp - grep (3) failed with $ret"
	return 1
    fi

    echo "$out" | grep '^ *$'
    ret=$?
    if [ $ret != 0 ] ; then
	echo "$out"
	echo "failed listing \\badname-tmp - grep (4) failed with $ret"
	return 1
    fi

    echo "$out" | grep 'blocks of size.*blocks available'
    ret=$?
    if [ $ret != 0 ] ; then
	echo "$out"
	echo "failed listing \\badname-tmp - grep (5) failed with $ret"
	return 1
    fi

    # Now check again with -mSMB3
    cmd='CLI_FORCE_INTERACTIVE=yes $SMBCLIENT "$@" -U$USERNAME%$PASSWORD //$SERVER/badname-tmp -I $SERVER_IP $ADDARGS -mSMB3 -c ls 2>&1'
    eval echo "$cmd"
    out=`eval $cmd`
    ret=$?

    if [ $ret != 0 ] ; then
	echo "$out"
	echo "failed accessing badname-tmp (SMB3) with error $ret"
	return 1
    fi

    echo "$out" | wc -l 2>&1 | grep 5
    ret=$?
    if [ $ret != 0 ] ; then
	echo "$out"
	echo "failed listing \\badname-tmp - SMB3 grep of number of lines (1) failed with $ret"
	return 1
    fi

    echo "$out" | grep '^  \. *D'
    ret=$?
    if [ $ret != 0 ] ; then
	echo "$out"
	echo "failed listing \\badname-tmp - SMB3 grep (1) failed with $ret"
	return 1
    fi

    echo "$out" | grep '^  \.\. *D'
    ret=$?
    if [ $ret != 0 ] ; then
	echo "$out"
	echo "failed listing \\badname-tmp - SMB3 grep (2) failed with $ret"
	return 1
    fi

    echo "$out" | grep '^  blank.txt *N'
    ret=$?
    if [ $ret != 0 ] ; then
	echo "$out"
	echo "failed listing \\badname-tmp - SMB3 grep (3) failed with $ret"
	return 1
    fi

    echo "$out" | grep '^ *$'
    ret=$?
    if [ $ret != 0 ] ; then
	echo "$out"
	echo "failed listing \\badname-tmp - SMB3 grep (4) failed with $ret"
	return 1
    fi

    echo "$out" | grep 'blocks of size.*blocks available'
    ret=$?
    if [ $ret != 0 ] ; then
	echo "$out"
	echo "failed listing \\badname-tmp - SMB3 grep (5) failed with $ret"
	return 1
    fi
}

# Test accessing an share with a name that must be mangled - with acl_xattrs.
# We know foo:bar gets mangled to FF4GBY~Q with the default name-mangling algorithm (hash2).
test_mangled_names()
{
    tmpfile=$PREFIX/smbclient_interactive_prompt_commands
    cat > $tmpfile <<EOF
ls
cd FF4GBY~Q
ls
quit
EOF
    cmd='CLI_FORCE_INTERACTIVE=yes $SMBCLIENT "$@" -U$USERNAME%$PASSWORD //$SERVER/manglenames_share -I $SERVER_IP $ADDARGS < $tmpfile 2>&1'
    eval echo "$cmd"
    out=`eval $cmd`
    ret=$?
    rm -f $tmpfile

    if [ $ret != 0 ] ; then
	echo "$out"
	echo "failed accessing manglenames_share with error $ret"
	return 1
    fi

    echo "$out" | grep 'NT_STATUS'
    ret=$?
    if [ $ret == 0 ] ; then
	echo "$out"
	echo "failed - NT_STATUS_XXXX listing \\manglenames_share\\FF4GBY~Q"
	return 1
    fi
}

# Test using scopy to copy a file on the server.
test_scopy()
{
    tmpfile=$PREFIX/smbclient_interactive_prompt_commands
    scopy_file=$PREFIX/scopy_file

    rm -f $scopy_file
    cat > $tmpfile <<EOF
put ${SMBCLIENT}
scopy smbclient scopy_file
lcd ${PREFIX}
get scopy_file
del smbclient
del scopy_file
quit
EOF
    # First SMB3
    cmd='CLI_FORCE_INTERACTIVE=yes $SMBCLIENT "$@" -U$USERNAME%$PASSWORD //$SERVER/tmp -I $SERVER_IP $ADDARGS -mSMB3 < $tmpfile 2>&1'
    eval echo "$cmd"
    out=`eval $cmd`
    ret=$?
    out1=`md5sum ${SMBCLIENT} | sed -e 's/ .*//'`
    out2=`md5sum ${scopy_file} | sed -e 's/ .*//'`
    rm -f $tmpfile
    rm -f $scopy_file

    if [ $ret != 0 ] ; then
	echo "$out"
	echo "failed scopy test (1) with output $ret"
	return 1
    fi

    if [ $out1 != $out2 ] ; then
	echo "$out1 $out2"
	echo "failed md5sum (1)"
	return 1
    fi

#
# Now do again using SMB1
# to force client-side fallback.
#

    cat > $tmpfile <<EOF
put ${SMBCLIENT}
scopy smbclient scopy_file
lcd ${PREFIX}
get scopy_file
del smbclient
del scopy_file
quit
EOF
    cmd='CLI_FORCE_INTERACTIVE=yes $SMBCLIENT "$@" -U$USERNAME%$PASSWORD //$SERVER/tmp -I $SERVER_IP $ADDARGS -mNT1 < $tmpfile 2>&1'
    eval echo "$cmd"
    out=`eval $cmd`
    ret=$?
    out1=`md5sum ${SMBCLIENT} | sed -e 's/ .*//'`
    out2=`md5sum ${scopy_file} | sed -e 's/ .*//'`
    rm -f $tmpfile
    rm -f $scopy_file

    if [ $ret != 0 ] ; then
	echo "$out"
	echo "failed scopy test (2) with output $ret"
	return 1
    fi

    if [ $out1 != $out2 ] ; then
	echo "$out1 $out2"
	echo "failed md5sum (2)"
	return 1
    fi
}

# Test creating a stream on the root of the share directory filname - :foobar
test_toplevel_stream()
{
    tmpfile=$PREFIX/smbclient_interactive_prompt_commands
    cat > $tmpfile <<EOF
put ${PREFIX}/smbclient_interactive_prompt_commands :foobar
allinfo \\
setmode \\ -a
quit
EOF
    # Only with SMB3???
    cmd='CLI_FORCE_INTERACTIVE=yes $SMBCLIENT "$@" -U$USERNAME%$PASSWORD //$SERVER/tmp -I $SERVER_IP $ADDARGS -mSMB3 < $tmpfile 2>&1'
    eval echo "$cmd"
    out=`eval $cmd`
    ret=$?
    rm -f $tmpfile

    if [ $ret != 0 ] ; then
	echo "$out"
	echo "failed creating toplevel stream :foobar with error $ret"
	return 1
    fi

    echo "$out" | grep '^stream:.*:foobar'
    ret=$?
    if [ $ret != 0 ] ; then
	echo "$out"
	echo "failed creating toplevel stream :foobar"
	return 1
    fi
}

# Test wide links are restricted.
test_widelinks()
{
    tmpfile=$PREFIX/smbclient_interactive_prompt_commands
    cat > $tmpfile <<EOF
cd dot
ls
quit
EOF
    cmd='CLI_FORCE_INTERACTIVE=yes $SMBCLIENT "$@" -U$USERNAME%$PASSWORD //$SERVER/widelinks_share -I $SERVER_IP $ADDARGS < $tmpfile 2>&1'
    eval echo "$cmd"
    out=`eval $cmd`
    ret=$?
    rm -f $tmpfile

    if [ $ret != 0 ] ; then
	echo "$out"
	echo "failed accessing widelinks_share with error $ret"
	return 1
    fi

    echo "$out" | grep 'NT_STATUS'
    ret=$?
    if [ $ret == 0 ] ; then
	echo "$out"
	echo "failed - NT_STATUS_XXXX listing \\widelinks_share\\dot"
	return 1
    fi

    cat > $tmpfile <<EOF
allinfo source
quit
EOF
    cmd='CLI_FORCE_INTERACTIVE=yes $SMBCLIENT "$@" -U$USERNAME%$PASSWORD //$SERVER/widelinks_share -I $SERVER_IP $ADDARGS < $tmpfile 2>&1'
    eval echo "$cmd"
    out=`eval $cmd`
    ret=$?
    rm -f $tmpfile

    if [ $ret != 0 ] ; then
	echo "$out"
	echo "failed accessing widelinks_share with error $ret"
	return 1
    fi

# This should fail with NT_STATUS_ACCESS_DENIED
    echo "$out" | grep 'NT_STATUS_ACCESS_DENIED'
    ret=$?
    if [ $ret != 0 ] ; then
	echo "$out"
	echo "failed - should get NT_STATUS_ACCESS_DENIED listing \\widelinks_share\\source"
	return 1
    fi
}

# Test creating then deleting a stream file doesn't leave a lost-XXXXX directory.
test_streams_depot_delete()
{
    tmpfile=$PREFIX/smbclient_interactive_prompt_commands
    rm -rf "$LOCAL_PATH/lost-*"

    cat > $tmpfile <<EOF
put ${PREFIX}/smbclient_interactive_prompt_commands foo:bar
del foo
ls lost*
quit
EOF
    # This only works with SMB3?
    cmd='CLI_FORCE_INTERACTIVE=yes $SMBCLIENT "$@" -U$USERNAME%$PASSWORD //$SERVER/tmp -I $SERVER_IP $ADDARGS -mSMB3 < $tmpfile 2>&1'
    eval echo "$cmd"
    out=`eval $cmd`
    ret=$?
    rm -f $tmpfile

    if [ $ret != 0 ] ; then
	echo "$out"
	echo "failed creating then deleting foo:bar with error $ret"
	return 1
    fi

    echo "$out" | grep 'NT_STATUS_NO_SUCH_FILE listing \\lost\*'
    ret=$?
    if [ $ret != 0 ] ; then
	echo "$out"
	echo "deleting foo:bar left lost-XXX directory"
	rm -rf "$LOCAL_PATH/lost-*"
	return 1
    fi
}

# Test follow symlinks can't access symlinks
test_nosymlinks()
{
# Setup test dirs.
    local_test_dir="$LOCAL_PATH/nosymlinks/test"
    local_slink_name="$local_test_dir/source"
    local_slink_target="$local_test_dir/nosymlink_target_file"

    share_test_dir="test"
    share_foo_dir="$share_test_dir/foo"
    share_foobar_dir="$share_test_dir/foo/bar"
    share_target_file="$share_test_dir/foo/bar/testfile"

    rm -rf $local_test_dir

    local_nosymlink_target_file="nosymlink_target_file"
    echo "$local_slink_target" > $local_nosymlink_target_file

    local_foobar_target_file="testfile"
    echo "$share_target_file" > $local_foobar_target_file

    tmpfile=$PREFIX/smbclient_interactive_prompt_commands
    cat > $tmpfile <<EOF
mkdir $share_test_dir
mkdir $share_foo_dir
mkdir $share_foobar_dir
cd /$share_test_dir
put $local_nosymlink_target_file
cd /$share_foobar_dir
put $local_foobar_target_file
quit
EOF

    cmd='CLI_FORCE_INTERACTIVE=yes $SMBCLIENT "$@" -U$USERNAME%$PASSWORD //$SERVER/nosymlinks -I $SERVER_IP $LOCAL_ADDARGS < $tmpfile 2>&1'
    eval echo "$cmd"
    out=`eval $cmd`
    ret=$?
    rm -f $tmpfile
    rm -f $local_nosymlink_target_file
    rm -f $local_foobar_target_file

    if [ $ret -ne 0 ] ; then
       echo "$out"
       echo "failed accessing local_symlinks with error $ret"
       false
       return
    fi

    echo "$out" | grep 'NT_STATUS_'
    ret=$?
    if [ $ret -eq 0 ] ; then
       echo "$out"
       echo "failed - got an NT_STATUS error"
       false
       return
    fi

# Create the symlink locally
    ln -s $local_slink_target $local_slink_name

# Getting a file through a symlink name should fail.
    tmpfile=$PREFIX/smbclient_interactive_prompt_commands
    cat > $tmpfile <<EOF
get test\\source
quit
EOF
    cmd='CLI_FORCE_INTERACTIVE=yes $SMBCLIENT "$@" -U$USERNAME%$PASSWORD //$SERVER/nosymlinks -I $SERVER_IP $ADDARGS < $tmpfile 2>&1'
    eval echo "$cmd"
    out=`eval $cmd`
    ret=$?
    rm -f $tmpfile

    if [ $ret -ne 0 ] ; then
       echo "$out"
       echo "failed accessing nosymlinks with error $ret"
       return 1
    fi

    echo "$out" | grep 'NT_STATUS_ACCESS_DENIED'
    ret=$?
    if [ $ret -ne 0 ] ; then
       echo "$out"
       echo "failed - should get NT_STATUS_ACCESS_DENIED getting \\nosymlinks\\source"
       return 1
    fi

# But we should be able to create and delete directories.
    cat > $tmpfile <<EOF
mkdir test\\a
mkdir test\\a\\b
quit
EOF
    cmd='CLI_FORCE_INTERACTIVE=yes $SMBCLIENT "$@" -U$USERNAME%$PASSWORD //$SERVER/nosymlinks -I $SERVER_IP $ADDARGS < $tmpfile 2>&1'
    eval echo "$cmd"
    out=`eval $cmd`
    ret=$?
    rm -f $tmpfile

    if [ $ret -ne 0 ] ; then
       echo "$out"
       echo "failed accessing nosymlinks with error $ret"
       return 1
    fi

    echo "$out" | grep 'NT_STATUS'
    ret=$?
    if [ $ret -eq 0 ] ; then
	echo "$out"
	echo "failed - NT_STATUS_XXXX doing mkdir a; mkdir a\\b on \\nosymlinks"
	return 1
    fi

# Ensure regular file/directory access also works.
    cat > $tmpfile <<EOF
cd test\\foo\\bar
ls
get testfile -
quit
EOF
    cmd='CLI_FORCE_INTERACTIVE=yes $SMBCLIENT "$@" -U$USERNAME%$PASSWORD //$SERVER/nosymlinks -I $SERVER_IP $ADDARGS < $tmpfile 2>&1'
    eval echo "$cmd"
    out=`eval $cmd`
    ret=$?
    rm -f $tmpfile

    if [ $ret -ne 0 ] ; then
       echo "$out"
       echo "failed accessing nosymlinks with error $ret"
       return 1
    fi

    echo "$out" | grep 'NT_STATUS'
    ret=$?
    if [ $ret -eq 0 ] ; then
       echo "$out"
       echo "failed - NT_STATUS_XXXX doing cd foo\\bar; get testfile on \\nosymlinks"
       return 1
    fi

# CLEANUP
    rm -f $local_slink_name

    cat > $tmpfile <<EOF
deltree test
quit
EOF
    cmd='CLI_FORCE_INTERACTIVE=yes $SMBCLIENT "$@" -U$USERNAME%$PASSWORD //$SERVER/nosymlinks -I $SERVER_IP $ADDARGS < $tmpfile 2>&1'
    eval echo "$cmd"
    out=`eval $cmd`
    ret=$?
    rm -f $tmpfile

    if [ $ret -ne 0 ] ; then
       echo "$out"
       echo "failed accessing nosymlinks with error $ret"
       return 1
    fi

    echo "$out" | grep 'NT_STATUS'
    ret=$?
    if [ $ret -eq 0 ] ; then
       echo "$out"
       echo "failed - NT_STATUS_XXXX doing cd foo\\bar; get testfile on \\nosymlinks"
       return 1
    fi
}

# Test we can follow normal symlinks.
# Bug: https://bugzilla.samba.org/show_bug.cgi?id=12860
# Note - this needs to be tested over SMB3, not SMB1.

test_local_symlinks()
{
# Setup test dirs.
    LOCAL_RAWARGS="${CONFIGURATION} -mSMB3"
    LOCAL_ADDARGS="${LOCAL_RAWARGS} $*"

    share_test_dir="test"
    share_slink_target_dir="$share_test_dir/dir1"

    local_test_dir="$LOCAL_PATH/local_symlinks/$share_test_dir"
    local_slink_name="$local_test_dir/sym_name"
    local_slink_target_dir="$local_test_dir/dir1"

    rm -rf $local_test_dir

# Create the initial directories
    tmpfile=$PREFIX/smbclient_interactive_prompt_commands
    cat > $tmpfile <<EOF
mkdir $share_test_dir
mkdir $share_slink_target_dir
quit
EOF

    cmd='CLI_FORCE_INTERACTIVE=yes $SMBCLIENT "$@" -U$USERNAME%$PASSWORD //$SERVER/local_symlinks -I $SERVER_IP $LOCAL_ADDARGS < $tmpfile 2>&1'
    eval echo "$cmd"
    out=`eval $cmd`
    ret=$?
    rm -f $tmpfile

    if [ $ret -ne 0 ] ; then
       echo "$out"
       echo "failed accessing local_symlinks with error $ret"
       false
       return
    fi

    echo "$out" | grep 'NT_STATUS_'
    ret=$?
    if [ $ret -eq 0 ] ; then
       echo "$out"
       echo "failed - got an NT_STATUS error"
       false
       return
    fi

# Create the symlink locally
    ln -s $local_slink_target_dir $local_slink_name
    ret=$?
    if [ $ret -ne 0 ] ; then
       echo "$out"
       echo "failed - unable to create symlink"
       ls -la $local_test_dir
       false
       return
    fi

# Can we cd into the symlink name and ls ?
    tmpfile=$PREFIX/smbclient_interactive_prompt_commands
    cat > $tmpfile <<EOF
cd $share_test_dir\\sym_name
ls
quit
EOF
    cmd='CLI_FORCE_INTERACTIVE=yes $SMBCLIENT "$@" -U$USERNAME%$PASSWORD //$SERVER/local_symlinks -I $SERVER_IP $LOCAL_ADDARGS < $tmpfile 2>&1'
    eval echo "$cmd"
    out=`eval $cmd`
    ret=$?
    rm -f $tmpfile

    if [ $ret -ne 0 ] ; then
       echo "$out"
       echo "failed accessing local_symlinks with error $ret"
       false
       return
    fi

    echo "$out" | grep 'NT_STATUS_'
    ret=$?
    if [ $ret -eq 0 ] ; then
       echo "$out"
       echo "failed - got an NT_STATUS error"
       false
       return
    fi

# CLEANUP
    rm -f $local_slink_name

    tmpfile=$PREFIX/smbclient_interactive_prompt_commands
    cat > $tmpfile <<EOF
deltree $share_test_dir
quit
EOF
    cmd='CLI_FORCE_INTERACTIVE=yes $SMBCLIENT "$@" -U$USERNAME%$PASSWORD //$SERVER/local_symlinks -I $SERVER_IP $LOCAL_ADDARGS < $tmpfile 2>&1'
    eval echo "$cmd"
    out=`eval $cmd`
    ret=$?
    rm -f $tmpfile

    if [ $ret -ne 0 ] ; then
       echo "$out"
       echo "failed accessing local_symlinks with error $ret"
       false
       return
    fi

    echo "$out" | grep 'NT_STATUS_'
    ret=$?
    if [ $ret -eq 0 ] ; then
       echo "$out"
       echo "failed - got an NT_STATUS error"
       false
       return
    fi
}

# Test smbclient deltree command
test_deltree()
{
    tmpfile=$PREFIX/smbclient_interactive_prompt_commands
    deltree_dir=$PREFIX/deltree_dir

    rm -rf $deltree_dir
    cat > $tmpfile <<EOF
mkdir deltree_dir
mkdir deltree_dir/foo
mkdir deltree_dir/foo/bar
put ${SMBCLIENT} deltree_dir/foo/bar/client
deltree deltree_dir
quit
EOF
    cmd='CLI_FORCE_INTERACTIVE=yes $SMBCLIENT "$@" -U$USERNAME%$PASSWORD //$SERVER/tmp -I $SERVER_IP $ADDARGS < $tmpfile 2>&1'
    eval echo "$cmd"
    out=`eval $cmd`
    ret=$?

    if [ $ret != 0 ] ; then
	echo "$out"
	echo "failed deltree test with output $ret"
	false
	return
    fi

    echo "$out" | grep 'NT_STATUS_'
    ret=$?
    if [ $ret -eq 0 ] ; then
       echo "$out"
       echo "failed - got an NT_STATUS error"
       false
       return
    fi

    if [ -d $deltree_dir ] ; then
	echo "deltree did not delete everything"
	false
	return
    fi
}

# Test smbclient setmode command
test_setmode()
{
    tmpfile=$PREFIX/smbclient_interactive_prompt_commands

    cat > $tmpfile <<EOF
del test_setmode
put ${SMBCLIENT} test_setmode
setmode test_setmode +r +s +h +a
allinfo test_setmode
setmode test_setmode -rsha
allinfo test_setmode
del test_setmode
quit
EOF
    cmd='CLI_FORCE_INTERACTIVE=yes $SMBCLIENT "$@" -U$USERNAME%$PASSWORD //$SERVER/tmp -I $SERVER_IP $ADDARGS < $tmpfile 2>&1'
    eval echo "$cmd"
    out=`eval $cmd`
    ret=$?

    if [ $ret != 0 ] ; then
	echo "$out"
	echo "failed setmode test with output $ret"
	false
	return
    fi

    echo "$out" | grep 'attributes: RHSA'
    ret=$?
    if [ $ret -ne 0 ] ; then
       echo "$out"
       echo "failed - should get attributes: RHSA"
       false
       return
    fi

    echo "$out" | grep 'attributes:  (80)'
    ret=$?
    if [ $ret -ne 0 ] ; then
       echo "$out"
       echo "failed - should also get attributes:  (80)"
       false
       return
    fi
}

# Test follow symlinks can't access symlinks
test_nosymlinks()
{
# Setup test dirs.
    slink_name="$LOCAL_PATH/nosymlinks/source"
    slink_target="$LOCAL_PATH/nosymlinks/target"
    mkdir_target="$LOCAL_PATH/nosymlinks/a"
    dir1="$LOCAL_PATH/nosymlinks/foo"
    dir2="$LOCAL_PATH/nosymlinks/foo/bar"
    get_target="$LOCAL_PATH/nosymlinks/foo/bar/testfile"

    rm -f $slink_target
    rm -f $slink_name
    rm -rf $mkdir_target
    rm -rf $dir1

    touch $slink_target
    ln -s $slink_target $slink_name

    mkdir $dir1
    mkdir $dir2
    touch $get_target

# Getting a file through a symlink name should fail.
    tmpfile=$PREFIX/smbclient_interactive_prompt_commands
    cat > $tmpfile <<EOF
get source
quit
EOF
    cmd='CLI_FORCE_INTERACTIVE=yes $SMBCLIENT "$@" -U$USERNAME%$PASSWORD //$SERVER/nosymlinks -I $SERVER_IP $ADDARGS < $tmpfile 2>&1'
    eval echo "$cmd"
    out=`eval $cmd`
    ret=$?
    rm -f $tmpfile

    if [ $ret -ne 0 ] ; then
       echo "$out"
       echo "failed accessing nosymlinks with error $ret"
       false
       return
    fi

    echo "$out" | grep 'NT_STATUS_ACCESS_DENIED'
    ret=$?
    if [ $ret -ne 0 ] ; then
       echo "$out"
       echo "failed - should get NT_STATUS_ACCESS_DENIED getting \\nosymlinks\\source"
       false
       return
    fi

# But we should be able to create and delete directories.
    cat > $tmpfile <<EOF
mkdir a
mkdir a\\b
quit
EOF
    cmd='CLI_FORCE_INTERACTIVE=yes $SMBCLIENT "$@" -U$USERNAME%$PASSWORD //$SERVER/nosymlinks -I $SERVER_IP $ADDARGS < $tmpfile 2>&1'
    eval echo "$cmd"
    out=`eval $cmd`
    ret=$?
    rm -f $tmpfile

    if [ $ret -ne 0 ] ; then
       echo "$out"
       echo "failed accessing nosymlinks with error $ret"
       false
       return
    fi

    echo "$out" | grep 'NT_STATUS'
    ret=$?
    if [ $ret -eq 0 ] ; then
	echo "$out"
	echo "failed - NT_STATUS_XXXX doing mkdir a; mkdir a\\b on \\nosymlinks"
	false
    fi

# Ensure regular file/directory access also works.
    cat > $tmpfile <<EOF
cd foo\\bar
ls
get testfile -
quit
EOF
    cmd='CLI_FORCE_INTERACTIVE=yes $SMBCLIENT "$@" -U$USERNAME%$PASSWORD //$SERVER/nosymlinks -I $SERVER_IP $ADDARGS < $tmpfile 2>&1'
    eval echo "$cmd"
    out=`eval $cmd`
    ret=$?
    rm -f $tmpfile

    if [ $ret -ne 0 ] ; then
       echo "$out"
       echo "failed accessing nosymlinks with error $ret"
       false
       return
    fi

    echo "$out" | grep 'NT_STATUS'
    ret=$?
    if [ $ret -eq 0 ] ; then
       echo "$out"
       echo "failed - NT_STATUS_XXXX doing cd foo\\bar; get testfile on \\nosymlinks"
       false
       return
    fi
}

# Test we can follow normal symlinks.
# Bug: https://bugzilla.samba.org/show_bug.cgi?id=12860
# Note - this needs to be tested over SMB3, not SMB1.

test_local_symlinks()
{
# Setup test dirs.
    LOCAL_RAWARGS="${CONFIGURATION} -mSMB3"
    LOCAL_ADDARGS="${LOCAL_RAWARGS} $*"

    test_dir="$LOCAL_PATH/local_symlinks/test"

    slink_name="$test_dir/sym_name"
    slink_target_dir="$test_dir/dir1"

    rm -rf $test_dir

    mkdir -p $test_dir
    mkdir $slink_target_dir
    ln -s $slink_target_dir $slink_name

# Can we cd into the symlink name and ls ?
    tmpfile=$PREFIX/smbclient_interactive_prompt_commands
    cat > $tmpfile <<EOF
cd test\\sym_name
ls
quit
EOF
    cmd='CLI_FORCE_INTERACTIVE=yes $SMBCLIENT "$@" -U$USERNAME%$PASSWORD //$SERVER/local_symlinks -I $SERVER_IP $LOCAL_ADDARGS < $tmpfile 2>&1'
    eval echo "$cmd"
    out=`eval $cmd`
    ret=$?
    rm -f $tmpfile

    if [ $ret -ne 0 ] ; then
       echo "$out"
       echo "failed accessing local_symlinks with error $ret"
       false
       return
    fi

    echo "$out" | grep 'NT_STATUS_'
    ret=$?
    if [ $ret -eq 0 ] ; then
       echo "$out"
       echo "failed - got an NT_STATUS error"
       false
       return
    fi
}

test_server_os_message()
{
    tmpfile=$PREFIX/smbclient_interactive_prompt_commands
    cat > $tmpfile <<EOF
ls
quit
EOF
    cmd='CLI_FORCE_INTERACTIVE=yes $SMBCLIENT "$@" -U$USERNAME%$PASSWORD //$SERVER/tmp -I $SERVER_IP $ADDARGS < $tmpfile 2>&1'
    eval echo "$cmd"
    out=`eval $cmd`
    ret=$?
    rm -f $tmpfile

    if [ $ret -ne 0 ] ; then
       echo "$out"
       echo "failed to connect error $ret"
       return 1
    fi

    echo "$out" | grep 'Try "help" to get a list of possible commands.'
    ret=$?
    if [ $ret -ne 0 ] ; then
       echo "$out"
       echo 'failed - should get: Try "help" to get a list of possible commands.'
       return 1
    fi

    return 0
}

LOGDIR_PREFIX=test_smbclient_s3

# possibly remove old logdirs:

for OLDDIR in $(find ${PREFIX} -type d -name "${LOGDIR_PREFIX}_*") ;  do
	echo "removing old directory ${OLDDIR}"
	rm -rf ${OLDDIR}
done

LOGDIR=$(mktemp -d ${PREFIX}/${LOGDIR_PREFIX}_XXXXXX)


testit "smbclient -L $SERVER_IP" $SMBCLIENT -L $SERVER_IP -N -p 139 ${RAWARGS} || failed=`expr $failed + 1`
testit "smbclient -L $SERVER -I $SERVER_IP" $SMBCLIENT -L $SERVER -I $SERVER_IP -N -p 139 ${RAWARGS} -c quit || failed=`expr $failed + 1`

testit "noninteractive smbclient does not prompt" \
    test_noninteractive_no_prompt || \
    failed=`expr $failed + 1`

testit "noninteractive smbclient -l does not prompt" \
   test_noninteractive_no_prompt -l $LOGDIR || \
    failed=`expr $failed + 1`

testit "interactive smbclient prompts on stdout" \
   test_interactive_prompt_stdout || \
    failed=`expr $failed + 1`

testit "interactive smbclient -l prompts on stdout" \
   test_interactive_prompt_stdout -l $LOGDIR || \
    failed=`expr $failed + 1`

testit "creating a bad symlink and deleting it" \
   test_bad_symlink || \
   failed=`expr $failed + 1`

testit "creating a good symlink and deleting it by path" \
   test_good_symlink || \
   failed=`expr $failed + 1`

testit "writing into a read-only directory fails" \
   test_read_only_dir ro-tmp || \
   failed=`expr $failed + 1`

testit "writing into a read-only share fails" \
   test_read_only_dir valid-users-tmp || \
   failed=`expr $failed + 1`

testit "Reading a owner-only file fails" \
   test_owner_only_file || \
   failed=`expr $failed + 1`

testit "Accessing an MS-DFS link" \
   test_msdfs_link || \
   failed=`expr $failed + 1`

testit "Ensure archive bit is set correctly on file/dir rename" \
    test_rename_archive_bit || \
    failed=`expr $failed + 1`

testit "ccache access works for smbclient" \
    test_ccache_access || \
    failed=`expr $failed + 1`

testit "sending a message to the remote server" \
    test_message || \
    failed=`expr $failed + 1`

testit "using an authentication file" \
    test_auth_file || \
    failed=`expr $failed + 1`

testit "list with backup privilege" \
    test_backup_privilege_list || \
    failed=`expr $failed + 1`

testit "list a share with bad names (won't convert)" \
    test_bad_names || \
    failed=`expr $failed + 1`

testit "list a share with a mangled name + acl_xattr object" \
    test_mangled_names || \
    failed=`expr $failed + 1`

testit "server-side file copy" \
    test_scopy || \
    failed=`expr $failed + 1`

testit "creating a :stream at root of share" \
    test_toplevel_stream || \
    failed=`expr $failed + 1`

testit "Ensure widelinks are restricted" \
    test_widelinks || \
    failed=`expr $failed + 1`

testit "streams_depot can delete correctly" \
    test_streams_depot_delete || \
    failed=`expr $failed + 1`

testit "follow symlinks = no" \
    test_nosymlinks || \
    failed=`expr $failed + 1`

testit "follow local symlinks" \
    test_local_symlinks || \
    failed=`expr $failed + 1`

<<<<<<< HEAD
=======
testit "smbclient deltree command" \
    test_deltree || \
    failed=`expr $failed + 1`

testit "server os message" \
    test_server_os_message || \
    failed=`expr $failed + 1`

testit "setmode test" \
    test_setmode || \
    failed=`expr $failed + 1`

>>>>>>> aaa7d4da
testit "rm -rf $LOGDIR" \
    rm -rf $LOGDIR || \
    failed=`expr $failed + 1`

testok $0 $failed<|MERGE_RESOLUTION|>--- conflicted
+++ resolved
@@ -338,12 +338,7 @@
     if [ $ret != 0 ] ; then
 	echo "$out"
 	echo "failed listing msfds-share\ with error $ret"
-<<<<<<< HEAD
-	false
-	return
-=======
-	return 1
->>>>>>> aaa7d4da
+	return 1
     fi
 
     cat > $tmpfile <<EOF
@@ -1419,164 +1414,6 @@
     fi
 }
 
-# Test follow symlinks can't access symlinks
-test_nosymlinks()
-{
-# Setup test dirs.
-    slink_name="$LOCAL_PATH/nosymlinks/source"
-    slink_target="$LOCAL_PATH/nosymlinks/target"
-    mkdir_target="$LOCAL_PATH/nosymlinks/a"
-    dir1="$LOCAL_PATH/nosymlinks/foo"
-    dir2="$LOCAL_PATH/nosymlinks/foo/bar"
-    get_target="$LOCAL_PATH/nosymlinks/foo/bar/testfile"
-
-    rm -f $slink_target
-    rm -f $slink_name
-    rm -rf $mkdir_target
-    rm -rf $dir1
-
-    touch $slink_target
-    ln -s $slink_target $slink_name
-
-    mkdir $dir1
-    mkdir $dir2
-    touch $get_target
-
-# Getting a file through a symlink name should fail.
-    tmpfile=$PREFIX/smbclient_interactive_prompt_commands
-    cat > $tmpfile <<EOF
-get source
-quit
-EOF
-    cmd='CLI_FORCE_INTERACTIVE=yes $SMBCLIENT "$@" -U$USERNAME%$PASSWORD //$SERVER/nosymlinks -I $SERVER_IP $ADDARGS < $tmpfile 2>&1'
-    eval echo "$cmd"
-    out=`eval $cmd`
-    ret=$?
-    rm -f $tmpfile
-
-    if [ $ret -ne 0 ] ; then
-       echo "$out"
-       echo "failed accessing nosymlinks with error $ret"
-       false
-       return
-    fi
-
-    echo "$out" | grep 'NT_STATUS_ACCESS_DENIED'
-    ret=$?
-    if [ $ret -ne 0 ] ; then
-       echo "$out"
-       echo "failed - should get NT_STATUS_ACCESS_DENIED getting \\nosymlinks\\source"
-       false
-       return
-    fi
-
-# But we should be able to create and delete directories.
-    cat > $tmpfile <<EOF
-mkdir a
-mkdir a\\b
-quit
-EOF
-    cmd='CLI_FORCE_INTERACTIVE=yes $SMBCLIENT "$@" -U$USERNAME%$PASSWORD //$SERVER/nosymlinks -I $SERVER_IP $ADDARGS < $tmpfile 2>&1'
-    eval echo "$cmd"
-    out=`eval $cmd`
-    ret=$?
-    rm -f $tmpfile
-
-    if [ $ret -ne 0 ] ; then
-       echo "$out"
-       echo "failed accessing nosymlinks with error $ret"
-       false
-       return
-    fi
-
-    echo "$out" | grep 'NT_STATUS'
-    ret=$?
-    if [ $ret -eq 0 ] ; then
-	echo "$out"
-	echo "failed - NT_STATUS_XXXX doing mkdir a; mkdir a\\b on \\nosymlinks"
-	false
-    fi
-
-# Ensure regular file/directory access also works.
-    cat > $tmpfile <<EOF
-cd foo\\bar
-ls
-get testfile -
-quit
-EOF
-    cmd='CLI_FORCE_INTERACTIVE=yes $SMBCLIENT "$@" -U$USERNAME%$PASSWORD //$SERVER/nosymlinks -I $SERVER_IP $ADDARGS < $tmpfile 2>&1'
-    eval echo "$cmd"
-    out=`eval $cmd`
-    ret=$?
-    rm -f $tmpfile
-
-    if [ $ret -ne 0 ] ; then
-       echo "$out"
-       echo "failed accessing nosymlinks with error $ret"
-       false
-       return
-    fi
-
-    echo "$out" | grep 'NT_STATUS'
-    ret=$?
-    if [ $ret -eq 0 ] ; then
-       echo "$out"
-       echo "failed - NT_STATUS_XXXX doing cd foo\\bar; get testfile on \\nosymlinks"
-       false
-       return
-    fi
-}
-
-# Test we can follow normal symlinks.
-# Bug: https://bugzilla.samba.org/show_bug.cgi?id=12860
-# Note - this needs to be tested over SMB3, not SMB1.
-
-test_local_symlinks()
-{
-# Setup test dirs.
-    LOCAL_RAWARGS="${CONFIGURATION} -mSMB3"
-    LOCAL_ADDARGS="${LOCAL_RAWARGS} $*"
-
-    test_dir="$LOCAL_PATH/local_symlinks/test"
-
-    slink_name="$test_dir/sym_name"
-    slink_target_dir="$test_dir/dir1"
-
-    rm -rf $test_dir
-
-    mkdir -p $test_dir
-    mkdir $slink_target_dir
-    ln -s $slink_target_dir $slink_name
-
-# Can we cd into the symlink name and ls ?
-    tmpfile=$PREFIX/smbclient_interactive_prompt_commands
-    cat > $tmpfile <<EOF
-cd test\\sym_name
-ls
-quit
-EOF
-    cmd='CLI_FORCE_INTERACTIVE=yes $SMBCLIENT "$@" -U$USERNAME%$PASSWORD //$SERVER/local_symlinks -I $SERVER_IP $LOCAL_ADDARGS < $tmpfile 2>&1'
-    eval echo "$cmd"
-    out=`eval $cmd`
-    ret=$?
-    rm -f $tmpfile
-
-    if [ $ret -ne 0 ] ; then
-       echo "$out"
-       echo "failed accessing local_symlinks with error $ret"
-       false
-       return
-    fi
-
-    echo "$out" | grep 'NT_STATUS_'
-    ret=$?
-    if [ $ret -eq 0 ] ; then
-       echo "$out"
-       echo "failed - got an NT_STATUS error"
-       false
-       return
-    fi
-}
 
 test_server_os_message()
 {
@@ -1715,8 +1552,6 @@
     test_local_symlinks || \
     failed=`expr $failed + 1`
 
-<<<<<<< HEAD
-=======
 testit "smbclient deltree command" \
     test_deltree || \
     failed=`expr $failed + 1`
@@ -1729,7 +1564,6 @@
     test_setmode || \
     failed=`expr $failed + 1`
 
->>>>>>> aaa7d4da
 testit "rm -rf $LOGDIR" \
     rm -rf $LOGDIR || \
     failed=`expr $failed + 1`
