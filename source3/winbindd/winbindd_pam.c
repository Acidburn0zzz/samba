--- conflicted
+++ resolved
@@ -1963,30 +1963,6 @@
 		}
 
 		if (state->request->flags & WBFLAG_PAM_GET_PWD_POLICY) {
-<<<<<<< HEAD
-			struct winbindd_domain *our_domain = find_our_domain();
-
-			/* This is not entirely correct I believe, but it is
-			   consistent.  Only apply the password policy settings
-			   too warn users for our own domain.  Cannot obtain these
-			   from trusted DCs all the  time so don't do it at all.
-			   -- jerry */
-
-			result = NT_STATUS_NOT_SUPPORTED;
-			if (strequal(name_domain, our_domain->name)) {
-				result = fillup_password_policy(
-					our_domain, state->response);
-			}
-
-			if (!NT_STATUS_IS_OK(result)
-			    && !NT_STATUS_EQUAL(result, NT_STATUS_NOT_SUPPORTED) )
-			{
-				DBG_DEBUG("Failed to get password policies for "
-					  "domain %s: %s\n", our_domain->name,
-					  nt_errstr(result));
-				goto done;
-			}
-=======
 			/*
 			 * WBFLAG_PAM_GET_PWD_POLICY is not used within
 			 * any Samba caller anymore.
@@ -1995,7 +1971,6 @@
 			 * for the user, for legacy callers.
 			 */
 			fake_password_policy(state->response, &info3->base);
->>>>>>> aaa7d4da
 		}
 
 		result = NT_STATUS_OK;
