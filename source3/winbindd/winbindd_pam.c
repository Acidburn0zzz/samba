/*
   Unix SMB/CIFS implementation.

   Winbind daemon - pam auth funcions

   Copyright (C) Andrew Tridgell 2000
   Copyright (C) Tim Potter 2001
   Copyright (C) Andrew Bartlett 2001-2002
   Copyright (C) Guenther Deschner 2005

   This program is free software; you can redistribute it and/or modify
   it under the terms of the GNU General Public License as published by
   the Free Software Foundation; either version 3 of the License, or
   (at your option) any later version.

   This program is distributed in the hope that it will be useful,
   but WITHOUT ANY WARRANTY; without even the implied warranty of
   MERCHANTABILITY or FITNESS FOR A PARTICULAR PURPOSE.  See the
   GNU General Public License for more details.

   You should have received a copy of the GNU General Public License
   along with this program.  If not, see <http://www.gnu.org/licenses/>.
*/

#include "includes.h"
#include "winbindd.h"
#include "../libcli/auth/libcli_auth.h"
#include "../librpc/gen_ndr/ndr_samr_c.h"
#include "rpc_client/cli_pipe.h"
#include "rpc_client/cli_samr.h"
#include "../librpc/gen_ndr/ndr_netlogon.h"
#include "rpc_client/cli_netlogon.h"
#include "smb_krb5.h"
#include "../lib/crypto/arcfour.h"
#include "../libcli/security/security.h"
#include "ads.h"
#include "../librpc/gen_ndr/krb5pac.h"
#include "passdb/machine_sid.h"
#include "auth.h"
#include "../lib/tsocket/tsocket.h"
#include "auth/kerberos/pac_utils.h"
#include "auth/gensec/gensec.h"
#include "librpc/crypto/gse_krb5.h"
#include "lib/afs/afs_funcs.h"

#undef DBGC_CLASS
#define DBGC_CLASS DBGC_WINBIND

#define LOGON_KRB5_FAIL_CLOCK_SKEW	0x02000000

static NTSTATUS append_info3_as_txt(TALLOC_CTX *mem_ctx,
				    struct winbindd_response *resp,
				    struct netr_SamInfo3 *info3)
{
	char *ex;
	uint32_t i;

	resp->data.auth.info3.logon_time =
		nt_time_to_unix(info3->base.logon_time);
	resp->data.auth.info3.logoff_time =
		nt_time_to_unix(info3->base.logoff_time);
	resp->data.auth.info3.kickoff_time =
		nt_time_to_unix(info3->base.kickoff_time);
	resp->data.auth.info3.pass_last_set_time =
		nt_time_to_unix(info3->base.last_password_change);
	resp->data.auth.info3.pass_can_change_time =
		nt_time_to_unix(info3->base.allow_password_change);
	resp->data.auth.info3.pass_must_change_time =
		nt_time_to_unix(info3->base.force_password_change);

	resp->data.auth.info3.logon_count = info3->base.logon_count;
	resp->data.auth.info3.bad_pw_count = info3->base.bad_password_count;

	resp->data.auth.info3.user_rid = info3->base.rid;
	resp->data.auth.info3.group_rid = info3->base.primary_gid;
	sid_to_fstring(resp->data.auth.info3.dom_sid, info3->base.domain_sid);

	resp->data.auth.info3.num_groups = info3->base.groups.count;
	resp->data.auth.info3.user_flgs = info3->base.user_flags;

	resp->data.auth.info3.acct_flags = info3->base.acct_flags;
	resp->data.auth.info3.num_other_sids = info3->sidcount;

	fstrcpy(resp->data.auth.info3.user_name,
		info3->base.account_name.string);
	fstrcpy(resp->data.auth.info3.full_name,
		info3->base.full_name.string);
	fstrcpy(resp->data.auth.info3.logon_script,
		info3->base.logon_script.string);
	fstrcpy(resp->data.auth.info3.profile_path,
		info3->base.profile_path.string);
	fstrcpy(resp->data.auth.info3.home_dir,
		info3->base.home_directory.string);
	fstrcpy(resp->data.auth.info3.dir_drive,
		info3->base.home_drive.string);

	fstrcpy(resp->data.auth.info3.logon_srv,
		info3->base.logon_server.string);
	fstrcpy(resp->data.auth.info3.logon_dom,
		info3->base.logon_domain.string);

	ex = talloc_strdup(mem_ctx, "");
	NT_STATUS_HAVE_NO_MEMORY(ex);

	for (i=0; i < info3->base.groups.count; i++) {
		ex = talloc_asprintf_append_buffer(ex, "0x%08X:0x%08X\n",
						   info3->base.groups.rids[i].rid,
						   info3->base.groups.rids[i].attributes);
		NT_STATUS_HAVE_NO_MEMORY(ex);
	}

	for (i=0; i < info3->sidcount; i++) {
		char *sid;

		sid = dom_sid_string(mem_ctx, info3->sids[i].sid);
		NT_STATUS_HAVE_NO_MEMORY(sid);

		ex = talloc_asprintf_append_buffer(ex, "%s:0x%08X\n",
						   sid,
						   info3->sids[i].attributes);
		NT_STATUS_HAVE_NO_MEMORY(ex);

		talloc_free(sid);
	}

	resp->extra_data.data = ex;
	resp->length += talloc_get_size(ex);

	return NT_STATUS_OK;
}

static NTSTATUS append_info3_as_ndr(TALLOC_CTX *mem_ctx,
				    struct winbindd_response *resp,
				    struct netr_SamInfo3 *info3)
{
	DATA_BLOB blob;
	enum ndr_err_code ndr_err;

	ndr_err = ndr_push_struct_blob(&blob, mem_ctx, info3,
				       (ndr_push_flags_fn_t)ndr_push_netr_SamInfo3);
	if (!NDR_ERR_CODE_IS_SUCCESS(ndr_err)) {
		DEBUG(0,("append_info3_as_ndr: failed to append\n"));
		return ndr_map_error2ntstatus(ndr_err);
	}

	resp->extra_data.data = blob.data;
	resp->length += blob.length;

	return NT_STATUS_OK;
}

static NTSTATUS append_unix_username(TALLOC_CTX *mem_ctx,
				     struct winbindd_response *resp,
				     const struct netr_SamInfo3 *info3,
				     const char *name_domain,
				     const char *name_user)
{
	/* We've been asked to return the unix username, per
	   'winbind use default domain' settings and the like */

	const char *nt_username, *nt_domain;

	nt_domain = talloc_strdup(mem_ctx, info3->base.logon_domain.string);
	if (!nt_domain) {
		/* If the server didn't give us one, just use the one
		 * we sent them */
		nt_domain = name_domain;
	}

	nt_username = talloc_strdup(mem_ctx, info3->base.account_name.string);
	if (!nt_username) {
		/* If the server didn't give us one, just use the one
		 * we sent them */
		nt_username = name_user;
	}

	fill_domain_username(resp->data.auth.unix_username,
			     nt_domain, nt_username, true);

	DEBUG(5, ("Setting unix username to [%s]\n",
		  resp->data.auth.unix_username));

	return NT_STATUS_OK;
}

static NTSTATUS append_afs_token(TALLOC_CTX *mem_ctx,
				 struct winbindd_response *resp,
				 const struct netr_SamInfo3 *info3,
				 const char *name_domain,
				 const char *name_user)
{
	char *afsname = NULL;
	char *cell;
	char *token;

	afsname = talloc_strdup(mem_ctx, lp_afs_username_map());
	if (afsname == NULL) {
		return NT_STATUS_NO_MEMORY;
	}

	afsname = talloc_string_sub(mem_ctx,
				    lp_afs_username_map(),
				    "%D", name_domain);
	afsname = talloc_string_sub(mem_ctx, afsname,
				    "%u", name_user);
	afsname = talloc_string_sub(mem_ctx, afsname,
				    "%U", name_user);

	{
		struct dom_sid user_sid;
		fstring sidstr;

		sid_compose(&user_sid, info3->base.domain_sid,
			    info3->base.rid);
		sid_to_fstring(sidstr, &user_sid);
		afsname = talloc_string_sub(mem_ctx, afsname,
					    "%s", sidstr);
	}

	if (afsname == NULL) {
		return NT_STATUS_NO_MEMORY;
	}

	if (!strlower_m(afsname)) {
		return NT_STATUS_INVALID_PARAMETER;
	}

	DEBUG(10, ("Generating token for user %s\n", afsname));

	cell = strchr(afsname, '@');

	if (cell == NULL) {
		return NT_STATUS_NO_MEMORY;
	}

	*cell = '\0';
	cell += 1;

	token = afs_createtoken_str(afsname, cell);
	if (token == NULL) {
		return NT_STATUS_OK;
	}
	resp->extra_data.data = talloc_strdup(mem_ctx, token);
	if (resp->extra_data.data == NULL) {
		return NT_STATUS_NO_MEMORY;
	}
	resp->length += strlen((const char *)resp->extra_data.data)+1;

	return NT_STATUS_OK;
}

static NTSTATUS check_info3_in_group(struct netr_SamInfo3 *info3,
				     const char *group_sid)
/**
 * Check whether a user belongs to a group or list of groups.
 *
 * @param mem_ctx talloc memory context.
 * @param info3 user information, including group membership info.
 * @param group_sid One or more groups , separated by commas.
 *
 * @return NT_STATUS_OK on success,
 *    NT_STATUS_LOGON_FAILURE if the user does not belong,
 *    or other NT_STATUS_IS_ERR(status) for other kinds of failure.
 */
{
	struct dom_sid *require_membership_of_sid;
	uint32_t num_require_membership_of_sid;
	char *req_sid;
	const char *p;
	struct dom_sid sid;
	size_t i;
	struct security_token *token;
	TALLOC_CTX *frame = talloc_stackframe();
	NTSTATUS status;

	/* Parse the 'required group' SID */

	if (!group_sid || !group_sid[0]) {
		/* NO sid supplied, all users may access */
		TALLOC_FREE(frame);
		return NT_STATUS_OK;
	}

	token = talloc_zero(talloc_tos(), struct security_token);
	if (token == NULL) {
		DEBUG(0, ("talloc failed\n"));
		TALLOC_FREE(frame);
		return NT_STATUS_NO_MEMORY;
	}

	num_require_membership_of_sid = 0;
	require_membership_of_sid = NULL;

	p = group_sid;

	while (next_token_talloc(talloc_tos(), &p, &req_sid, ",")) {
		if (!string_to_sid(&sid, req_sid)) {
			DEBUG(0, ("check_info3_in_group: could not parse %s "
				  "as a SID!", req_sid));
			TALLOC_FREE(frame);
			return NT_STATUS_INVALID_PARAMETER;
		}

		status = add_sid_to_array(talloc_tos(), &sid,
					  &require_membership_of_sid,
					  &num_require_membership_of_sid);
		if (!NT_STATUS_IS_OK(status)) {
			DEBUG(0, ("add_sid_to_array failed\n"));
			TALLOC_FREE(frame);
			return status;
		}
	}

	status = sid_array_from_info3(talloc_tos(), info3,
				      &token->sids,
				      &token->num_sids,
				      true);
	if (!NT_STATUS_IS_OK(status)) {
		TALLOC_FREE(frame);
		return status;
	}

	if (!NT_STATUS_IS_OK(status = add_aliases(get_global_sam_sid(),
						  token))
	    || !NT_STATUS_IS_OK(status = add_aliases(&global_sid_Builtin,
						     token))) {
		DEBUG(3, ("could not add aliases: %s\n",
			  nt_errstr(status)));
		TALLOC_FREE(frame);
		return status;
	}

	security_token_debug(DBGC_CLASS, 10, token);

	for (i=0; i<num_require_membership_of_sid; i++) {
		DEBUG(10, ("Checking SID %s\n", sid_string_dbg(
				   &require_membership_of_sid[i])));
		if (nt_token_check_sid(&require_membership_of_sid[i],
				       token)) {
			DEBUG(10, ("Access ok\n"));
			TALLOC_FREE(frame);
			return NT_STATUS_OK;
		}
	}

	/* Do not distinguish this error from a wrong username/pw */

	TALLOC_FREE(frame);
	return NT_STATUS_LOGON_FAILURE;
}

struct winbindd_domain *find_auth_domain(uint8_t flags,
					 const char *domain_name)
{
	struct winbindd_domain *domain;

	if (IS_DC) {
		domain = find_domain_from_name_noinit(domain_name);
		if (domain == NULL) {
			DEBUG(3, ("Authentication for domain [%s] refused "
				  "as it is not a trusted domain\n",
				  domain_name));
		}
		return domain;
	}

	if (strequal(domain_name, get_global_sam_name())) {
		return find_domain_from_name_noinit(domain_name);
	}

	/* we can auth against trusted domains */
	if (flags & WBFLAG_PAM_CONTACT_TRUSTDOM) {
		domain = find_domain_from_name_noinit(domain_name);
		if (domain == NULL) {
			DEBUG(3, ("Authentication for domain [%s] skipped "
				  "as it is not a trusted domain\n",
				  domain_name));
		} else {
			return domain;
		}
	}

	return find_our_domain();
}

static void fill_in_password_policy(struct winbindd_response *r,
				    const struct samr_DomInfo1 *p)
{
	r->data.auth.policy.min_length_password =
		p->min_password_length;
	r->data.auth.policy.password_history =
		p->password_history_length;
	r->data.auth.policy.password_properties =
		p->password_properties;
	r->data.auth.policy.expire	=
		nt_time_to_unix_abs((const NTTIME *)&(p->max_password_age));
	r->data.auth.policy.min_passwordage =
		nt_time_to_unix_abs((const NTTIME *)&(p->min_password_age));
}

static NTSTATUS fillup_password_policy(struct winbindd_domain *domain,
				       struct winbindd_response *response)
{
	TALLOC_CTX *frame = talloc_stackframe();
	struct winbindd_methods *methods;
	NTSTATUS status;
	struct samr_DomInfo1 password_policy;

	if ( !winbindd_can_contact_domain( domain ) ) {
		DEBUG(5,("fillup_password_policy: No inbound trust to "
			 "contact domain %s\n", domain->name));
		status = NT_STATUS_NOT_SUPPORTED;
		goto done;
	}

	methods = domain->methods;

	status = methods->password_policy(domain, talloc_tos(), &password_policy);
	if (NT_STATUS_IS_ERR(status)) {
		goto done;
	}

	fill_in_password_policy(response, &password_policy);

done:
	TALLOC_FREE(frame);
	return NT_STATUS_OK;
}

static NTSTATUS get_max_bad_attempts_from_lockout_policy(struct winbindd_domain *domain,
							 TALLOC_CTX *mem_ctx,
							 uint16_t *lockout_threshold)
{
	struct winbindd_methods *methods;
	NTSTATUS status = NT_STATUS_UNSUCCESSFUL;
	struct samr_DomInfo12 lockout_policy;

	*lockout_threshold = 0;

	methods = domain->methods;

	status = methods->lockout_policy(domain, mem_ctx, &lockout_policy);
	if (NT_STATUS_IS_ERR(status)) {
		return status;
	}

	*lockout_threshold = lockout_policy.lockout_threshold;

	return NT_STATUS_OK;
}

static NTSTATUS get_pwd_properties(struct winbindd_domain *domain,
				   TALLOC_CTX *mem_ctx,
				   uint32_t *password_properties)
{
	struct winbindd_methods *methods;
	NTSTATUS status = NT_STATUS_UNSUCCESSFUL;
	struct samr_DomInfo1 password_policy;

	*password_properties = 0;

	methods = domain->methods;

	status = methods->password_policy(domain, mem_ctx, &password_policy);
	if (NT_STATUS_IS_ERR(status)) {
		return status;
	}

	*password_properties = password_policy.password_properties;

	return NT_STATUS_OK;
}

#ifdef HAVE_KRB5

static const char *generate_krb5_ccache(TALLOC_CTX *mem_ctx,
					const char *type,
					uid_t uid,
					const char **user_ccache_file)
{
	/* accept FILE and WRFILE as krb5_cc_type from the client and then
	 * build the full ccname string based on the user's uid here -
	 * Guenther*/

	const char *gen_cc = NULL;

	if (uid != -1) {
		if (strequal(type, "FILE")) {
			gen_cc = talloc_asprintf(
				mem_ctx, "FILE:/tmp/krb5cc_%d", uid);
		}
		if (strequal(type, "WRFILE")) {
			gen_cc = talloc_asprintf(
				mem_ctx, "WRFILE:/tmp/krb5cc_%d", uid);
		}
		if (strequal(type, "KEYRING")) {
			gen_cc = talloc_asprintf(
				mem_ctx, "KEYRING:persistent:%d", uid);
		}

		if (strnequal(type, "FILE:/", 6) ||
		    strnequal(type, "WRFILE:/", 8) ||
		    strnequal(type, "DIR:/", 5)) {

			/* we allow only one "%u" substitution */

			char *p;

			p = strchr(type, '%');
			if (p != NULL) {

				p++;

				if (p != NULL && *p == 'u' && strchr(p, '%') == NULL) {
					char uid_str[sizeof("18446744073709551615")];

					snprintf(uid_str, sizeof(uid_str), "%u", uid);

					gen_cc = talloc_string_sub2(mem_ctx,
							type,
							"%u",
							uid_str,
							/* remove_unsafe_characters */
							false,
							/* replace_once */
							true,
							/* allow_trailing_dollar */
							false);
				}
			}
		}
	}

	*user_ccache_file = gen_cc;

	if (gen_cc == NULL) {
		gen_cc = talloc_strdup(mem_ctx, "MEMORY:winbindd_pam_ccache");
	}
  	if (gen_cc == NULL) {
		DEBUG(0,("out of memory\n"));
		return NULL;
	}

	DEBUG(10, ("using ccache: %s%s\n", gen_cc,
		   (*user_ccache_file == NULL) ? " (internal)":""));

	return gen_cc;
}

#endif

uid_t get_uid_from_request(struct winbindd_request *request)
{
	uid_t uid;

	uid = request->data.auth.uid;

	if (uid < 0) {
		DEBUG(1,("invalid uid: '%u'\n", (unsigned int)uid));
		return -1;
	}
	return uid;
}

/**********************************************************************
 Authenticate a user with a clear text password using Kerberos and fill up
 ccache if required
 **********************************************************************/

static NTSTATUS winbindd_raw_kerberos_login(TALLOC_CTX *mem_ctx,
					    struct winbindd_domain *domain,
					    const char *user,
					    const char *pass,
					    const char *krb5_cc_type,
					    uid_t uid,
					    struct netr_SamInfo3 **info3,
					    fstring krb5ccname)
{
#ifdef HAVE_KRB5
	NTSTATUS result = NT_STATUS_UNSUCCESSFUL;
	krb5_error_code krb5_ret;
	const char *cc = NULL;
	const char *principal_s = NULL;
	const char *service = NULL;
	char *realm = NULL;
	fstring name_domain, name_user;
	time_t ticket_lifetime = 0;
	time_t renewal_until = 0;
	ADS_STRUCT *ads;
	time_t time_offset = 0;
	const char *user_ccache_file;
	struct PAC_LOGON_INFO *logon_info = NULL;
	struct PAC_DATA *pac_data = NULL;
	struct PAC_DATA_CTR *pac_data_ctr = NULL;
	const char *local_service;
	int i;
	struct netr_SamInfo3 *info3_copy = NULL;

	*info3 = NULL;

	if (domain->alt_name == NULL) {
		return NT_STATUS_INVALID_PARAMETER;
	}

	/* 1st step:
	 * prepare a krb5_cc_cache string for the user */

	if (uid == -1) {
		DEBUG(0,("no valid uid\n"));
	}

	cc = generate_krb5_ccache(mem_ctx,
				  krb5_cc_type,
				  uid,
				  &user_ccache_file);
	if (cc == NULL) {
		return NT_STATUS_NO_MEMORY;
	}


	/* 2nd step:
	 * get kerberos properties */

	if (domain->private_data) {
		ads = (ADS_STRUCT *)domain->private_data;
		time_offset = ads->auth.time_offset;
	}


	/* 3rd step:
	 * do kerberos auth and setup ccache as the user */

	parse_domain_user(user, name_domain, name_user);

	realm = talloc_strdup(mem_ctx, domain->alt_name);
	if (realm == NULL) {
		return NT_STATUS_NO_MEMORY;
	}

	if (!strupper_m(realm)) {
		return NT_STATUS_INVALID_PARAMETER;
	}

	principal_s = talloc_asprintf(mem_ctx, "%s@%s", name_user, realm);
	if (principal_s == NULL) {
		return NT_STATUS_NO_MEMORY;
	}

	service = talloc_asprintf(mem_ctx, "%s/%s@%s", KRB5_TGS_NAME, realm, realm);
	if (service == NULL) {
		return NT_STATUS_NO_MEMORY;
	}

	local_service = talloc_asprintf(mem_ctx, "%s$@%s",
					lp_netbios_name(), lp_realm());
	if (local_service == NULL) {
		return NT_STATUS_NO_MEMORY;
	}


	/* if this is a user ccache, we need to act as the user to let the krb5
	 * library handle the chown, etc. */

	/************************ ENTERING NON-ROOT **********************/

	if (user_ccache_file != NULL) {
		set_effective_uid(uid);
		DEBUG(10,("winbindd_raw_kerberos_login: uid is %d\n", uid));
	}

	result = kerberos_return_pac(mem_ctx,
				     principal_s,
				     pass,
				     time_offset,
				     &ticket_lifetime,
				     &renewal_until,
				     cc,
				     true,
				     true,
				     WINBINDD_PAM_AUTH_KRB5_RENEW_TIME,
				     NULL,
				     local_service,
				     &pac_data_ctr);
	if (user_ccache_file != NULL) {
		gain_root_privilege();
	}

	/************************ RETURNED TO ROOT **********************/

	if (!NT_STATUS_IS_OK(result)) {
		goto failed;
	}

	if (pac_data_ctr == NULL) {
		goto failed;
	}

	pac_data = pac_data_ctr->pac_data;
	if (pac_data == NULL) {
		goto failed;
	}

	for (i=0; i < pac_data->num_buffers; i++) {

		if (pac_data->buffers[i].type != PAC_TYPE_LOGON_INFO) {
			continue;
		}

		logon_info = pac_data->buffers[i].info->logon_info.info;
		if (!logon_info) {
			return NT_STATUS_INVALID_PARAMETER;
		}

		break;
	}

	if (logon_info == NULL) {
		DEBUG(10,("Missing logon_info in ticket of %s\n",
			principal_s));
		return NT_STATUS_INVALID_PARAMETER;
	}

	DEBUG(10,("winbindd_raw_kerberos_login: winbindd validated ticket of %s\n",
		principal_s));

	result = create_info3_from_pac_logon_info(mem_ctx, logon_info, &info3_copy);
	if (!NT_STATUS_IS_OK(result)) {
		goto failed;
	}

	/* if we had a user's ccache then return that string for the pam
	 * environment */

	if (user_ccache_file != NULL) {

		fstrcpy(krb5ccname, user_ccache_file);

		result = add_ccache_to_list(principal_s,
					    cc,
					    service,
					    user,
					    pass,
					    realm,
					    uid,
					    time(NULL),
					    ticket_lifetime,
					    renewal_until,
					    false);

		if (!NT_STATUS_IS_OK(result)) {
			DEBUG(10,("winbindd_raw_kerberos_login: failed to add ccache to list: %s\n",
				nt_errstr(result)));
		}
	} else {

		/* need to delete the memory cred cache, it is not used anymore */

		krb5_ret = ads_kdestroy(cc);
		if (krb5_ret) {
			DEBUG(3,("winbindd_raw_kerberos_login: "
				 "could not destroy krb5 credential cache: "
				 "%s\n", error_message(krb5_ret)));
		}

	}
	*info3 = info3_copy;
	return NT_STATUS_OK;

failed:
	/*
	 * Do not delete an existing valid credential cache, if the user
	 * e.g. enters a wrong password
	 */
	if ((strequal(krb5_cc_type, "FILE") || strequal(krb5_cc_type, "WRFILE"))
	    && user_ccache_file != NULL) {
		return result;
	}

	/* we could have created a new credential cache with a valid tgt in it
	 * but we werent able to get or verify the service ticket for this
	 * local host and therefor didn't get the PAC, we need to remove that
	 * cache entirely now */

	krb5_ret = ads_kdestroy(cc);
	if (krb5_ret) {
		DEBUG(3,("winbindd_raw_kerberos_login: "
			 "could not destroy krb5 credential cache: "
			 "%s\n", error_message(krb5_ret)));
	}

	if (!NT_STATUS_IS_OK(remove_ccache(user))) {
		DEBUG(3,("winbindd_raw_kerberos_login: "
			  "could not remove ccache for user %s\n",
			user));
	}

	return result;
#else
	return NT_STATUS_NOT_SUPPORTED;
#endif /* HAVE_KRB5 */
}

/****************************************************************
****************************************************************/

bool check_request_flags(uint32_t flags)
{
	uint32_t flags_edata = WBFLAG_PAM_AFS_TOKEN |
			       WBFLAG_PAM_INFO3_TEXT |
			       WBFLAG_PAM_INFO3_NDR;

	if ( ( (flags & flags_edata) == WBFLAG_PAM_AFS_TOKEN) ||
	     ( (flags & flags_edata) == WBFLAG_PAM_INFO3_NDR) ||
	     ( (flags & flags_edata) == WBFLAG_PAM_INFO3_TEXT)||
	      !(flags & flags_edata) ) {
		return true;
	}

	DEBUG(1, ("check_request_flags: invalid request flags[0x%08X]\n",
		  flags));

	return false;
}

/****************************************************************
****************************************************************/

NTSTATUS append_auth_data(TALLOC_CTX *mem_ctx,
			  struct winbindd_response *resp,
			  uint32_t request_flags,
			  struct netr_SamInfo3 *info3,
			  const char *name_domain,
			  const char *name_user)
{
	NTSTATUS result;

	if (request_flags & WBFLAG_PAM_USER_SESSION_KEY) {
		memcpy(resp->data.auth.user_session_key,
		       info3->base.key.key,
		       sizeof(resp->data.auth.user_session_key)
		       /* 16 */);
	}

	if (request_flags & WBFLAG_PAM_LMKEY) {
		memcpy(resp->data.auth.first_8_lm_hash,
		       info3->base.LMSessKey.key,
		       sizeof(resp->data.auth.first_8_lm_hash)
		       /* 8 */);
	}

	if (request_flags & WBFLAG_PAM_UNIX_NAME) {
		result = append_unix_username(mem_ctx, resp,
					      info3, name_domain, name_user);
		if (!NT_STATUS_IS_OK(result)) {
			DEBUG(10,("Failed to append Unix Username: %s\n",
				nt_errstr(result)));
			return result;
		}
	}

	/* currently, anything from here on potentially overwrites extra_data. */

	if (request_flags & WBFLAG_PAM_INFO3_NDR) {
		result = append_info3_as_ndr(mem_ctx, resp, info3);
		if (!NT_STATUS_IS_OK(result)) {
			DEBUG(10,("Failed to append INFO3 (NDR): %s\n",
				nt_errstr(result)));
			return result;
		}
	}

	if (request_flags & WBFLAG_PAM_INFO3_TEXT) {
		result = append_info3_as_txt(mem_ctx, resp, info3);
		if (!NT_STATUS_IS_OK(result)) {
			DEBUG(10,("Failed to append INFO3 (TXT): %s\n",
				nt_errstr(result)));
			return result;
		}
	}

	if (request_flags & WBFLAG_PAM_AFS_TOKEN) {
		result = append_afs_token(mem_ctx, resp,
					  info3, name_domain, name_user);
		if (!NT_STATUS_IS_OK(result)) {
			DEBUG(10,("Failed to append AFS token: %s\n",
				nt_errstr(result)));
			return result;
		}
	}

	return NT_STATUS_OK;
}

static NTSTATUS winbindd_dual_pam_auth_cached(struct winbindd_domain *domain,
					      struct winbindd_cli_state *state,
					      struct netr_SamInfo3 **info3)
{
	NTSTATUS result = NT_STATUS_LOGON_FAILURE;
	uint16_t max_allowed_bad_attempts;
	fstring name_domain, name_user;
	struct dom_sid sid;
	enum lsa_SidType type;
	uchar new_nt_pass[NT_HASH_LEN];
	const uint8_t *cached_nt_pass;
	const uint8_t *cached_salt;
	struct netr_SamInfo3 *my_info3;
	time_t kickoff_time, must_change_time;
	bool password_good = false;
#ifdef HAVE_KRB5
	struct winbindd_tdc_domain *tdc_domain = NULL;
#endif

	*info3 = NULL;

	ZERO_STRUCTP(info3);

	DEBUG(10,("winbindd_dual_pam_auth_cached\n"));

	/* Parse domain and username */

	parse_domain_user(state->request->data.auth.user, name_domain, name_user);


	if (!lookup_cached_name(name_domain,
				name_user,
				&sid,
				&type)) {
		DEBUG(10,("winbindd_dual_pam_auth_cached: no such user in the cache\n"));
		return NT_STATUS_NO_SUCH_USER;
	}

	if (type != SID_NAME_USER) {
		DEBUG(10,("winbindd_dual_pam_auth_cached: not a user (%s)\n", sid_type_lookup(type)));
		return NT_STATUS_LOGON_FAILURE;
	}

	result = winbindd_get_creds(domain,
				    state->mem_ctx,
				    &sid,
				    &my_info3,
				    &cached_nt_pass,
				    &cached_salt);
	if (!NT_STATUS_IS_OK(result)) {
		DEBUG(10,("winbindd_dual_pam_auth_cached: failed to get creds: %s\n", nt_errstr(result)));
		return result;
	}

	*info3 = my_info3;

	E_md4hash(state->request->data.auth.pass, new_nt_pass);

	dump_data_pw("new_nt_pass", new_nt_pass, NT_HASH_LEN);
	dump_data_pw("cached_nt_pass", cached_nt_pass, NT_HASH_LEN);
	if (cached_salt) {
		dump_data_pw("cached_salt", cached_salt, NT_HASH_LEN);
	}

	if (cached_salt) {
		/* In this case we didn't store the nt_hash itself,
		   but the MD5 combination of salt + nt_hash. */
		uchar salted_hash[NT_HASH_LEN];
		E_md5hash(cached_salt, new_nt_pass, salted_hash);

		password_good = (memcmp(cached_nt_pass, salted_hash,
					NT_HASH_LEN) == 0);
	} else {
		/* Old cached cred - direct store of nt_hash (bad bad bad !). */
		password_good = (memcmp(cached_nt_pass, new_nt_pass,
					NT_HASH_LEN) == 0);
	}

	if (password_good) {

		/* User *DOES* know the password, update logon_time and reset
		 * bad_pw_count */

		my_info3->base.user_flags |= NETLOGON_CACHED_ACCOUNT;

		if (my_info3->base.acct_flags & ACB_AUTOLOCK) {
			return NT_STATUS_ACCOUNT_LOCKED_OUT;
		}

		if (my_info3->base.acct_flags & ACB_DISABLED) {
			return NT_STATUS_ACCOUNT_DISABLED;
		}

		if (my_info3->base.acct_flags & ACB_WSTRUST) {
			return NT_STATUS_NOLOGON_WORKSTATION_TRUST_ACCOUNT;
		}

		if (my_info3->base.acct_flags & ACB_SVRTRUST) {
			return NT_STATUS_NOLOGON_SERVER_TRUST_ACCOUNT;
		}

		if (my_info3->base.acct_flags & ACB_DOMTRUST) {
			return NT_STATUS_NOLOGON_INTERDOMAIN_TRUST_ACCOUNT;
		}

		if (!(my_info3->base.acct_flags & ACB_NORMAL)) {
			DEBUG(0,("winbindd_dual_pam_auth_cached: whats wrong with that one?: 0x%08x\n",
				my_info3->base.acct_flags));
			return NT_STATUS_LOGON_FAILURE;
		}

		kickoff_time = nt_time_to_unix(my_info3->base.kickoff_time);
		if (kickoff_time != 0 && time(NULL) > kickoff_time) {
			return NT_STATUS_ACCOUNT_EXPIRED;
		}

		must_change_time = nt_time_to_unix(my_info3->base.force_password_change);
		if (must_change_time != 0 && must_change_time < time(NULL)) {
			/* we allow grace logons when the password has expired */
			my_info3->base.user_flags |= NETLOGON_GRACE_LOGON;
			/* return NT_STATUS_PASSWORD_EXPIRED; */
			goto success;
		}

#ifdef HAVE_KRB5
		if ((state->request->flags & WBFLAG_PAM_KRB5) &&
		    ((tdc_domain = wcache_tdc_fetch_domain(state->mem_ctx, name_domain)) != NULL) &&
		    ((tdc_domain->trust_type & LSA_TRUST_TYPE_UPLEVEL) ||
		    /* used to cope with the case winbindd starting without network. */
		    !strequal(tdc_domain->domain_name, tdc_domain->dns_name))) {

			uid_t uid = -1;
			const char *cc = NULL;
			char *realm = NULL;
			const char *principal_s = NULL;
			const char *service = NULL;
			const char *user_ccache_file;

			if (domain->alt_name == NULL) {
				return NT_STATUS_INVALID_PARAMETER;
			}

			uid = get_uid_from_request(state->request);
			if (uid == -1) {
				DEBUG(0,("winbindd_dual_pam_auth_cached: invalid uid\n"));
				return NT_STATUS_INVALID_PARAMETER;
			}

			cc = generate_krb5_ccache(state->mem_ctx,
						state->request->data.auth.krb5_cc_type,
						state->request->data.auth.uid,
						&user_ccache_file);
			if (cc == NULL) {
				return NT_STATUS_NO_MEMORY;
			}

			realm = talloc_strdup(state->mem_ctx, domain->alt_name);
			if (realm == NULL) {
				return NT_STATUS_NO_MEMORY;
			}

			if (!strupper_m(realm)) {
				return NT_STATUS_INVALID_PARAMETER;
			}

			principal_s = talloc_asprintf(state->mem_ctx, "%s@%s", name_user, realm);
			if (principal_s == NULL) {
				return NT_STATUS_NO_MEMORY;
			}

			service = talloc_asprintf(state->mem_ctx, "%s/%s@%s", KRB5_TGS_NAME, realm, realm);
			if (service == NULL) {
				return NT_STATUS_NO_MEMORY;
			}

			if (user_ccache_file != NULL) {

				fstrcpy(state->response->data.auth.krb5ccname,
					user_ccache_file);

				result = add_ccache_to_list(principal_s,
							    cc,
							    service,
							    state->request->data.auth.user,
							    state->request->data.auth.pass,
							    realm,
							    uid,
							    time(NULL),
							    time(NULL) + lp_winbind_cache_time(),
							    time(NULL) + WINBINDD_PAM_AUTH_KRB5_RENEW_TIME,
							    true);

				if (!NT_STATUS_IS_OK(result)) {
					DEBUG(10,("winbindd_dual_pam_auth_cached: failed "
						"to add ccache to list: %s\n",
						nt_errstr(result)));
				}
			}
		}
#endif /* HAVE_KRB5 */
 success:
		/* FIXME: we possibly should handle logon hours as well (does xp when
		 * offline?) see auth/auth_sam.c:sam_account_ok for details */

		unix_to_nt_time(&my_info3->base.logon_time, time(NULL));
		my_info3->base.bad_password_count = 0;

		result = winbindd_update_creds_by_info3(domain,
							state->request->data.auth.user,
							state->request->data.auth.pass,
							my_info3);
		if (!NT_STATUS_IS_OK(result)) {
			DEBUG(1,("winbindd_dual_pam_auth_cached: failed to update creds: %s\n",
				nt_errstr(result)));
			return result;
		}

		return NT_STATUS_OK;

	}

	/* User does *NOT* know the correct password, modify info3 accordingly, but only if online */
	if (domain->online == false) {
		goto failed;
	}

	/* failure of this is not critical */
	result = get_max_bad_attempts_from_lockout_policy(domain, state->mem_ctx, &max_allowed_bad_attempts);
	if (!NT_STATUS_IS_OK(result)) {
		DEBUG(10,("winbindd_dual_pam_auth_cached: failed to get max_allowed_bad_attempts. "
			  "Won't be able to honour account lockout policies\n"));
	}

	/* increase counter */
	my_info3->base.bad_password_count++;

	if (max_allowed_bad_attempts == 0) {
		goto failed;
	}

	/* lockout user */
	if (my_info3->base.bad_password_count >= max_allowed_bad_attempts) {

		uint32_t password_properties;

		result = get_pwd_properties(domain, state->mem_ctx, &password_properties);
		if (!NT_STATUS_IS_OK(result)) {
			DEBUG(10,("winbindd_dual_pam_auth_cached: failed to get password properties.\n"));
		}

		if ((my_info3->base.rid != DOMAIN_RID_ADMINISTRATOR) ||
		    (password_properties & DOMAIN_PASSWORD_LOCKOUT_ADMINS)) {
			my_info3->base.acct_flags |= ACB_AUTOLOCK;
		}
	}

failed:
	result = winbindd_update_creds_by_info3(domain,
						state->request->data.auth.user,
						NULL,
						my_info3);

	if (!NT_STATUS_IS_OK(result)) {
		DEBUG(0,("winbindd_dual_pam_auth_cached: failed to update creds %s\n",
			nt_errstr(result)));
	}

	return NT_STATUS_LOGON_FAILURE;
}

static NTSTATUS winbindd_dual_pam_auth_kerberos(struct winbindd_domain *domain,
						struct winbindd_cli_state *state,
						struct netr_SamInfo3 **info3)
{
	struct winbindd_domain *contact_domain;
	fstring name_domain, name_user;
	NTSTATUS result;

	DEBUG(10,("winbindd_dual_pam_auth_kerberos\n"));

	/* Parse domain and username */

	parse_domain_user(state->request->data.auth.user, name_domain, name_user);

	/* what domain should we contact? */

	if ( IS_DC ) {
		if (!(contact_domain = find_domain_from_name(name_domain))) {
			DEBUG(3, ("Authentication for domain for [%s] -> [%s]\\[%s] failed as %s is not a trusted domain\n",
				  state->request->data.auth.user, name_domain, name_user, name_domain));
			result = NT_STATUS_NO_SUCH_USER;
			goto done;
		}

	} else {
		if (is_myname(name_domain)) {
			DEBUG(3, ("Authentication for domain %s (local domain to this server) not supported at this stage\n", name_domain));
			result =  NT_STATUS_NO_SUCH_USER;
			goto done;
		}

		contact_domain = find_domain_from_name(name_domain);
		if (contact_domain == NULL) {
			DEBUG(3, ("Authentication for domain for [%s] -> [%s]\\[%s] failed as %s is not a trusted domain\n",
				  state->request->data.auth.user, name_domain, name_user, name_domain));

			result =  NT_STATUS_NO_SUCH_USER;
			goto done;
		}
	}

	if (contact_domain->initialized &&
	    contact_domain->active_directory) {
	    	goto try_login;
	}

	if (!contact_domain->initialized) {
		init_dc_connection(contact_domain, false);
	}

	if (!contact_domain->active_directory) {
		DEBUG(3,("krb5 auth requested but domain is not Active Directory\n"));
		return NT_STATUS_INVALID_LOGON_TYPE;
	}
try_login:
	result = winbindd_raw_kerberos_login(
		state->mem_ctx, contact_domain,
		state->request->data.auth.user,
		state->request->data.auth.pass,
		state->request->data.auth.krb5_cc_type,
		get_uid_from_request(state->request),
		info3, state->response->data.auth.krb5ccname);
done:
	return result;
}

static NTSTATUS winbindd_dual_auth_passdb(TALLOC_CTX *mem_ctx,
					  uint32_t logon_parameters,
					  const char *domain, const char *user,
					  const DATA_BLOB *challenge,
					  const DATA_BLOB *lm_resp,
					  const DATA_BLOB *nt_resp,
					  struct netr_SamInfo3 **pinfo3)
{
	struct auth_context *auth_context;
	struct auth_serversupplied_info *server_info;
	struct auth_usersupplied_info *user_info = NULL;
	struct tsocket_address *local;
	struct netr_SamInfo3 *info3;
	NTSTATUS status;
	int rc;
	TALLOC_CTX *frame = talloc_stackframe();

	rc = tsocket_address_inet_from_strings(frame,
					       "ip",
					       "127.0.0.1",
					       0,
					       &local);
	if (rc < 0) {
		TALLOC_FREE(frame);
		return NT_STATUS_NO_MEMORY;
	}
	status = make_user_info(frame, &user_info, user, user, domain, domain,
				lp_netbios_name(), local, lm_resp, nt_resp, NULL, NULL,
				NULL, AUTH_PASSWORD_RESPONSE);
	if (!NT_STATUS_IS_OK(status)) {
		DEBUG(10, ("make_user_info failed: %s\n", nt_errstr(status)));
		TALLOC_FREE(frame);
		return status;
	}

	user_info->logon_parameters = logon_parameters;

	/* We don't want any more mapping of the username */
	user_info->mapped_state = True;

	/* We don't want to come back to winbindd or to do PAM account checks */
	user_info->flags |= USER_INFO_LOCAL_SAM_ONLY | USER_INFO_INFO3_AND_NO_AUTHZ;

	status = make_auth_context_fixed(frame, &auth_context, challenge->data);

	if (!NT_STATUS_IS_OK(status)) {
		DEBUG(0, ("Failed to test authentication with check_sam_security_info3: %s\n", nt_errstr(status)));
		TALLOC_FREE(frame);
		return status;
	}

	status = auth_check_ntlm_password(mem_ctx,
					  auth_context,
					  user_info,
					  &server_info);

	if (!NT_STATUS_IS_OK(status)) {
		TALLOC_FREE(frame);
		return status;
	}

	info3 = talloc_zero(mem_ctx, struct netr_SamInfo3);
	if (info3 == NULL) {
		TALLOC_FREE(frame);
		return NT_STATUS_NO_MEMORY;
	}

	status = serverinfo_to_SamInfo3(server_info, info3);
	if (!NT_STATUS_IS_OK(status)) {
		TALLOC_FREE(frame);
		TALLOC_FREE(info3);
		DEBUG(0, ("serverinfo_to_SamInfo3 failed: %s\n",
			  nt_errstr(status)));
		return status;
	}

	*pinfo3 = info3;
	DEBUG(10, ("Authenticaticating user %s\\%s returned %s\n", domain,
		   user, nt_errstr(status)));
	TALLOC_FREE(frame);
	return status;
}

static NTSTATUS winbind_samlogon_retry_loop(struct winbindd_domain *domain,
					    TALLOC_CTX *mem_ctx,
					    uint32_t logon_parameters,
					    const char *username,
					    const char *password,
					    const char *domainname,
					    const char *workstation,
					    const uint8_t chal[8],
					    DATA_BLOB lm_response,
					    DATA_BLOB nt_response,
					    bool interactive,
					    struct netr_SamInfo3 **info3)
{
	int attempts = 0;
	int netr_attempts = 0;
	bool retry = false;
	NTSTATUS result;

	do {
		struct rpc_pipe_client *netlogon_pipe;
		uint8_t authoritative = 0;
		uint32_t flags = 0;

		ZERO_STRUCTP(info3);
		retry = false;

		result = cm_connect_netlogon(domain, &netlogon_pipe);

		if (!NT_STATUS_IS_OK(result)) {
			DEBUG(3,("Could not open handle to NETLOGON pipe "
				 "(error: %s, attempts: %d)\n",
				  nt_errstr(result), netr_attempts));

			/* After the first retry always close the connection */
			if (netr_attempts > 0) {
				DEBUG(3, ("This is again a problem for this "
					  "particular call, forcing the close "
					  "of this connection\n"));
				invalidate_cm_connection(domain);
			}

			/* After the second retry failover to the next DC */
			if (netr_attempts > 1) {
				/*
				 * If the netlogon server is not reachable then
				 * it is possible that the DC is rebuilding
				 * sysvol and shutdown netlogon for that time.
				 * We should failover to the next dc.
				 */
				DEBUG(3, ("This is the third problem for this "
					  "particular call, adding DC to the "
					  "negative cache list\n"));
				add_failed_connection_entry(domain->name,
							    domain->dcname,
							    result);
				saf_delete(domain->name);
			}

			/* Only allow 3 retries */
			if (netr_attempts < 3) {
				DEBUG(3, ("The connection to netlogon "
					  "failed, retrying\n"));
				netr_attempts++;
				retry = true;
				continue;
			}
			return result;
		}
		netr_attempts = 0;
		if (domain->conn.netlogon_creds == NULL) {
<<<<<<< HEAD
			DEBUG(3, ("No security credentials available for "
				  "domain [%s]\n", domainname));
=======
			DBG_NOTICE("No security credentials available for "
				  "domain [%s]\n", domainname);
>>>>>>> 92b8875a
			result = NT_STATUS_CANT_ACCESS_DOMAIN_INFO;
		} else if (interactive && username != NULL && password != NULL) {
			result = rpccli_netlogon_password_logon(domain->conn.netlogon_creds,
								netlogon_pipe->binding_handle,
								mem_ctx,
								logon_parameters,
								domainname,
								username,
								password,
								workstation,
								NetlogonInteractiveInformation,
								info3);
		} else {
			result = rpccli_netlogon_network_logon(domain->conn.netlogon_creds,
							netlogon_pipe->binding_handle,
							mem_ctx,
							logon_parameters,
							username,
							domainname,
							workstation,
							chal,
							lm_response,
							nt_response,
							&authoritative,
							&flags,
							info3);
		}

		/*
		 * we increment this after the "feature negotiation"
		 * for can_do_samlogon_ex and can_do_validation6
		 */
		attempts += 1;

		/* We have to try a second time as cm_connect_netlogon
		   might not yet have noticed that the DC has killed
		   our connection. */

		if (!rpccli_is_connected(netlogon_pipe)) {
			retry = true;
			continue;
		}

		/* if we get access denied, a possible cause was that we had
		   and open connection to the DC, but someone changed our
		   machine account password out from underneath us using 'net
		   rpc changetrustpw' */

		if ( NT_STATUS_EQUAL(result, NT_STATUS_ACCESS_DENIED) ) {
			DEBUG(1,("winbind_samlogon_retry_loop: sam_logon returned "
				 "ACCESS_DENIED.  Maybe the DC has Restrict "
				 "NTLM set or the trust account "
				"password was changed and we didn't know it. "
				 "Killing connections to domain %s\n",
				domainname));
			invalidate_cm_connection(domain);
			retry = true;
		}

		if (NT_STATUS_EQUAL(result, NT_STATUS_RPC_PROCNUM_OUT_OF_RANGE)) {
			/*
			 * Got DCERPC_FAULT_OP_RNG_ERROR for SamLogon
			 * (no Ex). This happens against old Samba
			 * DCs, if LogonSamLogonEx() fails with an error
			 * e.g. NT_STATUS_NO_SUCH_USER or NT_STATUS_WRONG_PASSWORD.
			 *
			 * The server will log something like this:
			 * api_net_sam_logon_ex: Failed to marshall NET_R_SAM_LOGON_EX.
			 *
			 * This sets the whole connection into a fault_state mode
			 * and all following request get NT_STATUS_RPC_PROCNUM_OUT_OF_RANGE.
			 *
			 * This also happens to our retry with LogonSamLogonWithFlags()
			 * and LogonSamLogon().
			 *
			 * In order to recover from this situation, we need to
			 * drop the connection.
			 */
			invalidate_cm_connection(domain);
			result = NT_STATUS_LOGON_FAILURE;
			break;
		}

	} while ( (attempts < 2) && retry );

	if (NT_STATUS_EQUAL(result, NT_STATUS_IO_TIMEOUT)) {
		DEBUG(3,("winbind_samlogon_retry_loop: sam_network_logon(ex) "
				"returned NT_STATUS_IO_TIMEOUT after the retry."
				"Killing connections to domain %s\n",
			domainname));
		invalidate_cm_connection(domain);
	}
	return result;
}

static NTSTATUS winbindd_dual_pam_auth_samlogon(TALLOC_CTX *mem_ctx,
						struct winbindd_domain *domain,
						const char *user,
						const char *pass,
						uint32_t request_flags,
						struct netr_SamInfo3 **info3)
{

	uchar chal[8];
	DATA_BLOB lm_resp;
	DATA_BLOB nt_resp;
	unsigned char local_nt_response[24];
	fstring name_domain, name_user;
	NTSTATUS result;
	struct netr_SamInfo3 *my_info3 = NULL;

	*info3 = NULL;

	DEBUG(10,("winbindd_dual_pam_auth_samlogon\n"));

	/* Parse domain and username */

	parse_domain_user(user, name_domain, name_user);

	/* do password magic */

	generate_random_buffer(chal, sizeof(chal));

	if (lp_client_ntlmv2_auth()) {
		DATA_BLOB server_chal;
		DATA_BLOB names_blob;
		server_chal = data_blob_const(chal, 8);

		/* note that the 'workgroup' here is for the local
		   machine.  The 'server name' must match the
		   'workstation' passed to the actual SamLogon call.
		*/
		names_blob = NTLMv2_generate_names_blob(
			mem_ctx, lp_netbios_name(), lp_workgroup());

		if (!SMBNTLMv2encrypt(mem_ctx, name_user, name_domain,
				      pass,
				      &server_chal,
				      &names_blob,
				      &lm_resp, &nt_resp, NULL, NULL)) {
			data_blob_free(&names_blob);
			DEBUG(0, ("winbindd_pam_auth: SMBNTLMv2encrypt() failed!\n"));
			result = NT_STATUS_NO_MEMORY;
			goto done;
		}
		data_blob_free(&names_blob);
	} else {
		lm_resp = data_blob_null;
		SMBNTencrypt(pass, chal, local_nt_response);

		nt_resp = data_blob_talloc(mem_ctx, local_nt_response,
					   sizeof(local_nt_response));
	}

	if (strequal(name_domain, get_global_sam_name())) {
		DATA_BLOB chal_blob = data_blob_const(chal, sizeof(chal));

		result = winbindd_dual_auth_passdb(
			mem_ctx, 0, name_domain, name_user,
			&chal_blob, &lm_resp, &nt_resp, info3);

		/* 
		 * We need to try the remote NETLOGON server if this is NOT_IMPLEMENTED 
		 */
		if (!NT_STATUS_EQUAL(result, NT_STATUS_NOT_IMPLEMENTED)) {
			goto done;
		}
	}

	/* check authentication loop */

	result = winbind_samlogon_retry_loop(domain,
					     mem_ctx,
					     0,
					     name_user,
					     pass,
					     name_domain,
					     lp_netbios_name(),
					     chal,
					     lm_resp,
					     nt_resp,
					     true, /* interactive */
					     &my_info3);
	if (!NT_STATUS_IS_OK(result)) {
		goto done;
	}

	/* handle the case where a NT4 DC does not fill in the acct_flags in
	 * the samlogon reply info3. When accurate info3 is required by the
	 * caller, we look up the account flags ourselve - gd */

	if ((request_flags & WBFLAG_PAM_INFO3_TEXT) &&
	    NT_STATUS_IS_OK(result) && (my_info3->base.acct_flags == 0)) {

		struct rpc_pipe_client *samr_pipe;
		struct policy_handle samr_domain_handle, user_pol;
		union samr_UserInfo *info = NULL;
		NTSTATUS status_tmp, result_tmp;
		uint32_t acct_flags;
		struct dcerpc_binding_handle *b;

		status_tmp = cm_connect_sam(domain, mem_ctx, false,
					    &samr_pipe, &samr_domain_handle);

		if (!NT_STATUS_IS_OK(status_tmp)) {
			DEBUG(3, ("could not open handle to SAMR pipe: %s\n",
				nt_errstr(status_tmp)));
			goto done;
		}

		b = samr_pipe->binding_handle;

		status_tmp = dcerpc_samr_OpenUser(b, mem_ctx,
						  &samr_domain_handle,
						  MAXIMUM_ALLOWED_ACCESS,
						  my_info3->base.rid,
						  &user_pol,
						  &result_tmp);

		if (!NT_STATUS_IS_OK(status_tmp)) {
			DEBUG(3, ("could not open user handle on SAMR pipe: %s\n",
				nt_errstr(status_tmp)));
			goto done;
		}
		if (!NT_STATUS_IS_OK(result_tmp)) {
			DEBUG(3, ("could not open user handle on SAMR pipe: %s\n",
				nt_errstr(result_tmp)));
			goto done;
		}

		status_tmp = dcerpc_samr_QueryUserInfo(b, mem_ctx,
						       &user_pol,
						       16,
						       &info,
						       &result_tmp);

		if (!NT_STATUS_IS_OK(status_tmp)) {
			DEBUG(3, ("could not query user info on SAMR pipe: %s\n",
				nt_errstr(status_tmp)));
			dcerpc_samr_Close(b, mem_ctx, &user_pol, &result_tmp);
			goto done;
		}
		if (!NT_STATUS_IS_OK(result_tmp)) {
			DEBUG(3, ("could not query user info on SAMR pipe: %s\n",
				nt_errstr(result_tmp)));
			dcerpc_samr_Close(b, mem_ctx, &user_pol, &result_tmp);
			goto done;
		}

		acct_flags = info->info16.acct_flags;

		if (acct_flags == 0) {
			dcerpc_samr_Close(b, mem_ctx, &user_pol, &result_tmp);
			goto done;
		}

		my_info3->base.acct_flags = acct_flags;

		DEBUG(10,("successfully retrieved acct_flags 0x%x\n", acct_flags));

		dcerpc_samr_Close(b, mem_ctx, &user_pol, &result_tmp);
	}

	*info3 = my_info3;
done:
	return result;
}

enum winbindd_result winbindd_dual_pam_auth(struct winbindd_domain *domain,
					    struct winbindd_cli_state *state)
{
	NTSTATUS result = NT_STATUS_LOGON_FAILURE;
	NTSTATUS krb5_result = NT_STATUS_OK;
	fstring name_domain, name_user;
	char *mapped_user;
	fstring domain_user;
	struct netr_SamInfo3 *info3 = NULL;
	NTSTATUS name_map_status = NT_STATUS_UNSUCCESSFUL;

	/* Ensure null termination */
	state->request->data.auth.user[sizeof(state->request->data.auth.user)-1]='\0';

	/* Ensure null termination */
	state->request->data.auth.pass[sizeof(state->request->data.auth.pass)-1]='\0';

	DEBUG(3, ("[%5lu]: dual pam auth %s\n", (unsigned long)state->pid,
		  state->request->data.auth.user));

	/* Parse domain and username */

	name_map_status = normalize_name_unmap(state->mem_ctx,
					       state->request->data.auth.user,
					       &mapped_user);

	/* If the name normalization didnt' actually do anything,
	   just use the original name */

	if (!NT_STATUS_IS_OK(name_map_status) &&
	    !NT_STATUS_EQUAL(name_map_status, NT_STATUS_FILE_RENAMED))
	{
		mapped_user = state->request->data.auth.user;
	}

	parse_domain_user(mapped_user, name_domain, name_user);

	if ( mapped_user != state->request->data.auth.user ) {
		fstr_sprintf( domain_user, "%s%c%s", name_domain,
			*lp_winbind_separator(),
			name_user );
		strlcpy( state->request->data.auth.user, domain_user,
			     sizeof(state->request->data.auth.user));
	}

	if (!domain->online) {
		result = NT_STATUS_DOMAIN_CONTROLLER_NOT_FOUND;
		if (domain->startup) {
			/* Logons are very important to users. If we're offline and
			   we get a request within the first 30 seconds of startup,
			   try very hard to find a DC and go online. */

			DEBUG(10,("winbindd_dual_pam_auth: domain: %s offline and auth "
				"request in startup mode.\n", domain->name ));

			winbindd_flush_negative_conn_cache(domain);
			result = init_dc_connection(domain, false);
		}
	}

	DEBUG(10,("winbindd_dual_pam_auth: domain: %s last was %s\n", domain->name, domain->online ? "online":"offline"));

	/* Check for Kerberos authentication */
	if (domain->online && (state->request->flags & WBFLAG_PAM_KRB5)) {

		result = winbindd_dual_pam_auth_kerberos(domain, state, &info3);
		/* save for later */
		krb5_result = result;


		if (NT_STATUS_IS_OK(result)) {
			DEBUG(10,("winbindd_dual_pam_auth_kerberos succeeded\n"));
			goto process_result;
		} else {
			DEBUG(10,("winbindd_dual_pam_auth_kerberos failed: %s\n", nt_errstr(result)));
		}

		if (NT_STATUS_EQUAL(result, NT_STATUS_NO_LOGON_SERVERS) ||
		    NT_STATUS_EQUAL(result, NT_STATUS_IO_TIMEOUT) ||
		    NT_STATUS_EQUAL(result, NT_STATUS_DOMAIN_CONTROLLER_NOT_FOUND)) {
			DEBUG(10,("winbindd_dual_pam_auth_kerberos setting domain to offline\n"));
			set_domain_offline( domain );
			goto cached_logon;
		}

		/* there are quite some NT_STATUS errors where there is no
		 * point in retrying with a samlogon, we explictly have to take
		 * care not to increase the bad logon counter on the DC */

		if (NT_STATUS_EQUAL(result, NT_STATUS_ACCOUNT_DISABLED) ||
		    NT_STATUS_EQUAL(result, NT_STATUS_ACCOUNT_EXPIRED) ||
		    NT_STATUS_EQUAL(result, NT_STATUS_ACCOUNT_LOCKED_OUT) ||
		    NT_STATUS_EQUAL(result, NT_STATUS_INVALID_LOGON_HOURS) ||
		    NT_STATUS_EQUAL(result, NT_STATUS_INVALID_WORKSTATION) ||
		    NT_STATUS_EQUAL(result, NT_STATUS_LOGON_FAILURE) ||
		    NT_STATUS_EQUAL(result, NT_STATUS_NO_SUCH_USER) ||
		    NT_STATUS_EQUAL(result, NT_STATUS_PASSWORD_EXPIRED) ||
		    NT_STATUS_EQUAL(result, NT_STATUS_PASSWORD_MUST_CHANGE) ||
		    NT_STATUS_EQUAL(result, NT_STATUS_WRONG_PASSWORD)) {
			goto done;
		}

		if (state->request->flags & WBFLAG_PAM_FALLBACK_AFTER_KRB5) {
			DEBUG(3,("falling back to samlogon\n"));
			goto sam_logon;
		} else {
			goto cached_logon;
		}
	}

sam_logon:
	/* Check for Samlogon authentication */
	if (domain->online) {
		result = winbindd_dual_pam_auth_samlogon(
			state->mem_ctx, domain,
			state->request->data.auth.user,
			state->request->data.auth.pass,
			state->request->flags,
			&info3);

		if (NT_STATUS_IS_OK(result)) {
			DEBUG(10,("winbindd_dual_pam_auth_samlogon succeeded\n"));
			/* add the Krb5 err if we have one */
			if ( NT_STATUS_EQUAL(krb5_result, NT_STATUS_TIME_DIFFERENCE_AT_DC ) ) {
				info3->base.user_flags |= LOGON_KRB5_FAIL_CLOCK_SKEW;
			}
			goto process_result;
		}

		DEBUG(10,("winbindd_dual_pam_auth_samlogon failed: %s\n",
			  nt_errstr(result)));

		if (NT_STATUS_EQUAL(result, NT_STATUS_NO_LOGON_SERVERS) ||
		    NT_STATUS_EQUAL(result, NT_STATUS_IO_TIMEOUT) ||
		    NT_STATUS_EQUAL(result, NT_STATUS_DOMAIN_CONTROLLER_NOT_FOUND))
		{
			DEBUG(10,("winbindd_dual_pam_auth_samlogon setting domain to offline\n"));
			set_domain_offline( domain );
			goto cached_logon;
		}

			if (domain->online) {
				/* We're still online - fail. */
				goto done;
			}
	}

cached_logon:
	/* Check for Cached logons */
	if (!domain->online && (state->request->flags & WBFLAG_PAM_CACHED_LOGIN) &&
	    lp_winbind_offline_logon()) {

		result = winbindd_dual_pam_auth_cached(domain, state, &info3);

		if (NT_STATUS_IS_OK(result)) {
			DEBUG(10,("winbindd_dual_pam_auth_cached succeeded\n"));
			goto process_result;
		} else {
			DEBUG(10,("winbindd_dual_pam_auth_cached failed: %s\n", nt_errstr(result)));
			goto done;
		}
	}

process_result:

	if (NT_STATUS_IS_OK(result)) {

		struct dom_sid user_sid;

		/* In all codepaths where result == NT_STATUS_OK info3 must have
		   been initialized. */
		if (!info3) {
			result = NT_STATUS_INTERNAL_ERROR;
			goto done;
		}

		sid_compose(&user_sid, info3->base.domain_sid,
			    info3->base.rid);

		if (info3->base.full_name.string == NULL) {
			struct netr_SamInfo3 *cached_info3;

			cached_info3 = netsamlogon_cache_get(state->mem_ctx,
							     &user_sid);
			if (cached_info3 != NULL &&
			    cached_info3->base.full_name.string != NULL) {
				info3->base.full_name.string =
					talloc_strdup(info3,
						      cached_info3->base.full_name.string);
			} else {

				/* this might fail so we don't check the return code */
				wcache_query_user_fullname(domain,
						info3,
						&user_sid,
						&info3->base.full_name.string);
			}
		}

		wcache_invalidate_samlogon(find_domain_from_name(name_domain),
					   &user_sid);
		netsamlogon_cache_store(name_user, info3);

		/* save name_to_sid info as early as possible (only if
		   this is our primary domain so we don't invalidate
		   the cache entry by storing the seq_num for the wrong
		   domain). */
		if ( domain->primary ) {
			cache_name2sid(domain, name_domain, name_user,
				       SID_NAME_USER, &user_sid);
		}

		/* Check if the user is in the right group */

		result = check_info3_in_group(
			info3,
			state->request->data.auth.require_membership_of_sid);
		if (!NT_STATUS_IS_OK(result)) {
			DEBUG(3, ("User %s is not in the required group (%s), so plaintext authentication is rejected\n",
				  state->request->data.auth.user,
				  state->request->data.auth.require_membership_of_sid));
			goto done;
		}

		result = append_auth_data(state->mem_ctx, state->response,
					  state->request->flags, info3,
					  name_domain, name_user);
		if (!NT_STATUS_IS_OK(result)) {
			goto done;
		}

		if ((state->request->flags & WBFLAG_PAM_CACHED_LOGIN)
		    && lp_winbind_offline_logon()) {

			result = winbindd_store_creds(domain,
						      state->request->data.auth.user,
						      state->request->data.auth.pass,
						      info3);
		}

		if (state->request->flags & WBFLAG_PAM_GET_PWD_POLICY) {
			struct winbindd_domain *our_domain = find_our_domain();

			/* This is not entirely correct I believe, but it is
			   consistent.  Only apply the password policy settings
			   too warn users for our own domain.  Cannot obtain these
			   from trusted DCs all the  time so don't do it at all.
			   -- jerry */

			result = NT_STATUS_NOT_SUPPORTED;
			if (our_domain == domain ) {
				result = fillup_password_policy(
					our_domain, state->response);
			}

			if (!NT_STATUS_IS_OK(result)
			    && !NT_STATUS_EQUAL(result, NT_STATUS_NOT_SUPPORTED) )
			{
				DEBUG(10,("Failed to get password policies for domain %s: %s\n",
					  domain->name, nt_errstr(result)));
				goto done;
			}
		}

		result = NT_STATUS_OK;
	}

done:
	/* give us a more useful (more correct?) error code */
	if ((NT_STATUS_EQUAL(result, NT_STATUS_DOMAIN_CONTROLLER_NOT_FOUND) ||
	    (NT_STATUS_EQUAL(result, NT_STATUS_UNSUCCESSFUL)))) {
		result = NT_STATUS_NO_LOGON_SERVERS;
	}

	set_auth_errors(state->response, result);

	DEBUG(NT_STATUS_IS_OK(result) ? 5 : 2, ("Plain-text authentication for user %s returned %s (PAM: %d)\n",
	      state->request->data.auth.user,
	      state->response->data.auth.nt_status_string,
	      state->response->data.auth.pam_error));

	return NT_STATUS_IS_OK(result) ? WINBINDD_OK : WINBINDD_ERROR;
}

NTSTATUS winbind_dual_SamLogon(struct winbindd_domain *domain,
			       TALLOC_CTX *mem_ctx,
			       uint32_t logon_parameters,
			       const char *name_user,
			       const char *name_domain,
			       const char *workstation,
			       const uint8_t chal[8],
			       DATA_BLOB lm_response,
			       DATA_BLOB nt_response,
			       struct netr_SamInfo3 **info3)
{
	NTSTATUS result;

	if (strequal(name_domain, get_global_sam_name())) {
		DATA_BLOB chal_blob = data_blob_const(
			chal, 8);

		result = winbindd_dual_auth_passdb(
			mem_ctx,
			logon_parameters,
			name_domain, name_user,
			&chal_blob, &lm_response, &nt_response, info3);

		/* 
		 * We need to try the remote NETLOGON server if this is NOT_IMPLEMENTED 
		 */
		if (!NT_STATUS_EQUAL(result, NT_STATUS_NOT_IMPLEMENTED)) {
			goto process_result;
		}
	}

	result = winbind_samlogon_retry_loop(domain,
					     mem_ctx,
					     logon_parameters,
					     name_user,
					     NULL, /* password */
					     name_domain,
					     /* Bug #3248 - found by Stefan Burkei. */
					     workstation, /* We carefully set this above so use it... */
					     chal,
					     lm_response,
					     nt_response,
					     false, /* interactive */
					     info3);
	if (!NT_STATUS_IS_OK(result)) {
		goto done;
	}

process_result:

	if (NT_STATUS_IS_OK(result)) {
		struct dom_sid user_sid;

		sid_compose(&user_sid, (*info3)->base.domain_sid,
			    (*info3)->base.rid);

		if ((*info3)->base.full_name.string == NULL) {
			struct netr_SamInfo3 *cached_info3;

			cached_info3 = netsamlogon_cache_get(mem_ctx,
							     &user_sid);
			if (cached_info3 != NULL &&
			    cached_info3->base.full_name.string != NULL) {
				(*info3)->base.full_name.string =
					talloc_strdup(*info3,
						      cached_info3->base.full_name.string);
			} else {

				/* this might fail so we don't check the return code */
				wcache_query_user_fullname(domain,
						*info3,
						&user_sid,
						&(*info3)->base.full_name.string);
			}
		}

		wcache_invalidate_samlogon(find_domain_from_name(name_domain),
					   &user_sid);
		netsamlogon_cache_store(name_user, *info3);
	}

done:

	/* give us a more useful (more correct?) error code */
	if ((NT_STATUS_EQUAL(result, NT_STATUS_DOMAIN_CONTROLLER_NOT_FOUND) ||
	    (NT_STATUS_EQUAL(result, NT_STATUS_UNSUCCESSFUL)))) {
		result = NT_STATUS_NO_LOGON_SERVERS;
	}

	DEBUG(NT_STATUS_IS_OK(result) ? 5 : 2,
	      ("NTLM CRAP authentication for user [%s]\\[%s] returned %s\n",
	       name_domain,
	       name_user,
	       nt_errstr(result)));

	return result;
}

enum winbindd_result winbindd_dual_pam_auth_crap(struct winbindd_domain *domain,
						 struct winbindd_cli_state *state)
{
	NTSTATUS result;
	struct netr_SamInfo3 *info3 = NULL;
	const char *name_user = NULL;
	const char *name_domain = NULL;
	const char *workstation;

	DATA_BLOB lm_resp, nt_resp;

	/* This is child-only, so no check for privileged access is needed
	   anymore */

	/* Ensure null termination */
	state->request->data.auth_crap.user[sizeof(state->request->data.auth_crap.user)-1]=0;
	state->request->data.auth_crap.domain[sizeof(state->request->data.auth_crap.domain)-1]=0;

	name_user = state->request->data.auth_crap.user;
	name_domain = state->request->data.auth_crap.domain;
	workstation = state->request->data.auth_crap.workstation;

	DEBUG(3, ("[%5lu]: pam auth crap domain: %s user: %s\n", (unsigned long)state->pid,
		  name_domain, name_user));

	if (state->request->data.auth_crap.lm_resp_len > sizeof(state->request->data.auth_crap.lm_resp)
		|| state->request->data.auth_crap.nt_resp_len > sizeof(state->request->data.auth_crap.nt_resp)) {
		if (!(state->request->flags & WBFLAG_BIG_NTLMV2_BLOB) ||
		     state->request->extra_len != state->request->data.auth_crap.nt_resp_len) {
			DEBUG(0, ("winbindd_pam_auth_crap: invalid password length %u/%u\n",
				  state->request->data.auth_crap.lm_resp_len,
				  state->request->data.auth_crap.nt_resp_len));
			result = NT_STATUS_INVALID_PARAMETER;
			goto done;
		}
	}

	lm_resp = data_blob_talloc(state->mem_ctx, state->request->data.auth_crap.lm_resp,
					state->request->data.auth_crap.lm_resp_len);

	if (state->request->flags & WBFLAG_BIG_NTLMV2_BLOB) {
		nt_resp = data_blob_talloc(state->mem_ctx,
					   state->request->extra_data.data,
					   state->request->data.auth_crap.nt_resp_len);
	} else {
		nt_resp = data_blob_talloc(state->mem_ctx,
					   state->request->data.auth_crap.nt_resp,
					   state->request->data.auth_crap.nt_resp_len);
	}

	result = winbind_dual_SamLogon(domain,
				       state->mem_ctx,
				       state->request->data.auth_crap.logon_parameters,
				       name_user,
				       name_domain,
				       /* Bug #3248 - found by Stefan Burkei. */
				       workstation, /* We carefully set this above so use it... */
				       state->request->data.auth_crap.chal,
				       lm_resp,
				       nt_resp,
				       &info3);
	if (!NT_STATUS_IS_OK(result)) {
		goto done;
	}

	if (NT_STATUS_IS_OK(result)) {
		/* Check if the user is in the right group */

		result = check_info3_in_group(
			info3,
			state->request->data.auth_crap.require_membership_of_sid);
		if (!NT_STATUS_IS_OK(result)) {
			DEBUG(3, ("User %s is not in the required group (%s), so "
				  "crap authentication is rejected\n",
				  state->request->data.auth_crap.user,
				  state->request->data.auth_crap.require_membership_of_sid));
			goto done;
		}

		result = append_auth_data(state->mem_ctx, state->response,
					  state->request->flags, info3,
					  name_domain, name_user);
		if (!NT_STATUS_IS_OK(result)) {
			goto done;
		}
	}

done:

	if (state->request->flags & WBFLAG_PAM_NT_STATUS_SQUASH) {
		result = nt_status_squash(result);
	}

	set_auth_errors(state->response, result);

	return NT_STATUS_IS_OK(result) ? WINBINDD_OK : WINBINDD_ERROR;
}

enum winbindd_result winbindd_dual_pam_chauthtok(struct winbindd_domain *contact_domain,
						 struct winbindd_cli_state *state)
{
	char *oldpass;
	char *newpass = NULL;
	struct policy_handle dom_pol;
	struct rpc_pipe_client *cli = NULL;
	bool got_info = false;
	struct samr_DomInfo1 *info = NULL;
	struct userPwdChangeFailureInformation *reject = NULL;
	NTSTATUS result = NT_STATUS_UNSUCCESSFUL;
	fstring domain, user;
	struct dcerpc_binding_handle *b = NULL;

	ZERO_STRUCT(dom_pol);

	DEBUG(3, ("[%5lu]: dual pam chauthtok %s\n", (unsigned long)state->pid,
		  state->request->data.auth.user));

	if (!parse_domain_user(state->request->data.chauthtok.user, domain, user)) {
		goto done;
	}

	/* Change password */

	oldpass = state->request->data.chauthtok.oldpass;
	newpass = state->request->data.chauthtok.newpass;

	/* Initialize reject reason */
	state->response->data.auth.reject_reason = Undefined;

	/* Get sam handle */

	result = cm_connect_sam(contact_domain, state->mem_ctx, true, &cli,
				&dom_pol);
	if (!NT_STATUS_IS_OK(result)) {
		DEBUG(1, ("could not get SAM handle on DC for %s\n", domain));
		goto done;
	}

	b = cli->binding_handle;

	result = rpccli_samr_chgpasswd_user3(cli, state->mem_ctx,
					     user,
					     newpass,
					     oldpass,
					     &info,
					     &reject);

 	/* Windows 2003 returns NT_STATUS_PASSWORD_RESTRICTION */

	if (NT_STATUS_EQUAL(result, NT_STATUS_PASSWORD_RESTRICTION) ) {

		fill_in_password_policy(state->response, info);

		state->response->data.auth.reject_reason =
			reject->extendedFailureReason;

		got_info = true;
	}

	/* atm the pidl generated rpccli_samr_ChangePasswordUser3 function will
	 * return with NT_STATUS_BUFFER_TOO_SMALL for w2k dcs as w2k just
	 * returns with 4byte error code (NT_STATUS_NOT_SUPPORTED) which is too
	 * short to comply with the samr_ChangePasswordUser3 idl - gd */

	/* only fallback when the chgpasswd_user3 call is not supported */
	if (NT_STATUS_EQUAL(result, NT_STATUS_RPC_PROCNUM_OUT_OF_RANGE) ||
	    NT_STATUS_EQUAL(result, NT_STATUS_NOT_SUPPORTED) ||
	    NT_STATUS_EQUAL(result, NT_STATUS_BUFFER_TOO_SMALL) ||
	    NT_STATUS_EQUAL(result, NT_STATUS_NOT_IMPLEMENTED)) {

		DEBUG(10,("Password change with chgpasswd_user3 failed with: %s, retrying chgpasswd_user2\n",
			nt_errstr(result)));

		result = rpccli_samr_chgpasswd_user2(cli, state->mem_ctx, user, newpass, oldpass);

		/* Windows 2000 returns NT_STATUS_ACCOUNT_RESTRICTION.
		   Map to the same status code as Windows 2003. */

		if ( NT_STATUS_EQUAL(NT_STATUS_ACCOUNT_RESTRICTION, result ) ) {
			result = NT_STATUS_PASSWORD_RESTRICTION;
		}
	}

done:

	if (NT_STATUS_IS_OK(result)
	    && (state->request->flags & WBFLAG_PAM_CACHED_LOGIN)
	    && lp_winbind_offline_logon()) {
		result = winbindd_update_creds_by_name(contact_domain, user,
						       newpass);
		/* Again, this happens when we login from gdm or xdm
		 * and the password expires, *BUT* cached crendentials
		 * doesn't exist. winbindd_update_creds_by_name()
		 * returns NT_STATUS_NO_SUCH_USER.
		 * This is not a failure.
		 * --- BoYang
		 * */
		if (NT_STATUS_EQUAL(result, NT_STATUS_NO_SUCH_USER)) {
			result = NT_STATUS_OK;
		}

		if (!NT_STATUS_IS_OK(result)) {
			DEBUG(10, ("Failed to store creds: %s\n",
				   nt_errstr(result)));
			goto process_result;
		}
	}

	if (!NT_STATUS_IS_OK(result) && !got_info && contact_domain) {

		NTSTATUS policy_ret;

		policy_ret = fillup_password_policy(
			contact_domain, state->response);

		/* failure of this is non critical, it will just provide no
		 * additional information to the client why the change has
		 * failed - Guenther */

		if (!NT_STATUS_IS_OK(policy_ret)) {
			DEBUG(10,("Failed to get password policies: %s\n", nt_errstr(policy_ret)));
			goto process_result;
		}
	}

process_result:

	if (strequal(contact_domain->name, get_global_sam_name())) {
		/* FIXME: internal rpc pipe does not cache handles yet */
		if (b) {
			if (is_valid_policy_hnd(&dom_pol)) {
				NTSTATUS _result;
				dcerpc_samr_Close(b, state->mem_ctx, &dom_pol, &_result);
			}
			TALLOC_FREE(cli);
		}
	}

	set_auth_errors(state->response, result);

	DEBUG(NT_STATUS_IS_OK(result) ? 5 : 2,
	      ("Password change for user [%s]\\[%s] returned %s (PAM: %d)\n",
	       domain,
	       user,
	       state->response->data.auth.nt_status_string,
	       state->response->data.auth.pam_error));

	return NT_STATUS_IS_OK(result) ? WINBINDD_OK : WINBINDD_ERROR;
}

enum winbindd_result winbindd_dual_pam_logoff(struct winbindd_domain *domain,
					      struct winbindd_cli_state *state)
{
	NTSTATUS result = NT_STATUS_NOT_SUPPORTED;

	DEBUG(3, ("[%5lu]: pam dual logoff %s\n", (unsigned long)state->pid,
		state->request->data.logoff.user));

	if (!(state->request->flags & WBFLAG_PAM_KRB5)) {
		result = NT_STATUS_OK;
		goto process_result;
	}

	if (state->request->data.logoff.krb5ccname[0] == '\0') {
		result = NT_STATUS_OK;
		goto process_result;
	}

#ifdef HAVE_KRB5

	if (state->request->data.logoff.uid < 0) {
		DEBUG(0,("winbindd_pam_logoff: invalid uid\n"));
		goto process_result;
	}

	/* what we need here is to find the corresponding krb5 ccache name *we*
	 * created for a given username and destroy it */

	if (!ccache_entry_exists(state->request->data.logoff.user)) {
		result = NT_STATUS_OK;
		DEBUG(10,("winbindd_pam_logoff: no entry found.\n"));
		goto process_result;
	}

	if (!ccache_entry_identical(state->request->data.logoff.user,
					state->request->data.logoff.uid,
					state->request->data.logoff.krb5ccname)) {
		DEBUG(0,("winbindd_pam_logoff: cached entry differs.\n"));
		goto process_result;
	}

	result = remove_ccache(state->request->data.logoff.user);
	if (!NT_STATUS_IS_OK(result)) {
		DEBUG(0,("winbindd_pam_logoff: failed to remove ccache: %s\n",
			nt_errstr(result)));
		goto process_result;
	}

	/*
	 * Remove any mlock'ed memory creds in the child
	 * we might be using for krb5 ticket renewal.
	 */

	winbindd_delete_memory_creds(state->request->data.logoff.user);

#else
	result = NT_STATUS_NOT_SUPPORTED;
#endif

process_result:


	set_auth_errors(state->response, result);

	return NT_STATUS_IS_OK(result) ? WINBINDD_OK : WINBINDD_ERROR;
}

/* Change user password with auth crap*/

enum winbindd_result winbindd_dual_pam_chng_pswd_auth_crap(struct winbindd_domain *domainSt, struct winbindd_cli_state *state)
{
	NTSTATUS result;
	DATA_BLOB new_nt_password;
	DATA_BLOB old_nt_hash_enc;
	DATA_BLOB new_lm_password;
	DATA_BLOB old_lm_hash_enc;
	fstring  domain,user;
	struct policy_handle dom_pol;
	struct winbindd_domain *contact_domain = domainSt;
	struct rpc_pipe_client *cli = NULL;
	struct dcerpc_binding_handle *b = NULL;

	ZERO_STRUCT(dom_pol);

	/* Ensure null termination */
	state->request->data.chng_pswd_auth_crap.user[
		sizeof(state->request->data.chng_pswd_auth_crap.user)-1]=0;
	state->request->data.chng_pswd_auth_crap.domain[
		sizeof(state->request->data.chng_pswd_auth_crap.domain)-1]=0;
	*domain = 0;
	*user = 0;

	DEBUG(3, ("[%5lu]: pam change pswd auth crap domain: %s user: %s\n",
		  (unsigned long)state->pid,
		  state->request->data.chng_pswd_auth_crap.domain,
		  state->request->data.chng_pswd_auth_crap.user));

	if (lp_winbind_offline_logon()) {
		DEBUG(0,("Refusing password change as winbind offline logons are enabled. "));
		DEBUGADD(0,("Changing passwords here would risk inconsistent logons\n"));
		result = NT_STATUS_ACCESS_DENIED;
		goto done;
	}

	if (*state->request->data.chng_pswd_auth_crap.domain) {
		fstrcpy(domain,state->request->data.chng_pswd_auth_crap.domain);
	} else {
		parse_domain_user(state->request->data.chng_pswd_auth_crap.user,
				  domain, user);

		if(!*domain) {
			DEBUG(3,("no domain specified with username (%s) - "
				 "failing auth\n",
				 state->request->data.chng_pswd_auth_crap.user));
			result = NT_STATUS_NO_SUCH_USER;
			goto done;
		}
	}

	if (!*domain && lp_winbind_use_default_domain()) {
		fstrcpy(domain,lp_workgroup());
	}

	if(!*user) {
		fstrcpy(user, state->request->data.chng_pswd_auth_crap.user);
	}

	DEBUG(3, ("[%5lu]: pam auth crap domain: %s user: %s\n",
		  (unsigned long)state->pid, domain, user));

	/* Change password */
	new_nt_password = data_blob_const(
		state->request->data.chng_pswd_auth_crap.new_nt_pswd,
		state->request->data.chng_pswd_auth_crap.new_nt_pswd_len);

	old_nt_hash_enc = data_blob_const(
		state->request->data.chng_pswd_auth_crap.old_nt_hash_enc,
		state->request->data.chng_pswd_auth_crap.old_nt_hash_enc_len);

	if(state->request->data.chng_pswd_auth_crap.new_lm_pswd_len > 0)	{
		new_lm_password = data_blob_const(
			state->request->data.chng_pswd_auth_crap.new_lm_pswd,
			state->request->data.chng_pswd_auth_crap.new_lm_pswd_len);

		old_lm_hash_enc = data_blob_const(
			state->request->data.chng_pswd_auth_crap.old_lm_hash_enc,
			state->request->data.chng_pswd_auth_crap.old_lm_hash_enc_len);
	} else {
		new_lm_password = data_blob_null;
		old_lm_hash_enc = data_blob_null;
	}

	/* Get sam handle */

	result = cm_connect_sam(contact_domain, state->mem_ctx, true, &cli, &dom_pol);
	if (!NT_STATUS_IS_OK(result)) {
		DEBUG(1, ("could not get SAM handle on DC for %s\n", domain));
		goto done;
	}

	b = cli->binding_handle;

	result = rpccli_samr_chng_pswd_auth_crap(
		cli, state->mem_ctx, user, new_nt_password, old_nt_hash_enc,
		new_lm_password, old_lm_hash_enc);

 done:

	if (strequal(contact_domain->name, get_global_sam_name())) {
		/* FIXME: internal rpc pipe does not cache handles yet */
		if (b) {
			if (is_valid_policy_hnd(&dom_pol)) {
				NTSTATUS _result;
				dcerpc_samr_Close(b, state->mem_ctx, &dom_pol, &_result);
			}
			TALLOC_FREE(cli);
		}
	}

	set_auth_errors(state->response, result);

	DEBUG(NT_STATUS_IS_OK(result) ? 5 : 2,
	      ("Password change for user [%s]\\[%s] returned %s (PAM: %d)\n",
	       domain, user,
	       state->response->data.auth.nt_status_string,
	       state->response->data.auth.pam_error));

	return NT_STATUS_IS_OK(result) ? WINBINDD_OK : WINBINDD_ERROR;
}

#ifdef HAVE_KRB5
static NTSTATUS extract_pac_vrfy_sigs(TALLOC_CTX *mem_ctx, DATA_BLOB pac_blob,
				      struct PAC_LOGON_INFO **logon_info)
{
	krb5_context krbctx = NULL;
	krb5_error_code k5ret;
	krb5_keytab keytab;
	krb5_kt_cursor cursor;
	krb5_keytab_entry entry;
	NTSTATUS status = NT_STATUS_UNSUCCESSFUL;

	ZERO_STRUCT(entry);
	ZERO_STRUCT(cursor);

	k5ret = krb5_init_context(&krbctx);
	if (k5ret) {
		DEBUG(1, ("Failed to initialize kerberos context: %s\n",
			  error_message(k5ret)));
		status = krb5_to_nt_status(k5ret);
		goto out;
	}

	k5ret =  gse_krb5_get_server_keytab(krbctx, &keytab);
	if (k5ret) {
		DEBUG(1, ("Failed to get keytab: %s\n",
			  error_message(k5ret)));
		status = krb5_to_nt_status(k5ret);
		goto out_free;
	}

	k5ret = krb5_kt_start_seq_get(krbctx, keytab, &cursor);
	if (k5ret) {
		DEBUG(1, ("Failed to start seq: %s\n",
			  error_message(k5ret)));
		status = krb5_to_nt_status(k5ret);
		goto out_keytab;
	}

	k5ret = krb5_kt_next_entry(krbctx, keytab, &entry, &cursor);
	while (k5ret == 0) {
		status = kerberos_pac_logon_info(mem_ctx, pac_blob,
						 krbctx, NULL,
						 KRB5_KT_KEY(&entry), NULL, 0,
						 logon_info);
		if (NT_STATUS_IS_OK(status)) {
			break;
		}
		k5ret = smb_krb5_kt_free_entry(krbctx, &entry);
		k5ret = krb5_kt_next_entry(krbctx, keytab, &entry, &cursor);
	}

	k5ret = krb5_kt_end_seq_get(krbctx, keytab, &cursor);
	if (k5ret) {
		DEBUG(1, ("Failed to end seq: %s\n",
			  error_message(k5ret)));
	}
out_keytab:
	k5ret = krb5_kt_close(krbctx, keytab);
	if (k5ret) {
		DEBUG(1, ("Failed to close keytab: %s\n",
			  error_message(k5ret)));
	}
out_free:
	krb5_free_context(krbctx);
out:
	return status;
}

NTSTATUS winbindd_pam_auth_pac_send(struct winbindd_cli_state *state,
				    struct netr_SamInfo3 **info3)
{
	struct winbindd_request *req = state->request;
	DATA_BLOB pac_blob;
	struct PAC_LOGON_INFO *logon_info = NULL;
	struct netr_SamInfo3 *info3_copy = NULL;
	NTSTATUS result;

	pac_blob = data_blob_const(req->extra_data.data, req->extra_len);
	result = extract_pac_vrfy_sigs(state->mem_ctx, pac_blob, &logon_info);
	if (!NT_STATUS_IS_OK(result) &&
	    !NT_STATUS_EQUAL(result, NT_STATUS_ACCESS_DENIED)) {
		DEBUG(1, ("Error during PAC signature verification: %s\n",
			  nt_errstr(result)));
		return result;
	}

	if (logon_info) {
		/* Signature verification succeeded, trust the PAC */
		result = create_info3_from_pac_logon_info(state->mem_ctx,
							logon_info,
							&info3_copy);
		if (!NT_STATUS_IS_OK(result)) {
			return result;
		}
		netsamlogon_cache_store(NULL, info3_copy);

	} else {
		/* Try without signature verification */
		result = kerberos_pac_logon_info(state->mem_ctx, pac_blob, NULL,
						 NULL, NULL, NULL, 0,
						 &logon_info);
		if (!NT_STATUS_IS_OK(result)) {
			DEBUG(10, ("Could not extract PAC: %s\n",
				   nt_errstr(result)));
			return result;
		}
		if (logon_info) {
			/*
			 * Don't strictly need to copy here,
			 * but it makes it explicit we're
			 * returning a copy talloc'ed off
			 * the state->mem_ctx.
			 */
			info3_copy = copy_netr_SamInfo3(state->mem_ctx,
					&logon_info->info3);
			if (info3_copy == NULL) {
				return NT_STATUS_NO_MEMORY;
			}
		}
	}

	*info3 = info3_copy;

	return NT_STATUS_OK;
}
#else /* HAVE_KRB5 */
NTSTATUS winbindd_pam_auth_pac_send(struct winbindd_cli_state *state,
				    struct netr_SamInfo3 **info3)
{
	return NT_STATUS_NO_SUCH_USER;
}
#endif /* HAVE_KRB5 */<|MERGE_RESOLUTION|>--- conflicted
+++ resolved
@@ -1380,13 +1380,8 @@
 		}
 		netr_attempts = 0;
 		if (domain->conn.netlogon_creds == NULL) {
-<<<<<<< HEAD
-			DEBUG(3, ("No security credentials available for "
-				  "domain [%s]\n", domainname));
-=======
 			DBG_NOTICE("No security credentials available for "
 				  "domain [%s]\n", domainname);
->>>>>>> 92b8875a
 			result = NT_STATUS_CANT_ACCESS_DOMAIN_INFO;
 		} else if (interactive && username != NULL && password != NULL) {
 			result = rpccli_netlogon_password_logon(domain->conn.netlogon_creds,
