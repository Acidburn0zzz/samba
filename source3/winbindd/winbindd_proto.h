/*
 * Unix SMB/CIFS implementation.
 * collected prototypes header
 *
 * frozen from "make proto" in May 2008
 *
 * Copyright (C) Michael Adam 2008
 *
 * This program is free software; you can redistribute it and/or modify
 * it under the terms of the GNU General Public License as published by
 * the Free Software Foundation; either version 3 of the License, or
 * (at your option) any later version.
 *
 * This program is distributed in the hope that it will be useful,
 * but WITHOUT ANY WARRANTY; without even the implied warranty of
 * MERCHANTABILITY or FITNESS FOR A PARTICULAR PURPOSE.  See the
 * GNU General Public License for more details.
 *
 * You should have received a copy of the GNU General Public License
 * along with this program; if not, see <http://www.gnu.org/licenses/>.
 */

#ifndef _WINBINDD_PROTO_H_
#define _WINBINDD_PROTO_H_

#include "ads.h"

/* The following definitions come from winbindd/winbindd.c  */
struct messaging_context *winbind_messaging_context(void);
struct imessaging_context *winbind_imessaging_context(void);
void request_error(struct winbindd_cli_state *state);
void request_ok(struct winbindd_cli_state *state);
bool winbindd_setup_sig_term_handler(bool parent);
bool winbindd_setup_stdin_handler(bool parent, bool foreground);
bool winbindd_setup_sig_hup_handler(const char *lfile);
bool winbindd_use_idmap_cache(void);
bool winbindd_use_cache(void);
char *get_winbind_priv_pipe_dir(void);
struct tevent_context *winbind_event_context(void);

/* The following definitions come from winbindd/winbindd_ads.c  */

/* The following definitions come from winbindd/winbindd_rpc.c  */

NTSTATUS winbindd_lookup_sids(TALLOC_CTX *mem_ctx,
			      struct winbindd_domain *domain,
			      uint32_t num_sids,
			      const struct dom_sid *sids,
			      char ***domains,
			      char ***names,
			      enum lsa_SidType **types);
NTSTATUS rpc_lookup_sids(TALLOC_CTX *mem_ctx,
			 struct winbindd_domain *domain,
			 struct lsa_SidArray *sids,
			 struct lsa_RefDomainList **pdomains,
			 struct lsa_TransNameArray **pnames);

/* The following definitions come from winbindd/winbindd_cache.c  */

NTSTATUS wcache_cached_creds_exist(struct winbindd_domain *domain, const struct dom_sid *sid);
NTSTATUS wcache_get_creds(struct winbindd_domain *domain, 
			  TALLOC_CTX *mem_ctx, 
			  const struct dom_sid *sid,
			  const uint8_t **cached_nt_pass,
			  const uint8_t **cached_salt);
NTSTATUS wcache_save_creds(struct winbindd_domain *domain, 
			   const struct dom_sid *sid,
			   const uint8_t nt_pass[NT_HASH_LEN]);
void wcache_invalidate_samlogon(struct winbindd_domain *domain, 
				const struct dom_sid *user_sid);
bool wcache_invalidate_cache(void);
bool wcache_invalidate_cache_noinit(void);
bool init_wcache(void);
bool initialize_winbindd_cache(void);
void close_winbindd_cache(void);
NTSTATUS wcache_lookup_groupmem(struct winbindd_domain *domain,
				TALLOC_CTX *mem_ctx,
				const struct dom_sid *group_sid,
				uint32_t *num_names,
				struct dom_sid **sid_mem, char ***names,
				uint32_t **name_types);
bool lookup_cached_sid(TALLOC_CTX *mem_ctx, const struct dom_sid *sid,
		       char **domain_name, char **name,
		       enum lsa_SidType *type);
bool lookup_cached_name(const char *domain_name,
			const char *name,
			struct dom_sid *sid,
			enum lsa_SidType *type);
void cache_name2sid(struct winbindd_domain *domain, 
		    const char *domain_name, const char *name,
		    enum lsa_SidType type, const struct dom_sid *sid);
NTSTATUS wcache_name_to_sid(struct winbindd_domain *domain,
			    const char *domain_name,
			    const char *name,
			    struct dom_sid *sid,
			    enum lsa_SidType *type);
NTSTATUS wcache_query_user(struct winbindd_domain *domain,
			   TALLOC_CTX *mem_ctx,
			   const struct dom_sid *user_sid,
			   struct wbint_userinfo *info);
NTSTATUS wcache_query_user_fullname(struct winbindd_domain *domain,
				    TALLOC_CTX *mem_ctx,
				    const struct dom_sid *user_sid,
				    const char **full_name);
NTSTATUS wcache_lookup_useraliases(struct winbindd_domain *domain,
				   TALLOC_CTX *mem_ctx,
				   uint32_t num_sids, const struct dom_sid *sids,
				   uint32_t *pnum_aliases, uint32_t **paliases);
NTSTATUS wcache_lookup_usergroups(struct winbindd_domain *domain,
				  TALLOC_CTX *mem_ctx,
				  const struct dom_sid *user_sid,
				  uint32_t *pnum_sids,
				  struct dom_sid **psids);

void wcache_flush_cache(void);
NTSTATUS wcache_count_cached_creds(struct winbindd_domain *domain, int *count);
NTSTATUS wcache_remove_oldest_cached_creds(struct winbindd_domain *domain, const struct dom_sid *sid) ;
bool set_global_winbindd_state_offline(void);
void set_global_winbindd_state_online(void);
bool get_global_winbindd_state_offline(void);
int winbindd_validate_cache(void);
int winbindd_validate_cache_nobackup(void);
bool winbindd_cache_validate_and_initialize(void);
bool wcache_tdc_fetch_list( struct winbindd_tdc_domain **domains, size_t *num_domains );
bool wcache_tdc_add_domain( struct winbindd_domain *domain );
struct winbindd_tdc_domain * wcache_tdc_fetch_domain( TALLOC_CTX *ctx, const char *name );
struct winbindd_tdc_domain* wcache_tdc_fetch_domainbysid(TALLOC_CTX *ctx, const struct dom_sid *sid);
void wcache_tdc_clear( void );
#ifdef HAVE_ADS
struct ads_struct;
NTSTATUS nss_get_info_cached( struct winbindd_domain *domain, 
			      const struct dom_sid *user_sid,
			      TALLOC_CTX *ctx,
			      const char **homedir, const char **shell,
			      const char **gecos, gid_t *p_gid);
#endif
bool wcache_store_seqnum(const char *domain_name, uint32_t seqnum,
			 time_t last_seq_check);
bool wcache_fetch_ndr(TALLOC_CTX *mem_ctx, struct winbindd_domain *domain,
		      uint32_t opnum, const DATA_BLOB *req, DATA_BLOB *resp);
void wcache_store_ndr(struct winbindd_domain *domain, uint32_t opnum,
		      const DATA_BLOB *req, const DATA_BLOB *resp);

/* The following definitions come from winbindd/winbindd_ccache_access.c  */

void winbindd_ccache_ntlm_auth(struct winbindd_cli_state *state);
enum winbindd_result winbindd_dual_ccache_ntlm_auth(struct winbindd_domain *domain,
						struct winbindd_cli_state *state);
void winbindd_ccache_save(struct winbindd_cli_state *state);

/* The following definitions come from winbindd/winbindd_cm.c  */
void winbind_msg_domain_offline(struct messaging_context *msg_ctx,
				void *private_data,
				uint32_t msg_type,
				struct server_id server_id,
				DATA_BLOB *data);
void winbind_msg_domain_online(struct messaging_context *msg_ctx,
				void *private_data,
				uint32_t msg_type,
				struct server_id server_id,
				DATA_BLOB *data);

void set_domain_offline(struct winbindd_domain *domain);
void set_domain_online_request(struct winbindd_domain *domain);

struct ndr_interface_table;
NTSTATUS wb_open_internal_pipe(TALLOC_CTX *mem_ctx,
			       const struct ndr_interface_table *table,
			       struct rpc_pipe_client **ret_pipe);
void invalidate_cm_connection(struct winbindd_domain *domain);
void close_conns_after_fork(void);
NTSTATUS init_dc_connection(struct winbindd_domain *domain, bool need_rw_dc);
NTSTATUS cm_connect_sam(struct winbindd_domain *domain, TALLOC_CTX *mem_ctx,
			bool need_rw_dc,
			struct rpc_pipe_client **cli, struct policy_handle *sam_handle);
NTSTATUS cm_connect_lsa(struct winbindd_domain *domain, TALLOC_CTX *mem_ctx,
			struct rpc_pipe_client **cli, struct policy_handle *lsa_policy);
NTSTATUS cm_connect_lsat(struct winbindd_domain *domain,
			 TALLOC_CTX *mem_ctx,
			 struct rpc_pipe_client **cli,
			 struct policy_handle *lsa_policy);
NTSTATUS cm_connect_netlogon(struct winbindd_domain *domain,
			     struct rpc_pipe_client **cli);
bool fetch_current_dc_from_gencache(TALLOC_CTX *mem_ctx,
				    const char *domain_name,
				    char **p_dc_name, char **p_dc_ip);

/* The following definitions come from winbindd/winbindd_cred_cache.c  */

bool ccache_entry_exists(const char *username);
bool ccache_entry_identical(const char *username,
			    uid_t uid,
			    const char *ccname);
void ccache_remove_all_after_fork(void);
void ccache_regain_all_now(void);
NTSTATUS add_ccache_to_list(const char *princ_name,
			    const char *ccname,
			    const char *service,
			    const char *username,
			    const char *password,
			    const char *realm,
			    uid_t uid,
			    time_t create_time,
			    time_t ticket_end,
			    time_t renew_until,
			    bool postponed_request);
NTSTATUS remove_ccache(const char *username);
struct WINBINDD_MEMORY_CREDS *find_memory_creds_by_name(const char *username);
NTSTATUS winbindd_add_memory_creds(const char *username,
				   uid_t uid,
				   const char *pass);
NTSTATUS winbindd_delete_memory_creds(const char *username);
NTSTATUS winbindd_replace_memory_creds(const char *username,
				       const char *pass);

/* The following definitions come from winbindd/winbindd_creds.c  */

NTSTATUS winbindd_get_creds(struct winbindd_domain *domain,
			    TALLOC_CTX *mem_ctx,
			    const struct dom_sid *sid,
			    struct netr_SamInfo3 **info3,
			    const uint8_t *cached_nt_pass[NT_HASH_LEN],
			    const uint8_t *cred_salt[NT_HASH_LEN]);
NTSTATUS winbindd_store_creds(struct winbindd_domain *domain,
			      const char *user, 
			      const char *pass, 
			      struct netr_SamInfo3 *info3);
NTSTATUS winbindd_update_creds_by_info3(struct winbindd_domain *domain,
				        const char *user,
				        const char *pass,
				        struct netr_SamInfo3 *info3);
NTSTATUS winbindd_update_creds_by_name(struct winbindd_domain *domain,
				       const char *user,
				       const char *pass);

/* The following definitions come from winbindd/winbindd_domain.c  */

void setup_domain_child(struct winbindd_domain *domain);

/* The following definitions come from winbindd/winbindd_dual.c  */

struct dcerpc_binding_handle *dom_child_handle(struct winbindd_domain *domain);
struct winbindd_child *choose_domain_child(struct winbindd_domain *domain);

struct tevent_req *wb_child_request_send(TALLOC_CTX *mem_ctx,
					 struct tevent_context *ev,
					 struct winbindd_child *child,
					 struct winbindd_request *request);
int wb_child_request_recv(struct tevent_req *req, TALLOC_CTX *mem_ctx,
			  struct winbindd_response **presponse, int *err);
struct tevent_req *wb_domain_request_send(TALLOC_CTX *mem_ctx,
					  struct tevent_context *ev,
					  struct winbindd_domain *domain,
					  struct winbindd_request *request);
int wb_domain_request_recv(struct tevent_req *req, TALLOC_CTX *mem_ctx,
			   struct winbindd_response **presponse, int *err);

void setup_child(struct winbindd_domain *domain, struct winbindd_child *child,
		 const struct winbindd_child_dispatch_table *table,
		 const char *logprefix,
		 const char *logname);
void winbind_child_died(pid_t pid);
void winbindd_flush_negative_conn_cache(struct winbindd_domain *domain);
void winbind_msg_debug(struct messaging_context *msg_ctx,
			 void *private_data,
			 uint32_t msg_type,
			 struct server_id server_id,
			 DATA_BLOB *data);
void winbind_msg_offline(struct messaging_context *msg_ctx,
			 void *private_data,
			 uint32_t msg_type,
			 struct server_id server_id,
			 DATA_BLOB *data);
void winbind_msg_online(struct messaging_context *msg_ctx,
			void *private_data,
			uint32_t msg_type,
			struct server_id server_id,
			DATA_BLOB *data);
void winbind_msg_onlinestatus(struct messaging_context *msg_ctx,
			      void *private_data,
			      uint32_t msg_type,
			      struct server_id server_id,
			      DATA_BLOB *data);
void winbind_msg_dump_event_list(struct messaging_context *msg_ctx,
				 void *private_data,
				 uint32_t msg_type,
				 struct server_id server_id,
				 DATA_BLOB *data);
void winbind_msg_dump_domain_list(struct messaging_context *msg_ctx,
				  void *private_data,
				  uint32_t msg_type,
				  struct server_id server_id,
				  DATA_BLOB *data);
void winbind_msg_ip_dropped(struct messaging_context *msg_ctx,
			    void *private_data,
			    uint32_t msg_type,
			    struct server_id server_id,
			    DATA_BLOB *data);
void winbind_msg_ip_dropped_parent(struct messaging_context *msg_ctx,
				   void *private_data,
				   uint32_t msg_type,
				   struct server_id server_id,
				   DATA_BLOB *data);
NTSTATUS winbindd_reinit_after_fork(const struct winbindd_child *myself,
				    const char *logfilename);
struct winbindd_domain *wb_child_domain(void);

/* The following definitions come from winbindd/winbindd_group.c  */
bool fill_grent(TALLOC_CTX *mem_ctx, struct winbindd_gr *gr,
		const char *dom_name, const char *gr_name, gid_t unix_gid);
NTSTATUS winbindd_print_groupmembers(struct talloc_dict *members,
				     TALLOC_CTX *mem_ctx,
				     int *num_members, char **result);


/* The following definitions come from winbindd/winbindd_idmap.c  */

void init_idmap_child(void);
struct winbindd_child *idmap_child(void);
struct idmap_domain *idmap_find_domain_with_sid(const char *domname,
						const struct dom_sid *sid);
bool domain_has_idmap_config(const char *domname);
<<<<<<< HEAD
=======
bool lp_scan_idmap_domains(bool (*fn)(const char *domname,
				      void *private_data),
			   void *private_data);
>>>>>>> a4dd3c91

/* The following definitions come from winbindd/winbindd_locator.c  */

void init_locator_child(void);
struct winbindd_child *locator_child(void);

/* The following definitions come from winbindd/winbindd_misc.c  */

void winbindd_list_trusted_domains(struct winbindd_cli_state *state);
enum winbindd_result winbindd_dual_list_trusted_domains(struct winbindd_domain *domain,
							struct winbindd_cli_state *state);
void winbindd_show_sequence(struct winbindd_cli_state *state);
void winbindd_domain_info(struct winbindd_cli_state *state);
void winbindd_dc_info(struct winbindd_cli_state *state);
void winbindd_ping(struct winbindd_cli_state *state);
void winbindd_info(struct winbindd_cli_state *state);
void winbindd_interface_version(struct winbindd_cli_state *state);
void winbindd_domain_name(struct winbindd_cli_state *state);
void winbindd_netbios_name(struct winbindd_cli_state *state);
void winbindd_priv_pipe_dir(struct winbindd_cli_state *state);

/* The following definitions come from winbindd/winbindd_ndr.c  */
struct ndr_print;
void ndr_print_winbindd_child(struct ndr_print *ndr,
			      const char *name,
			      const struct winbindd_child *r);
void ndr_print_winbindd_cm_conn(struct ndr_print *ndr,
				const char *name,
				const struct winbindd_cm_conn *r);
void ndr_print_winbindd_methods(struct ndr_print *ndr,
				const char *name,
				const struct winbindd_methods *r);
void ndr_print_winbindd_domain(struct ndr_print *ndr,
			       const char *name,
			       const struct winbindd_domain *r);

/* The following definitions come from winbindd/winbindd_pam.c  */

bool check_request_flags(uint32_t flags);
NTSTATUS append_auth_data(TALLOC_CTX *mem_ctx,
			  struct winbindd_response *resp,
			  uint32_t request_flags,
			  struct netr_SamInfo3 *info3,
			  const char *name_domain,
			  const char *name_user);
uid_t get_uid_from_request(struct winbindd_request *request);
struct winbindd_domain *find_auth_domain(uint8_t flags,
					 const char *domain_name);
enum winbindd_result winbindd_dual_pam_auth(struct winbindd_domain *domain,
					    struct winbindd_cli_state *state) ;
enum winbindd_result winbindd_dual_pam_auth_crap(struct winbindd_domain *domain,
						 struct winbindd_cli_state *state) ;
enum winbindd_result winbindd_dual_pam_chauthtok(struct winbindd_domain *contact_domain,
						 struct winbindd_cli_state *state);
enum winbindd_result winbindd_dual_pam_logoff(struct winbindd_domain *domain,
					      struct winbindd_cli_state *state) ;
enum winbindd_result winbindd_dual_pam_chng_pswd_auth_crap(struct winbindd_domain *domainSt, struct winbindd_cli_state *state);
NTSTATUS winbindd_pam_auth_pac_send(struct winbindd_cli_state *state,
				    struct netr_SamInfo3 **info3);

NTSTATUS winbind_dual_SamLogon(struct winbindd_domain *domain,
			       TALLOC_CTX *mem_ctx,
			       uint32_t logon_parameters,
			       const char *name_user,
			       const char *name_domain,
			       const char *workstation,
			       const uint8_t chal[8],
			       DATA_BLOB lm_response,
			       DATA_BLOB nt_response,
			       struct netr_SamInfo3 **info3);

/* The following definitions come from winbindd/winbindd_util.c  */

struct winbindd_domain *domain_list(void);
struct winbindd_domain *wb_next_domain(struct winbindd_domain *domain);
bool domain_is_forest_root(const struct winbindd_domain *domain);
void rescan_trusted_domains(struct tevent_context *ev, struct tevent_timer *te,
			    struct timeval now, void *private_data);
enum winbindd_result winbindd_dual_init_connection(struct winbindd_domain *domain,
						   struct winbindd_cli_state *state);
bool init_domain_list(void);
struct winbindd_domain *find_domain_from_name_noinit(const char *domain_name);
struct winbindd_domain *find_domain_from_name(const char *domain_name);
struct winbindd_domain *find_domain_from_sid_noinit(const struct dom_sid *sid);
struct winbindd_domain *find_domain_from_sid(const struct dom_sid *sid);
struct winbindd_domain *find_our_domain(void);
struct winbindd_domain *find_root_domain(void);
struct winbindd_domain *find_builtin_domain(void);
struct winbindd_domain *find_lookup_domain_from_sid(const struct dom_sid *sid);
struct winbindd_domain *find_lookup_domain_from_name(const char *domain_name);
bool parse_domain_user(const char *domuser, fstring domain, fstring user);
bool parse_domain_user_talloc(TALLOC_CTX *mem_ctx, const char *domuser,
			      char **domain, char **user);
bool canonicalize_username(fstring username_inout, fstring domain, fstring user);
void fill_domain_username(fstring name, const char *domain, const char *user, bool can_assume);
char *fill_domain_username_talloc(TALLOC_CTX *ctx,
				  const char *domain,
				  const char *user,
				  bool can_assume);
struct winbindd_cli_state *winbindd_client_list(void);
struct winbindd_cli_state *winbindd_client_list_tail(void);
struct winbindd_cli_state *
winbindd_client_list_prev(struct winbindd_cli_state *cli);
void winbindd_add_client(struct winbindd_cli_state *cli);
void winbindd_remove_client(struct winbindd_cli_state *cli);
void winbindd_promote_client(struct winbindd_cli_state *cli);
int winbindd_num_clients(void);
NTSTATUS lookup_usergroups_cached(struct winbindd_domain *domain,
				  TALLOC_CTX *mem_ctx,
				  const struct dom_sid *user_sid,
				  uint32_t *p_num_groups, struct dom_sid **user_sids);

NTSTATUS normalize_name_map(TALLOC_CTX *mem_ctx,
			     struct winbindd_domain *domain,
			     const char *name,
			     char **normalized);
NTSTATUS normalize_name_unmap(TALLOC_CTX *mem_ctx,
			      char *name,
			      char **normalized);

NTSTATUS resolve_username_to_alias(TALLOC_CTX *mem_ctx,
				   struct winbindd_domain *domain,
				   const char *name, char **alias);
NTSTATUS resolve_alias_to_username(TALLOC_CTX *mem_ctx,
				   struct winbindd_domain *domain,
				   const char *alias, char **name);

bool winbindd_can_contact_domain(struct winbindd_domain *domain);
bool winbindd_internal_child(struct winbindd_child *child);
void winbindd_set_locator_kdc_envs(const struct winbindd_domain *domain);
void winbindd_unset_locator_kdc_env(const struct winbindd_domain *domain);
void winbindd_set_locator_kdc_envs(const struct winbindd_domain *domain);
void winbindd_unset_locator_kdc_env(const struct winbindd_domain *domain);
void set_auth_errors(struct winbindd_response *resp, NTSTATUS result);
bool is_domain_offline(const struct winbindd_domain *domain);
bool is_domain_online(const struct winbindd_domain *domain);
bool parse_sidlist(TALLOC_CTX *mem_ctx, const char *sidstr,
		   struct dom_sid **sids, uint32_t *num_sids);
bool parse_xidlist(TALLOC_CTX *mem_ctx, const char *xidstr,
		   struct unixid **pxids, uint32_t *pnum_xids);

/* The following definitions come from winbindd/winbindd_wins.c  */

void winbindd_wins_byname(struct winbindd_cli_state *state);

struct tevent_req *wb_ping_send(TALLOC_CTX *mem_ctx, struct tevent_context *ev,
				struct winbindd_cli_state *cli,
				struct winbindd_request *request);
NTSTATUS wb_ping_recv(struct tevent_req *req,
		      struct winbindd_response *resp);

enum winbindd_result winbindd_dual_ping(struct winbindd_domain *domain,
					struct winbindd_cli_state *state);

struct dcerpc_binding_handle *wbint_binding_handle(TALLOC_CTX *mem_ctx,
						struct winbindd_domain *domain,
						struct winbindd_child *child);
enum winbindd_result winbindd_dual_ndrcmd(struct winbindd_domain *domain,
					  struct winbindd_cli_state *state);

struct tevent_req *wb_lookupsid_send(TALLOC_CTX *mem_ctx,
				     struct tevent_context *ev,
				     const struct dom_sid *sid);
NTSTATUS wb_lookupsid_recv(struct tevent_req *req, TALLOC_CTX *mem_ctx,
			   enum lsa_SidType *type, const char **domain,
			   const char **name);

struct tevent_req *winbindd_lookupsid_send(TALLOC_CTX *mem_ctx,
					   struct tevent_context *ev,
					   struct winbindd_cli_state *cli,
					   struct winbindd_request *request);
NTSTATUS winbindd_lookupsid_recv(struct tevent_req *req,
				 struct winbindd_response *response);

struct tevent_req *winbindd_lookupsids_send(TALLOC_CTX *mem_ctx,
					    struct tevent_context *ev,
					    struct winbindd_cli_state *cli,
					    struct winbindd_request *request);
NTSTATUS winbindd_lookupsids_recv(struct tevent_req *req,
				  struct winbindd_response *response);

struct tevent_req *wb_lookupname_send(TALLOC_CTX *mem_ctx,
				      struct tevent_context *ev,
				      const char *dom_name, const char *name,
				      uint32_t flags);
NTSTATUS wb_lookupname_recv(struct tevent_req *req, struct dom_sid *sid,
			    enum lsa_SidType *type);

struct tevent_req *winbindd_lookupname_send(TALLOC_CTX *mem_ctx,
					    struct tevent_context *ev,
					    struct winbindd_cli_state *cli,
					    struct winbindd_request *request);
NTSTATUS winbindd_lookupname_recv(struct tevent_req *req,
				  struct winbindd_response *response);

struct tevent_req *winbindd_sid_to_uid_send(TALLOC_CTX *mem_ctx,
					    struct tevent_context *ev,
					    struct winbindd_cli_state *cli,
					    struct winbindd_request *request);
NTSTATUS winbindd_sid_to_uid_recv(struct tevent_req *req,
				  struct winbindd_response *response);

struct tevent_req *winbindd_sid_to_gid_send(TALLOC_CTX *mem_ctx,
					    struct tevent_context *ev,
					    struct winbindd_cli_state *cli,
					    struct winbindd_request *request);
NTSTATUS winbindd_sid_to_gid_recv(struct tevent_req *req,
				  struct winbindd_response *response);

struct tevent_req *winbindd_uid_to_sid_send(TALLOC_CTX *mem_ctx,
					    struct tevent_context *ev,
					    struct winbindd_cli_state *cli,
					    struct winbindd_request *request);
NTSTATUS winbindd_uid_to_sid_recv(struct tevent_req *req,
				  struct winbindd_response *response);

struct tevent_req *winbindd_gid_to_sid_send(TALLOC_CTX *mem_ctx,
					    struct tevent_context *ev,
					    struct winbindd_cli_state *cli,
					    struct winbindd_request *request);
NTSTATUS winbindd_gid_to_sid_recv(struct tevent_req *req,
				  struct winbindd_response *response);

struct tevent_req *winbindd_allocate_uid_send(TALLOC_CTX *mem_ctx,
					      struct tevent_context *ev,
					      struct winbindd_cli_state *cli,
					      struct winbindd_request *request);
NTSTATUS winbindd_allocate_uid_recv(struct tevent_req *req,
				    struct winbindd_response *response);

struct tevent_req *winbindd_allocate_gid_send(TALLOC_CTX *mem_ctx,
					      struct tevent_context *ev,
					      struct winbindd_cli_state *cli,
					      struct winbindd_request *request);
NTSTATUS winbindd_allocate_gid_recv(struct tevent_req *req,
				    struct winbindd_response *response);

struct tevent_req *wb_queryuser_send(TALLOC_CTX *mem_ctx,
				     struct tevent_context *ev,
				     const struct dom_sid *user_sid);
NTSTATUS wb_queryuser_recv(struct tevent_req *req, TALLOC_CTX *mem_ctx,
			   struct wbint_userinfo **pinfo);

struct tevent_req *wb_getpwsid_send(TALLOC_CTX *mem_ctx,
				    struct tevent_context *ev,
				    const struct dom_sid *user_sid,
				    struct winbindd_pw *pw);
NTSTATUS wb_getpwsid_recv(struct tevent_req *req);

struct tevent_req *winbindd_getpwsid_send(TALLOC_CTX *mem_ctx,
					  struct tevent_context *ev,
					  struct winbindd_cli_state *cli,
					  struct winbindd_request *request);
NTSTATUS winbindd_getpwsid_recv(struct tevent_req *req,
				struct winbindd_response *response);

struct tevent_req *winbindd_getpwnam_send(TALLOC_CTX *mem_ctx,
					  struct tevent_context *ev,
					  struct winbindd_cli_state *cli,
					  struct winbindd_request *request);
NTSTATUS winbindd_getpwnam_recv(struct tevent_req *req,
				struct winbindd_response *response);

struct tevent_req *winbindd_getpwuid_send(TALLOC_CTX *mem_ctx,
					  struct tevent_context *ev,
					  struct winbindd_cli_state *cli,
					  struct winbindd_request *request);
NTSTATUS winbindd_getpwuid_recv(struct tevent_req *req,
				struct winbindd_response *response);
struct tevent_req *wb_lookupuseraliases_send(TALLOC_CTX *mem_ctx,
					     struct tevent_context *ev,
					     struct winbindd_domain *domain,
					     int num_sids,
					     const struct dom_sid *sids);
NTSTATUS wb_lookupuseraliases_recv(struct tevent_req *req, TALLOC_CTX *mem_ctx,
				   uint32_t *num_aliases, uint32_t **aliases);
struct tevent_req *winbindd_getsidaliases_send(TALLOC_CTX *mem_ctx,
					       struct tevent_context *ev,
					       struct winbindd_cli_state *cli,
					       struct winbindd_request *request);
NTSTATUS winbindd_getsidaliases_recv(struct tevent_req *req,
				     struct winbindd_response *response);
struct tevent_req *wb_lookupusergroups_send(TALLOC_CTX *mem_ctx,
					    struct tevent_context *ev,
					    struct winbindd_domain *domain,
					    const struct dom_sid *sid);
NTSTATUS wb_lookupusergroups_recv(struct tevent_req *req, TALLOC_CTX *mem_ctx,
				  int *num_sids, struct dom_sid **sids);

struct tevent_req *winbindd_getuserdomgroups_send(TALLOC_CTX *mem_ctx,
						  struct tevent_context *ev,
						  struct winbindd_cli_state *cli,
						  struct winbindd_request *request);
NTSTATUS winbindd_getuserdomgroups_recv(struct tevent_req *req,
					struct winbindd_response *response);
struct tevent_req *wb_gettoken_send(TALLOC_CTX *mem_ctx,
				    struct tevent_context *ev,
				    const struct dom_sid *sid);
NTSTATUS wb_gettoken_recv(struct tevent_req *req, TALLOC_CTX *mem_ctx,
			  int *num_sids, struct dom_sid **sids);
struct tevent_req *winbindd_getgroups_send(TALLOC_CTX *mem_ctx,
					   struct tevent_context *ev,
					   struct winbindd_cli_state *cli,
					   struct winbindd_request *request);
NTSTATUS winbindd_getgroups_recv(struct tevent_req *req,
				 struct winbindd_response *response);

struct tevent_req *wb_seqnum_send(TALLOC_CTX *mem_ctx,
				  struct tevent_context *ev,
				  struct winbindd_domain *domain);
NTSTATUS wb_seqnum_recv(struct tevent_req *req, uint32_t *seqnum);

struct tevent_req *wb_seqnums_send(TALLOC_CTX *mem_ctx,
				   struct tevent_context *ev);
NTSTATUS wb_seqnums_recv(struct tevent_req *req, TALLOC_CTX *mem_ctx,
			 int *num_domains, struct winbindd_domain ***domains,
			 NTSTATUS **stati, uint32_t **seqnums);

struct tevent_req *winbindd_show_sequence_send(TALLOC_CTX *mem_ctx,
					       struct tevent_context *ev,
					       struct winbindd_cli_state *cli,
					       struct winbindd_request *request);
NTSTATUS winbindd_show_sequence_recv(struct tevent_req *req,
				     struct winbindd_response *response);

struct tevent_req *wb_group_members_send(TALLOC_CTX *mem_ctx,
					 struct tevent_context *ev,
					 const struct dom_sid *sid,
					 enum lsa_SidType type,
					 int max_depth);
NTSTATUS wb_group_members_recv(struct tevent_req *req, TALLOC_CTX *mem_ctx,
			       struct talloc_dict **members);
NTSTATUS add_wbint_Principal_to_dict(TALLOC_CTX *mem_ctx,
				     struct dom_sid *sid,
				     const char **name,
				     enum lsa_SidType type,
				     struct talloc_dict *dict);

struct tevent_req *wb_getgrsid_send(TALLOC_CTX *mem_ctx,
				    struct tevent_context *ev,
				    const struct dom_sid *group_sid,
				    int max_nesting);
NTSTATUS wb_getgrsid_recv(struct tevent_req *req, TALLOC_CTX *mem_ctx,
			  const char **domname, const char **name, gid_t *gid,
			  struct talloc_dict **members);

struct tevent_req *winbindd_getgrgid_send(TALLOC_CTX *mem_ctx,
					  struct tevent_context *ev,
					  struct winbindd_cli_state *cli,
					  struct winbindd_request *request);
NTSTATUS winbindd_getgrgid_recv(struct tevent_req *req,
				struct winbindd_response *response);

struct tevent_req *winbindd_getgrnam_send(TALLOC_CTX *mem_ctx,
					  struct tevent_context *ev,
					  struct winbindd_cli_state *cli,
					  struct winbindd_request *request);
NTSTATUS winbindd_getgrnam_recv(struct tevent_req *req,
				struct winbindd_response *response);

struct tevent_req *winbindd_getusersids_send(TALLOC_CTX *mem_ctx,
					     struct tevent_context *ev,
					     struct winbindd_cli_state *cli,
					     struct winbindd_request *request);
NTSTATUS winbindd_getusersids_recv(struct tevent_req *req,
				   struct winbindd_response *response);

struct tevent_req *winbindd_lookuprids_send(TALLOC_CTX *mem_ctx,
					    struct tevent_context *ev,
					    struct winbindd_cli_state *cli,
					    struct winbindd_request *request);
NTSTATUS winbindd_lookuprids_recv(struct tevent_req *req,
				  struct winbindd_response *response);

struct tevent_req *wb_query_user_list_send(TALLOC_CTX *mem_ctx,
					   struct tevent_context *ev,
					   struct winbindd_domain *domain);
NTSTATUS wb_query_user_list_recv(struct tevent_req *req, TALLOC_CTX *mem_ctx,
				 int *num_users,
				 struct wbint_userinfo **users);

struct tevent_req *wb_query_group_list_send(TALLOC_CTX *mem_ctx,
					    struct tevent_context *ev,
					    struct winbindd_domain *domain);
NTSTATUS wb_query_group_list_recv(struct tevent_req *req, TALLOC_CTX *mem_ctx,
				  int *num_users,
				  struct wbint_Principal **groups);


struct tevent_req *wb_fill_pwent_send(TALLOC_CTX *mem_ctx,
				      struct tevent_context *ev,
				      const struct wbint_userinfo *info,
				      struct winbindd_pw *pw);
NTSTATUS wb_fill_pwent_recv(struct tevent_req *req);

struct tevent_req *wb_next_pwent_send(TALLOC_CTX *mem_ctx,
				      struct tevent_context *ev,
				      struct getpwent_state *gstate,
				      struct winbindd_pw *pw);
NTSTATUS wb_next_pwent_recv(struct tevent_req *req);

struct tevent_req *winbindd_setpwent_send(TALLOC_CTX *mem_ctx,
					  struct tevent_context *ev,
					  struct winbindd_cli_state *cli,
					  struct winbindd_request *request);
NTSTATUS winbindd_setpwent_recv(struct tevent_req *req,
				struct winbindd_response *presp);

struct tevent_req *winbindd_getpwent_send(TALLOC_CTX *mem_ctx,
					  struct tevent_context *ev,
					  struct winbindd_cli_state *cli,
					  struct winbindd_request *request);
NTSTATUS winbindd_getpwent_recv(struct tevent_req *req,
				struct winbindd_response *response);

struct tevent_req *winbindd_endpwent_send(TALLOC_CTX *mem_ctx,
					  struct tevent_context *ev,
					  struct winbindd_cli_state *cli,
					  struct winbindd_request *request);
NTSTATUS winbindd_endpwent_recv(struct tevent_req *req,
				struct winbindd_response *response);

struct tevent_req *winbindd_dsgetdcname_send(TALLOC_CTX *mem_ctx,
					     struct tevent_context *ev,
					     struct winbindd_cli_state *cli,
					     struct winbindd_request *request);
NTSTATUS winbindd_dsgetdcname_recv(struct tevent_req *req,
				   struct winbindd_response *response);

struct tevent_req *wb_dsgetdcname_send(TALLOC_CTX *mem_ctx,
				       struct tevent_context *ev,
				       const char *domain_name,
				       const struct GUID *domain_guid,
				       const char *site_name,
				       uint32_t flags);
NTSTATUS wb_dsgetdcname_recv(struct tevent_req *req, TALLOC_CTX *mem_ctx,
			     struct netr_DsRGetDCNameInfo **pdcinfo);
NTSTATUS wb_dsgetdcname_gencache_set(const char *domname,
				     struct netr_DsRGetDCNameInfo *dcinfo);
NTSTATUS wb_dsgetdcname_gencache_get(TALLOC_CTX *mem_ctx,
				     const char *domname,
				     struct netr_DsRGetDCNameInfo **dcinfo);

struct tevent_req *winbindd_getdcname_send(TALLOC_CTX *mem_ctx,
					   struct tevent_context *ev,
					   struct winbindd_cli_state *cli,
					   struct winbindd_request *request);
NTSTATUS winbindd_getdcname_recv(struct tevent_req *req,
				 struct winbindd_response *response);

struct tevent_req *wb_next_grent_send(TALLOC_CTX *mem_ctx,
				      struct tevent_context *ev,
				      int max_nesting,
				      struct getgrent_state *gstate,
				      struct winbindd_gr *gr);
NTSTATUS wb_next_grent_recv(struct tevent_req *req, TALLOC_CTX *mem_ctx,
			    struct talloc_dict **members);

struct tevent_req *winbindd_setgrent_send(TALLOC_CTX *mem_ctx,
					  struct tevent_context *ev,
					  struct winbindd_cli_state *cli,
					  struct winbindd_request *request);
NTSTATUS winbindd_setgrent_recv(struct tevent_req *req,
				struct winbindd_response *response);
struct tevent_req *winbindd_getgrent_send(TALLOC_CTX *mem_ctx,
					  struct tevent_context *ev,
					  struct winbindd_cli_state *cli,
					  struct winbindd_request *request);
NTSTATUS winbindd_getgrent_recv(struct tevent_req *req,
				struct winbindd_response *response);
struct tevent_req *winbindd_endgrent_send(TALLOC_CTX *mem_ctx,
					  struct tevent_context *ev,
					  struct winbindd_cli_state *cli,
					  struct winbindd_request *request);
NTSTATUS winbindd_endgrent_recv(struct tevent_req *req,
				struct winbindd_response *response);

struct tevent_req *winbindd_list_users_send(TALLOC_CTX *mem_ctx,
					    struct tevent_context *ev,
					    struct winbindd_cli_state *cli,
					    struct winbindd_request *request);
NTSTATUS winbindd_list_users_recv(struct tevent_req *req,
				  struct winbindd_response *response);

struct tevent_req *winbindd_list_groups_send(TALLOC_CTX *mem_ctx,
					     struct tevent_context *ev,
					     struct winbindd_cli_state *cli,
					     struct winbindd_request *request);
NTSTATUS winbindd_list_groups_recv(struct tevent_req *req,
				   struct winbindd_response *response);

struct tevent_req *winbindd_check_machine_acct_send(TALLOC_CTX *mem_ctx,
						    struct tevent_context *ev,
						    struct winbindd_cli_state *cli,
						    struct winbindd_request *request);
NTSTATUS winbindd_check_machine_acct_recv(struct tevent_req *req,
					  struct winbindd_response *presp);

struct tevent_req *winbindd_ping_dc_send(TALLOC_CTX *mem_ctx,
					 struct tevent_context *ev,
					 struct winbindd_cli_state *cli,
					 struct winbindd_request *request);
NTSTATUS winbindd_ping_dc_recv(struct tevent_req *req,
			       struct winbindd_response *presp);

struct tevent_req *winbindd_change_machine_acct_send(TALLOC_CTX *mem_ctx,
						     struct tevent_context *ev,
						     struct winbindd_cli_state *cli,
						     struct winbindd_request *request);
NTSTATUS winbindd_change_machine_acct_recv(struct tevent_req *req,
					   struct winbindd_response *presp);

struct tevent_req *winbindd_pam_auth_send(TALLOC_CTX *mem_ctx,
					  struct tevent_context *ev,
					  struct winbindd_cli_state *cli,
					  struct winbindd_request *request);
NTSTATUS winbindd_pam_auth_recv(struct tevent_req *req,
				struct winbindd_response *response);

struct tevent_req *winbindd_pam_auth_crap_send(
	TALLOC_CTX *mem_ctx,
	struct tevent_context *ev,
	struct winbindd_cli_state *cli,
	struct winbindd_request *request);
NTSTATUS winbindd_pam_auth_crap_recv(struct tevent_req *req,
				     struct winbindd_response *response);

struct tevent_req *winbindd_pam_chauthtok_send(
	TALLOC_CTX *mem_ctx,
	struct tevent_context *ev,
	struct winbindd_cli_state *cli,
	struct winbindd_request *request);
NTSTATUS winbindd_pam_chauthtok_recv(struct tevent_req *req,
				     struct winbindd_response *response);

struct tevent_req *winbindd_pam_logoff_send(TALLOC_CTX *mem_ctx,
					    struct tevent_context *ev,
					    struct winbindd_cli_state *cli,
					    struct winbindd_request *request);
NTSTATUS winbindd_pam_logoff_recv(struct tevent_req *req,
				  struct winbindd_response *response);

struct tevent_req *winbindd_pam_chng_pswd_auth_crap_send(
	TALLOC_CTX *mem_ctx,
	struct tevent_context *ev,
	struct winbindd_cli_state *cli,
	struct winbindd_request *request);
NTSTATUS winbindd_pam_chng_pswd_auth_crap_recv(
	struct tevent_req *req,
	struct winbindd_response *response);

struct tevent_req *wb_lookupsids_send(TALLOC_CTX *mem_ctx,
				      struct tevent_context *ev,
				      struct dom_sid *sids,
				      uint32_t num_sids);
NTSTATUS wb_lookupsids_recv(struct tevent_req *req, TALLOC_CTX *mem_ctx,
			    struct lsa_RefDomainList **domains,
			    struct lsa_TransNameArray **names);

struct tevent_req *wb_sids2xids_send(TALLOC_CTX *mem_ctx,
				     struct tevent_context *ev,
				     const struct dom_sid *sids,
				     const uint32_t num_sids);
NTSTATUS wb_sids2xids_recv(struct tevent_req *req,
			   struct unixid xids[], uint32_t num_xids);
struct tevent_req *winbindd_sids_to_xids_send(TALLOC_CTX *mem_ctx,
					      struct tevent_context *ev,
					      struct winbindd_cli_state *cli,
					      struct winbindd_request *request);
NTSTATUS winbindd_sids_to_xids_recv(struct tevent_req *req,
				    struct winbindd_response *response);
struct tevent_req *wb_xids2sids_send(TALLOC_CTX *mem_ctx,
				     struct tevent_context *ev,
				     struct unixid *xids,
				     uint32_t num_xids);
NTSTATUS wb_xids2sids_recv(struct tevent_req *req, TALLOC_CTX *mem_ctx,
			   struct dom_sid **sids);
struct tevent_req *winbindd_xids_to_sids_send(TALLOC_CTX *mem_ctx,
					      struct tevent_context *ev,
					      struct winbindd_cli_state *cli,
					      struct winbindd_request *request);
NTSTATUS winbindd_xids_to_sids_recv(struct tevent_req *req,
				    struct winbindd_response *response);
struct tevent_req *winbindd_wins_byip_send(TALLOC_CTX *mem_ctx,
					   struct tevent_context *ev,
					   struct winbindd_cli_state *cli,
					   struct winbindd_request *request);
NTSTATUS winbindd_wins_byip_recv(struct tevent_req *req,
				 struct winbindd_response *presp);
struct tevent_req *winbindd_wins_byname_send(TALLOC_CTX *mem_ctx,
					     struct tevent_context *ev,
					     struct winbindd_cli_state *cli,
					     struct winbindd_request *request);
NTSTATUS winbindd_wins_byname_recv(struct tevent_req *req,
				   struct winbindd_response *presp);


/* The following definitions come from winbindd/winbindd_samr.c  */

NTSTATUS open_internal_samr_conn(TALLOC_CTX *mem_ctx,
				 struct winbindd_domain *domain,
				 struct rpc_pipe_client **samr_pipe,
				 struct policy_handle *samr_domain_hnd);
NTSTATUS open_internal_lsa_conn(TALLOC_CTX *mem_ctx,
				struct rpc_pipe_client **lsa_pipe,
				struct policy_handle *lsa_hnd);

/* The following definitions come from winbindd/winbindd_ads.c  */
ADS_STATUS ads_idmap_cached_connection(ADS_STRUCT **adsp, const char *dom_name);

/* The following definitions come from winbindd/winbindd_irpc.c  */
NTSTATUS wb_irpc_register(void);

/* The following definitions come from winbindd/winbindd_reconnect.c  */
bool reconnect_need_retry(NTSTATUS status, struct winbindd_domain *domain);

#endif /*  _WINBINDD_PROTO_H_  */<|MERGE_RESOLUTION|>--- conflicted
+++ resolved
@@ -320,12 +320,9 @@
 struct idmap_domain *idmap_find_domain_with_sid(const char *domname,
 						const struct dom_sid *sid);
 bool domain_has_idmap_config(const char *domname);
-<<<<<<< HEAD
-=======
 bool lp_scan_idmap_domains(bool (*fn)(const char *domname,
 				      void *private_data),
 			   void *private_data);
->>>>>>> a4dd3c91
 
 /* The following definitions come from winbindd/winbindd_locator.c  */
 
