--- conflicted
+++ resolved
@@ -479,30 +479,8 @@
 	if (tevent_req_nterror(req, status)) {
 		return;
 	}
-<<<<<<< HEAD
-
-	d = &state->domains[state->domains_done];
-
-	if (NT_STATUS_IS_ERR(result)) {
-		fallback = true;
-	} else if (state->tmp_names.count != d->sids.num_sids) {
-		fallback = true;
-	}
-
-	if (fallback) {
-		for (i=0; i < d->sids.num_sids; i++) {
-			uint32_t res_sid_index = d->sid_indexes[i];
-
-			state->single_sids[state->num_single_sids] =
-				res_sid_index;
-			state->num_single_sids += 1;
-		}
-		state->domains_done += 1;
-		wb_lookupsids_next(req, state);
-=======
 	if (NT_STATUS_LOOKUP_ERR(result)) {
 		tevent_req_nterror(req, result);
->>>>>>> aaa7d4da
 		return;
 	}
 
@@ -552,43 +530,9 @@
 	status = wb_lookupsid_recv(subreq, talloc_tos(), &type,
 				   &domain_name, &name);
 	TALLOC_FREE(subreq);
-<<<<<<< HEAD
-	if (!NT_STATUS_IS_OK(status)) {
-		struct winbindd_domain *wb_domain = NULL;
-		const char *tmpname;
-
-		type = SID_NAME_UNKNOWN;
-
-		res_sid_index = state->single_sids[state->single_sids_done];
-		wb_domain = find_domain_from_sid_noinit(&state->sids[res_sid_index]);
-		if (wb_domain != NULL) {
-			/*
-			 * If the lookupsid failed because the rid not
-			 * found in a domain and we have a reference
-			 * to the lookup domain, use the name from
-			 * there.
-			 *
-			 * Callers like sid2xid will use the domain
-			 * name in the idmap backend to figure out
-			 * which domain to use in processing.
-			 */
-			tmpname = wb_domain->name;
-		} else {
-			tmpname = "";
-		}
-		domain_name = talloc_strdup(talloc_tos(), tmpname);
-		if (tevent_req_nomem(domain_name, req)) {
-			return;
-		}
-		name = talloc_strdup(talloc_tos(), "");
-		if (tevent_req_nomem(name, req)) {
-			return;
-		}
-=======
 	if (NT_STATUS_LOOKUP_ERR(status)) {
 		tevent_req_nterror(req, status);
 		return;
->>>>>>> aaa7d4da
 	}
 
 	res_sid_index = state->single_sids[state->single_sids_done];
