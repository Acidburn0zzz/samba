/* 
   Unix SMB/CIFS implementation.

   Winbind cache backend functions

   Copyright (C) Andrew Tridgell 2001
   Copyright (C) Gerald Carter   2003-2007
   Copyright (C) Volker Lendecke 2005
   Copyright (C) Guenther Deschner 2005
   Copyright (C) Michael Adam    2007

   This program is free software; you can redistribute it and/or modify
   it under the terms of the GNU General Public License as published by
   the Free Software Foundation; either version 3 of the License, or
   (at your option) any later version.

   This program is distributed in the hope that it will be useful,
   but WITHOUT ANY WARRANTY; without even the implied warranty of
   MERCHANTABILITY or FITNESS FOR A PARTICULAR PURPOSE.  See the
   GNU General Public License for more details.

   You should have received a copy of the GNU General Public License
   along with this program.  If not, see <http://www.gnu.org/licenses/>.
*/

#include "includes.h"
#include "system/filesys.h"
#include "winbindd.h"
#include "tdb_validate.h"
#include "../libcli/auth/libcli_auth.h"
#include "../librpc/gen_ndr/ndr_winbind.h"
#include "ads.h"
#include "nss_info.h"
#include "../libcli/security/security.h"
#include "passdb/machine_sid.h"
#include "util_tdb.h"
#include "libsmb/samlogon_cache.h"

#undef DBGC_CLASS
#define DBGC_CLASS DBGC_WINBIND

#define WINBINDD_CACHE_VER1 1 /* initial db version */
#define WINBINDD_CACHE_VER2 2 /* second version with timeouts for NDR entries */

#define WINBINDD_CACHE_VERSION WINBINDD_CACHE_VER2
#define WINBINDD_CACHE_VERSION_KEYSTR "WINBINDD_CACHE_VERSION"

extern struct winbindd_methods reconnect_methods;
#ifdef HAVE_ADS
extern struct winbindd_methods reconnect_ads_methods;
#endif
extern struct winbindd_methods builtin_passdb_methods;
extern struct winbindd_methods sam_passdb_methods;

/*
 * JRA. KEEP THIS LIST UP TO DATE IF YOU ADD CACHE ENTRIES.
 * Here are the list of entry types that are *not* stored
 * as form struct cache_entry in the cache.
 */

static const char *non_centry_keys[] = {
	"SEQNUM/",
	"WINBINDD_OFFLINE",
	WINBINDD_CACHE_VERSION_KEYSTR,
	NULL
};

/************************************************************************
 Is this key a non-centry type ?
************************************************************************/

static bool is_non_centry_key(TDB_DATA kbuf)
{
	int i;

	if (kbuf.dptr == NULL || kbuf.dsize == 0) {
		return false;
	}
	for (i = 0; non_centry_keys[i] != NULL; i++) {
		size_t namelen = strlen(non_centry_keys[i]);
		if (kbuf.dsize < namelen) {
			continue;
		}
		if (strncmp(non_centry_keys[i], (const char *)kbuf.dptr, namelen) == 0) {
			return true;
		}
	}
	return false;
}

/* Global online/offline state - False when online. winbindd starts up online
   and sets this to true if the first query fails and there's an entry in
   the cache tdb telling us to stay offline. */

static bool global_winbindd_offline_state;

struct winbind_cache {
	TDB_CONTEXT *tdb;
};

struct cache_entry {
	NTSTATUS status;
	uint32_t sequence_number;
	uint64_t timeout;
	uint8_t *data;
	uint32_t len, ofs;
};

void (*smb_panic_fn)(const char *const why) = smb_panic;

#define WINBINDD_MAX_CACHE_SIZE (50*1024*1024)

static struct winbind_cache *wcache;

static char *wcache_path(void)
{
	/*
	 * Data needs to be kept persistent in state directory for
	 * running with "winbindd offline logon".
	 */
	return state_path("winbindd_cache.tdb");
}

/* get the winbind_cache structure */
static struct winbind_cache *get_cache(struct winbindd_domain *domain)
{
	struct winbind_cache *ret = wcache;

	/* We have to know what type of domain we are dealing with first. */

	if (domain->internal) {
		domain->backend = &builtin_passdb_methods;
	}

	if (dom_sid_equal(&domain->sid, &global_sid_Builtin)) {
		domain->initialized = true;
	}

	if (strequal(domain->name, get_global_sam_name()) &&
	    sid_check_is_our_sam(&domain->sid)) {
		domain->backend = &sam_passdb_methods;
	}

	if ( !domain->initialized ) {
		/* We do not need a connection to an RW DC for cache operation */
		init_dc_connection(domain, false);
	}

	/* 
	   OK.  Listen up because I'm only going to say this once.
	   We have the following scenarios to consider
	   (a) trusted AD domains on a Samba DC,
	   (b) trusted AD domains and we are joined to a non-kerberos domain
	   (c) trusted AD domains and we are joined to a kerberos (AD) domain

	   For (a) we can always contact the trusted domain using krb5 
	   since we have the domain trust account password

	   For (b) we can only use RPC since we have no way of 
	   getting a krb5 ticket in our own domain

	   For (c) we can always use krb5 since we have a kerberos trust

	   --jerry
	 */

	if (!domain->backend) {
#ifdef HAVE_ADS
		struct winbindd_domain *our_domain = domain;

		/* find our domain first so we can figure out if we 
		   are joined to a kerberized domain */

		if ( !domain->primary )
			our_domain = find_our_domain();

		if ((our_domain->active_directory || IS_DC)
		    && domain->active_directory
		    && !lp_winbind_rpc_only()) {
			DEBUG(5,("get_cache: Setting ADS methods for domain %s\n", domain->name));
			domain->backend = &reconnect_ads_methods;
		} else {
#endif	/* HAVE_ADS */
			DEBUG(5,("get_cache: Setting MS-RPC methods for domain %s\n", domain->name));
			domain->backend = &reconnect_methods;
#ifdef HAVE_ADS
		}
#endif	/* HAVE_ADS */
	}

	if (ret)
		return ret;

	ret = SMB_XMALLOC_P(struct winbind_cache);
	ZERO_STRUCTP(ret);

	wcache = ret;
	wcache_flush_cache();

	return ret;
}

/*
  free a centry structure
*/
static void centry_free(struct cache_entry *centry)
{
	if (!centry)
		return;
	SAFE_FREE(centry->data);
	free(centry);
}

static bool centry_check_bytes(struct cache_entry *centry, size_t nbytes)
{
	if (centry->len - centry->ofs < nbytes) {
		DEBUG(0,("centry corruption? needed %u bytes, have %d\n", 
			 (unsigned int)nbytes,
			 centry->len - centry->ofs));
		return false;
	}
	return true;
}

/*
  pull a uint64_t from a cache entry
*/
static uint64_t centry_uint64_t(struct cache_entry *centry)
{
	uint64_t ret;

	if (!centry_check_bytes(centry, 8)) {
		smb_panic_fn("centry_uint64_t");
	}
	ret = BVAL(centry->data, centry->ofs);
	centry->ofs += 8;
	return ret;
}

/*
  pull a uint32_t from a cache entry
*/
static uint32_t centry_uint32(struct cache_entry *centry)
{
	uint32_t ret;

	if (!centry_check_bytes(centry, 4)) {
		smb_panic_fn("centry_uint32");
	}
	ret = IVAL(centry->data, centry->ofs);
	centry->ofs += 4;
	return ret;
}

/*
  pull a uint16_t from a cache entry
*/
static uint16_t centry_uint16(struct cache_entry *centry)
{
	uint16_t ret;
	if (!centry_check_bytes(centry, 2)) {
		smb_panic_fn("centry_uint16");
	}
	ret = SVAL(centry->data, centry->ofs);
	centry->ofs += 2;
	return ret;
}

/*
  pull a uint8_t from a cache entry
*/
static uint8_t centry_uint8(struct cache_entry *centry)
{
	uint8_t ret;
	if (!centry_check_bytes(centry, 1)) {
		smb_panic_fn("centry_uint8");
	}
	ret = CVAL(centry->data, centry->ofs);
	centry->ofs += 1;
	return ret;
}

/*
  pull a NTTIME from a cache entry 
*/
static NTTIME centry_nttime(struct cache_entry *centry)
{
	NTTIME ret;
	if (!centry_check_bytes(centry, 8)) {
		smb_panic_fn("centry_nttime");
	}
	ret = IVAL(centry->data, centry->ofs);
	centry->ofs += 4;
	ret += (uint64_t)IVAL(centry->data, centry->ofs) << 32;
	centry->ofs += 4;
	return ret;
}

/*
  pull a time_t from a cache entry. time_t stored portably as a 64-bit time.
*/
static time_t centry_time(struct cache_entry *centry)
{
	return (time_t)centry_nttime(centry);
}

/* pull a string from a cache entry, using the supplied
   talloc context 
*/
static char *centry_string(struct cache_entry *centry, TALLOC_CTX *mem_ctx)
{
	uint32_t len;
	char *ret;

	len = centry_uint8(centry);

	if (len == 0xFF) {
		/* a deliberate NULL string */
		return NULL;
	}

	if (!centry_check_bytes(centry, (size_t)len)) {
		smb_panic_fn("centry_string");
	}

	ret = talloc_array(mem_ctx, char, len+1);
	if (!ret) {
		smb_panic_fn("centry_string out of memory\n");
	}
	memcpy(ret,centry->data + centry->ofs, len);
	ret[len] = 0;
	centry->ofs += len;
	return ret;
}

/* pull a hash16 from a cache entry, using the supplied
   talloc context 
*/
static char *centry_hash16(struct cache_entry *centry, TALLOC_CTX *mem_ctx)
{
	uint32_t len;
	char *ret;

	len = centry_uint8(centry);

	if (len != 16) {
		DEBUG(0,("centry corruption? hash len (%u) != 16\n", 
			len ));
		return NULL;
	}

	if (!centry_check_bytes(centry, 16)) {
		return NULL;
	}

	ret = talloc_array(mem_ctx, char, 16);
	if (!ret) {
		smb_panic_fn("centry_hash out of memory\n");
	}
	memcpy(ret,centry->data + centry->ofs, 16);
	centry->ofs += 16;
	return ret;
}

/* pull a sid from a cache entry, using the supplied
   talloc context 
*/
static bool centry_sid(struct cache_entry *centry, struct dom_sid *sid)
{
	char *sid_string;
	bool ret;

	sid_string = centry_string(centry, talloc_tos());
	if (sid_string == NULL) {
		return false;
	}
	ret = string_to_sid(sid, sid_string);
	TALLOC_FREE(sid_string);
	return ret;
}


/*
  pull a NTSTATUS from a cache entry
*/
static NTSTATUS centry_ntstatus(struct cache_entry *centry)
{
	NTSTATUS status;

	status = NT_STATUS(centry_uint32(centry));
	return status;
}


/* the server is considered down if it can't give us a sequence number */
static bool wcache_server_down(struct winbindd_domain *domain)
{
	bool ret;

	if (!wcache->tdb)
		return false;

	ret = (domain->sequence_number == DOM_SEQUENCE_NONE);

	if (ret)
		DEBUG(10,("wcache_server_down: server for Domain %s down\n", 
			domain->name ));
	return ret;
}

struct wcache_seqnum_state {
	uint32_t *seqnum;
	uint32_t *last_seq_check;
};

static int wcache_seqnum_parser(TDB_DATA key, TDB_DATA data,
				void *private_data)
{
	struct wcache_seqnum_state *state = private_data;

	if (data.dsize != 8) {
		DEBUG(10, ("wcache_fetch_seqnum: invalid data size %d\n",
			   (int)data.dsize));
		return -1;
	}

	*state->seqnum = IVAL(data.dptr, 0);
	*state->last_seq_check = IVAL(data.dptr, 4);
	return 0;
}

static bool wcache_fetch_seqnum(const char *domain_name, uint32_t *seqnum,
				uint32_t *last_seq_check)
{
	struct wcache_seqnum_state state = {
		.seqnum = seqnum, .last_seq_check = last_seq_check
	};
	size_t len = strlen(domain_name);
	char keystr[len+8];
	TDB_DATA key = { .dptr = (uint8_t *)keystr, .dsize = sizeof(keystr) };
	int ret;

	if (wcache->tdb == NULL) {
		DEBUG(10,("wcache_fetch_seqnum: tdb == NULL\n"));
		return false;
	}

	snprintf(keystr, sizeof(keystr),  "SEQNUM/%s", domain_name);

	ret = tdb_parse_record(wcache->tdb, key, wcache_seqnum_parser,
			       &state);
	return (ret == 0);
}

static NTSTATUS fetch_cache_seqnum( struct winbindd_domain *domain, time_t now )
{
	uint32_t last_check, time_diff;

	if (!wcache_fetch_seqnum(domain->name, &domain->sequence_number,
				 &last_check)) {
		return NT_STATUS_UNSUCCESSFUL;
	}
	domain->last_seq_check = last_check;

	/* have we expired? */

	time_diff = now - domain->last_seq_check;
	if ( time_diff > lp_winbind_cache_time() ) {
		DEBUG(10,("fetch_cache_seqnum: timeout [%s][%u @ %u]\n",
			domain->name, domain->sequence_number,
			(uint32_t)domain->last_seq_check));
		return NT_STATUS_UNSUCCESSFUL;
	}

	DEBUG(10,("fetch_cache_seqnum: success [%s][%u @ %u]\n", 
		domain->name, domain->sequence_number, 
		(uint32_t)domain->last_seq_check));

	return NT_STATUS_OK;
}

bool wcache_store_seqnum(const char *domain_name, uint32_t seqnum,
			 time_t last_seq_check)
{
	size_t len = strlen(domain_name);
	char keystr[len+8];
	TDB_DATA key = { .dptr = (uint8_t *)keystr, .dsize = sizeof(keystr) };
	uint8_t buf[8];
	int ret;

	if (wcache->tdb == NULL) {
		DEBUG(10, ("wcache_store_seqnum: wcache->tdb == NULL\n"));
		return false;
	}

	snprintf(keystr, sizeof(keystr),  "SEQNUM/%s", domain_name);

	SIVAL(buf, 0, seqnum);
	SIVAL(buf, 4, last_seq_check);

	ret = tdb_store(wcache->tdb, key, make_tdb_data(buf, sizeof(buf)),
			TDB_REPLACE);
	if (ret != 0) {
		DEBUG(10, ("tdb_store_bystring failed: %s\n",
			   tdb_errorstr(wcache->tdb)));
		return false;
	}

	DEBUG(10, ("wcache_store_seqnum: success [%s][%u @ %u]\n",
		   domain_name, seqnum, (unsigned)last_seq_check));

	return true;
}

static bool store_cache_seqnum( struct winbindd_domain *domain )
{
	return wcache_store_seqnum(domain->name, domain->sequence_number,
				   domain->last_seq_check);
}

/*
  refresh the domain sequence number on timeout.
*/

static void refresh_sequence_number(struct winbindd_domain *domain)
{
	NTSTATUS status;
	unsigned time_diff;
	time_t t = time(NULL);
	unsigned cache_time = lp_winbind_cache_time();

	if (is_domain_offline(domain)) {
		return;
	}

	get_cache( domain );

#if 0	/* JERRY -- disable as the default cache time is now 5 minutes */
	/* trying to reconnect is expensive, don't do it too often */
	if (domain->sequence_number == DOM_SEQUENCE_NONE) {
		cache_time *= 8;
	}
#endif

	time_diff = t - domain->last_seq_check;

	/* see if we have to refetch the domain sequence number */
	if ((time_diff < cache_time) &&
			(domain->sequence_number != DOM_SEQUENCE_NONE) &&
			NT_STATUS_IS_OK(domain->last_status)) {
		DEBUG(10, ("refresh_sequence_number: %s time ok\n", domain->name));
		goto done;
	}

	/* try to get the sequence number from the tdb cache first */
	/* this will update the timestamp as well */

	status = fetch_cache_seqnum( domain, t );
	if (NT_STATUS_IS_OK(status) &&
			(domain->sequence_number != DOM_SEQUENCE_NONE) &&
			NT_STATUS_IS_OK(domain->last_status)) {
		goto done;
	}

	/* important! make sure that we know if this is a native 
	   mode domain or not.  And that we can contact it. */

	if ( winbindd_can_contact_domain( domain ) ) {		
		status = domain->backend->sequence_number(domain, 
							  &domain->sequence_number);
	} else {
		/* just use the current time */
		status = NT_STATUS_OK;
		domain->sequence_number = time(NULL);
	}


	/* the above call could have set our domain->backend to NULL when
	 * coming from offline to online mode, make sure to reinitialize the
	 * backend - Guenther */
	get_cache( domain );

	if (!NT_STATUS_IS_OK(status)) {
		DEBUG(10,("refresh_sequence_number: failed with %s\n", nt_errstr(status)));
		domain->sequence_number = DOM_SEQUENCE_NONE;
	}

	domain->last_status = status;
	domain->last_seq_check = time(NULL);

	/* save the new sequence number in the cache */
	store_cache_seqnum( domain );

done:
	DEBUG(10, ("refresh_sequence_number: %s seq number is now %d\n", 
		   domain->name, domain->sequence_number));

	return;
}

/*
  decide if a cache entry has expired
*/
static bool centry_expired(struct winbindd_domain *domain, const char *keystr, struct cache_entry *centry)
{
	/* If we've been told to be offline - stay in that state... */
	if (lp_winbind_offline_logon() && global_winbindd_offline_state) {
		DEBUG(10,("centry_expired: Key %s for domain %s valid as winbindd is globally offline.\n",
			keystr, domain->name ));
		return false;
	}

	/* when the domain is offline return the cached entry.
	 * This deals with transient offline states... */

	if (!domain->online) {
		DEBUG(10,("centry_expired: Key %s for domain %s valid as domain is offline.\n",
			keystr, domain->name ));
		return false;
	}

	/* if the server is OK and our cache entry came from when it was down then
	   the entry is invalid */
	if ((domain->sequence_number != DOM_SEQUENCE_NONE) &&  
	    (centry->sequence_number == DOM_SEQUENCE_NONE)) {
		DEBUG(10,("centry_expired: Key %s for domain %s invalid sequence.\n",
			keystr, domain->name ));
		return true;
	}

	/* if the server is down or the cache entry is not older than the
	   current sequence number or it did not timeout then it is OK */
	if (wcache_server_down(domain)
	    || ((centry->sequence_number == domain->sequence_number)
		&& (centry->timeout > time(NULL)))) {
		DEBUG(10,("centry_expired: Key %s for domain %s is good.\n",
			keystr, domain->name ));
		return false;
	}

	DEBUG(10,("centry_expired: Key %s for domain %s expired\n",
		keystr, domain->name ));

	/* it's expired */
	return true;
}

static struct cache_entry *wcache_fetch_raw(char *kstr)
{
	TDB_DATA data;
	struct cache_entry *centry;
	TDB_DATA key;

	key = string_tdb_data(kstr);
	data = tdb_fetch(wcache->tdb, key);
	if (!data.dptr) {
		/* a cache miss */
		return NULL;
	}

	centry = SMB_XMALLOC_P(struct cache_entry);
	centry->data = (unsigned char *)data.dptr;
	centry->len = data.dsize;
	centry->ofs = 0;

	if (centry->len < 16) {
		/* huh? corrupt cache? */
		DEBUG(10,("wcache_fetch_raw: Corrupt cache for key %s "
			  "(len < 16)?\n", kstr));
		centry_free(centry);
		return NULL;
	}

	centry->status = centry_ntstatus(centry);
	centry->sequence_number = centry_uint32(centry);
	centry->timeout = centry_uint64_t(centry);

	return centry;
}

static bool is_my_own_sam_domain(struct winbindd_domain *domain)
{
	if (strequal(domain->name, get_global_sam_name()) &&
	    sid_check_is_our_sam(&domain->sid)) {
		return true;
	}

	return false;
}

static bool is_builtin_domain(struct winbindd_domain *domain)
{
	if (strequal(domain->name, "BUILTIN") &&
	    sid_check_is_builtin(&domain->sid)) {
		return true;
	}

	return false;
}

/*
  fetch an entry from the cache, with a varargs key. auto-fetch the sequence
  number and return status
*/
static struct cache_entry *wcache_fetch(struct winbind_cache *cache, 
					struct winbindd_domain *domain,
					const char *format, ...) PRINTF_ATTRIBUTE(3,4);
static struct cache_entry *wcache_fetch(struct winbind_cache *cache, 
					struct winbindd_domain *domain,
					const char *format, ...)
{
	va_list ap;
	char *kstr;
	struct cache_entry *centry;

	if (!winbindd_use_cache() ||
	    is_my_own_sam_domain(domain) ||
	    is_builtin_domain(domain)) {
		return NULL;
	}

	refresh_sequence_number(domain);

	va_start(ap, format);
	smb_xvasprintf(&kstr, format, ap);
	va_end(ap);

	centry = wcache_fetch_raw(kstr);
	if (centry == NULL) {
		free(kstr);
		return NULL;
	}

	if (centry_expired(domain, kstr, centry)) {

		DEBUG(10,("wcache_fetch: entry %s expired for domain %s\n",
			 kstr, domain->name ));

		centry_free(centry);
		free(kstr);
		return NULL;
	}

	DEBUG(10,("wcache_fetch: returning entry %s for domain %s\n",
		 kstr, domain->name ));

	free(kstr);
	return centry;
}

static void wcache_delete(const char *format, ...) PRINTF_ATTRIBUTE(1,2);
static void wcache_delete(const char *format, ...)
{
	va_list ap;
	char *kstr;
	TDB_DATA key;

	va_start(ap, format);
	smb_xvasprintf(&kstr, format, ap);
	va_end(ap);

	key = string_tdb_data(kstr);

	tdb_delete(wcache->tdb, key);
	free(kstr);
}

/*
  make sure we have at least len bytes available in a centry 
*/
static void centry_expand(struct cache_entry *centry, uint32_t len)
{
	if (centry->len - centry->ofs >= len)
		return;
	centry->len *= 2;
	centry->data = SMB_REALLOC_ARRAY(centry->data, unsigned char,
					 centry->len);
	if (!centry->data) {
		DEBUG(0,("out of memory: needed %d bytes in centry_expand\n", centry->len));
		smb_panic_fn("out of memory in centry_expand");
	}
}

/*
  push a uint64_t into a centry
*/
static void centry_put_uint64_t(struct cache_entry *centry, uint64_t v)
{
	centry_expand(centry, 8);
	SBVAL(centry->data, centry->ofs, v);
	centry->ofs += 8;
}

/*
  push a uint32_t into a centry
*/
static void centry_put_uint32(struct cache_entry *centry, uint32_t v)
{
	centry_expand(centry, 4);
	SIVAL(centry->data, centry->ofs, v);
	centry->ofs += 4;
}

/*
  push a uint16_t into a centry
*/
static void centry_put_uint16(struct cache_entry *centry, uint16_t v)
{
	centry_expand(centry, 2);
	SSVAL(centry->data, centry->ofs, v);
	centry->ofs += 2;
}

/*
  push a uint8_t into a centry
*/
static void centry_put_uint8(struct cache_entry *centry, uint8_t v)
{
	centry_expand(centry, 1);
	SCVAL(centry->data, centry->ofs, v);
	centry->ofs += 1;
}

/* 
   push a string into a centry 
 */
static void centry_put_string(struct cache_entry *centry, const char *s)
{
	int len;

	if (!s) {
		/* null strings are marked as len 0xFFFF */
		centry_put_uint8(centry, 0xFF);
		return;
	}

	len = strlen(s);
	/* can't handle more than 254 char strings. Truncating is probably best */
	if (len > 254) {
		DEBUG(10,("centry_put_string: truncating len (%d) to: 254\n", len));
		len = 254;
	}
	centry_put_uint8(centry, len);
	centry_expand(centry, len);
	memcpy(centry->data + centry->ofs, s, len);
	centry->ofs += len;
}

/* 
   push a 16 byte hash into a centry - treat as 16 byte string.
 */
static void centry_put_hash16(struct cache_entry *centry, const uint8_t val[16])
{
	centry_put_uint8(centry, 16);
	centry_expand(centry, 16);
	memcpy(centry->data + centry->ofs, val, 16);
	centry->ofs += 16;
}

static void centry_put_sid(struct cache_entry *centry, const struct dom_sid *sid)
{
	fstring sid_string;
	centry_put_string(centry, sid_to_fstring(sid_string, sid));
}


/*
  put NTSTATUS into a centry
*/
static void centry_put_ntstatus(struct cache_entry *centry, NTSTATUS status)
{
	uint32_t status_value = NT_STATUS_V(status);
	centry_put_uint32(centry, status_value);
}


/*
  push a NTTIME into a centry 
*/
static void centry_put_nttime(struct cache_entry *centry, NTTIME nt)
{
	centry_expand(centry, 8);
	SIVAL(centry->data, centry->ofs, nt & 0xFFFFFFFF);
	centry->ofs += 4;
	SIVAL(centry->data, centry->ofs, nt >> 32);
	centry->ofs += 4;
}

/*
  push a time_t into a centry - use a 64 bit size.
  NTTIME here is being used as a convenient 64-bit size.
*/
static void centry_put_time(struct cache_entry *centry, time_t t)
{
	NTTIME nt = (NTTIME)t;
	centry_put_nttime(centry, nt);
}

/*
  start a centry for output. When finished, call centry_end()
*/
static struct cache_entry *centry_start(struct winbindd_domain *domain,
					NTSTATUS status)
{
	struct cache_entry *centry;

	if (!wcache->tdb)
		return NULL;

	centry = SMB_XMALLOC_P(struct cache_entry);

	centry->len = 8192; /* reasonable default */
	centry->data = SMB_XMALLOC_ARRAY(uint8_t, centry->len);
	centry->ofs = 0;
	centry->sequence_number = domain->sequence_number;
	centry->timeout = lp_winbind_cache_time() + time(NULL);
	centry_put_ntstatus(centry, status);
	centry_put_uint32(centry, centry->sequence_number);
	centry_put_uint64_t(centry, centry->timeout);
	return centry;
}

/*
  finish a centry and write it to the tdb
*/
static void centry_end(struct cache_entry *centry, const char *format, ...) PRINTF_ATTRIBUTE(2,3);
static void centry_end(struct cache_entry *centry, const char *format, ...)
{
	va_list ap;
	char *kstr;
	TDB_DATA key, data;

	if (!winbindd_use_cache()) {
		return;
	}

	va_start(ap, format);
	smb_xvasprintf(&kstr, format, ap);
	va_end(ap);

	key = string_tdb_data(kstr);
	data.dptr = centry->data;
	data.dsize = centry->ofs;

	tdb_store(wcache->tdb, key, data, TDB_REPLACE);
	free(kstr);
}

static void wcache_save_name_to_sid(struct winbindd_domain *domain, 
				    NTSTATUS status, const char *domain_name,
				    const char *name, const struct dom_sid *sid,
				    enum lsa_SidType type)
{
	struct cache_entry *centry;
	fstring uname;

	centry = centry_start(domain, status);
	if (!centry)
		return;

	if ((domain_name == NULL) || (domain_name[0] == '\0')) {
		struct winbindd_domain *mydomain =
			find_domain_from_sid_noinit(sid);
		if (mydomain != NULL) {
			domain_name = mydomain->name;
		}
	}

	centry_put_uint32(centry, type);
	centry_put_sid(centry, sid);
	fstrcpy(uname, name);
	(void)strupper_m(uname);
	centry_end(centry, "NS/%s/%s", domain_name, uname);
	DEBUG(10,("wcache_save_name_to_sid: %s\\%s -> %s (%s)\n", domain_name,
		  uname, sid_string_dbg(sid), nt_errstr(status)));
	centry_free(centry);
}

static void wcache_save_sid_to_name(struct winbindd_domain *domain, NTSTATUS status, 
				    const struct dom_sid *sid, const char *domain_name, const char *name, enum lsa_SidType type)
{
	struct cache_entry *centry;
	fstring sid_string;

	centry = centry_start(domain, status);
	if (!centry)
		return;

	if ((domain_name == NULL) || (domain_name[0] == '\0')) {
		struct winbindd_domain *mydomain =
			find_domain_from_sid_noinit(sid);
		if (mydomain != NULL) {
			domain_name = mydomain->name;
		}
	}

	if (NT_STATUS_IS_OK(status)) {
		centry_put_uint32(centry, type);
		centry_put_string(centry, domain_name);
		centry_put_string(centry, name);
	}

	centry_end(centry, "SN/%s", sid_to_fstring(sid_string, sid));
	DEBUG(10,("wcache_save_sid_to_name: %s -> %s\\%s (%s)\n", sid_string,
		  domain_name, name, nt_errstr(status)));
	centry_free(centry);
}

static void wcache_save_lockout_policy(struct winbindd_domain *domain,
				       NTSTATUS status,
				       struct samr_DomInfo12 *lockout_policy)
{
	struct cache_entry *centry;

	centry = centry_start(domain, status);
	if (!centry)
		return;

	centry_put_nttime(centry, lockout_policy->lockout_duration);
	centry_put_nttime(centry, lockout_policy->lockout_window);
	centry_put_uint16(centry, lockout_policy->lockout_threshold);

	centry_end(centry, "LOC_POL/%s", domain->name);

	DEBUG(10,("wcache_save_lockout_policy: %s\n", domain->name));

	centry_free(centry);
}



static void wcache_save_password_policy(struct winbindd_domain *domain,
					NTSTATUS status,
					struct samr_DomInfo1 *policy)
{
	struct cache_entry *centry;

	centry = centry_start(domain, status);
	if (!centry)
		return;

	centry_put_uint16(centry, policy->min_password_length);
	centry_put_uint16(centry, policy->password_history_length);
	centry_put_uint32(centry, policy->password_properties);
	centry_put_nttime(centry, policy->max_password_age);
	centry_put_nttime(centry, policy->min_password_age);

	centry_end(centry, "PWD_POL/%s", domain->name);

	DEBUG(10,("wcache_save_password_policy: %s\n", domain->name));

	centry_free(centry);
}

/***************************************************************************
 ***************************************************************************/

static void wcache_save_username_alias(struct winbindd_domain *domain,
				       NTSTATUS status,
				       const char *name, const char *alias)
{
	struct cache_entry *centry;
	fstring uname;

	if ( (centry = centry_start(domain, status)) == NULL )
		return;

	centry_put_string( centry, alias );

	fstrcpy(uname, name);
	(void)strupper_m(uname);
	centry_end(centry, "NSS/NA/%s", uname);

	DEBUG(10,("wcache_save_username_alias: %s -> %s\n", name, alias ));

	centry_free(centry);
}

static void wcache_save_alias_username(struct winbindd_domain *domain,
				       NTSTATUS status,
				       const char *alias, const char *name)
{
	struct cache_entry *centry;
	fstring uname;

	if ( (centry = centry_start(domain, status)) == NULL )
		return;

	centry_put_string( centry, name );

	fstrcpy(uname, alias);
	(void)strupper_m(uname);
	centry_end(centry, "NSS/AN/%s", uname);

	DEBUG(10,("wcache_save_alias_username: %s -> %s\n", alias, name ));

	centry_free(centry);
}

/***************************************************************************
 ***************************************************************************/

NTSTATUS resolve_username_to_alias( TALLOC_CTX *mem_ctx,
				    struct winbindd_domain *domain,
				    const char *name, char **alias )
{
	struct winbind_cache *cache = get_cache(domain);
	struct cache_entry *centry = NULL;
	NTSTATUS status;
	char *upper_name;

	if ( domain->internal )
		return NT_STATUS_NOT_SUPPORTED;

	if (!cache->tdb)
		goto do_query;

	upper_name = talloc_strdup(mem_ctx, name);
	if (upper_name == NULL) {
		return NT_STATUS_NO_MEMORY;
	}
	if (!strupper_m(upper_name)) {
		talloc_free(upper_name);
		return NT_STATUS_INVALID_PARAMETER;
	}

	centry = wcache_fetch(cache, domain, "NSS/NA/%s", upper_name);

	talloc_free(upper_name);

	if (!centry)
		goto do_query;

	status = centry->status;

	if (!NT_STATUS_IS_OK(status)) {
		centry_free(centry);
		return status;
	}

	*alias = centry_string( centry, mem_ctx );

	centry_free(centry);

	DEBUG(10,("resolve_username_to_alias: [Cached] - mapped %s to %s\n",
		  name, *alias ? *alias : "(none)"));

	return (*alias) ? NT_STATUS_OK : NT_STATUS_OBJECT_NAME_NOT_FOUND;

do_query:

	/* If its not in cache and we are offline, then fail */

	if ( get_global_winbindd_state_offline() || !domain->online ) {
		DEBUG(8,("resolve_username_to_alias: rejecting query "
			 "in offline mode\n"));
		return NT_STATUS_NOT_FOUND;
	}

	status = nss_map_to_alias( mem_ctx, domain->name, name, alias );

	if ( NT_STATUS_IS_OK( status ) ) {
		wcache_save_username_alias(domain, status, name, *alias);
	}

	if ( NT_STATUS_EQUAL( status, NT_STATUS_NONE_MAPPED ) ) {
		wcache_save_username_alias(domain, status, name, "(NULL)");
	}

	DEBUG(5,("resolve_username_to_alias: backend query returned %s\n",
		 nt_errstr(status)));

	if ( NT_STATUS_EQUAL(status, NT_STATUS_DOMAIN_CONTROLLER_NOT_FOUND) ) {
		set_domain_offline( domain );
	}

	return status;
}

/***************************************************************************
 ***************************************************************************/

NTSTATUS resolve_alias_to_username( TALLOC_CTX *mem_ctx,
				    struct winbindd_domain *domain,
				    const char *alias, char **name )
{
	struct winbind_cache *cache = get_cache(domain);
	struct cache_entry *centry = NULL;
	NTSTATUS status;
	char *upper_name;

	if ( domain->internal )
		return  NT_STATUS_NOT_SUPPORTED;

	if (!cache->tdb)
		goto do_query;

	upper_name = talloc_strdup(mem_ctx, alias);
	if (upper_name == NULL) {
		return NT_STATUS_NO_MEMORY;
	}
	if (!strupper_m(upper_name)) {
		talloc_free(upper_name);
		return NT_STATUS_INVALID_PARAMETER;
	}

	centry = wcache_fetch(cache, domain, "NSS/AN/%s", upper_name);

	talloc_free(upper_name);

	if (!centry)
		goto do_query;

	status = centry->status;

	if (!NT_STATUS_IS_OK(status)) {
		centry_free(centry);
		return status;
	}

	*name = centry_string( centry, mem_ctx );

	centry_free(centry);

	DEBUG(10,("resolve_alias_to_username: [Cached] - mapped %s to %s\n",
		  alias, *name ? *name : "(none)"));

	return (*name) ? NT_STATUS_OK : NT_STATUS_OBJECT_NAME_NOT_FOUND;

do_query:

	/* If its not in cache and we are offline, then fail */

	if ( get_global_winbindd_state_offline() || !domain->online ) {
		DEBUG(8,("resolve_alias_to_username: rejecting query "
			 "in offline mode\n"));
		return NT_STATUS_NOT_FOUND;
	}

	/* an alias cannot contain a domain prefix or '@' */

	if (strchr(alias, '\\') || strchr(alias, '@')) {
		DEBUG(10,("resolve_alias_to_username: skipping fully "
			  "qualified name %s\n", alias));
		return NT_STATUS_OBJECT_NAME_INVALID;
	}

	status = nss_map_from_alias( mem_ctx, domain->name, alias, name );

	if ( NT_STATUS_IS_OK( status ) ) {
		wcache_save_alias_username( domain, status, alias, *name );
	}

	if (NT_STATUS_EQUAL(status, NT_STATUS_NONE_MAPPED)) {
		wcache_save_alias_username(domain, status, alias, "(NULL)");
	}

	DEBUG(5,("resolve_alias_to_username: backend query returned %s\n",
		 nt_errstr(status)));

	if ( NT_STATUS_EQUAL(status, NT_STATUS_DOMAIN_CONTROLLER_NOT_FOUND) ) {
		set_domain_offline( domain );
	}

	return status;
}

NTSTATUS wcache_cached_creds_exist(struct winbindd_domain *domain, const struct dom_sid *sid)
{
	struct winbind_cache *cache = get_cache(domain);
	TDB_DATA data;
	fstring key_str, tmp;
	uint32_t rid;

	if (!cache->tdb) {
		return NT_STATUS_INTERNAL_DB_ERROR;
	}

	if (is_null_sid(sid)) {
		return NT_STATUS_INVALID_SID;
	}

	if (!(sid_peek_rid(sid, &rid)) || (rid == 0)) {
		return NT_STATUS_INVALID_SID;
	}

	fstr_sprintf(key_str, "CRED/%s", sid_to_fstring(tmp, sid));

	data = tdb_fetch(cache->tdb, string_tdb_data(key_str));
	if (!data.dptr) {
		return NT_STATUS_OBJECT_NAME_NOT_FOUND;
	}

	SAFE_FREE(data.dptr);
	return NT_STATUS_OK;
}

/* Lookup creds for a SID - copes with old (unsalted) creds as well
   as new salted ones. */

NTSTATUS wcache_get_creds(struct winbindd_domain *domain, 
			  TALLOC_CTX *mem_ctx, 
			  const struct dom_sid *sid,
			  const uint8_t **cached_nt_pass,
			  const uint8_t **cached_salt)
{
	struct winbind_cache *cache = get_cache(domain);
	struct cache_entry *centry = NULL;
	NTSTATUS status;
	uint32_t rid;
	fstring tmp;

	if (!cache->tdb) {
		return NT_STATUS_INTERNAL_DB_ERROR;
	}

	if (is_null_sid(sid)) {
		return NT_STATUS_INVALID_SID;
	}

	if (!(sid_peek_rid(sid, &rid)) || (rid == 0)) {
		return NT_STATUS_INVALID_SID;
	}

	/* Try and get a salted cred first. If we can't
	   fall back to an unsalted cred. */

	centry = wcache_fetch(cache, domain, "CRED/%s",
			      sid_to_fstring(tmp, sid));
	if (!centry) {
		DEBUG(10,("wcache_get_creds: entry for [CRED/%s] not found\n", 
			  sid_string_dbg(sid)));
		return NT_STATUS_OBJECT_NAME_NOT_FOUND;
	}

	/*
	 * We don't use the time element at this moment,
	 * but we have to consume it, so that we don't
	 * neet to change the disk format of the cache.
	 */
	(void)centry_time(centry);

	/* In the salted case this isn't actually the nt_hash itself,
	   but the MD5 of the salt + nt_hash. Let the caller
	   sort this out. It can tell as we only return the cached_salt
	   if we are returning a salted cred. */

	*cached_nt_pass = (const uint8_t *)centry_hash16(centry, mem_ctx);
	if (*cached_nt_pass == NULL) {
		fstring sidstr;

		sid_to_fstring(sidstr, sid);

		/* Bad (old) cred cache. Delete and pretend we
		   don't have it. */
		DEBUG(0,("wcache_get_creds: bad entry for [CRED/%s] - deleting\n", 
				sidstr));
		wcache_delete("CRED/%s", sidstr);
		centry_free(centry);
		return NT_STATUS_OBJECT_NAME_NOT_FOUND;
	}

	/* We only have 17 bytes more data in the salted cred case. */
	if (centry->len - centry->ofs == 17) {
		*cached_salt = (const uint8_t *)centry_hash16(centry, mem_ctx);
	} else {
		*cached_salt = NULL;
	}

	dump_data_pw("cached_nt_pass", *cached_nt_pass, NT_HASH_LEN);
	if (*cached_salt) {
		dump_data_pw("cached_salt", *cached_salt, NT_HASH_LEN);
	}

	status = centry->status;

	DEBUG(10,("wcache_get_creds: [Cached] - cached creds for user %s status: %s\n",
		  sid_string_dbg(sid), nt_errstr(status) ));

	centry_free(centry);
	return status;
}

/* Store creds for a SID - only writes out new salted ones. */

NTSTATUS wcache_save_creds(struct winbindd_domain *domain, 
			   const struct dom_sid *sid,
			   const uint8_t nt_pass[NT_HASH_LEN])
{
	struct cache_entry *centry;
	fstring sid_string;
	uint32_t rid;
	uint8_t cred_salt[NT_HASH_LEN];
	uint8_t salted_hash[NT_HASH_LEN];

	if (is_null_sid(sid)) {
		return NT_STATUS_INVALID_SID;
	}

	if (!(sid_peek_rid(sid, &rid)) || (rid == 0)) {
		return NT_STATUS_INVALID_SID;
	}

	centry = centry_start(domain, NT_STATUS_OK);
	if (!centry) {
		return NT_STATUS_INTERNAL_DB_ERROR;
	}

	dump_data_pw("nt_pass", nt_pass, NT_HASH_LEN);

	centry_put_time(centry, time(NULL));

	/* Create a salt and then salt the hash. */
	generate_random_buffer(cred_salt, NT_HASH_LEN);
	E_md5hash(cred_salt, nt_pass, salted_hash);

	centry_put_hash16(centry, salted_hash);
	centry_put_hash16(centry, cred_salt);
	centry_end(centry, "CRED/%s", sid_to_fstring(sid_string, sid));

	DEBUG(10,("wcache_save_creds: %s\n", sid_string));

	centry_free(centry);

	return NT_STATUS_OK;
}


/* Query display info. This is the basic user list fn */
NTSTATUS wb_cache_query_user_list(struct winbindd_domain *domain,
				  TALLOC_CTX *mem_ctx,
				  uint32_t **prids)
{
	struct winbind_cache *cache = get_cache(domain);
	struct cache_entry *centry = NULL;
	uint32_t num_rids = 0;
	uint32_t *rids = NULL;
	NTSTATUS status;
	unsigned int i, retry;
	bool old_status = domain->online;

	*prids = NULL;

	if (!cache->tdb)
		goto do_query;

	centry = wcache_fetch(cache, domain, "UL/%s", domain->name);
	if (!centry)
		goto do_query;

do_fetch_cache:
	num_rids = centry_uint32(centry);

	if (num_rids == 0) {
		goto do_cached;
	}

	rids = talloc_array(mem_ctx, uint32_t, num_rids);
	if (rids == NULL) {
		centry_free(centry);
		return NT_STATUS_NO_MEMORY;
	}

	for (i=0; i<num_rids; i++) {
		rids[i] = centry_uint32(centry);
	}

do_cached:	
	status = centry->status;

	DEBUG(10,("query_user_list: [Cached] - cached list for domain %s status: %s\n",
		domain->name, nt_errstr(status) ));

	centry_free(centry);
	return status;

do_query:

	/* Return status value returned by seq number check */

	if (!NT_STATUS_IS_OK(domain->last_status))
		return domain->last_status;

	/* Put the query_user_list() in a retry loop.  There appears to be
	 * some bug either with Windows 2000 or Samba's handling of large
	 * rpc replies.  This manifests itself as sudden disconnection
	 * at a random point in the enumeration of a large (60k) user list.
	 * The retry loop simply tries the operation again. )-:  It's not
	 * pretty but an acceptable workaround until we work out what the
	 * real problem is. */

	retry = 0;
	do {

		DEBUG(10,("query_user_list: [Cached] - doing backend query for list for domain %s\n",
			domain->name ));

		rids = NULL;
		status = domain->backend->query_user_list(domain, mem_ctx,
							  &rids);
		num_rids = talloc_array_length(rids);

		if (!NT_STATUS_IS_OK(status)) {
			DEBUG(3, ("query_user_list: returned 0x%08x, "
				  "retrying\n", NT_STATUS_V(status)));
		}
		if (NT_STATUS_EQUAL(status, NT_STATUS_UNSUCCESSFUL)) {
			DEBUG(3, ("query_user_list: flushing "
				  "connection cache\n"));
			invalidate_cm_connection(domain);
		}
		if (NT_STATUS_EQUAL(status, NT_STATUS_IO_TIMEOUT) ||
		    NT_STATUS_EQUAL(status, NT_STATUS_DOMAIN_CONTROLLER_NOT_FOUND)) {
			if (!domain->internal && old_status) {
				set_domain_offline(domain);
			}
			/* store partial response. */
			if (num_rids > 0) {
				/*
				 * humm, what about the status used for cache?
				 * Should it be NT_STATUS_OK?
				 */
				break;
			}
			/*
			 * domain is offline now, and there is no user entries,
			 * try to fetch from cache again.
			 */
			if (cache->tdb && !domain->online && !domain->internal && old_status) {
				centry = wcache_fetch(cache, domain, "UL/%s", domain->name);
				/* partial response... */
				if (!centry) {
					goto skip_save;
				} else {
					goto do_fetch_cache;
				}
			} else {
				goto skip_save;
			}
		}

	} while (NT_STATUS_V(status) == NT_STATUS_V(NT_STATUS_UNSUCCESSFUL) && 
		 (retry++ < 5));

	/* and save it */
	refresh_sequence_number(domain);
	if (!NT_STATUS_IS_OK(status)) {
		return status;
	}
	centry = centry_start(domain, status);
	if (!centry)
		goto skip_save;
	centry_put_uint32(centry, num_rids);
	for (i=0; i<num_rids; i++) {
		centry_put_uint32(centry, rids[i]);
	}	
	centry_end(centry, "UL/%s", domain->name);
	centry_free(centry);

	*prids = rids;

skip_save:
	return status;
}

/* list all domain groups */
NTSTATUS wb_cache_enum_dom_groups(struct winbindd_domain *domain,
				  TALLOC_CTX *mem_ctx,
				  uint32_t *num_entries,
				  struct wb_acct_info **info)
{
	struct winbind_cache *cache = get_cache(domain);
	struct cache_entry *centry = NULL;
	NTSTATUS status;
	unsigned int i;
	bool old_status;

	old_status = domain->online;
	if (!cache->tdb)
		goto do_query;

	centry = wcache_fetch(cache, domain, "GL/%s/domain", domain->name);
	if (!centry)
		goto do_query;

do_fetch_cache:
	*num_entries = centry_uint32(centry);

	if (*num_entries == 0)
		goto do_cached;

	(*info) = talloc_array(mem_ctx, struct wb_acct_info, *num_entries);
	if (! (*info)) {
		smb_panic_fn("enum_dom_groups out of memory");
	}
	for (i=0; i<(*num_entries); i++) {
		fstrcpy((*info)[i].acct_name, centry_string(centry, mem_ctx));
		fstrcpy((*info)[i].acct_desc, centry_string(centry, mem_ctx));
		(*info)[i].rid = centry_uint32(centry);
	}

do_cached:	
	status = centry->status;

	DEBUG(10,("enum_dom_groups: [Cached] - cached list for domain %s status: %s\n",
		domain->name, nt_errstr(status) ));

	centry_free(centry);
	return status;

do_query:
	*num_entries = 0;
	*info = NULL;

	/* Return status value returned by seq number check */

	if (!NT_STATUS_IS_OK(domain->last_status))
		return domain->last_status;

	DEBUG(10,("enum_dom_groups: [Cached] - doing backend query for list for domain %s\n",
		domain->name ));

	status = domain->backend->enum_dom_groups(domain, mem_ctx, num_entries, info);

	if (NT_STATUS_EQUAL(status, NT_STATUS_IO_TIMEOUT) ||
	    NT_STATUS_EQUAL(status, NT_STATUS_DOMAIN_CONTROLLER_NOT_FOUND)) {
		if (!domain->internal && old_status) {
			set_domain_offline(domain);
		}
		if (cache->tdb &&
			!domain->online &&
			!domain->internal &&
			old_status) {
			centry = wcache_fetch(cache, domain, "GL/%s/domain", domain->name);
			if (centry) {
				goto do_fetch_cache;
			}
		}
	}
	/* and save it */
	refresh_sequence_number(domain);
	if (!NT_STATUS_IS_OK(status)) {
		return status;
	}
	centry = centry_start(domain, status);
	if (!centry)
		goto skip_save;
	centry_put_uint32(centry, *num_entries);
	for (i=0; i<(*num_entries); i++) {
		centry_put_string(centry, (*info)[i].acct_name);
		centry_put_string(centry, (*info)[i].acct_desc);
		centry_put_uint32(centry, (*info)[i].rid);
	}	
	centry_end(centry, "GL/%s/domain", domain->name);
	centry_free(centry);

skip_save:
	return status;
}

/* list all domain groups */
NTSTATUS wb_cache_enum_local_groups(struct winbindd_domain *domain,
				    TALLOC_CTX *mem_ctx,
				    uint32_t *num_entries,
				    struct wb_acct_info **info)
{
	struct winbind_cache *cache = get_cache(domain);
	struct cache_entry *centry = NULL;
	NTSTATUS status;
	unsigned int i;
	bool old_status;

	old_status = domain->online;
	if (!cache->tdb)
		goto do_query;

	centry = wcache_fetch(cache, domain, "GL/%s/local", domain->name);
	if (!centry)
		goto do_query;

do_fetch_cache:
	*num_entries = centry_uint32(centry);

	if (*num_entries == 0)
		goto do_cached;

	(*info) = talloc_array(mem_ctx, struct wb_acct_info, *num_entries);
	if (! (*info)) {
		smb_panic_fn("enum_dom_groups out of memory");
	}
	for (i=0; i<(*num_entries); i++) {
		fstrcpy((*info)[i].acct_name, centry_string(centry, mem_ctx));
		fstrcpy((*info)[i].acct_desc, centry_string(centry, mem_ctx));
		(*info)[i].rid = centry_uint32(centry);
	}

do_cached:	

	/* If we are returning cached data and the domain controller
	   is down then we don't know whether the data is up to date
	   or not.  Return NT_STATUS_MORE_PROCESSING_REQUIRED to
	   indicate this. */

	if (wcache_server_down(domain)) {
		DEBUG(10, ("enum_local_groups: returning cached user list and server was down\n"));
		status = NT_STATUS_MORE_PROCESSING_REQUIRED;
	} else
		status = centry->status;

	DEBUG(10,("enum_local_groups: [Cached] - cached list for domain %s status: %s\n",
		domain->name, nt_errstr(status) ));

	centry_free(centry);
	return status;

do_query:
	*num_entries = 0;
	*info = NULL;

	/* Return status value returned by seq number check */

	if (!NT_STATUS_IS_OK(domain->last_status))
		return domain->last_status;

	DEBUG(10,("enum_local_groups: [Cached] - doing backend query for list for domain %s\n",
		domain->name ));

	status = domain->backend->enum_local_groups(domain, mem_ctx, num_entries, info);

	if (NT_STATUS_EQUAL(status, NT_STATUS_IO_TIMEOUT) ||
		NT_STATUS_EQUAL(status, NT_STATUS_DOMAIN_CONTROLLER_NOT_FOUND)) {
		if (!domain->internal && old_status) {
			set_domain_offline(domain);
		}
		if (cache->tdb &&
			!domain->internal &&
			!domain->online &&
			old_status) {
			centry = wcache_fetch(cache, domain, "GL/%s/local", domain->name);
			if (centry) {
				goto do_fetch_cache;
			}
		}
	}
	/* and save it */
	refresh_sequence_number(domain);
	if (!NT_STATUS_IS_OK(status)) {
		return status;
	}
	centry = centry_start(domain, status);
	if (!centry)
		goto skip_save;
	centry_put_uint32(centry, *num_entries);
	for (i=0; i<(*num_entries); i++) {
		centry_put_string(centry, (*info)[i].acct_name);
		centry_put_string(centry, (*info)[i].acct_desc);
		centry_put_uint32(centry, (*info)[i].rid);
	}
	centry_end(centry, "GL/%s/local", domain->name);
	centry_free(centry);

skip_save:
	return status;
}

NTSTATUS wcache_name_to_sid(struct winbindd_domain *domain,
			    const char *domain_name,
			    const char *name,
			    struct dom_sid *sid,
			    enum lsa_SidType *type)
{
	struct winbind_cache *cache = get_cache(domain);
	struct cache_entry *centry;
	NTSTATUS status;
	char *uname;

	if (cache->tdb == NULL) {
		return NT_STATUS_NOT_FOUND;
	}

	uname = talloc_strdup_upper(talloc_tos(), name);
	if (uname == NULL) {
		return NT_STATUS_NO_MEMORY;
	}

	if ((domain_name == NULL) || (domain_name[0] == '\0')) {
		domain_name = domain->name;
	}

	centry = wcache_fetch(cache, domain, "NS/%s/%s", domain_name, uname);
	TALLOC_FREE(uname);
	if (centry == NULL) {
		return NT_STATUS_NOT_FOUND;
	}

	status = centry->status;
	if (NT_STATUS_IS_OK(status)) {
		*type = (enum lsa_SidType)centry_uint32(centry);
		centry_sid(centry, sid);
	}

	DEBUG(10,("name_to_sid: [Cached] - cached name for domain %s status: "
		  "%s\n", domain->name, nt_errstr(status) ));

	centry_free(centry);
	return status;
}

/* convert a single name to a sid in a domain */
NTSTATUS wb_cache_name_to_sid(struct winbindd_domain *domain,
			      TALLOC_CTX *mem_ctx,
			      const char *domain_name,
			      const char *name,
			      uint32_t flags,
			      struct dom_sid *sid,
			      enum lsa_SidType *type)
{
	NTSTATUS status;
	bool old_status;

	old_status = domain->online;

	status = wcache_name_to_sid(domain, domain_name, name, sid, type);
	if (!NT_STATUS_EQUAL(status, NT_STATUS_NOT_FOUND)) {
		return status;
	}

	ZERO_STRUCTP(sid);

	/* If the seq number check indicated that there is a problem
	 * with this DC, then return that status... except for
	 * access_denied.  This is special because the dc may be in
	 * "restrict anonymous = 1" mode, in which case it will deny
	 * most unauthenticated operations, but *will* allow the LSA
	 * name-to-sid that we try as a fallback. */

	if (!(NT_STATUS_IS_OK(domain->last_status)
	      || NT_STATUS_EQUAL(domain->last_status, NT_STATUS_ACCESS_DENIED)))
		return domain->last_status;

	DEBUG(10,("name_to_sid: [Cached] - doing backend query for name for domain %s\n",
		domain->name ));

	status = domain->backend->name_to_sid(domain, mem_ctx, domain_name,
					      name, flags, sid, type);

	if (NT_STATUS_EQUAL(status, NT_STATUS_IO_TIMEOUT) ||
		NT_STATUS_EQUAL(status, NT_STATUS_DOMAIN_CONTROLLER_NOT_FOUND)) {
		if (!domain->internal && old_status) {
			set_domain_offline(domain);
		}
		if (!domain->internal &&
			!domain->online &&
			old_status) {
			NTSTATUS cache_status;
			cache_status = wcache_name_to_sid(domain, domain_name, name, sid, type);
			return cache_status;
		}
	}
	/* and save it */
	refresh_sequence_number(domain);

	if (domain->online &&
	    (NT_STATUS_IS_OK(status) || NT_STATUS_EQUAL(status, NT_STATUS_NONE_MAPPED))) {
		wcache_save_name_to_sid(domain, status, domain_name, name, sid, *type);

		/* Only save the reverse mapping if this was not a UPN */
		if (!strchr(name, '@')) {
			if (!strupper_m(discard_const_p(char, domain_name))) {
				return NT_STATUS_INVALID_PARAMETER;
			}
			(void)strlower_m(discard_const_p(char, name));
			wcache_save_sid_to_name(domain, status, sid, domain_name, name, *type);
		}
	}

	return status;
}

static NTSTATUS wcache_sid_to_name(struct winbindd_domain *domain,
				   const struct dom_sid *sid,
				   TALLOC_CTX *mem_ctx,
				   char **domain_name,
				   char **name,
				   enum lsa_SidType *type)
{
	struct winbind_cache *cache = get_cache(domain);
	struct cache_entry *centry;
	char *sid_string;
	NTSTATUS status;

	if (cache->tdb == NULL) {
		return NT_STATUS_NOT_FOUND;
	}

	sid_string = sid_string_tos(sid);
	if (sid_string == NULL) {
		return NT_STATUS_NO_MEMORY;
	}

	centry = wcache_fetch(cache, domain, "SN/%s", sid_string);
	TALLOC_FREE(sid_string);
	if (centry == NULL) {
		return NT_STATUS_NOT_FOUND;
	}

	if (NT_STATUS_IS_OK(centry->status)) {
		*type = (enum lsa_SidType)centry_uint32(centry);
		*domain_name = centry_string(centry, mem_ctx);
		*name = centry_string(centry, mem_ctx);
	}

	status = centry->status;
	centry_free(centry);

	DEBUG(10,("sid_to_name: [Cached] - cached name for domain %s status: "
		  "%s\n", domain->name, nt_errstr(status) ));

	return status;
}

/* convert a sid to a user or group name. The sid is guaranteed to be in the domain
   given */
NTSTATUS wb_cache_sid_to_name(struct winbindd_domain *domain,
			      TALLOC_CTX *mem_ctx,
			      const struct dom_sid *sid,
			      char **domain_name,
			      char **name,
			      enum lsa_SidType *type)
{
	NTSTATUS status;
	bool old_status;

	old_status = domain->online;
	status = wcache_sid_to_name(domain, sid, mem_ctx, domain_name, name,
				    type);
	if (!NT_STATUS_EQUAL(status, NT_STATUS_NOT_FOUND)) {
		return status;
	}

	*name = NULL;
	*domain_name = NULL;

	/* If the seq number check indicated that there is a problem
	 * with this DC, then return that status... except for
	 * access_denied.  This is special because the dc may be in
	 * "restrict anonymous = 1" mode, in which case it will deny
	 * most unauthenticated operations, but *will* allow the LSA
	 * sid-to-name that we try as a fallback. */

	if (!(NT_STATUS_IS_OK(domain->last_status)
	      || NT_STATUS_EQUAL(domain->last_status, NT_STATUS_ACCESS_DENIED)))
		return domain->last_status;

	DEBUG(10,("sid_to_name: [Cached] - doing backend query for name for domain %s\n",
		domain->name ));

	status = domain->backend->sid_to_name(domain, mem_ctx, sid, domain_name, name, type);

	if (NT_STATUS_EQUAL(status, NT_STATUS_IO_TIMEOUT) ||
		NT_STATUS_EQUAL(status, NT_STATUS_DOMAIN_CONTROLLER_NOT_FOUND)) {
		if (!domain->internal && old_status) {
			set_domain_offline(domain);
		}
		if (!domain->internal &&
			!domain->online &&
			old_status) {
			NTSTATUS cache_status;
			cache_status = wcache_sid_to_name(domain, sid, mem_ctx,
							domain_name, name, type);
			return cache_status;
		}
	}
	/* and save it */
	refresh_sequence_number(domain);
	if (!NT_STATUS_IS_OK(status)) {
		return status;
	}
	wcache_save_sid_to_name(domain, status, sid, *domain_name, *name, *type);

	/* We can't save the name to sid mapping here, as with sid history a
	 * later name2sid would give the wrong sid. */

	return status;
}

NTSTATUS wb_cache_rids_to_names(struct winbindd_domain *domain,
				TALLOC_CTX *mem_ctx,
				const struct dom_sid *domain_sid,
				uint32_t *rids,
				size_t num_rids,
				char **domain_name,
				char ***names,
				enum lsa_SidType **types)
{
	struct winbind_cache *cache = get_cache(domain);
	size_t i;
	NTSTATUS result = NT_STATUS_UNSUCCESSFUL;
	bool have_mapped;
	bool have_unmapped;
	bool old_status;

	old_status = domain->online;
	*domain_name = NULL;
	*names = NULL;
	*types = NULL;

	if (!cache->tdb) {
		goto do_query;
	}

	if (num_rids == 0) {
		return NT_STATUS_OK;
	}

	*names = talloc_array(mem_ctx, char *, num_rids);
	*types = talloc_array(mem_ctx, enum lsa_SidType, num_rids);

	if ((*names == NULL) || (*types == NULL)) {
		result = NT_STATUS_NO_MEMORY;
		goto error;
	}

	have_mapped = have_unmapped = false;

	for (i=0; i<num_rids; i++) {
		struct dom_sid sid;
		struct cache_entry *centry;
		fstring tmp;

		if (!sid_compose(&sid, domain_sid, rids[i])) {
			result = NT_STATUS_INTERNAL_ERROR;
			goto error;
		}

		centry = wcache_fetch(cache, domain, "SN/%s",
				      sid_to_fstring(tmp, &sid));
		if (!centry) {
			goto do_query;
		}

		(*types)[i] = SID_NAME_UNKNOWN;
		(*names)[i] = talloc_strdup(*names, "");

		if (NT_STATUS_IS_OK(centry->status)) {
			char *dom;
			have_mapped = true;
			(*types)[i] = (enum lsa_SidType)centry_uint32(centry);

			dom = centry_string(centry, mem_ctx);
			if (*domain_name == NULL) {
				*domain_name = dom;
			} else {
				talloc_free(dom);
			}

			(*names)[i] = centry_string(centry, *names);

		} else if (NT_STATUS_EQUAL(centry->status, NT_STATUS_NONE_MAPPED)
			   || NT_STATUS_EQUAL(centry->status, STATUS_SOME_UNMAPPED)) {
			have_unmapped = true;

		} else {
			/* something's definitely wrong */
			result = centry->status;
			centry_free(centry);
			goto error;
		}

		centry_free(centry);
	}

	if (!have_mapped) {
		return NT_STATUS_NONE_MAPPED;
	}
	if (!have_unmapped) {
		return NT_STATUS_OK;
	}
	return STATUS_SOME_UNMAPPED;

 do_query:

	TALLOC_FREE(*names);
	TALLOC_FREE(*types);

	result = domain->backend->rids_to_names(domain, mem_ctx, domain_sid,
						rids, num_rids, domain_name,
						names, types);

	if (NT_STATUS_EQUAL(result, NT_STATUS_IO_TIMEOUT) ||
	    NT_STATUS_EQUAL(result, NT_STATUS_DOMAIN_CONTROLLER_NOT_FOUND)) {
		if (!domain->internal && old_status) {
			set_domain_offline(domain);
		}
		if (cache->tdb &&
			!domain->internal &&
			!domain->online &&
			old_status) {
			have_mapped = have_unmapped = false;

			*names = talloc_array(mem_ctx, char *, num_rids);
			if (*names == NULL) {
				result = NT_STATUS_NO_MEMORY;
				goto error;
			}

			*types = talloc_array(mem_ctx, enum lsa_SidType,
					      num_rids);
			if (*types == NULL) {
				result = NT_STATUS_NO_MEMORY;
				goto error;
			}

			for (i=0; i<num_rids; i++) {
				struct dom_sid sid;
				struct cache_entry *centry;
				fstring tmp;

				if (!sid_compose(&sid, domain_sid, rids[i])) {
					result = NT_STATUS_INTERNAL_ERROR;
					goto error;
				}

				centry = wcache_fetch(cache, domain, "SN/%s",
						      sid_to_fstring(tmp, &sid));
				if (!centry) {
					(*types)[i] = SID_NAME_UNKNOWN;
					(*names)[i] = talloc_strdup(*names, "");
					continue;
				}

				(*types)[i] = SID_NAME_UNKNOWN;
				(*names)[i] = talloc_strdup(*names, "");

				if (NT_STATUS_IS_OK(centry->status)) {
					char *dom;
					have_mapped = true;
					(*types)[i] = (enum lsa_SidType)centry_uint32(centry);

					dom = centry_string(centry, mem_ctx);
					if (*domain_name == NULL) {
						*domain_name = dom;
					} else {
						talloc_free(dom);
					}

					(*names)[i] = centry_string(centry, *names);

				} else if (NT_STATUS_EQUAL(centry->status, NT_STATUS_NONE_MAPPED)) {
					have_unmapped = true;

				} else {
					/* something's definitely wrong */
					result = centry->status;
					centry_free(centry);
					goto error;
				}

				centry_free(centry);
			}

			if (!have_mapped) {
				return NT_STATUS_NONE_MAPPED;
			}
			if (!have_unmapped) {
				return NT_STATUS_OK;
			}
			return STATUS_SOME_UNMAPPED;
		}
	}
	/*
	  None of the queried rids has been found so save all negative entries
	*/
	if (NT_STATUS_EQUAL(result, NT_STATUS_NONE_MAPPED)) {
		for (i = 0; i < num_rids; i++) {
			struct dom_sid sid;
			const char *name = "";
			const enum lsa_SidType type = SID_NAME_UNKNOWN;
			NTSTATUS status = NT_STATUS_NONE_MAPPED;

			if (!sid_compose(&sid, domain_sid, rids[i])) {
				return NT_STATUS_INTERNAL_ERROR;
			}

			wcache_save_sid_to_name(domain, status, &sid, *domain_name,
						name, type);
		}

		return result;
	}

	/*
	  Some or all of the queried rids have been found.
	*/
	if (!NT_STATUS_IS_OK(result) &&
	    !NT_STATUS_EQUAL(result, STATUS_SOME_UNMAPPED)) {
		return result;
	}

	refresh_sequence_number(domain);

	for (i=0; i<num_rids; i++) {
		struct dom_sid sid;
		NTSTATUS status;

		if (!sid_compose(&sid, domain_sid, rids[i])) {
			result = NT_STATUS_INTERNAL_ERROR;
			goto error;
		}

		status = (*types)[i] == SID_NAME_UNKNOWN ?
			NT_STATUS_NONE_MAPPED : NT_STATUS_OK;

		wcache_save_sid_to_name(domain, status, &sid, *domain_name,
					(*names)[i], (*types)[i]);
	}

	return result;

 error:
	TALLOC_FREE(*names);
	TALLOC_FREE(*types);
	return result;
}

NTSTATUS wcache_query_user(struct winbindd_domain *domain,
			   TALLOC_CTX *mem_ctx,
			   const struct dom_sid *user_sid,
			   struct wbint_userinfo *info)
{
	struct winbind_cache *cache = get_cache(domain);
	struct cache_entry *centry = NULL;
	NTSTATUS status;
	char *sid_string;

	if (cache->tdb == NULL) {
		return NT_STATUS_NOT_FOUND;
	}

	sid_string = sid_string_tos(user_sid);
	if (sid_string == NULL) {
		return NT_STATUS_NO_MEMORY;
	}

	centry = wcache_fetch(cache, domain, "U/%s", sid_string);
	TALLOC_FREE(sid_string);
	if (centry == NULL) {
		return NT_STATUS_NOT_FOUND;
	}

	/*
	 * If we have an access denied cache entry and a cached info3
	 * in the samlogon cache then do a query.  This will force the
	 * rpc back end to return the info3 data.
	 */

	if (NT_STATUS_EQUAL(domain->last_status, NT_STATUS_ACCESS_DENIED) &&
	    netsamlogon_cache_have(user_sid)) {
		DEBUG(10, ("query_user: cached access denied and have cached "
			   "info3\n"));
		domain->last_status = NT_STATUS_OK;
		centry_free(centry);
		return NT_STATUS_NOT_FOUND;
	}

	/* if status is not ok then this is a negative hit
	   and the rest of the data doesn't matter */
	status = centry->status;
	if (NT_STATUS_IS_OK(status)) {
		info->domain_name = centry_string(centry, mem_ctx);
		info->acct_name = centry_string(centry, mem_ctx);
		info->full_name = centry_string(centry, mem_ctx);
		info->homedir = centry_string(centry, mem_ctx);
		info->shell = centry_string(centry, mem_ctx);
		info->uid = centry_uint32(centry);
		info->primary_gid = centry_uint32(centry);
		info->primary_group_name = centry_string(centry, mem_ctx);
		centry_sid(centry, &info->user_sid);
		centry_sid(centry, &info->group_sid);
	}

	DEBUG(10,("query_user: [Cached] - cached info for domain %s status: "
		  "%s\n", domain->name, nt_errstr(status) ));

	centry_free(centry);
	return status;
}


/**
* @brief Query a fullname from the username cache (for further gecos processing)
*
* @param domain		A pointer to the winbindd_domain struct.
* @param mem_ctx	The talloc context.
* @param user_sid	The user sid.
* @param full_name	A pointer to the full_name string.
*
* @return NTSTATUS code
*/
NTSTATUS wcache_query_user_fullname(struct winbindd_domain *domain,
				    TALLOC_CTX *mem_ctx,
				    const struct dom_sid *user_sid,
				    const char **full_name)
{
	NTSTATUS status;
	struct wbint_userinfo info;

	status = wcache_query_user(domain, mem_ctx, user_sid, &info);
	if (!NT_STATUS_IS_OK(status)) {
		return status;
	}

	if (info.full_name != NULL) {
		*full_name = talloc_strdup(mem_ctx, info.full_name);
		if (*full_name == NULL) {
			return NT_STATUS_NO_MEMORY;
		}
	}

	return NT_STATUS_OK;
}

<<<<<<< HEAD
/* Lookup user information from a rid */
static NTSTATUS query_user(struct winbindd_domain *domain,
			   TALLOC_CTX *mem_ctx,
			   const struct dom_sid *user_sid,
			   struct wbint_userinfo *info)
{
	NTSTATUS status;
	bool old_status;

	old_status = domain->online;
	status = wcache_query_user(domain, mem_ctx, user_sid, info);
	if (!NT_STATUS_EQUAL(status, NT_STATUS_NOT_FOUND)) {
		return status;
	}

	ZERO_STRUCTP(info);

	/* Return status value returned by seq number check */

	if (!NT_STATUS_IS_OK(domain->last_status))
		return domain->last_status;

	DEBUG(10,("query_user: [Cached] - doing backend query for info for domain %s\n",
		domain->name ));

	status = domain->backend->query_user(domain, mem_ctx, user_sid, info);

	if (NT_STATUS_EQUAL(status, NT_STATUS_IO_TIMEOUT) ||
		NT_STATUS_EQUAL(status, NT_STATUS_DOMAIN_CONTROLLER_NOT_FOUND)) {
		if (!domain->internal && old_status) {
			set_domain_offline(domain);
		}
		if (!domain->internal &&
			!domain->online &&
			old_status) {
			NTSTATUS cache_status;
			cache_status = wcache_query_user(domain, mem_ctx, user_sid, info);
			return cache_status;
		}
	}
	/* and save it */
	refresh_sequence_number(domain);
	if (!NT_STATUS_IS_OK(status)) {
		return status;
	}
	wcache_save_user(domain, status, info);

	return status;
}

=======
>>>>>>> d918138a
NTSTATUS wcache_lookup_usergroups(struct winbindd_domain *domain,
				  TALLOC_CTX *mem_ctx,
				  const struct dom_sid *user_sid,
				  uint32_t *pnum_sids,
				  struct dom_sid **psids)
{
	struct winbind_cache *cache = get_cache(domain);
	struct cache_entry *centry = NULL;
	NTSTATUS status;
	uint32_t i, num_sids;
	struct dom_sid *sids;
	fstring sid_string;

	if (cache->tdb == NULL) {
		return NT_STATUS_NOT_FOUND;
	}

	centry = wcache_fetch(cache, domain, "UG/%s",
			      sid_to_fstring(sid_string, user_sid));
	if (centry == NULL) {
		return NT_STATUS_NOT_FOUND;
	}

	/* If we have an access denied cache entry and a cached info3 in the
           samlogon cache then do a query.  This will force the rpc back end
           to return the info3 data. */

	if (NT_STATUS_EQUAL(domain->last_status, NT_STATUS_ACCESS_DENIED)
	    && netsamlogon_cache_have(user_sid)) {
		DEBUG(10, ("lookup_usergroups: cached access denied and have "
			   "cached info3\n"));
		domain->last_status = NT_STATUS_OK;
		centry_free(centry);
		return NT_STATUS_NOT_FOUND;
	}

	num_sids = centry_uint32(centry);
	sids = talloc_array(mem_ctx, struct dom_sid, num_sids);
	if (sids == NULL) {
		centry_free(centry);
		return NT_STATUS_NO_MEMORY;
	}

	for (i=0; i<num_sids; i++) {
		centry_sid(centry, &sids[i]);
	}

	status = centry->status;

	DEBUG(10,("lookup_usergroups: [Cached] - cached info for domain %s "
		  "status: %s\n", domain->name, nt_errstr(status)));

	centry_free(centry);

	*pnum_sids = num_sids;
	*psids = sids;
	return status;
}

/* Lookup groups a user is a member of. */
NTSTATUS wb_cache_lookup_usergroups(struct winbindd_domain *domain,
				    TALLOC_CTX *mem_ctx,
				    const struct dom_sid *user_sid,
				    uint32_t *num_groups,
				    struct dom_sid **user_gids)
{
	struct cache_entry *centry = NULL;
	NTSTATUS status;
	unsigned int i;
	fstring sid_string;
	bool old_status;

	old_status = domain->online;
	status = wcache_lookup_usergroups(domain, mem_ctx, user_sid,
					  num_groups, user_gids);
	if (!NT_STATUS_EQUAL(status, NT_STATUS_NOT_FOUND)) {
		return status;
	}

	(*num_groups) = 0;
	(*user_gids) = NULL;

	/* Return status value returned by seq number check */

	if (!NT_STATUS_IS_OK(domain->last_status))
		return domain->last_status;

	DEBUG(10,("lookup_usergroups: [Cached] - doing backend query for info for domain %s\n",
		domain->name ));

	status = domain->backend->lookup_usergroups(domain, mem_ctx, user_sid, num_groups, user_gids);

	if (NT_STATUS_EQUAL(status, NT_STATUS_IO_TIMEOUT) ||
		NT_STATUS_EQUAL(status, NT_STATUS_DOMAIN_CONTROLLER_NOT_FOUND)) {
		if (!domain->internal && old_status) {
			set_domain_offline(domain);
		}
		if (!domain->internal &&
			!domain->online &&
			old_status) {
			NTSTATUS cache_status;
			cache_status = wcache_lookup_usergroups(domain, mem_ctx, user_sid,
							  num_groups, user_gids);
			return cache_status;
		}
	}
	if ( NT_STATUS_EQUAL(status, NT_STATUS_SYNCHRONIZATION_REQUIRED) )
		goto skip_save;

	/* and save it */
	refresh_sequence_number(domain);
	if (!NT_STATUS_IS_OK(status)) {
		return status;
	}
	centry = centry_start(domain, status);
	if (!centry)
		goto skip_save;

	centry_put_uint32(centry, *num_groups);
	for (i=0; i<(*num_groups); i++) {
		centry_put_sid(centry, &(*user_gids)[i]);
	}	

	centry_end(centry, "UG/%s", sid_to_fstring(sid_string, user_sid));
	centry_free(centry);

skip_save:
	return status;
}

static char *wcache_make_sidlist(TALLOC_CTX *mem_ctx, uint32_t num_sids,
				 const struct dom_sid *sids)
{
	uint32_t i;
	char *sidlist;

	sidlist = talloc_strdup(mem_ctx, "");
	if (sidlist == NULL) {
		return NULL;
	}
	for (i=0; i<num_sids; i++) {
		fstring tmp;
		sidlist = talloc_asprintf_append_buffer(
			sidlist, "/%s", sid_to_fstring(tmp, &sids[i]));
		if (sidlist == NULL) {
			return NULL;
		}
	}
	return sidlist;
}

NTSTATUS wcache_lookup_useraliases(struct winbindd_domain *domain,
				   TALLOC_CTX *mem_ctx, uint32_t num_sids,
				   const struct dom_sid *sids,
				   uint32_t *pnum_aliases, uint32_t **paliases)
{
	struct winbind_cache *cache = get_cache(domain);
	struct cache_entry *centry = NULL;
	uint32_t num_aliases;
	uint32_t *aliases;
	NTSTATUS status;
	char *sidlist;
	int i;

	if (cache->tdb == NULL) {
		return NT_STATUS_NOT_FOUND;
	}

	if (num_sids == 0) {
		*pnum_aliases = 0;
		*paliases = NULL;
		return NT_STATUS_OK;
	}

	/* We need to cache indexed by the whole list of SIDs, the aliases
	 * resulting might come from any of the SIDs. */

	sidlist = wcache_make_sidlist(talloc_tos(), num_sids, sids);
	if (sidlist == NULL) {
		return NT_STATUS_NO_MEMORY;
	}

	centry = wcache_fetch(cache, domain, "UA%s", sidlist);
	TALLOC_FREE(sidlist);
	if (centry == NULL) {
		return NT_STATUS_NOT_FOUND;
	}

	num_aliases = centry_uint32(centry);
	aliases = talloc_array(mem_ctx, uint32_t, num_aliases);
	if (aliases == NULL) {
		centry_free(centry);
		return NT_STATUS_NO_MEMORY;
	}

	for (i=0; i<num_aliases; i++) {
		aliases[i] = centry_uint32(centry);
	}

	status = centry->status;

	DEBUG(10,("lookup_useraliases: [Cached] - cached info for domain: %s "
		  "status %s\n", domain->name, nt_errstr(status)));

	centry_free(centry);

	*pnum_aliases = num_aliases;
	*paliases = aliases;

	return status;
}

NTSTATUS wb_cache_lookup_useraliases(struct winbindd_domain *domain,
				     TALLOC_CTX *mem_ctx,
				     uint32_t num_sids,
				     const struct dom_sid *sids,
				     uint32_t *num_aliases,
				     uint32_t **alias_rids)
{
	struct cache_entry *centry = NULL;
	NTSTATUS status;
	char *sidlist;
	int i;
	bool old_status;

	old_status = domain->online;
	status = wcache_lookup_useraliases(domain, mem_ctx, num_sids, sids,
					   num_aliases, alias_rids);
	if (!NT_STATUS_EQUAL(status, NT_STATUS_NOT_FOUND)) {
		return status;
	}

	(*num_aliases) = 0;
	(*alias_rids) = NULL;

	if (!NT_STATUS_IS_OK(domain->last_status))
		return domain->last_status;

	DEBUG(10,("lookup_usergroups: [Cached] - doing backend query for info "
		  "for domain %s\n", domain->name ));

	sidlist = wcache_make_sidlist(talloc_tos(), num_sids, sids);
	if (sidlist == NULL) {
		return NT_STATUS_NO_MEMORY;
	}

	status = domain->backend->lookup_useraliases(domain, mem_ctx,
						     num_sids, sids,
						     num_aliases, alias_rids);

	if (NT_STATUS_EQUAL(status, NT_STATUS_IO_TIMEOUT) ||
		NT_STATUS_EQUAL(status, NT_STATUS_DOMAIN_CONTROLLER_NOT_FOUND)) {
		if (!domain->internal && old_status) {
			set_domain_offline(domain);
		}
		if (!domain->internal &&
			!domain->online &&
			old_status) {
			NTSTATUS cache_status;
			cache_status = wcache_lookup_useraliases(domain, mem_ctx, num_sids,
								 sids, num_aliases, alias_rids);
			return cache_status;
		}
	}
	/* and save it */
	refresh_sequence_number(domain);
	if (!NT_STATUS_IS_OK(status)) {
		return status;
	}
	centry = centry_start(domain, status);
	if (!centry)
		goto skip_save;
	centry_put_uint32(centry, *num_aliases);
	for (i=0; i<(*num_aliases); i++)
		centry_put_uint32(centry, (*alias_rids)[i]);
	centry_end(centry, "UA%s", sidlist);
	centry_free(centry);

 skip_save:
	return status;
}

NTSTATUS wcache_lookup_groupmem(struct winbindd_domain *domain,
				TALLOC_CTX *mem_ctx,
				const struct dom_sid *group_sid,
				uint32_t *num_names,
				struct dom_sid **sid_mem, char ***names,
				uint32_t **name_types)
{
	struct winbind_cache *cache = get_cache(domain);
	struct cache_entry *centry = NULL;
	NTSTATUS status;
	unsigned int i;
	char *sid_string;

	if (cache->tdb == NULL) {
		return NT_STATUS_NOT_FOUND;
	}

	sid_string = sid_string_tos(group_sid);
	if (sid_string == NULL) {
		return NT_STATUS_NO_MEMORY;
	}

	centry = wcache_fetch(cache, domain, "GM/%s", sid_string);
	TALLOC_FREE(sid_string);
	if (centry == NULL) {
		return NT_STATUS_NOT_FOUND;
	}

	*sid_mem = NULL;
	*names = NULL;
	*name_types = NULL;

	*num_names = centry_uint32(centry);
	if (*num_names == 0) {
		centry_free(centry);
		return NT_STATUS_OK;
	}

	*sid_mem = talloc_array(mem_ctx, struct dom_sid, *num_names);
	*names = talloc_array(mem_ctx, char *, *num_names);
	*name_types = talloc_array(mem_ctx, uint32_t, *num_names);

	if ((*sid_mem == NULL) || (*names == NULL) || (*name_types == NULL)) {
		TALLOC_FREE(*sid_mem);
		TALLOC_FREE(*names);
		TALLOC_FREE(*name_types);
		centry_free(centry);
		return NT_STATUS_NO_MEMORY;
	}

	for (i=0; i<(*num_names); i++) {
		centry_sid(centry, &(*sid_mem)[i]);
		(*names)[i] = centry_string(centry, mem_ctx);
		(*name_types)[i] = centry_uint32(centry);
	}

	status = centry->status;

	DEBUG(10,("lookup_groupmem: [Cached] - cached info for domain %s "
		  "status: %s\n", domain->name, nt_errstr(status)));

	centry_free(centry);
	return status;
}

NTSTATUS wb_cache_lookup_groupmem(struct winbindd_domain *domain,
				  TALLOC_CTX *mem_ctx,
				  const struct dom_sid *group_sid,
				  enum lsa_SidType type,
				  uint32_t *num_names,
				  struct dom_sid **sid_mem,
				  char ***names,
				  uint32_t **name_types)
{
	struct cache_entry *centry = NULL;
	NTSTATUS status;
	unsigned int i;
	fstring sid_string;
	bool old_status;

	old_status = domain->online;
	status = wcache_lookup_groupmem(domain, mem_ctx, group_sid, num_names,
					sid_mem, names, name_types);
	if (!NT_STATUS_EQUAL(status, NT_STATUS_NOT_FOUND)) {
		return status;
	}

	(*num_names) = 0;
	(*sid_mem) = NULL;
	(*names) = NULL;
	(*name_types) = NULL;

	/* Return status value returned by seq number check */

	if (!NT_STATUS_IS_OK(domain->last_status))
		return domain->last_status;

	DEBUG(10,("lookup_groupmem: [Cached] - doing backend query for info for domain %s\n",
		domain->name ));

	status = domain->backend->lookup_groupmem(domain, mem_ctx, group_sid,
						  type, num_names,
						  sid_mem, names, name_types);

	if (NT_STATUS_EQUAL(status, NT_STATUS_IO_TIMEOUT) ||
		NT_STATUS_EQUAL(status, NT_STATUS_DOMAIN_CONTROLLER_NOT_FOUND)) {
		if (!domain->internal && old_status) {
			set_domain_offline(domain);
		}
		if (!domain->internal &&
			!domain->online &&
			old_status) {
			NTSTATUS cache_status;
			cache_status = wcache_lookup_groupmem(domain, mem_ctx, group_sid,
							      num_names, sid_mem, names,
							      name_types);
			return cache_status;
		}
	}
	/* and save it */
	refresh_sequence_number(domain);
	if (!NT_STATUS_IS_OK(status)) {
		return status;
	}
	centry = centry_start(domain, status);
	if (!centry)
		goto skip_save;
	centry_put_uint32(centry, *num_names);
	for (i=0; i<(*num_names); i++) {
		centry_put_sid(centry, &(*sid_mem)[i]);
		centry_put_string(centry, (*names)[i]);
		centry_put_uint32(centry, (*name_types)[i]);
	}	
	centry_end(centry, "GM/%s", sid_to_fstring(sid_string, group_sid));
	centry_free(centry);

skip_save:
	return status;
}

/* find the sequence number for a domain */
NTSTATUS wb_cache_sequence_number(struct winbindd_domain *domain,
				  uint32_t *seq)
{
	refresh_sequence_number(domain);

	*seq = domain->sequence_number;

	return NT_STATUS_OK;
}

/* enumerate trusted domains 
 * (we need to have the list of trustdoms in the cache when we go offline) -
 * Guenther */
NTSTATUS wb_cache_trusted_domains(struct winbindd_domain *domain,
				  TALLOC_CTX *mem_ctx,
				  struct netr_DomainTrustList *trusts)
{
 	NTSTATUS status;
	struct winbind_cache *cache;
	struct winbindd_tdc_domain *dom_list = NULL;
	size_t num_domains = 0;
	bool retval = false;
	int i;
	bool old_status;

	old_status = domain->online;
	trusts->count = 0;
	trusts->array = NULL;

	cache = get_cache(domain);
	if (!cache || !cache->tdb) {
		goto do_query;
	}

	if (domain->online) {
		goto do_query;
	}

	retval = wcache_tdc_fetch_list(&dom_list, &num_domains);
	if (!retval || !num_domains || !dom_list) {
		TALLOC_FREE(dom_list);
		goto do_query;
	}

do_fetch_cache:
	trusts->array = talloc_zero_array(mem_ctx, struct netr_DomainTrust, num_domains);
	if (!trusts->array) {
		TALLOC_FREE(dom_list);
		return NT_STATUS_NO_MEMORY;
	}

	for (i = 0; i < num_domains; i++) {
		struct netr_DomainTrust *trust;
		struct dom_sid *sid;
		struct winbindd_domain *dom;

		dom = find_domain_from_name_noinit(dom_list[i].domain_name);
		if (dom && dom->internal) {
			continue;
		}

		trust = &trusts->array[trusts->count];
		trust->netbios_name = talloc_strdup(trusts->array, dom_list[i].domain_name);
		trust->dns_name = talloc_strdup(trusts->array, dom_list[i].dns_name);
		sid = talloc(trusts->array, struct dom_sid);
		if (!trust->netbios_name || !trust->dns_name ||
			!sid) {
			TALLOC_FREE(dom_list);
			TALLOC_FREE(trusts->array);
			return NT_STATUS_NO_MEMORY;
		}

		trust->trust_flags = dom_list[i].trust_flags;
		trust->trust_attributes = dom_list[i].trust_attribs;
		trust->trust_type = dom_list[i].trust_type;
		sid_copy(sid, &dom_list[i].sid);
		trust->sid = sid;
		trusts->count++;
	}

	TALLOC_FREE(dom_list);
	return NT_STATUS_OK;

do_query:
	/* Return status value returned by seq number check */

 	if (!NT_STATUS_IS_OK(domain->last_status))
 		return domain->last_status;

	DEBUG(10,("trusted_domains: [Cached] - doing backend query for info for domain %s\n",
		domain->name ));

	status = domain->backend->trusted_domains(domain, mem_ctx, trusts);

	if (NT_STATUS_EQUAL(status, NT_STATUS_IO_TIMEOUT) ||
		NT_STATUS_EQUAL(status, NT_STATUS_DOMAIN_CONTROLLER_NOT_FOUND)) {
		if (!domain->internal && old_status) {
			set_domain_offline(domain);
		}
		if (!domain->internal &&
			!domain->online &&
			old_status) {
			retval = wcache_tdc_fetch_list(&dom_list, &num_domains);
			if (retval && num_domains && dom_list) {
				TALLOC_FREE(trusts->array);
				trusts->count = 0;
				goto do_fetch_cache;
			}
		}
	}
	/* no trusts gives NT_STATUS_NO_MORE_ENTRIES resetting to NT_STATUS_OK
	 * so that the generic centry handling still applies correctly -
	 * Guenther*/

	if (!NT_STATUS_IS_ERR(status)) {
		status = NT_STATUS_OK;
	}
 	return status;
}	

/* get lockout policy */
NTSTATUS wb_cache_lockout_policy(struct winbindd_domain *domain,
				 TALLOC_CTX *mem_ctx,
				 struct samr_DomInfo12 *policy)
{
 	struct winbind_cache *cache = get_cache(domain);
 	struct cache_entry *centry = NULL;
 	NTSTATUS status;
	bool old_status;

	old_status = domain->online;
	if (!cache->tdb)
		goto do_query;

	centry = wcache_fetch(cache, domain, "LOC_POL/%s", domain->name);

	if (!centry)
 		goto do_query;

do_fetch_cache:
	policy->lockout_duration = centry_nttime(centry);
	policy->lockout_window = centry_nttime(centry);
	policy->lockout_threshold = centry_uint16(centry);

 	status = centry->status;

	DEBUG(10,("lockout_policy: [Cached] - cached info for domain %s status: %s\n",
		domain->name, nt_errstr(status) ));

 	centry_free(centry);
 	return status;

do_query:
	ZERO_STRUCTP(policy);

	/* Return status value returned by seq number check */

 	if (!NT_STATUS_IS_OK(domain->last_status))
 		return domain->last_status;

	DEBUG(10,("lockout_policy: [Cached] - doing backend query for info for domain %s\n",
		domain->name ));

	status = domain->backend->lockout_policy(domain, mem_ctx, policy);

	if (NT_STATUS_EQUAL(status, NT_STATUS_IO_TIMEOUT) ||
		NT_STATUS_EQUAL(status, NT_STATUS_DOMAIN_CONTROLLER_NOT_FOUND)) {
		if (!domain->internal && old_status) {
			set_domain_offline(domain);
		}
		if (cache->tdb &&
			!domain->internal &&
			!domain->online &&
			old_status) {
			centry = wcache_fetch(cache, domain, "LOC_POL/%s", domain->name);
			if (centry) {
				goto do_fetch_cache;
			}
		}
	}
	/* and save it */
	refresh_sequence_number(domain);
	if (!NT_STATUS_IS_OK(status)) {
		return status;
	}
	wcache_save_lockout_policy(domain, status, policy);

 	return status;
}

/* get password policy */
NTSTATUS wb_cache_password_policy(struct winbindd_domain *domain,
				  TALLOC_CTX *mem_ctx,
				  struct samr_DomInfo1 *policy)
{
	struct winbind_cache *cache = get_cache(domain);
	struct cache_entry *centry = NULL;
	NTSTATUS status;
	bool old_status;

	old_status = domain->online;
	if (!cache->tdb)
		goto do_query;

	centry = wcache_fetch(cache, domain, "PWD_POL/%s", domain->name);

	if (!centry)
		goto do_query;

do_fetch_cache:
	policy->min_password_length = centry_uint16(centry);
	policy->password_history_length = centry_uint16(centry);
	policy->password_properties = centry_uint32(centry);
	policy->max_password_age = centry_nttime(centry);
	policy->min_password_age = centry_nttime(centry);

	status = centry->status;

	DEBUG(10,("lockout_policy: [Cached] - cached info for domain %s status: %s\n",
		domain->name, nt_errstr(status) ));

	centry_free(centry);
	return status;

do_query:
	ZERO_STRUCTP(policy);

	/* Return status value returned by seq number check */

	if (!NT_STATUS_IS_OK(domain->last_status))
		return domain->last_status;

	DEBUG(10,("password_policy: [Cached] - doing backend query for info for domain %s\n",
		domain->name ));

	status = domain->backend->password_policy(domain, mem_ctx, policy);

	if (NT_STATUS_EQUAL(status, NT_STATUS_IO_TIMEOUT) ||
		NT_STATUS_EQUAL(status, NT_STATUS_DOMAIN_CONTROLLER_NOT_FOUND)) {
		if (!domain->internal && old_status) {
			set_domain_offline(domain);
		}
		if (cache->tdb &&
			!domain->internal &&
			!domain->online &&
			old_status) {
			centry = wcache_fetch(cache, domain, "PWD_POL/%s", domain->name);
			if (centry) {
				goto do_fetch_cache;
			}
		}
	}
	/* and save it */
	refresh_sequence_number(domain);
	if (!NT_STATUS_IS_OK(status)) {
		return status;
	}
	wcache_save_password_policy(domain, status, policy);

	return status;
}


/* Invalidate cached user and group lists coherently */

static int traverse_fn(TDB_CONTEXT *the_tdb, TDB_DATA kbuf, TDB_DATA dbuf, 
		       void *state)
{
	if (strncmp((const char *)kbuf.dptr, "UL/", 3) == 0 ||
	    strncmp((const char *)kbuf.dptr, "GL/", 3) == 0)
		tdb_delete(the_tdb, kbuf);

	return 0;
}

/* Invalidate the getpwnam and getgroups entries for a winbindd domain */

void wcache_invalidate_samlogon(struct winbindd_domain *domain, 
				const struct dom_sid *sid)
{
        fstring key_str, sid_string;
	struct winbind_cache *cache;

	/* don't clear cached U/SID and UG/SID entries when we want to logon
	 * offline - gd */

	if (lp_winbind_offline_logon()) {
		return;
	}

	if (!domain)
		return;

	cache = get_cache(domain);

        if (!cache->tdb) {
                return;
        }

	/* Clear U/SID cache entry */
	fstr_sprintf(key_str, "U/%s", sid_to_fstring(sid_string, sid));
	DEBUG(10, ("wcache_invalidate_samlogon: clearing %s\n", key_str));
	tdb_delete(cache->tdb, string_tdb_data(key_str));

	/* Clear UG/SID cache entry */
	fstr_sprintf(key_str, "UG/%s", sid_to_fstring(sid_string, sid));
	DEBUG(10, ("wcache_invalidate_samlogon: clearing %s\n", key_str));
	tdb_delete(cache->tdb, string_tdb_data(key_str));

	/* Samba/winbindd never needs this. */
	netsamlogon_clear_cached_user(sid);
}

bool wcache_invalidate_cache(void)
{
	struct winbindd_domain *domain;

	for (domain = domain_list(); domain; domain = domain->next) {
		struct winbind_cache *cache = get_cache(domain);

		DEBUG(10, ("wcache_invalidate_cache: invalidating cache "
			   "entries for %s\n", domain->name));
		if (cache) {
			if (cache->tdb) {
				tdb_traverse(cache->tdb, traverse_fn, NULL);
			} else {
				return false;
			}
		}
	}
	return true;
}

bool wcache_invalidate_cache_noinit(void)
{
	struct winbindd_domain *domain;

	for (domain = domain_list(); domain; domain = domain->next) {
		struct winbind_cache *cache;

		/* Skip uninitialized domains. */
		if (!domain->initialized && !domain->internal) {
			continue;
		}

		cache = get_cache(domain);

		DEBUG(10, ("wcache_invalidate_cache: invalidating cache "
			   "entries for %s\n", domain->name));
		if (cache) {
			if (cache->tdb) {
				tdb_traverse(cache->tdb, traverse_fn, NULL);
				/*
				 * Flushing cache has nothing to with domains.
				 * return here if we successfully flushed once.
				 * To avoid unnecessary traversing the cache.
				 */
				return true;
			} else {
				return false;
			}
		}
	}
	return true;
}

bool init_wcache(void)
{
	char *db_path;

	if (wcache == NULL) {
		wcache = SMB_XMALLOC_P(struct winbind_cache);
		ZERO_STRUCTP(wcache);
	}

	if (wcache->tdb != NULL)
		return true;

	db_path = wcache_path();
	if (db_path == NULL) {
		return false;
	}

	/* when working offline we must not clear the cache on restart */
	wcache->tdb = tdb_open_log(db_path,
				WINBINDD_CACHE_TDB_DEFAULT_HASH_SIZE, 
				TDB_INCOMPATIBLE_HASH |
					(lp_winbind_offline_logon() ? TDB_DEFAULT : (TDB_DEFAULT | TDB_CLEAR_IF_FIRST)),
				O_RDWR|O_CREAT, 0600);
	TALLOC_FREE(db_path);
	if (wcache->tdb == NULL) {
		DEBUG(0,("Failed to open winbindd_cache.tdb!\n"));
		return false;
	}

	return true;
}

/************************************************************************
 This is called by the parent to initialize the cache file.
 We don't need sophisticated locking here as we know we're the
 only opener.
************************************************************************/

bool initialize_winbindd_cache(void)
{
	bool cache_bad = true;
	uint32_t vers;

	if (!init_wcache()) {
		DEBUG(0,("initialize_winbindd_cache: init_wcache failed.\n"));
		return false;
	}

	/* Check version number. */
	if (tdb_fetch_uint32(wcache->tdb, WINBINDD_CACHE_VERSION_KEYSTR, &vers) &&
			vers == WINBINDD_CACHE_VERSION) {
		cache_bad = false;
	}

	if (cache_bad) {
		char *db_path;

		DEBUG(0,("initialize_winbindd_cache: clearing cache "
			"and re-creating with version number %d\n",
			WINBINDD_CACHE_VERSION ));

		tdb_close(wcache->tdb);
		wcache->tdb = NULL;

		db_path = wcache_path();
		if (db_path == NULL) {
			return false;
		}

		if (unlink(db_path) == -1) {
			DEBUG(0,("initialize_winbindd_cache: unlink %s failed %s ",
				db_path,
				strerror(errno) ));
			TALLOC_FREE(db_path);
			return false;
		}
		TALLOC_FREE(db_path);
		if (!init_wcache()) {
			DEBUG(0,("initialize_winbindd_cache: re-initialization "
					"init_wcache failed.\n"));
			return false;
		}

		/* Write the version. */
		if (!tdb_store_uint32(wcache->tdb, WINBINDD_CACHE_VERSION_KEYSTR, WINBINDD_CACHE_VERSION)) {
			DEBUG(0,("initialize_winbindd_cache: version number store failed %s\n",
				tdb_errorstr(wcache->tdb) ));
			return false;
		}
	}

	tdb_close(wcache->tdb);
	wcache->tdb = NULL;
	return true;
}

void close_winbindd_cache(void)
{
	if (!wcache) {
		return;
	}
	if (wcache->tdb) {
		tdb_close(wcache->tdb);
		wcache->tdb = NULL;
	}
}

bool lookup_cached_sid(TALLOC_CTX *mem_ctx, const struct dom_sid *sid,
		       char **domain_name, char **name,
		       enum lsa_SidType *type)
{
	struct winbindd_domain *domain;
	NTSTATUS status;

	domain = find_lookup_domain_from_sid(sid);
	if (domain == NULL) {
		return false;
	}
	status = wcache_sid_to_name(domain, sid, mem_ctx, domain_name, name,
				    type);
	return NT_STATUS_IS_OK(status);
}

bool lookup_cached_name(const char *domain_name,
			const char *name,
			struct dom_sid *sid,
			enum lsa_SidType *type)
{
	struct winbindd_domain *domain;
	NTSTATUS status;
	bool original_online_state;

	domain = find_lookup_domain_from_name(domain_name);
	if (domain == NULL) {
		return false;
	}

	/* If we are doing a cached logon, temporarily set the domain
	   offline so the cache won't expire the entry */

	original_online_state = domain->online;
	domain->online = false;
	status = wcache_name_to_sid(domain, domain_name, name, sid, type);
	domain->online = original_online_state;

	return NT_STATUS_IS_OK(status);
}

/*
 * Cache a name to sid without checking the sequence number.
 * Used when caching from a trusted PAC.
 */

void cache_name2sid_trusted(struct winbindd_domain *domain,
			const char *domain_name,
			const char *name,
			enum lsa_SidType type,
			const struct dom_sid *sid)
{
	/*
	 * Ensure we store the mapping with the
	 * existing sequence number from the cache.
	 */
	get_cache(domain);
	(void)fetch_cache_seqnum(domain, time(NULL));
	wcache_save_name_to_sid(domain,
				NT_STATUS_OK,
				domain_name,
				name,
				sid,
				type);
}

void cache_name2sid(struct winbindd_domain *domain, 
		    const char *domain_name, const char *name,
		    enum lsa_SidType type, const struct dom_sid *sid)
{
	refresh_sequence_number(domain);
	wcache_save_name_to_sid(domain, NT_STATUS_OK, domain_name, name,
				sid, type);
}

/*
 * The original idea that this cache only contains centries has
 * been blurred - now other stuff gets put in here. Ensure we
 * ignore these things on cleanup.
 */

static int traverse_fn_cleanup(TDB_CONTEXT *the_tdb, TDB_DATA kbuf, 
			       TDB_DATA dbuf, void *state)
{
	struct cache_entry *centry;

	if (is_non_centry_key(kbuf)) {
		return 0;
	}

	centry = wcache_fetch_raw((char *)kbuf.dptr);
	if (!centry) {
		return 0;
	}

	if (!NT_STATUS_IS_OK(centry->status)) {
		DEBUG(10,("deleting centry %s\n", (const char *)kbuf.dptr));
		tdb_delete(the_tdb, kbuf);
	}

	centry_free(centry);
	return 0;
}

/* flush the cache */
void wcache_flush_cache(void)
{
	char *db_path;

	if (!wcache)
		return;
	if (wcache->tdb) {
		tdb_close(wcache->tdb);
		wcache->tdb = NULL;
	}
	if (!winbindd_use_cache()) {
		return;
	}

	db_path = wcache_path();
	if (db_path == NULL) {
		return;
	}

	/* when working offline we must not clear the cache on restart */
	wcache->tdb = tdb_open_log(db_path,
				WINBINDD_CACHE_TDB_DEFAULT_HASH_SIZE,
				TDB_INCOMPATIBLE_HASH |
				(lp_winbind_offline_logon() ? TDB_DEFAULT : (TDB_DEFAULT | TDB_CLEAR_IF_FIRST)),
				O_RDWR|O_CREAT, 0600);
	TALLOC_FREE(db_path);
	if (!wcache->tdb) {
		DEBUG(0,("Failed to open winbindd_cache.tdb!\n"));
		return;
	}

	tdb_traverse(wcache->tdb, traverse_fn_cleanup, NULL);

	DEBUG(10,("wcache_flush_cache success\n"));
}

/* Count cached creds */

static int traverse_fn_cached_creds(TDB_CONTEXT *the_tdb, TDB_DATA kbuf, TDB_DATA dbuf, 
			 	    void *state)
{
	int *cred_count = (int*)state;
 
	if (strncmp((const char *)kbuf.dptr, "CRED/", 5) == 0) {
		(*cred_count)++;
	}
	return 0;
}

NTSTATUS wcache_count_cached_creds(struct winbindd_domain *domain, int *count)
{
	struct winbind_cache *cache = get_cache(domain);

	*count = 0;

	if (!cache->tdb) {
		return NT_STATUS_INTERNAL_DB_ERROR;
	}
 
	tdb_traverse(cache->tdb, traverse_fn_cached_creds, (void *)count);

	return NT_STATUS_OK;
}

struct cred_list {
	struct cred_list *prev, *next;
	TDB_DATA key;
	fstring name;
	time_t created;
};
static struct cred_list *wcache_cred_list;

static int traverse_fn_get_credlist(TDB_CONTEXT *the_tdb, TDB_DATA kbuf, TDB_DATA dbuf, 
				    void *state)
{
	struct cred_list *cred;

	if (strncmp((const char *)kbuf.dptr, "CRED/", 5) == 0) {

		cred = SMB_MALLOC_P(struct cred_list);
		if (cred == NULL) {
			DEBUG(0,("traverse_fn_remove_first_creds: failed to malloc new entry for list\n"));
			return -1;
		}

		ZERO_STRUCTP(cred);

		/* save a copy of the key */

		fstrcpy(cred->name, (const char *)kbuf.dptr);		
		DLIST_ADD(wcache_cred_list, cred);
	}

	return 0;
}

NTSTATUS wcache_remove_oldest_cached_creds(struct winbindd_domain *domain, const struct dom_sid *sid)
{
	struct winbind_cache *cache = get_cache(domain);
	NTSTATUS status;
	int ret;
	struct cred_list *cred, *next, *oldest = NULL;

	if (!cache->tdb) {
		return NT_STATUS_INTERNAL_DB_ERROR;
	}

	/* we possibly already have an entry */
 	if (sid && NT_STATUS_IS_OK(wcache_cached_creds_exist(domain, sid))) {

		fstring key_str, tmp;

		DEBUG(11,("we already have an entry, deleting that\n"));

		fstr_sprintf(key_str, "CRED/%s", sid_to_fstring(tmp, sid));

		tdb_delete(cache->tdb, string_tdb_data(key_str));

		return NT_STATUS_OK;
	}

	ret = tdb_traverse(cache->tdb, traverse_fn_get_credlist, NULL);
	if (ret == 0) {
		return NT_STATUS_OK;
	} else if ((ret < 0) || (wcache_cred_list == NULL)) {
		return NT_STATUS_OBJECT_NAME_NOT_FOUND;
	}

	ZERO_STRUCTP(oldest);

	for (cred = wcache_cred_list; cred; cred = cred->next) {

		TDB_DATA data;
		time_t t;

		data = tdb_fetch(cache->tdb, string_tdb_data(cred->name));
		if (!data.dptr) {
			DEBUG(10,("wcache_remove_oldest_cached_creds: entry for [%s] not found\n", 
				cred->name));
			status = NT_STATUS_OBJECT_NAME_NOT_FOUND;
			goto done;
		}

		t = IVAL(data.dptr, 0);
		SAFE_FREE(data.dptr);

		if (!oldest) {
			oldest = SMB_MALLOC_P(struct cred_list);
			if (oldest == NULL) {
				status = NT_STATUS_NO_MEMORY;
				goto done;
			}

			fstrcpy(oldest->name, cred->name);
			oldest->created = t;
			continue;
		}

		if (t < oldest->created) {
			fstrcpy(oldest->name, cred->name);
			oldest->created = t;
		}
	}

	if (tdb_delete(cache->tdb, string_tdb_data(oldest->name)) == 0) {
		status = NT_STATUS_OK;
	} else {
		status = NT_STATUS_UNSUCCESSFUL;
	}
done:
	for (cred = wcache_cred_list; cred; cred = next) {
		next = cred->next;
		DLIST_REMOVE(wcache_cred_list, cred);
		SAFE_FREE(cred);
	}
	SAFE_FREE(oldest);

	return status;
}

/* Change the global online/offline state. */
bool set_global_winbindd_state_offline(void)
{
	TDB_DATA data;

	DEBUG(10,("set_global_winbindd_state_offline: offline requested.\n"));

	/* Only go offline if someone has created
	   the key "WINBINDD_OFFLINE" in the cache tdb. */

	if (wcache == NULL || wcache->tdb == NULL) {
		DEBUG(10,("set_global_winbindd_state_offline: wcache not open yet.\n"));
		return false;
	}

	if (!lp_winbind_offline_logon()) {
		DEBUG(10,("set_global_winbindd_state_offline: rejecting.\n"));
		return false;
	}

	if (global_winbindd_offline_state) {
		/* Already offline. */
		return true;
	}

	data = tdb_fetch_bystring( wcache->tdb, "WINBINDD_OFFLINE" );

	if (!data.dptr || data.dsize != 4) {
		DEBUG(10,("set_global_winbindd_state_offline: offline state not set.\n"));
		SAFE_FREE(data.dptr);
		return false;
	} else {
		DEBUG(10,("set_global_winbindd_state_offline: offline state set.\n"));
		global_winbindd_offline_state = true;
		SAFE_FREE(data.dptr);
		return true;
	}
}

void set_global_winbindd_state_online(void)
{
	DEBUG(10,("set_global_winbindd_state_online: online requested.\n"));

	if (!lp_winbind_offline_logon()) {
		DEBUG(10,("set_global_winbindd_state_online: rejecting.\n"));
		return;
	}

	if (!global_winbindd_offline_state) {
		/* Already online. */
		return;
	}
	global_winbindd_offline_state = false;

	if (!wcache->tdb) {
		return;
	}

	/* Ensure there is no key "WINBINDD_OFFLINE" in the cache tdb. */
	tdb_delete_bystring(wcache->tdb, "WINBINDD_OFFLINE");
}

bool get_global_winbindd_state_offline(void)
{
	return global_winbindd_offline_state;
}

/***********************************************************************
 Validate functions for all possible cache tdb keys.
***********************************************************************/

static struct cache_entry *create_centry_validate(const char *kstr, TDB_DATA data, 
						  struct tdb_validation_status *state)
{
	struct cache_entry *centry;

	centry = SMB_XMALLOC_P(struct cache_entry);
	centry->data = (unsigned char *)smb_memdup(data.dptr, data.dsize);
	if (!centry->data) {
		SAFE_FREE(centry);
		return NULL;
	}
	centry->len = data.dsize;
	centry->ofs = 0;

	if (centry->len < 16) {
		/* huh? corrupt cache? */
		DEBUG(0,("create_centry_validate: Corrupt cache for key %s "
			 "(len < 16) ?\n", kstr));
		centry_free(centry);
		state->bad_entry = true;
		state->success = false;
		return NULL;
	}

	centry->status = NT_STATUS(centry_uint32(centry));
	centry->sequence_number = centry_uint32(centry);
	centry->timeout = centry_uint64_t(centry);
	return centry;
}

static int validate_seqnum(TALLOC_CTX *mem_ctx, const char *keystr, TDB_DATA dbuf,
			   struct tdb_validation_status *state)
{
	if (dbuf.dsize != 8) {
		DEBUG(0,("validate_seqnum: Corrupt cache for key %s (len %u != 8) ?\n",
				keystr, (unsigned int)dbuf.dsize ));
		state->bad_entry = true;
		return 1;
	}
	return 0;
}

static int validate_ns(TALLOC_CTX *mem_ctx, const char *keystr, TDB_DATA dbuf,
		       struct tdb_validation_status *state)
{
	struct cache_entry *centry = create_centry_validate(keystr, dbuf, state);
	if (!centry) {
		return 1;
	}

	(void)centry_uint32(centry);
	if (NT_STATUS_IS_OK(centry->status)) {
		struct dom_sid sid;
		(void)centry_sid(centry, &sid);
	}

	centry_free(centry);

	if (!(state->success)) {
		return 1;
	}
	DEBUG(10,("validate_ns: %s ok\n", keystr));
	return 0;
}

static int validate_sn(TALLOC_CTX *mem_ctx, const char *keystr, TDB_DATA dbuf,
		       struct tdb_validation_status *state)
{
	struct cache_entry *centry = create_centry_validate(keystr, dbuf, state);
	if (!centry) {
		return 1;
	}

	if (NT_STATUS_IS_OK(centry->status)) {
		(void)centry_uint32(centry);
		(void)centry_string(centry, mem_ctx);
		(void)centry_string(centry, mem_ctx);
	}

	centry_free(centry);

	if (!(state->success)) {
		return 1;
	}
	DEBUG(10,("validate_sn: %s ok\n", keystr));
	return 0;
}

static int validate_u(TALLOC_CTX *mem_ctx, const char *keystr, TDB_DATA dbuf,
		      struct tdb_validation_status *state)
{
	struct cache_entry *centry = create_centry_validate(keystr, dbuf, state);
	struct dom_sid sid;

	if (!centry) {
		return 1;
	}

	(void)centry_string(centry, mem_ctx);
	(void)centry_string(centry, mem_ctx);
	(void)centry_string(centry, mem_ctx);
	(void)centry_string(centry, mem_ctx);
	(void)centry_string(centry, mem_ctx);
	(void)centry_uint32(centry);
	(void)centry_uint32(centry);
	(void)centry_string(centry, mem_ctx);
	(void)centry_sid(centry, &sid);
	(void)centry_sid(centry, &sid);

	centry_free(centry);

	if (!(state->success)) {
		return 1;
	}
	DEBUG(10,("validate_u: %s ok\n", keystr));
	return 0;
}

static int validate_loc_pol(TALLOC_CTX *mem_ctx, const char *keystr, TDB_DATA dbuf,
			    struct tdb_validation_status *state)
{
	struct cache_entry *centry = create_centry_validate(keystr, dbuf, state);

	if (!centry) {
		return 1;
	}

	(void)centry_nttime(centry);
	(void)centry_nttime(centry);
	(void)centry_uint16(centry);

	centry_free(centry);

	if (!(state->success)) {
		return 1;
	}
	DEBUG(10,("validate_loc_pol: %s ok\n", keystr));
	return 0;
}

static int validate_pwd_pol(TALLOC_CTX *mem_ctx, const char *keystr, TDB_DATA dbuf,
			    struct tdb_validation_status *state)
{
	struct cache_entry *centry = create_centry_validate(keystr, dbuf, state);

	if (!centry) {
		return 1;
	}

	(void)centry_uint16(centry);
	(void)centry_uint16(centry);
	(void)centry_uint32(centry);
	(void)centry_nttime(centry);
	(void)centry_nttime(centry);

	centry_free(centry);

	if (!(state->success)) {
		return 1;
	}
	DEBUG(10,("validate_pwd_pol: %s ok\n", keystr));
	return 0;
}

static int validate_cred(TALLOC_CTX *mem_ctx, const char *keystr, TDB_DATA dbuf,
			 struct tdb_validation_status *state)
{
	struct cache_entry *centry = create_centry_validate(keystr, dbuf, state);

	if (!centry) {
		return 1;
	}

	(void)centry_time(centry);
	(void)centry_hash16(centry, mem_ctx);

	/* We only have 17 bytes more data in the salted cred case. */
	if (centry->len - centry->ofs == 17) {
		(void)centry_hash16(centry, mem_ctx);
	}

	centry_free(centry);

	if (!(state->success)) {
		return 1;
	}
	DEBUG(10,("validate_cred: %s ok\n", keystr));
	return 0;
}

static int validate_ul(TALLOC_CTX *mem_ctx, const char *keystr, TDB_DATA dbuf,
		       struct tdb_validation_status *state)
{
	struct cache_entry *centry = create_centry_validate(keystr, dbuf, state);
	int32_t num_entries, i;

	if (!centry) {
		return 1;
	}

	num_entries = (int32_t)centry_uint32(centry);

	for (i=0; i< num_entries; i++) {
		(void)centry_uint32(centry);
	}

	centry_free(centry);

	if (!(state->success)) {
		return 1;
	}
	DEBUG(10,("validate_ul: %s ok\n", keystr));
	return 0;
}

static int validate_gl(TALLOC_CTX *mem_ctx, const char *keystr, TDB_DATA dbuf,
		       struct tdb_validation_status *state)
{
	struct cache_entry *centry = create_centry_validate(keystr, dbuf, state);
	int32_t num_entries, i;

	if (!centry) {
		return 1;
	}

	num_entries = centry_uint32(centry);

	for (i=0; i< num_entries; i++) {
		(void)centry_string(centry, mem_ctx);
		(void)centry_string(centry, mem_ctx);
		(void)centry_uint32(centry);
	}

	centry_free(centry);

	if (!(state->success)) {
		return 1;
	}
	DEBUG(10,("validate_gl: %s ok\n", keystr));
	return 0;
}

static int validate_ug(TALLOC_CTX *mem_ctx, const char *keystr, TDB_DATA dbuf,
		       struct tdb_validation_status *state)
{
	struct cache_entry *centry = create_centry_validate(keystr, dbuf, state);
	int32_t num_groups, i;

	if (!centry) {
		return 1;
	}

	num_groups = centry_uint32(centry);

	for (i=0; i< num_groups; i++) {
		struct dom_sid sid;
		centry_sid(centry, &sid);
	}

	centry_free(centry);

	if (!(state->success)) {
		return 1;
	}
	DEBUG(10,("validate_ug: %s ok\n", keystr));
	return 0;
}

static int validate_ua(TALLOC_CTX *mem_ctx, const char *keystr, TDB_DATA dbuf,
		       struct tdb_validation_status *state)
{
	struct cache_entry *centry = create_centry_validate(keystr, dbuf, state);
	int32_t num_aliases, i;

	if (!centry) {
		return 1;
	}

	num_aliases = centry_uint32(centry);

	for (i=0; i < num_aliases; i++) {
		(void)centry_uint32(centry);
	}

	centry_free(centry);

	if (!(state->success)) {
		return 1;
	}
	DEBUG(10,("validate_ua: %s ok\n", keystr));
	return 0;
}

static int validate_gm(TALLOC_CTX *mem_ctx, const char *keystr, TDB_DATA dbuf,
		       struct tdb_validation_status *state)
{
	struct cache_entry *centry = create_centry_validate(keystr, dbuf, state);
	int32_t num_names, i;

	if (!centry) {
		return 1;
	}

	num_names = centry_uint32(centry);

	for (i=0; i< num_names; i++) {
		struct dom_sid sid;
		centry_sid(centry, &sid);
		(void)centry_string(centry, mem_ctx);
		(void)centry_uint32(centry);
	}

	centry_free(centry);

	if (!(state->success)) {
		return 1;
	}
	DEBUG(10,("validate_gm: %s ok\n", keystr));
	return 0;
}

static int validate_dr(TALLOC_CTX *mem_ctx, const char *keystr, TDB_DATA dbuf,
		       struct tdb_validation_status *state)
{
	/* Can't say anything about this other than must be nonzero. */
	if (dbuf.dsize == 0) {
		DEBUG(0,("validate_dr: Corrupt cache for key %s (len == 0) ?\n",
				keystr));
		state->bad_entry = true;
		state->success = false;
		return 1;
	}

	DEBUG(10,("validate_dr: %s ok\n", keystr));
	return 0;
}

static int validate_de(TALLOC_CTX *mem_ctx, const char *keystr, TDB_DATA dbuf,
		       struct tdb_validation_status *state)
{
	/* Can't say anything about this other than must be nonzero. */
	if (dbuf.dsize == 0) {
		DEBUG(0,("validate_de: Corrupt cache for key %s (len == 0) ?\n",
				keystr));
		state->bad_entry = true;
		state->success = false;
		return 1;
	}

	DEBUG(10,("validate_de: %s ok\n", keystr));
	return 0;
}

static int validate_nss_an(TALLOC_CTX *mem_ctx, const char *keystr,
			   TDB_DATA dbuf,
			   struct tdb_validation_status *state)
{
	struct cache_entry *centry = create_centry_validate(keystr, dbuf, state);

	if (!centry) {
		return 1;
	}

	(void)centry_string( centry, mem_ctx );

	centry_free(centry);

	if (!(state->success)) {
		return 1;
	}
	DEBUG(10,("validate_pwinfo: %s ok\n", keystr));
	return 0;
}

static int validate_nss_na(TALLOC_CTX *mem_ctx, const char *keystr,
			   TDB_DATA dbuf,
			   struct tdb_validation_status *state)
{
	struct cache_entry *centry = create_centry_validate(keystr, dbuf, state);

	if (!centry) {
		return 1;
	}

	(void)centry_string( centry, mem_ctx );

	centry_free(centry);

	if (!(state->success)) {
		return 1;
	}
	DBG_DEBUG("%s ok\n", keystr);
	return 0;
}

static int validate_trustdomcache(TALLOC_CTX *mem_ctx, const char *keystr, 
				  TDB_DATA dbuf,
				  struct tdb_validation_status *state)
{
	if (dbuf.dsize == 0) {
		DEBUG(0, ("validate_trustdomcache: Corrupt cache for "
			  "key %s (len ==0) ?\n", keystr));
		state->bad_entry = true;
		state->success = false;
		return 1;
	}

	DEBUG(10,    ("validate_trustdomcache: %s ok\n", keystr));
	DEBUGADD(10, ("  Don't trust me, I am a DUMMY!\n"));
	return 0;
}

static int validate_offline(TALLOC_CTX *mem_ctx, const char *keystr, TDB_DATA dbuf,
			    struct tdb_validation_status *state)
{
	if (dbuf.dsize != 4) {
		DEBUG(0,("validate_offline: Corrupt cache for key %s (len %u != 4) ?\n",
				keystr, (unsigned int)dbuf.dsize ));
		state->bad_entry = true;
		state->success = false;
		return 1;
	}
	DEBUG(10,("validate_offline: %s ok\n", keystr));
	return 0;
}

static int validate_ndr(TALLOC_CTX *mem_ctx, const char *keystr, TDB_DATA dbuf,
			struct tdb_validation_status *state)
{
	/*
	 * Ignore validation for now. The proper way to do this is with a
	 * checksum. Just pure parsing does not really catch much.
	 */
	return 0;
}

static int validate_cache_version(TALLOC_CTX *mem_ctx, const char *keystr, TDB_DATA dbuf,
				  struct tdb_validation_status *state)
{
	if (dbuf.dsize != 4) {
		DEBUG(0, ("validate_cache_version: Corrupt cache for "
			  "key %s (len %u != 4) ?\n", 
			  keystr, (unsigned int)dbuf.dsize));
		state->bad_entry = true;
		state->success = false;
		return 1;
	}

	DEBUG(10, ("validate_cache_version: %s ok\n", keystr));
	return 0;
}

/***********************************************************************
 A list of all possible cache tdb keys with associated validation
 functions.
***********************************************************************/

struct key_val_struct {
	const char *keyname;
	int (*validate_data_fn)(TALLOC_CTX *mem_ctx, const char *keystr, TDB_DATA dbuf, struct tdb_validation_status* state);
} key_val[] = {
	{"SEQNUM/", validate_seqnum},
	{"NS/", validate_ns},
	{"SN/", validate_sn},
	{"U/", validate_u},
	{"LOC_POL/", validate_loc_pol},
	{"PWD_POL/", validate_pwd_pol},
	{"CRED/", validate_cred},
	{"UL/", validate_ul},
	{"GL/", validate_gl},
	{"UG/", validate_ug},
	{"UA", validate_ua},
	{"GM/", validate_gm},
	{"DR/", validate_dr},
	{"DE/", validate_de},
	{"TRUSTDOMCACHE/", validate_trustdomcache},
	{"NSS/NA/", validate_nss_na},
	{"NSS/AN/", validate_nss_an},
	{"WINBINDD_OFFLINE", validate_offline},
	{"NDR/", validate_ndr},
	{WINBINDD_CACHE_VERSION_KEYSTR, validate_cache_version},
	{NULL, NULL}
};

/***********************************************************************
 Function to look at every entry in the tdb and validate it as far as
 possible.
***********************************************************************/

static int cache_traverse_validate_fn(TDB_CONTEXT *the_tdb, TDB_DATA kbuf, TDB_DATA dbuf, void *state)
{
	int i;
	unsigned int max_key_len = 1024;
	struct tdb_validation_status *v_state = (struct tdb_validation_status *)state;

	/* Paranoia check. */
	if (strncmp("UA/", (const char *)kbuf.dptr, 3) == 0 ||
	    strncmp("NDR/", (const char *)kbuf.dptr, 4) == 0) {
		max_key_len = 1024 * 1024;
	}
	if (kbuf.dsize > max_key_len) {
		DEBUG(0, ("cache_traverse_validate_fn: key length too large: "
			  "(%u) > (%u)\n\n",
			  (unsigned int)kbuf.dsize, (unsigned int)max_key_len));
		return 1;
	}

	for (i = 0; key_val[i].keyname; i++) {
		size_t namelen = strlen(key_val[i].keyname);
		if (kbuf.dsize >= namelen && (
				strncmp(key_val[i].keyname, (const char *)kbuf.dptr, namelen)) == 0) {
			TALLOC_CTX *mem_ctx;
			char *keystr;
			int ret;

			keystr = SMB_MALLOC_ARRAY(char, kbuf.dsize+1);
			if (!keystr) {
				return 1;
			}
			memcpy(keystr, kbuf.dptr, kbuf.dsize);
			keystr[kbuf.dsize] = '\0';

			mem_ctx = talloc_init("validate_ctx");
			if (!mem_ctx) {
				SAFE_FREE(keystr);
				return 1;
			}

			ret = key_val[i].validate_data_fn(mem_ctx, keystr, dbuf, 
							  v_state);

			SAFE_FREE(keystr);
			talloc_destroy(mem_ctx);
			return ret;
		}
	}

	DEBUG(0,("cache_traverse_validate_fn: unknown cache entry\nkey :\n"));
	dump_data(0, (uint8_t *)kbuf.dptr, kbuf.dsize);
	DEBUG(0,("data :\n"));
	dump_data(0, (uint8_t *)dbuf.dptr, dbuf.dsize);
	v_state->unknown_key = true;
	v_state->success = false;
	return 1; /* terminate. */
}

static void validate_panic(const char *const why)
{
        DEBUG(0,("validating cache: would panic %s\n", why ));
	DEBUGADD(0, ("exiting instead (cache validation mode)\n"));
	exit(47);
}

static int wbcache_update_centry_fn(TDB_CONTEXT *tdb,
				    TDB_DATA key,
				    TDB_DATA data,
				    void *state)
{
	uint64_t ctimeout;
	TDB_DATA blob;

	if (is_non_centry_key(key)) {
		return 0;
	}

	if (data.dptr == NULL || data.dsize == 0) {
		if (tdb_delete(tdb, key) < 0) {
			DEBUG(0, ("tdb_delete for [%s] failed!\n",
				  key.dptr));
			return 1;
		}
	}

	/* add timeout to blob (uint64_t) */
	blob.dsize = data.dsize + 8;

	blob.dptr = SMB_XMALLOC_ARRAY(uint8_t, blob.dsize);
	if (blob.dptr == NULL) {
		return 1;
	}
	memset(blob.dptr, 0, blob.dsize);

	/* copy status and seqnum */
	memcpy(blob.dptr, data.dptr, 8);

	/* add timeout */
	ctimeout = lp_winbind_cache_time() + time(NULL);
	SBVAL(blob.dptr, 8, ctimeout);

	/* copy the rest */
	memcpy(blob.dptr + 16, data.dptr + 8, data.dsize - 8);

	if (tdb_store(tdb, key, blob, TDB_REPLACE) < 0) {
		DEBUG(0, ("tdb_store to update [%s] failed!\n",
			  key.dptr));
		SAFE_FREE(blob.dptr);
		return 1;
	}

	SAFE_FREE(blob.dptr);
	return 0;
}

static bool wbcache_upgrade_v1_to_v2(TDB_CONTEXT *tdb)
{
	int rc;

	DEBUG(1, ("Upgrade to version 2 of the winbindd_cache.tdb\n"));

	rc = tdb_traverse(tdb, wbcache_update_centry_fn, NULL);
	if (rc < 0) {
		return false;
	}

	return true;
}

/***********************************************************************
 Try and validate every entry in the winbindd cache. If we fail here,
 delete the cache tdb and return non-zero.
***********************************************************************/

int winbindd_validate_cache(void)
{
	int ret = -1;
	char *tdb_path = NULL;
	TDB_CONTEXT *tdb = NULL;
	uint32_t vers_id;
	bool ok;

	DEBUG(10, ("winbindd_validate_cache: replacing panic function\n"));
	smb_panic_fn = validate_panic;

	tdb_path = wcache_path();
	if (tdb_path == NULL) {
		goto done;
	}

	tdb = tdb_open_log(tdb_path,
			   WINBINDD_CACHE_TDB_DEFAULT_HASH_SIZE,
			   TDB_INCOMPATIBLE_HASH |
			   ( lp_winbind_offline_logon()
			     ? TDB_DEFAULT
			     : TDB_DEFAULT | TDB_CLEAR_IF_FIRST ),
			   O_RDWR|O_CREAT,
			   0600);
	if (!tdb) {
		DEBUG(0, ("winbindd_validate_cache: "
			  "error opening/initializing tdb\n"));
		goto done;
	}

	/* Version check and upgrade code. */
	if (!tdb_fetch_uint32(tdb, WINBINDD_CACHE_VERSION_KEYSTR, &vers_id)) {
		DEBUG(10, ("Fresh database\n"));
		tdb_store_uint32(tdb, WINBINDD_CACHE_VERSION_KEYSTR, WINBINDD_CACHE_VERSION);
		vers_id = WINBINDD_CACHE_VERSION;
	}

	if (vers_id != WINBINDD_CACHE_VERSION) {
		if (vers_id == WINBINDD_CACHE_VER1) {
			ok = wbcache_upgrade_v1_to_v2(tdb);
			if (!ok) {
				DEBUG(10, ("winbindd_validate_cache: upgrade to version 2 failed.\n"));
				unlink(tdb_path);
				goto done;
			}

			tdb_store_uint32(tdb,
					 WINBINDD_CACHE_VERSION_KEYSTR,
					 WINBINDD_CACHE_VERSION);
			vers_id = WINBINDD_CACHE_VER2;
		}
	}

	tdb_close(tdb);

	ret = tdb_validate_and_backup(tdb_path, cache_traverse_validate_fn);

	if (ret != 0) {
		DEBUG(10, ("winbindd_validate_cache: validation not successful.\n"));
		DEBUGADD(10, ("removing tdb %s.\n", tdb_path));
		unlink(tdb_path);
	}

done:
	TALLOC_FREE(tdb_path);
	DEBUG(10, ("winbindd_validate_cache: restoring panic function\n"));
	smb_panic_fn = smb_panic;
	return ret;
}

/***********************************************************************
 Try and validate every entry in the winbindd cache.
***********************************************************************/

int winbindd_validate_cache_nobackup(void)
{
	int ret = -1;
	char *tdb_path;

	DEBUG(10, ("winbindd_validate_cache: replacing panic function\n"));
	smb_panic_fn = validate_panic;

	tdb_path = wcache_path();
	if (tdb_path == NULL) {
		goto err_panic_restore;
	}

	if (wcache == NULL || wcache->tdb == NULL) {
		ret = tdb_validate_open(tdb_path, cache_traverse_validate_fn);
	} else {
		ret = tdb_validate(wcache->tdb, cache_traverse_validate_fn);
	}

	if (ret != 0) {
		DEBUG(10, ("winbindd_validate_cache_nobackup: validation not "
			   "successful.\n"));
	}

	TALLOC_FREE(tdb_path);
err_panic_restore:
	DEBUG(10, ("winbindd_validate_cache_nobackup: restoring panic "
		   "function\n"));
	smb_panic_fn = smb_panic;
	return ret;
}

bool winbindd_cache_validate_and_initialize(void)
{
	close_winbindd_cache();

	if (lp_winbind_offline_logon()) {
		if (winbindd_validate_cache() < 0) {
			DEBUG(0, ("winbindd cache tdb corrupt and no backup "
				  "could be restored.\n"));
		}
	}

	return initialize_winbindd_cache();
}

/*********************************************************************
 ********************************************************************/

static bool add_wbdomain_to_tdc_array( struct winbindd_domain *new_dom,
				       struct winbindd_tdc_domain **domains, 
				       size_t *num_domains )
{
	struct winbindd_tdc_domain *list = NULL;
	size_t idx;
	int i;
	bool set_only = false;

	/* don't allow duplicates */

	idx = *num_domains;
	list = *domains;

	for ( i=0; i< (*num_domains); i++ ) {
		if ( strequal( new_dom->name, list[i].domain_name ) ) {
			DEBUG(10,("add_wbdomain_to_tdc_array: Found existing record for %s\n",
				  new_dom->name));
			idx = i;
			set_only = true;

			break;
		}
	}

	if ( !set_only ) {
		if ( !*domains ) {
			list = talloc_array( NULL, struct winbindd_tdc_domain, 1 );
			idx = 0;
		} else {
			list = talloc_realloc( *domains, *domains, 
						     struct winbindd_tdc_domain,  
						     (*num_domains)+1);
			idx = *num_domains;		
		}

		ZERO_STRUCT( list[idx] );
	}

	if ( !list )
		return false;

	list[idx].domain_name = talloc_strdup(list, new_dom->name);
	if (list[idx].domain_name == NULL) {
		return false;
	}
	if (new_dom->alt_name != NULL) {
		list[idx].dns_name = talloc_strdup(list, new_dom->alt_name);
		if (list[idx].dns_name == NULL) {
			return false;
		}
	}

	if ( !is_null_sid( &new_dom->sid ) ) {
		sid_copy( &list[idx].sid, &new_dom->sid );
	} else {
		sid_copy(&list[idx].sid, &global_sid_NULL);
	}

	if ( new_dom->domain_flags != 0x0 )
		list[idx].trust_flags = new_dom->domain_flags;	

	if ( new_dom->domain_type != 0x0 )
		list[idx].trust_type = new_dom->domain_type;

	if ( new_dom->domain_trust_attribs != 0x0 )
		list[idx].trust_attribs = new_dom->domain_trust_attribs;

	if ( !set_only ) {
		*domains = list;
		*num_domains = idx + 1;	
	}

	return true;
}

/*********************************************************************
 ********************************************************************/

static TDB_DATA make_tdc_key( const char *domain_name )
{
	char *keystr = NULL;
	TDB_DATA key = { NULL, 0 };

	if ( !domain_name ) {
		DEBUG(5,("make_tdc_key: Keyname workgroup is NULL!\n"));
		return key;
	}

	if (asprintf( &keystr, "TRUSTDOMCACHE/%s", domain_name ) == -1) {
		return key;
	}
	key = string_term_tdb_data(keystr);

	return key;	
}

/*********************************************************************
 ********************************************************************/

static int pack_tdc_domains( struct winbindd_tdc_domain *domains, 
			     size_t num_domains,
			     unsigned char **buf )
{
        unsigned char *buffer = NULL;
	int len = 0;
	int buflen = 0;
	int i = 0;

	DEBUG(10,("pack_tdc_domains: Packing %d trusted domains\n",
		  (int)num_domains));

	buflen = 0;

 again: 
	len = 0;

	/* Store the number of array items first */
	len += tdb_pack( buffer+len, buflen-len, "d", 
			 num_domains );

	/* now pack each domain trust record */
	for ( i=0; i<num_domains; i++ ) {

		fstring tmp;

		if ( buflen > 0 ) {
			DEBUG(10,("pack_tdc_domains: Packing domain %s (%s)\n",
				  domains[i].domain_name,
				  domains[i].dns_name ? domains[i].dns_name : "UNKNOWN" ));
		}

		len += tdb_pack( buffer+len, buflen-len, "fffddd",
				 domains[i].domain_name,
				 domains[i].dns_name ? domains[i].dns_name : "",
				 sid_to_fstring(tmp, &domains[i].sid),
				 domains[i].trust_flags,
				 domains[i].trust_attribs,
				 domains[i].trust_type );
	}

	if ( buflen < len ) {
		SAFE_FREE(buffer);
		if ( (buffer = SMB_MALLOC_ARRAY(unsigned char, len)) == NULL ) {
			DEBUG(0,("pack_tdc_domains: failed to alloc buffer!\n"));
			buflen = -1;
			goto done;
		}
		buflen = len;
		goto again;
	}

	*buf = buffer;	

 done:	
	return buflen;	
}

/*********************************************************************
 ********************************************************************/

static size_t unpack_tdc_domains( unsigned char *buf, int buflen, 
				  struct winbindd_tdc_domain **domains )
{
	fstring domain_name, dns_name, sid_string;	
	uint32_t type, attribs, flags;
	int num_domains;
	int len = 0;
	int i;
	struct winbindd_tdc_domain *list = NULL;

	/* get the number of domains */
	len += tdb_unpack( buf+len, buflen-len, "d", &num_domains);
	if ( len == -1 ) {
		DEBUG(5,("unpack_tdc_domains: Failed to unpack domain array\n"));		
		return 0;
	}

	list = talloc_array( NULL, struct winbindd_tdc_domain, num_domains );
	if ( !list ) {
		DEBUG(0,("unpack_tdc_domains: Failed to talloc() domain list!\n"));
		return 0;		
	}

	for ( i=0; i<num_domains; i++ ) {
		int this_len;

		this_len = tdb_unpack( buf+len, buflen-len, "fffddd",
				   domain_name,
				   dns_name,
				   sid_string,
				   &flags,
				   &attribs,
				   &type );

		if ( this_len == -1 ) {
			DEBUG(5,("unpack_tdc_domains: Failed to unpack domain array\n"));
			TALLOC_FREE( list );			
			return 0;
		}
		len += this_len;

		DEBUG(11,("unpack_tdc_domains: Unpacking domain %s (%s) "
			  "SID %s, flags = 0x%x, attribs = 0x%x, type = 0x%x\n",
			  domain_name, dns_name, sid_string,
			  flags, attribs, type));

		list[i].domain_name = talloc_strdup( list, domain_name );
		list[i].dns_name = NULL;
		if (dns_name[0] != '\0') {
			list[i].dns_name = talloc_strdup(list, dns_name);
		}
		if ( !string_to_sid( &(list[i].sid), sid_string ) ) {			
			DEBUG(10,("unpack_tdc_domains: no SID for domain %s\n",
				  domain_name));
		}
		list[i].trust_flags = flags;
		list[i].trust_attribs = attribs;
		list[i].trust_type = type;
	}

	*domains = list;

	return num_domains;
}

/*********************************************************************
 ********************************************************************/

static bool wcache_tdc_store_list( struct winbindd_tdc_domain *domains, size_t num_domains )
{
	TDB_DATA key = make_tdc_key( lp_workgroup() );	 
	TDB_DATA data = { NULL, 0 };
	int ret;

	if ( !key.dptr )
		return false;

	/* See if we were asked to delete the cache entry */

	if ( !domains ) {
		ret = tdb_delete( wcache->tdb, key );
		goto done;
	}

	data.dsize = pack_tdc_domains( domains, num_domains, &data.dptr );

	if ( !data.dptr ) {
		ret = -1;
		goto done;
	}

	ret = tdb_store( wcache->tdb, key, data, 0 );

 done:
	SAFE_FREE( data.dptr );
	SAFE_FREE( key.dptr );

	return ( ret == 0 );
}

/*********************************************************************
 ********************************************************************/

bool wcache_tdc_fetch_list( struct winbindd_tdc_domain **domains, size_t *num_domains )
{
	TDB_DATA key = make_tdc_key( lp_workgroup() );
	TDB_DATA data = { NULL, 0 };

	*domains = NULL;	
	*num_domains = 0;	

	if ( !key.dptr )
		return false;

	data = tdb_fetch( wcache->tdb, key );

	SAFE_FREE( key.dptr );

	if ( !data.dptr ) 
		return false;

	*num_domains = unpack_tdc_domains( data.dptr, data.dsize, domains );

	SAFE_FREE( data.dptr );

	if ( !*domains )
		return false;

	return true;
}

/*********************************************************************
 ********************************************************************/

bool wcache_tdc_add_domain( struct winbindd_domain *domain )
{
	struct winbindd_tdc_domain *dom_list = NULL;
	size_t num_domains = 0;
	bool ret = false;

	DEBUG(10,("wcache_tdc_add_domain: Adding domain %s (%s), SID %s, "
		  "flags = 0x%x, attributes = 0x%x, type = 0x%x\n",
		  domain->name, domain->alt_name, 
		  sid_string_dbg(&domain->sid),
		  domain->domain_flags,
		  domain->domain_trust_attribs,
		  domain->domain_type));	

	if ( !init_wcache() ) {
		return false;
	}

	/* fetch the list */

	wcache_tdc_fetch_list( &dom_list, &num_domains );

	/* add the new domain */

	if ( !add_wbdomain_to_tdc_array( domain, &dom_list, &num_domains ) ) {
		goto done;		
	}	

	/* pack the domain */

	if ( !wcache_tdc_store_list( dom_list, num_domains ) ) {
		goto done;		
	}

	/* Success */

	ret = true;
 done:
	TALLOC_FREE( dom_list );

	return ret;	
}

static struct winbindd_tdc_domain *wcache_tdc_dup_domain(
	TALLOC_CTX *mem_ctx, const struct winbindd_tdc_domain *src)
{
	struct winbindd_tdc_domain *dst;

	dst = talloc(mem_ctx, struct winbindd_tdc_domain);
	if (dst == NULL) {
		goto fail;
	}
	dst->domain_name = talloc_strdup(dst, src->domain_name);
	if (dst->domain_name == NULL) {
		goto fail;
	}

	dst->dns_name = NULL;
	if (src->dns_name != NULL) {
		dst->dns_name = talloc_strdup(dst, src->dns_name);
		if (dst->dns_name == NULL) {
			goto fail;
		}
	}

	sid_copy(&dst->sid, &src->sid);
	dst->trust_flags = src->trust_flags;
	dst->trust_type = src->trust_type;
	dst->trust_attribs = src->trust_attribs;
	return dst;
fail:
	TALLOC_FREE(dst);
	return NULL;
}

/*********************************************************************
 ********************************************************************/

struct winbindd_tdc_domain * wcache_tdc_fetch_domain( TALLOC_CTX *ctx, const char *name )
{
	struct winbindd_tdc_domain *dom_list = NULL;
	size_t num_domains = 0;
	int i;
	struct winbindd_tdc_domain *d = NULL;	

	DEBUG(10,("wcache_tdc_fetch_domain: Searching for domain %s\n", name));

	if ( !init_wcache() ) {
		return NULL;
	}

	/* fetch the list */

	wcache_tdc_fetch_list( &dom_list, &num_domains );

	for ( i=0; i<num_domains; i++ ) {
		if ( strequal(name, dom_list[i].domain_name) ||
		     strequal(name, dom_list[i].dns_name) )
		{
			DEBUG(10,("wcache_tdc_fetch_domain: Found domain %s\n",
				  name));

			d = wcache_tdc_dup_domain(ctx, &dom_list[i]);
			break;
		}
	}

        TALLOC_FREE( dom_list );

	return d;	
}

/*********************************************************************
 ********************************************************************/

struct winbindd_tdc_domain*
	wcache_tdc_fetch_domainbysid(TALLOC_CTX *ctx,
				     const struct dom_sid *sid)
{
	struct winbindd_tdc_domain *dom_list = NULL;
	size_t num_domains = 0;
	int i;
	struct winbindd_tdc_domain *d = NULL;

	DEBUG(10,("wcache_tdc_fetch_domainbysid: Searching for domain %s\n",
		  sid_string_dbg(sid)));

	if (!init_wcache()) {
		return NULL;
	}

	/* fetch the list */

	wcache_tdc_fetch_list(&dom_list, &num_domains);

	for (i = 0; i<num_domains; i++) {
		if (dom_sid_equal(sid, &(dom_list[i].sid))) {
			DEBUG(10, ("wcache_tdc_fetch_domainbysid: "
				   "Found domain %s for SID %s\n",
				   dom_list[i].domain_name,
				   sid_string_dbg(sid)));

			d = wcache_tdc_dup_domain(ctx, &dom_list[i]);
			break;
		}
	}

        TALLOC_FREE(dom_list);

	return d;
}


/*********************************************************************
 ********************************************************************/

void wcache_tdc_clear( void )
{
	if ( !init_wcache() )
		return;

	wcache_tdc_store_list( NULL, 0 );

	return;	
}

static bool wcache_ndr_key(TALLOC_CTX *mem_ctx, const char *domain_name,
			   uint32_t opnum, const DATA_BLOB *req,
			   TDB_DATA *pkey)
{
	char *key;
	size_t keylen;

	key = talloc_asprintf(mem_ctx, "NDR/%s/%d/", domain_name, (int)opnum);
	if (key == NULL) {
		return false;
	}
	keylen = talloc_get_size(key) - 1;

	key = talloc_realloc(mem_ctx, key, char, keylen + req->length);
	if (key == NULL) {
		return false;
	}
	memcpy(key + keylen, req->data, req->length);

	pkey->dptr = (uint8_t *)key;
	pkey->dsize = talloc_get_size(key);
	return true;
}

static bool wcache_opnum_cacheable(uint32_t opnum)
{
	switch (opnum) {
	case NDR_WBINT_PING:
	case NDR_WBINT_QUERYSEQUENCENUMBER:
	case NDR_WBINT_ALLOCATEUID:
	case NDR_WBINT_ALLOCATEGID:
	case NDR_WBINT_CHECKMACHINEACCOUNT:
	case NDR_WBINT_CHANGEMACHINEACCOUNT:
	case NDR_WBINT_PINGDC:
		return false;
	}
	return true;
}

bool wcache_fetch_ndr(TALLOC_CTX *mem_ctx, struct winbindd_domain *domain,
		      uint32_t opnum, const DATA_BLOB *req, DATA_BLOB *resp)
{
	TDB_DATA key, data;
	bool ret = false;

	if (!wcache_opnum_cacheable(opnum) ||
	    is_my_own_sam_domain(domain) ||
	    is_builtin_domain(domain)) {
		return false;
	}

	if (wcache->tdb == NULL) {
		return false;
	}

	if (!wcache_ndr_key(talloc_tos(), domain->name, opnum, req, &key)) {
		return false;
	}
	data = tdb_fetch(wcache->tdb, key);
	TALLOC_FREE(key.dptr);

	if (data.dptr == NULL) {
		return false;
	}
	if (data.dsize < 12) {
		goto fail;
	}

	if (!is_domain_offline(domain)) {
		uint32_t entry_seqnum, dom_seqnum, last_check;
		uint64_t entry_timeout;

		if (!wcache_fetch_seqnum(domain->name, &dom_seqnum,
					 &last_check)) {
			goto fail;
		}
		entry_seqnum = IVAL(data.dptr, 0);
		if (entry_seqnum != dom_seqnum) {
			DEBUG(10, ("Entry has wrong sequence number: %d\n",
				   (int)entry_seqnum));
			goto fail;
		}
		entry_timeout = BVAL(data.dptr, 4);
		if (time(NULL) > entry_timeout) {
			DEBUG(10, ("Entry has timed out\n"));
			goto fail;
		}
	}

	resp->data = (uint8_t *)talloc_memdup(mem_ctx, data.dptr + 12,
					      data.dsize - 12);
	if (resp->data == NULL) {
		DEBUG(10, ("talloc failed\n"));
		goto fail;
	}
	resp->length = data.dsize - 12;

	ret = true;
fail:
	SAFE_FREE(data.dptr);
	return ret;
}

void wcache_store_ndr(struct winbindd_domain *domain, uint32_t opnum,
		      const DATA_BLOB *req, const DATA_BLOB *resp)
{
	TDB_DATA key, data;
	uint32_t dom_seqnum, last_check;
	uint64_t timeout;

	if (!wcache_opnum_cacheable(opnum) ||
	    is_my_own_sam_domain(domain) ||
	    is_builtin_domain(domain)) {
		return;
	}

	if (wcache->tdb == NULL) {
		return;
	}

	if (!wcache_fetch_seqnum(domain->name, &dom_seqnum, &last_check)) {
		DEBUG(10, ("could not fetch seqnum for domain %s\n",
			   domain->name));
		return;
	}

	if (!wcache_ndr_key(talloc_tos(), domain->name, opnum, req, &key)) {
		return;
	}

	timeout = time(NULL) + lp_winbind_cache_time();

	data.dsize = resp->length + 12;
	data.dptr = talloc_array(key.dptr, uint8_t, data.dsize);
	if (data.dptr == NULL) {
		goto done;
	}

	SIVAL(data.dptr, 0, dom_seqnum);
	SBVAL(data.dptr, 4, timeout);
	memcpy(data.dptr + 12, resp->data, resp->length);

	tdb_store(wcache->tdb, key, data, 0);

done:
	TALLOC_FREE(key.dptr);
	return;
}<|MERGE_RESOLUTION|>--- conflicted
+++ resolved
@@ -2320,59 +2320,6 @@
 	return NT_STATUS_OK;
 }
 
-<<<<<<< HEAD
-/* Lookup user information from a rid */
-static NTSTATUS query_user(struct winbindd_domain *domain,
-			   TALLOC_CTX *mem_ctx,
-			   const struct dom_sid *user_sid,
-			   struct wbint_userinfo *info)
-{
-	NTSTATUS status;
-	bool old_status;
-
-	old_status = domain->online;
-	status = wcache_query_user(domain, mem_ctx, user_sid, info);
-	if (!NT_STATUS_EQUAL(status, NT_STATUS_NOT_FOUND)) {
-		return status;
-	}
-
-	ZERO_STRUCTP(info);
-
-	/* Return status value returned by seq number check */
-
-	if (!NT_STATUS_IS_OK(domain->last_status))
-		return domain->last_status;
-
-	DEBUG(10,("query_user: [Cached] - doing backend query for info for domain %s\n",
-		domain->name ));
-
-	status = domain->backend->query_user(domain, mem_ctx, user_sid, info);
-
-	if (NT_STATUS_EQUAL(status, NT_STATUS_IO_TIMEOUT) ||
-		NT_STATUS_EQUAL(status, NT_STATUS_DOMAIN_CONTROLLER_NOT_FOUND)) {
-		if (!domain->internal && old_status) {
-			set_domain_offline(domain);
-		}
-		if (!domain->internal &&
-			!domain->online &&
-			old_status) {
-			NTSTATUS cache_status;
-			cache_status = wcache_query_user(domain, mem_ctx, user_sid, info);
-			return cache_status;
-		}
-	}
-	/* and save it */
-	refresh_sequence_number(domain);
-	if (!NT_STATUS_IS_OK(status)) {
-		return status;
-	}
-	wcache_save_user(domain, status, info);
-
-	return status;
-}
-
-=======
->>>>>>> d918138a
 NTSTATUS wcache_lookup_usergroups(struct winbindd_domain *domain,
 				  TALLOC_CTX *mem_ctx,
 				  const struct dom_sid *user_sid,
