/*
   Unix SMB/CIFS implementation.

   Winbind daemon for ntdom nss module

   Copyright (C) by Tim Potter 2000-2002
   Copyright (C) Andrew Tridgell 2002
   Copyright (C) Jelmer Vernooij 2003
   Copyright (C) Volker Lendecke 2004

   This program is free software; you can redistribute it and/or modify
   it under the terms of the GNU General Public License as published by
   the Free Software Foundation; either version 3 of the License, or
   (at your option) any later version.

   This program is distributed in the hope that it will be useful,
   but WITHOUT ANY WARRANTY; without even the implied warranty of
   MERCHANTABILITY or FITNESS FOR A PARTICULAR PURPOSE.  See the
   GNU General Public License for more details.

   You should have received a copy of the GNU General Public License
   along with this program.  If not, see <http://www.gnu.org/licenses/>.
*/

#include "includes.h"
#include "popt_common.h"
#include "winbindd.h"
#include "nsswitch/winbind_client.h"
#include "nsswitch/wb_reqtrans.h"
#include "ntdomain.h"
#include "../librpc/gen_ndr/srv_lsa.h"
#include "../librpc/gen_ndr/srv_samr.h"
#include "secrets.h"
#include "rpc_client/cli_netlogon.h"
#include "idmap.h"
#include "lib/addrchange.h"
#include "auth.h"
#include "messages.h"
#include "../lib/util/pidfile.h"
#include "util_cluster.h"
#include "source4/lib/messaging/irpc.h"
#include "source4/lib/messaging/messaging.h"
#include "lib/param/param.h"
#include "lib/async_req/async_sock.h"
#include "libsmb/samlogon_cache.h"
#include "libcli/auth/netlogon_creds_cli.h"

#undef DBGC_CLASS
#define DBGC_CLASS DBGC_WINBIND

#define SCRUB_CLIENTS_INTERVAL 5

static bool client_is_idle(struct winbindd_cli_state *state);
static void remove_client(struct winbindd_cli_state *state);
static void winbindd_setup_max_fds(void);

static bool opt_nocache = False;
static bool interactive = False;

extern bool override_logfile;

struct imessaging_context *winbind_imessaging_context(void)
{
	static struct imessaging_context *msg = NULL;
	struct messaging_context *msg_ctx;
	struct server_id myself;
	struct loadparm_context *lp_ctx;

	if (msg != NULL) {
		return msg;
	}

	msg_ctx = server_messaging_context();
	if (msg_ctx == NULL) {
		smb_panic("server_messaging_context failed\n");
	}
	myself = messaging_server_id(msg_ctx);

	lp_ctx = loadparm_init_s3(NULL, loadparm_s3_helpers());
	if (lp_ctx == NULL) {
		smb_panic("Could not load smb.conf to init winbindd's imessaging context.\n");
	}

	/*
	 * Note we MUST use the NULL context here, not the autofree context,
	 * to avoid side effects in forked children exiting.
	 */
	msg = imessaging_init(NULL, lp_ctx, myself, server_event_context());
	talloc_unlink(NULL, lp_ctx);

	if (msg == NULL) {
		smb_panic("Could not init winbindd's messaging context.\n");
	}
	return msg;
}

/* Reload configuration */

static bool reload_services_file(const char *lfile)
{
	bool ret;

	if (lp_loaded()) {
		char *fname = lp_next_configfile(talloc_tos());

		if (file_exist(fname) && !strcsequal(fname,get_dyn_CONFIGFILE())) {
			set_dyn_CONFIGFILE(fname);
		}
		TALLOC_FREE(fname);
	}

	/* if this is a child, restore the logfile to the special
	   name - <domain>, idmap, etc. */
	if (lfile && *lfile) {
		lp_set_logfile(lfile);
	}

	reopen_logs();
	ret = lp_load_global(get_dyn_CONFIGFILE());

	reopen_logs();
	load_interfaces();
	winbindd_setup_max_fds();

	return(ret);
}


static void winbindd_status(void)
{
	struct winbindd_cli_state *tmp;

	DEBUG(0, ("winbindd status:\n"));

	/* Print client state information */

	DEBUG(0, ("\t%d clients currently active\n", winbindd_num_clients()));

	if (DEBUGLEVEL >= 2 && winbindd_num_clients()) {
		DEBUG(2, ("\tclient list:\n"));
		for(tmp = winbindd_client_list(); tmp; tmp = tmp->next) {
			DEBUGADD(2, ("\t\tpid %lu, sock %d (%s)\n",
				     (unsigned long)tmp->pid, tmp->sock,
				     client_is_idle(tmp) ? "idle" : "active"));
		}
	}
}

/* Flush client cache */

static void flush_caches(void)
{
	/* We need to invalidate cached user list entries on a SIGHUP 
           otherwise cached access denied errors due to restrict anonymous
           hang around until the sequence number changes. */

	if (!wcache_invalidate_cache()) {
		DEBUG(0, ("invalidating the cache failed; revalidate the cache\n"));
		if (!winbindd_cache_validate_and_initialize()) {
			exit(1);
		}
	}
}

static void flush_caches_noinit(void)
{
	/*
	 * We need to invalidate cached user list entries on a SIGHUP
         * otherwise cached access denied errors due to restrict anonymous
         * hang around until the sequence number changes.
	 * NB
	 * Skip uninitialized domains when flush cache.
	 * If domain is not initialized, it means it is never
	 * used or never become online. look, wcache_invalidate_cache()
	 * -> get_cache() -> init_dc_connection(). It causes a lot of traffic
	 * for unused domains and large traffic for primay domain's DC if there
	 * are many domains..
	 */

	if (!wcache_invalidate_cache_noinit()) {
		DEBUG(0, ("invalidating the cache failed; revalidate the cache\n"));
		if (!winbindd_cache_validate_and_initialize()) {
			exit(1);
		}
	}
}

/* Handle the signal by unlinking socket and exiting */

static void terminate(bool is_parent)
{
	if (is_parent) {
		/* When parent goes away we should
		 * remove the socket file. Not so
		 * when children terminate.
		 */ 
		char *path = NULL;

		if (asprintf(&path, "%s/%s",
			lp_winbindd_socket_directory(), WINBINDD_SOCKET_NAME) > 0) {
			unlink(path);
			SAFE_FREE(path);
		}
	}

	idmap_close();

	gencache_stabilize();

	netlogon_creds_cli_close_global_db();

#if 0
	if (interactive) {
		TALLOC_CTX *mem_ctx = talloc_init("end_description");
		char *description = talloc_describe_all(mem_ctx);

		DEBUG(3, ("tallocs left:\n%s\n", description));
		talloc_destroy(mem_ctx);
	}
#endif

	if (is_parent) {
<<<<<<< HEAD
		struct messaging_context *msg = server_messaging_context();
		struct server_id self = messaging_server_id(msg);
		serverid_deregister(self);
=======
>>>>>>> 7c25ac38
		pidfile_unlink(lp_pid_directory(), "winbindd");
	}

	exit(0);
}

static void winbindd_sig_term_handler(struct tevent_context *ev,
				      struct tevent_signal *se,
				      int signum,
				      int count,
				      void *siginfo,
				      void *private_data)
{
	bool *is_parent = talloc_get_type_abort(private_data, bool);

	DEBUG(0,("Got sig[%d] terminate (is_parent=%d)\n",
		 signum, (int)*is_parent));
	terminate(*is_parent);
}

/*
  handle stdin becoming readable when we are in --foreground mode
 */
static void winbindd_stdin_handler(struct tevent_context *ev,
			       struct tevent_fd *fde,
			       uint16_t flags,
			       void *private_data)
{
	char c;
	if (read(0, &c, 1) != 1) {
		bool *is_parent = talloc_get_type_abort(private_data, bool);

		/* we have reached EOF on stdin, which means the
		   parent has exited. Shutdown the server */
		DEBUG(0,("EOF on stdin (is_parent=%d)\n",
			 (int)*is_parent));
		terminate(*is_parent);
	}
}

bool winbindd_setup_sig_term_handler(bool parent)
{
	struct tevent_signal *se;
	bool *is_parent;

	is_parent = talloc(server_event_context(), bool);
	if (!is_parent) {
		return false;
	}

	*is_parent = parent;

	se = tevent_add_signal(server_event_context(),
			       is_parent,
			       SIGTERM, 0,
			       winbindd_sig_term_handler,
			       is_parent);
	if (!se) {
		DEBUG(0,("failed to setup SIGTERM handler"));
		talloc_free(is_parent);
		return false;
	}

	se = tevent_add_signal(server_event_context(),
			       is_parent,
			       SIGINT, 0,
			       winbindd_sig_term_handler,
			       is_parent);
	if (!se) {
		DEBUG(0,("failed to setup SIGINT handler"));
		talloc_free(is_parent);
		return false;
	}

	se = tevent_add_signal(server_event_context(),
			       is_parent,
			       SIGQUIT, 0,
			       winbindd_sig_term_handler,
			       is_parent);
	if (!se) {
		DEBUG(0,("failed to setup SIGINT handler"));
		talloc_free(is_parent);
		return false;
	}

	return true;
}

bool winbindd_setup_stdin_handler(bool parent, bool foreground)
{
	bool *is_parent;

	if (foreground) {
		struct stat st;

		is_parent = talloc(server_event_context(), bool);
		if (!is_parent) {
			return false;
		}

		*is_parent = parent;

		/* if we are running in the foreground then look for
		   EOF on stdin, and exit if it happens. This allows
		   us to die if the parent process dies
		   Only do this on a pipe or socket, no other device.
		*/
		if (fstat(0, &st) != 0) {
			return false;
		}
		if (S_ISFIFO(st.st_mode) || S_ISSOCK(st.st_mode)) {
			tevent_add_fd(server_event_context(),
					is_parent,
					0,
					TEVENT_FD_READ,
					winbindd_stdin_handler,
					is_parent);
		}
	}

	return true;
}

static void winbindd_sig_hup_handler(struct tevent_context *ev,
				     struct tevent_signal *se,
				     int signum,
				     int count,
				     void *siginfo,
				     void *private_data)
{
	const char *file = (const char *)private_data;

	DEBUG(1,("Reloading services after SIGHUP\n"));
	flush_caches_noinit();
	reload_services_file(file);
}

bool winbindd_setup_sig_hup_handler(const char *lfile)
{
	struct tevent_signal *se;
	char *file = NULL;

	if (lfile) {
		file = talloc_strdup(server_event_context(),
				     lfile);
		if (!file) {
			return false;
		}
	}

	se = tevent_add_signal(server_event_context(),
			       server_event_context(),
			       SIGHUP, 0,
			       winbindd_sig_hup_handler,
			       file);
	if (!se) {
		return false;
	}

	return true;
}

static void winbindd_sig_chld_handler(struct tevent_context *ev,
				      struct tevent_signal *se,
				      int signum,
				      int count,
				      void *siginfo,
				      void *private_data)
{
	pid_t pid;

	while ((pid = waitpid(-1, NULL, WNOHANG)) > 0) {
		winbind_child_died(pid);
	}
}

static bool winbindd_setup_sig_chld_handler(void)
{
	struct tevent_signal *se;

	se = tevent_add_signal(server_event_context(),
			       server_event_context(),
			       SIGCHLD, 0,
			       winbindd_sig_chld_handler,
			       NULL);
	if (!se) {
		return false;
	}

	return true;
}

static void winbindd_sig_usr2_handler(struct tevent_context *ev,
				      struct tevent_signal *se,
				      int signum,
				      int count,
				      void *siginfo,
				      void *private_data)
{
	winbindd_status();
}

static bool winbindd_setup_sig_usr2_handler(void)
{
	struct tevent_signal *se;

	se = tevent_add_signal(server_event_context(),
			       server_event_context(),
			       SIGUSR2, 0,
			       winbindd_sig_usr2_handler,
			       NULL);
	if (!se) {
		return false;
	}

	return true;
}

/* React on 'smbcontrol winbindd reload-config' in the same way as on SIGHUP*/
static void msg_reload_services(struct messaging_context *msg,
				void *private_data,
				uint32_t msg_type,
				struct server_id server_id,
				DATA_BLOB *data)
{
        /* Flush various caches */
	flush_caches();
	reload_services_file((const char *) private_data);
}

/* React on 'smbcontrol winbindd shutdown' in the same way as on SIGTERM*/
static void msg_shutdown(struct messaging_context *msg,
			 void *private_data,
			 uint32_t msg_type,
			 struct server_id server_id,
			 DATA_BLOB *data)
{
	/* only the parent waits for this message */
	DEBUG(0,("Got shutdown message\n"));
	terminate(true);
}


static void winbind_msg_validate_cache(struct messaging_context *msg_ctx,
				       void *private_data,
				       uint32_t msg_type,
				       struct server_id server_id,
				       DATA_BLOB *data)
{
	uint8_t ret;
	pid_t child_pid;
	NTSTATUS status;

	DEBUG(10, ("winbindd_msg_validate_cache: got validate-cache "
		   "message.\n"));

	/*
	 * call the validation code from a child:
	 * so we don't block the main winbindd and the validation
	 * code can safely use fork/waitpid...
	 */
	child_pid = fork();

	if (child_pid == -1) {
		DEBUG(1, ("winbind_msg_validate_cache: Could not fork: %s\n",
			  strerror(errno)));
		return;
	}

	if (child_pid != 0) {
		/* parent */
		DEBUG(5, ("winbind_msg_validate_cache: child created with "
			  "pid %d.\n", (int)child_pid));
		return;
	}

	/* child */

	status = winbindd_reinit_after_fork(NULL, NULL);
	if (!NT_STATUS_IS_OK(status)) {
		DEBUG(1, ("winbindd_reinit_after_fork failed: %s\n",
			  nt_errstr(status)));
		_exit(0);
	}

	/* install default SIGCHLD handler: validation code uses fork/waitpid */
	CatchSignal(SIGCHLD, SIG_DFL);

	setproctitle("validate cache child");

	ret = (uint8_t)winbindd_validate_cache_nobackup();
	DEBUG(10, ("winbindd_msg_validata_cache: got return value %d\n", ret));
	messaging_send_buf(msg_ctx, server_id, MSG_WINBIND_VALIDATE_CACHE, &ret,
			   (size_t)1);
	_exit(0);
}

static struct winbindd_dispatch_table {
	enum winbindd_cmd cmd;
	void (*fn)(struct winbindd_cli_state *state);
	const char *winbindd_cmd_name;
} dispatch_table[] = {

	/* Enumeration functions */

	{ WINBINDD_LIST_TRUSTDOM, winbindd_list_trusted_domains,
	  "LIST_TRUSTDOM" },

	/* Miscellaneous */

	{ WINBINDD_INFO, winbindd_info, "INFO" },
	{ WINBINDD_INTERFACE_VERSION, winbindd_interface_version,
	  "INTERFACE_VERSION" },
	{ WINBINDD_DOMAIN_NAME, winbindd_domain_name, "DOMAIN_NAME" },
	{ WINBINDD_DOMAIN_INFO, winbindd_domain_info, "DOMAIN_INFO" },
	{ WINBINDD_DC_INFO, winbindd_dc_info, "DC_INFO" },
	{ WINBINDD_NETBIOS_NAME, winbindd_netbios_name, "NETBIOS_NAME" },
	{ WINBINDD_PRIV_PIPE_DIR, winbindd_priv_pipe_dir,
	  "WINBINDD_PRIV_PIPE_DIR" },

	/* Credential cache access */
	{ WINBINDD_CCACHE_NTLMAUTH, winbindd_ccache_ntlm_auth, "NTLMAUTH" },
	{ WINBINDD_CCACHE_SAVE, winbindd_ccache_save, "CCACHE_SAVE" },

	/* End of list */

	{ WINBINDD_NUM_CMDS, NULL, "NONE" }
};

struct winbindd_async_dispatch_table {
	enum winbindd_cmd cmd;
	const char *cmd_name;
	struct tevent_req *(*send_req)(TALLOC_CTX *mem_ctx,
				       struct tevent_context *ev,
				       struct winbindd_cli_state *cli,
				       struct winbindd_request *request);
	NTSTATUS (*recv_req)(struct tevent_req *req,
			     struct winbindd_response *presp);
};

static struct winbindd_async_dispatch_table async_nonpriv_table[] = {
	{ WINBINDD_PING, "PING",
	  wb_ping_send, wb_ping_recv },
	{ WINBINDD_LOOKUPSID, "LOOKUPSID",
	  winbindd_lookupsid_send, winbindd_lookupsid_recv },
	{ WINBINDD_LOOKUPSIDS, "LOOKUPSIDS",
	  winbindd_lookupsids_send, winbindd_lookupsids_recv },
	{ WINBINDD_LOOKUPNAME, "LOOKUPNAME",
	  winbindd_lookupname_send, winbindd_lookupname_recv },
	{ WINBINDD_SIDS_TO_XIDS, "SIDS_TO_XIDS",
	  winbindd_sids_to_xids_send, winbindd_sids_to_xids_recv },
	{ WINBINDD_XIDS_TO_SIDS, "XIDS_TO_SIDS",
	  winbindd_xids_to_sids_send, winbindd_xids_to_sids_recv },
	{ WINBINDD_GETPWSID, "GETPWSID",
	  winbindd_getpwsid_send, winbindd_getpwsid_recv },
	{ WINBINDD_GETPWNAM, "GETPWNAM",
	  winbindd_getpwnam_send, winbindd_getpwnam_recv },
	{ WINBINDD_GETPWUID, "GETPWUID",
	  winbindd_getpwuid_send, winbindd_getpwuid_recv },
	{ WINBINDD_GETSIDALIASES, "GETSIDALIASES",
	  winbindd_getsidaliases_send, winbindd_getsidaliases_recv },
	{ WINBINDD_GETUSERDOMGROUPS, "GETUSERDOMGROUPS",
	  winbindd_getuserdomgroups_send, winbindd_getuserdomgroups_recv },
	{ WINBINDD_GETGROUPS, "GETGROUPS",
	  winbindd_getgroups_send, winbindd_getgroups_recv },
	{ WINBINDD_SHOW_SEQUENCE, "SHOW_SEQUENCE",
	  winbindd_show_sequence_send, winbindd_show_sequence_recv },
	{ WINBINDD_GETGRGID, "GETGRGID",
	  winbindd_getgrgid_send, winbindd_getgrgid_recv },
	{ WINBINDD_GETGRNAM, "GETGRNAM",
	  winbindd_getgrnam_send, winbindd_getgrnam_recv },
	{ WINBINDD_GETUSERSIDS, "GETUSERSIDS",
	  winbindd_getusersids_send, winbindd_getusersids_recv },
	{ WINBINDD_LOOKUPRIDS, "LOOKUPRIDS",
	  winbindd_lookuprids_send, winbindd_lookuprids_recv },
	{ WINBINDD_SETPWENT, "SETPWENT",
	  winbindd_setpwent_send, winbindd_setpwent_recv },
	{ WINBINDD_GETPWENT, "GETPWENT",
	  winbindd_getpwent_send, winbindd_getpwent_recv },
	{ WINBINDD_ENDPWENT, "ENDPWENT",
	  winbindd_endpwent_send, winbindd_endpwent_recv },
	{ WINBINDD_DSGETDCNAME, "DSGETDCNAME",
	  winbindd_dsgetdcname_send, winbindd_dsgetdcname_recv },
	{ WINBINDD_GETDCNAME, "GETDCNAME",
	  winbindd_getdcname_send, winbindd_getdcname_recv },
	{ WINBINDD_SETGRENT, "SETGRENT",
	  winbindd_setgrent_send, winbindd_setgrent_recv },
	{ WINBINDD_GETGRENT, "GETGRENT",
	  winbindd_getgrent_send, winbindd_getgrent_recv },
	{ WINBINDD_ENDGRENT, "ENDGRENT",
	  winbindd_endgrent_send, winbindd_endgrent_recv },
	{ WINBINDD_LIST_USERS, "LIST_USERS",
	  winbindd_list_users_send, winbindd_list_users_recv },
	{ WINBINDD_LIST_GROUPS, "LIST_GROUPS",
	  winbindd_list_groups_send, winbindd_list_groups_recv },
	{ WINBINDD_CHECK_MACHACC, "CHECK_MACHACC",
	  winbindd_check_machine_acct_send, winbindd_check_machine_acct_recv },
	{ WINBINDD_PING_DC, "PING_DC",
	  winbindd_ping_dc_send, winbindd_ping_dc_recv },
	{ WINBINDD_PAM_AUTH, "PAM_AUTH",
	  winbindd_pam_auth_send, winbindd_pam_auth_recv },
	{ WINBINDD_PAM_LOGOFF, "PAM_LOGOFF",
	  winbindd_pam_logoff_send, winbindd_pam_logoff_recv },
	{ WINBINDD_PAM_CHAUTHTOK, "PAM_CHAUTHTOK",
	  winbindd_pam_chauthtok_send, winbindd_pam_chauthtok_recv },
	{ WINBINDD_PAM_CHNG_PSWD_AUTH_CRAP, "PAM_CHNG_PSWD_AUTH_CRAP",
	  winbindd_pam_chng_pswd_auth_crap_send,
	  winbindd_pam_chng_pswd_auth_crap_recv },
	{ WINBINDD_WINS_BYIP, "WINS_BYIP",
	  winbindd_wins_byip_send, winbindd_wins_byip_recv },
	{ WINBINDD_WINS_BYNAME, "WINS_BYNAME",
	  winbindd_wins_byname_send, winbindd_wins_byname_recv },

	{ 0, NULL, NULL, NULL }
};

static struct winbindd_async_dispatch_table async_priv_table[] = {
	{ WINBINDD_ALLOCATE_UID, "ALLOCATE_UID",
	  winbindd_allocate_uid_send, winbindd_allocate_uid_recv },
	{ WINBINDD_ALLOCATE_GID, "ALLOCATE_GID",
	  winbindd_allocate_gid_send, winbindd_allocate_gid_recv },
	{ WINBINDD_CHANGE_MACHACC, "CHANGE_MACHACC",
	  winbindd_change_machine_acct_send, winbindd_change_machine_acct_recv },
	{ WINBINDD_PAM_AUTH_CRAP, "PAM_AUTH_CRAP",
	  winbindd_pam_auth_crap_send, winbindd_pam_auth_crap_recv },

	{ 0, NULL, NULL, NULL }
};

static void wb_request_done(struct tevent_req *req);

static void process_request(struct winbindd_cli_state *state)
{
	struct winbindd_dispatch_table *table = dispatch_table;
	struct winbindd_async_dispatch_table *atable;

	state->mem_ctx = talloc_named(state, 0, "winbind request");
	if (state->mem_ctx == NULL)
		return;

	/* Remember who asked us. */
	state->pid = state->request->pid;

	state->cmd_name = "unknown request";
	state->recv_fn = NULL;
	/* client is newest */
	winbindd_promote_client(state);

	/* Process command */

	for (atable = async_nonpriv_table; atable->send_req; atable += 1) {
		if (state->request->cmd == atable->cmd) {
			break;
		}
	}

	if ((atable->send_req == NULL) && state->privileged) {
		for (atable = async_priv_table; atable->send_req;
		     atable += 1) {
			if (state->request->cmd == atable->cmd) {
				break;
			}
		}
	}

	if (atable->send_req != NULL) {
		struct tevent_req *req;

		state->cmd_name = atable->cmd_name;
		state->recv_fn = atable->recv_req;

		DEBUG(10, ("process_request: Handling async request %d:%s\n",
			   (int)state->pid, state->cmd_name));

		req = atable->send_req(state->mem_ctx, server_event_context(),
				       state, state->request);
		if (req == NULL) {
			DEBUG(0, ("process_request: atable->send failed for "
				  "%s\n", atable->cmd_name));
			request_error(state);
			return;
		}
		tevent_req_set_callback(req, wb_request_done, state);
		return;
	}

	state->response = talloc_zero(state->mem_ctx,
				      struct winbindd_response);
	if (state->response == NULL) {
		DEBUG(10, ("talloc failed\n"));
		remove_client(state);
		return;
	}
	state->response->result = WINBINDD_PENDING;
	state->response->length = sizeof(struct winbindd_response);

	for (table = dispatch_table; table->fn; table++) {
		if (state->request->cmd == table->cmd) {
			DEBUG(10,("process_request: request fn %s\n",
				  table->winbindd_cmd_name ));
			state->cmd_name = table->winbindd_cmd_name;
			table->fn(state);
			break;
		}
	}

	if (!table->fn) {
		DEBUG(10,("process_request: unknown request fn number %d\n",
			  (int)state->request->cmd ));
		request_error(state);
	}
}

static void wb_request_done(struct tevent_req *req)
{
	struct winbindd_cli_state *state = tevent_req_callback_data(
		req, struct winbindd_cli_state);
	NTSTATUS status;

	state->response = talloc_zero(state->mem_ctx,
				      struct winbindd_response);
	if (state->response == NULL) {
		DEBUG(0, ("wb_request_done[%d:%s]: talloc_zero failed - removing client\n",
			  (int)state->pid, state->cmd_name));
		remove_client(state);
		return;
	}
	state->response->result = WINBINDD_PENDING;
	state->response->length = sizeof(struct winbindd_response);

	status = state->recv_fn(req, state->response);
	TALLOC_FREE(req);

	DEBUG(10,("wb_request_done[%d:%s]: %s\n",
		  (int)state->pid, state->cmd_name, nt_errstr(status)));

	if (!NT_STATUS_IS_OK(status)) {
		request_error(state);
		return;
	}
	request_ok(state);
}

/*
 * This is the main event loop of winbind requests. It goes through a
 * state-machine of 3 read/write requests, 4 if you have extra data to send.
 *
 * An idle winbind client has a read request of 4 bytes outstanding,
 * finalizing function is request_len_recv, checking the length. request_recv
 * then processes the packet. The processing function then at some point has
 * to call request_finished which schedules sending the response.
 */

static void request_finished(struct winbindd_cli_state *state);

static void winbind_client_request_read(struct tevent_req *req);
static void winbind_client_response_written(struct tevent_req *req);
static void winbind_client_activity(struct tevent_req *req);

static void request_finished(struct winbindd_cli_state *state)
{
	struct tevent_req *req;

	/* free client socket monitoring request */
	TALLOC_FREE(state->io_req);

	TALLOC_FREE(state->request);

	req = wb_resp_write_send(state, server_event_context(),
				 state->out_queue, state->sock,
				 state->response);
	if (req == NULL) {
		DEBUG(10,("request_finished[%d:%s]: wb_resp_write_send() failed\n",
			  (int)state->pid, state->cmd_name));
		remove_client(state);
		return;
	}
	tevent_req_set_callback(req, winbind_client_response_written, state);
	state->io_req = req;
}

static void winbind_client_response_written(struct tevent_req *req)
{
	struct winbindd_cli_state *state = tevent_req_callback_data(
		req, struct winbindd_cli_state);
	ssize_t ret;
	int err;

	state->io_req = NULL;

	ret = wb_resp_write_recv(req, &err);
	TALLOC_FREE(req);
	if (ret == -1) {
		close(state->sock);
		state->sock = -1;
		DEBUG(2, ("Could not write response[%d:%s] to client: %s\n",
			  (int)state->pid, state->cmd_name, strerror(err)));
		remove_client(state);
		return;
	}

	DEBUG(10,("winbind_client_response_written[%d:%s]: delivered response "
		  "to client\n", (int)state->pid, state->cmd_name));

	TALLOC_FREE(state->mem_ctx);
	state->response = NULL;
	state->cmd_name = "no request";
	state->recv_fn = NULL;

	req = wb_req_read_send(state, server_event_context(), state->sock,
			       WINBINDD_MAX_EXTRA_DATA);
	if (req == NULL) {
		remove_client(state);
		return;
	}
	tevent_req_set_callback(req, winbind_client_request_read, state);
	state->io_req = req;
}

void request_error(struct winbindd_cli_state *state)
{
	SMB_ASSERT(state->response->result == WINBINDD_PENDING);
	state->response->result = WINBINDD_ERROR;
	request_finished(state);
}

void request_ok(struct winbindd_cli_state *state)
{
	SMB_ASSERT(state->response->result == WINBINDD_PENDING);
	state->response->result = WINBINDD_OK;
	request_finished(state);
}

/* Process a new connection by adding it to the client connection list */

static void new_connection(int listen_sock, bool privileged)
{
	struct sockaddr_un sunaddr;
	struct winbindd_cli_state *state;
	struct tevent_req *req;
	socklen_t len;
	int sock;

	/* Accept connection */

	len = sizeof(sunaddr);

	sock = accept(listen_sock, (struct sockaddr *)(void *)&sunaddr, &len);

	if (sock == -1) {
		if (errno != EINTR) {
			DEBUG(0, ("Failed to accept socket - %s\n",
				  strerror(errno)));
		}
		return;
	}
	smb_set_close_on_exec(sock);

	DEBUG(6,("accepted socket %d\n", sock));

	/* Create new connection structure */

	if ((state = talloc_zero(NULL, struct winbindd_cli_state)) == NULL) {
		close(sock);
		return;
	}

	state->sock = sock;

	state->out_queue = tevent_queue_create(state, "winbind client reply");
	if (state->out_queue == NULL) {
		close(sock);
		TALLOC_FREE(state);
		return;
	}

	state->privileged = privileged;

	req = wb_req_read_send(state, server_event_context(), state->sock,
			       WINBINDD_MAX_EXTRA_DATA);
	if (req == NULL) {
		TALLOC_FREE(state);
		close(sock);
		return;
	}
	tevent_req_set_callback(req, winbind_client_request_read, state);
	state->io_req = req;

	/* Add to connection list */

	winbindd_add_client(state);
}

static void winbind_client_request_read(struct tevent_req *req)
{
	struct winbindd_cli_state *state = tevent_req_callback_data(
		req, struct winbindd_cli_state);
	ssize_t ret;
	int err;

	state->io_req = NULL;

	ret = wb_req_read_recv(req, state, &state->request, &err);
	TALLOC_FREE(req);
	if (ret == -1) {
		if (err == EPIPE) {
			DEBUG(6, ("closing socket %d, client exited\n",
				  state->sock));
		} else {
			DEBUG(2, ("Could not read client request from fd %d: "
				  "%s\n", state->sock, strerror(err)));
		}
		close(state->sock);
		state->sock = -1;
		remove_client(state);
		return;
	}

	req = wait_for_read_send(state, server_event_context(), state->sock,
				 true);
	if (req == NULL) {
		DEBUG(0, ("winbind_client_request_read[%d:%s]:"
			  " wait_for_read_send failed - removing client\n",
			  (int)state->pid, state->cmd_name));
		remove_client(state);
		return;
	}
	tevent_req_set_callback(req, winbind_client_activity, state);
	state->io_req = req;

	process_request(state);
}

static void winbind_client_activity(struct tevent_req *req)
{
	struct winbindd_cli_state *state =
	    tevent_req_callback_data(req, struct winbindd_cli_state);
	int err;
	bool has_data;

	has_data = wait_for_read_recv(req, &err);

	if (has_data) {
		DEBUG(0, ("winbind_client_activity[%d:%s]:"
			  "unexpected data from client - removing client\n",
			  (int)state->pid, state->cmd_name));
	} else {
		if (err == EPIPE) {
			DEBUG(6, ("winbind_client_activity[%d:%s]: "
				  "client has closed connection - removing "
				  "client\n",
				  (int)state->pid, state->cmd_name));
		} else {
			DEBUG(2, ("winbind_client_activity[%d:%s]: "
				  "client socket error (%s) - removing "
				  "client\n",
				  (int)state->pid, state->cmd_name,
				  strerror(err)));
		}
	}

	remove_client(state);
}

/* Remove a client connection from client connection list */

static void remove_client(struct winbindd_cli_state *state)
{
	char c = 0;
	int nwritten;

	/* It's a dead client - hold a funeral */

	if (state == NULL) {
		return;
	}

	/*
	 * We need to remove a pending wb_req_read_*
	 * or wb_resp_write_* request before closing the
	 * socket.
	 *
	 * This is important as they might have used tevent_add_fd() and we
	 * use the epoll * backend on linux. So we must remove the tevent_fd
	 * before closing the fd.
	 *
	 * Otherwise we might hit a race with close_conns_after_fork() (via
	 * winbindd_reinit_after_fork()) where a file description
	 * is still open in a child, which means it's still active in
	 * the parents epoll queue, but the related tevent_fd is already
	 * already gone in the parent.
	 *
	 * See bug #11141.
	 */
	TALLOC_FREE(state->io_req);

	if (state->sock != -1) {
		/* tell client, we are closing ... */
		nwritten = write(state->sock, &c, sizeof(c));
		if (nwritten == -1) {
			DEBUG(2, ("final write to client failed: %s\n",
				strerror(errno)));
		}

		/* Close socket */

		close(state->sock);
		state->sock = -1;
	}

	TALLOC_FREE(state->mem_ctx);

	/* Remove from list and free */

	winbindd_remove_client(state);
	TALLOC_FREE(state);
}

/* Is a client idle? */

static bool client_is_idle(struct winbindd_cli_state *state) {
  return (state->request == NULL &&
	  state->response == NULL &&
	  !state->pwent_state && !state->grent_state);
}

/* Shutdown client connection which has been idle for the longest time */

static bool remove_idle_client(void)
{
	struct winbindd_cli_state *state, *remove_state = NULL;
	int nidle = 0;

	for (state = winbindd_client_list(); state; state = state->next) {
		if (client_is_idle(state)) {
			nidle++;
			/* list is sorted by access time */
			remove_state = state;
		}
	}

	if (remove_state) {
		DEBUG(5,("Found %d idle client connections, shutting down sock %d, pid %u\n",
			nidle, remove_state->sock, (unsigned int)remove_state->pid));
		remove_client(remove_state);
		return True;
	}

	return False;
}

/*
 * Terminate all clients whose requests have taken longer than
 * "winbind request timeout" seconds to process, or have been
 * idle for more than "winbind request timeout" seconds.
 */

static void remove_timed_out_clients(void)
{
	struct winbindd_cli_state *state, *prev = NULL;
	time_t curr_time = time(NULL);
	int timeout_val = lp_winbind_request_timeout();

	for (state = winbindd_client_list_tail(); state; state = prev) {
		time_t expiry_time;

		prev = winbindd_client_list_prev(state);
		expiry_time = state->last_access + timeout_val;

		if (curr_time <= expiry_time) {
			/* list is sorted, previous clients in
			   list are newer */
			break;
		}

		if (client_is_idle(state)) {
			DEBUG(5,("Idle client timed out, "
				 "shutting down sock %d, pid %u\n",
				 state->sock,
				 (unsigned int)state->pid));
		} else {
			DEBUG(5,("Client request timed out, "
				 "shutting down sock %d, pid %u\n",
				 state->sock,
				 (unsigned int)state->pid));
		}

		remove_client(state);
	}
}

static void winbindd_scrub_clients_handler(struct tevent_context *ev,
					   struct tevent_timer *te,
					   struct timeval current_time,
					   void *private_data)
{
	remove_timed_out_clients();
	if (tevent_add_timer(ev, ev,
			     timeval_current_ofs(SCRUB_CLIENTS_INTERVAL, 0),
			     winbindd_scrub_clients_handler, NULL) == NULL) {
		DEBUG(0, ("winbindd: failed to reschedule client scrubber\n"));
		exit(1);
	}
}

struct winbindd_listen_state {
	bool privileged;
	int fd;
};

static void winbindd_listen_fde_handler(struct tevent_context *ev,
					struct tevent_fd *fde,
					uint16_t flags,
					void *private_data)
{
	struct winbindd_listen_state *s = talloc_get_type_abort(private_data,
					  struct winbindd_listen_state);

	while (winbindd_num_clients() > lp_winbind_max_clients() - 1) {
		DEBUG(5,("winbindd: Exceeding %d client "
			 "connections, removing idle "
			 "connection.\n", lp_winbind_max_clients()));
		if (!remove_idle_client()) {
			DEBUG(0,("winbindd: Exceeding %d "
				 "client connections, no idle "
				 "connection found\n",
				 lp_winbind_max_clients()));
			break;
		}
	}
	remove_timed_out_clients();
	new_connection(s->fd, s->privileged);
}

/*
 * Winbindd socket accessor functions
 */

char *get_winbind_priv_pipe_dir(void)
{
	return state_path(WINBINDD_PRIV_SOCKET_SUBDIR);
}

static void winbindd_setup_max_fds(void)
{
	int num_fds = MAX_OPEN_FUDGEFACTOR;
	int actual_fds;

	num_fds += lp_winbind_max_clients();
	/* Add some more to account for 2 sockets open
	   when the client transitions from unprivileged
	   to privileged socket
	*/
	num_fds += lp_winbind_max_clients() / 10;

	/* Add one socket per child process
	   (yeah there are child processes other than the
	   domain children but only domain children can vary
	   with configuration
	*/
	num_fds += lp_winbind_max_domain_connections() *
		   (lp_allow_trusted_domains() ? WINBIND_MAX_DOMAINS_HINT : 1);

	actual_fds = set_maxfiles(num_fds);

	if (actual_fds < num_fds) {
		DEBUG(1, ("winbindd_setup_max_fds: Information only: "
			  "requested %d open files, %d are available.\n",
			  num_fds, actual_fds));
	}
}

static bool winbindd_setup_listeners(void)
{
	struct winbindd_listen_state *pub_state = NULL;
	struct winbindd_listen_state *priv_state = NULL;
	struct tevent_fd *fde;
	int rc;
	char *socket_path;

	pub_state = talloc(server_event_context(),
			   struct winbindd_listen_state);
	if (!pub_state) {
		goto failed;
	}

	pub_state->privileged = false;
	pub_state->fd = create_pipe_sock(
		lp_winbindd_socket_directory(), WINBINDD_SOCKET_NAME, 0755);
	if (pub_state->fd == -1) {
		goto failed;
	}
	rc = listen(pub_state->fd, 5);
	if (rc < 0) {
		goto failed;
	}

	fde = tevent_add_fd(server_event_context(), pub_state, pub_state->fd,
			    TEVENT_FD_READ, winbindd_listen_fde_handler,
			    pub_state);
	if (fde == NULL) {
		close(pub_state->fd);
		goto failed;
	}
	tevent_fd_set_auto_close(fde);

	priv_state = talloc(server_event_context(),
			    struct winbindd_listen_state);
	if (!priv_state) {
		goto failed;
	}

	socket_path = get_winbind_priv_pipe_dir();
	if (socket_path == NULL) {
		goto failed;
	}

	priv_state->privileged = true;
	priv_state->fd = create_pipe_sock(
		socket_path, WINBINDD_SOCKET_NAME, 0750);
	TALLOC_FREE(socket_path);
	if (priv_state->fd == -1) {
		goto failed;
	}
	rc = listen(priv_state->fd, 5);
	if (rc < 0) {
		goto failed;
	}

	fde = tevent_add_fd(server_event_context(), priv_state,
			    priv_state->fd, TEVENT_FD_READ,
			    winbindd_listen_fde_handler, priv_state);
	if (fde == NULL) {
		close(priv_state->fd);
		goto failed;
	}
	tevent_fd_set_auto_close(fde);

	winbindd_scrub_clients_handler(server_event_context(), NULL,
				       timeval_current(), NULL);
	return true;
failed:
	TALLOC_FREE(pub_state);
	TALLOC_FREE(priv_state);
	return false;
}

bool winbindd_use_idmap_cache(void)
{
	return !opt_nocache;
}

bool winbindd_use_cache(void)
{
	return !opt_nocache;
}

static void winbindd_register_handlers(struct messaging_context *msg_ctx,
				       bool foreground)
{
	bool scan_trusts = true;
	NTSTATUS status;
	/* Setup signal handlers */

	if (!winbindd_setup_sig_term_handler(true))
		exit(1);
	if (!winbindd_setup_stdin_handler(true, foreground))
		exit(1);
	if (!winbindd_setup_sig_hup_handler(NULL))
		exit(1);
	if (!winbindd_setup_sig_chld_handler())
		exit(1);
	if (!winbindd_setup_sig_usr2_handler())
		exit(1);

	CatchSignal(SIGPIPE, SIG_IGN);                 /* Ignore sigpipe */

	/*
	 * Ensure all cache and idmap caches are consistent
	 * and initialized before we startup.
	 */
	if (!winbindd_cache_validate_and_initialize()) {
		exit(1);
	}

	/* React on 'smbcontrol winbindd reload-config' in the same way
	   as to SIGHUP signal */
	messaging_register(msg_ctx, NULL,
			   MSG_SMB_CONF_UPDATED, msg_reload_services);
	messaging_register(msg_ctx, NULL,
			   MSG_SHUTDOWN, msg_shutdown);

	/* Handle online/offline messages. */
	messaging_register(msg_ctx, NULL,
			   MSG_WINBIND_OFFLINE, winbind_msg_offline);
	messaging_register(msg_ctx, NULL,
			   MSG_WINBIND_ONLINE, winbind_msg_online);
	messaging_register(msg_ctx, NULL,
			   MSG_WINBIND_ONLINESTATUS, winbind_msg_onlinestatus);

	/* Handle domain online/offline messages for domains */
	messaging_register(server_messaging_context(), NULL,
			   MSG_WINBIND_DOMAIN_OFFLINE, winbind_msg_domain_offline);
	messaging_register(server_messaging_context(), NULL,
			   MSG_WINBIND_DOMAIN_ONLINE, winbind_msg_domain_online);

	messaging_register(msg_ctx, NULL,
			   MSG_DUMP_EVENT_LIST, winbind_msg_dump_event_list);

	messaging_register(msg_ctx, NULL,
			   MSG_WINBIND_VALIDATE_CACHE,
			   winbind_msg_validate_cache);

	messaging_register(msg_ctx, NULL,
			   MSG_WINBIND_DUMP_DOMAIN_LIST,
			   winbind_msg_dump_domain_list);

	messaging_register(msg_ctx, NULL,
			   MSG_WINBIND_IP_DROPPED,
			   winbind_msg_ip_dropped_parent);

	/* Register handler for MSG_DEBUG. */
	messaging_register(msg_ctx, NULL,
			   MSG_DEBUG,
			   winbind_msg_debug);

	netsamlogon_cache_init(); /* Non-critical */

	/* clear the cached list of trusted domains */

	wcache_tdc_clear();

	if (!init_domain_list()) {
		DEBUG(0,("unable to initialize domain list\n"));
		exit(1);
	}

	init_idmap_child();
	init_locator_child();

	smb_nscd_flush_user_cache();
	smb_nscd_flush_group_cache();

<<<<<<< HEAD
	if (lp_allow_trusted_domains()) {
=======
	if (!lp_winbind_scan_trusted_domains()) {
		scan_trusts = false;
	}

	if (!lp_allow_trusted_domains()) {
		scan_trusts = false;
	}

	if (IS_DC) {
		scan_trusts = false;
	}

	if (scan_trusts) {
>>>>>>> 7c25ac38
		if (tevent_add_timer(server_event_context(), NULL, timeval_zero(),
			      rescan_trusted_domains, NULL) == NULL) {
			DEBUG(0, ("Could not trigger rescan_trusted_domains()\n"));
			exit(1);
		}
	}

	status = wb_irpc_register();

	if (!NT_STATUS_IS_OK(status)) {
		DEBUG(0, ("Could not register IRPC handlers\n"));
		exit(1);
	}
}

struct winbindd_addrchanged_state {
	struct addrchange_context *ctx;
	struct tevent_context *ev;
	struct messaging_context *msg_ctx;
};

static void winbindd_addr_changed(struct tevent_req *req);

static void winbindd_init_addrchange(TALLOC_CTX *mem_ctx,
				     struct tevent_context *ev,
				     struct messaging_context *msg_ctx)
{
	struct winbindd_addrchanged_state *state;
	struct tevent_req *req;
	NTSTATUS status;

	state = talloc(mem_ctx, struct winbindd_addrchanged_state);
	if (state == NULL) {
		DEBUG(10, ("talloc failed\n"));
		return;
	}
	state->ev = ev;
	state->msg_ctx = msg_ctx;

	status = addrchange_context_create(state, &state->ctx);
	if (!NT_STATUS_IS_OK(status)) {
		DEBUG(10, ("addrchange_context_create failed: %s\n",
			   nt_errstr(status)));
		TALLOC_FREE(state);
		return;
	}
	req = addrchange_send(state, ev, state->ctx);
	if (req == NULL) {
		DEBUG(0, ("addrchange_send failed\n"));
		TALLOC_FREE(state);
		return;
	}
	tevent_req_set_callback(req, winbindd_addr_changed, state);
}

static void winbindd_addr_changed(struct tevent_req *req)
{
	struct winbindd_addrchanged_state *state = tevent_req_callback_data(
		req, struct winbindd_addrchanged_state);
	enum addrchange_type type;
	struct sockaddr_storage addr;
	NTSTATUS status;

	status = addrchange_recv(req, &type, &addr);
	TALLOC_FREE(req);
	if (!NT_STATUS_IS_OK(status)) {
		DEBUG(10, ("addrchange_recv failed: %s, stop listening\n",
			   nt_errstr(status)));
		TALLOC_FREE(state);
		return;
	}
	if (type == ADDRCHANGE_DEL) {
		char addrstr[INET6_ADDRSTRLEN];
		DATA_BLOB blob;

		print_sockaddr(addrstr, sizeof(addrstr), &addr);

		DEBUG(3, ("winbindd: kernel (AF_NETLINK) dropped ip %s\n",
			  addrstr));

		blob = data_blob_const(addrstr, strlen(addrstr)+1);

		status = messaging_send(state->msg_ctx,
					messaging_server_id(state->msg_ctx),
					MSG_WINBIND_IP_DROPPED, &blob);
		if (!NT_STATUS_IS_OK(status)) {
			DEBUG(10, ("messaging_send failed: %s - ignoring\n",
				   nt_errstr(status)));
		}
	}
	req = addrchange_send(state, state->ev, state->ctx);
	if (req == NULL) {
		DEBUG(0, ("addrchange_send failed\n"));
		TALLOC_FREE(state);
		return;
	}
	tevent_req_set_callback(req, winbindd_addr_changed, state);
}

/* Main function */

int main(int argc, const char **argv)
{
	static bool is_daemon = False;
	static bool Fork = True;
	static bool log_stdout = False;
	static bool no_process_group = False;
	enum {
		OPT_DAEMON = 1000,
		OPT_FORK,
		OPT_NO_PROCESS_GROUP,
		OPT_LOG_STDOUT
	};
	struct poptOption long_options[] = {
		POPT_AUTOHELP
		{ "stdout", 'S', POPT_ARG_NONE, NULL, OPT_LOG_STDOUT, "Log to stdout" },
		{ "foreground", 'F', POPT_ARG_NONE, NULL, OPT_FORK, "Daemon in foreground mode" },
		{ "no-process-group", 0, POPT_ARG_NONE, NULL, OPT_NO_PROCESS_GROUP, "Don't create a new process group" },
		{ "daemon", 'D', POPT_ARG_NONE, NULL, OPT_DAEMON, "Become a daemon (default)" },
		{ "interactive", 'i', POPT_ARG_NONE, NULL, 'i', "Interactive mode" },
		{ "no-caching", 'n', POPT_ARG_NONE, NULL, 'n', "Disable caching" },
		POPT_COMMON_SAMBA
		POPT_TABLEEND
	};
	poptContext pc;
	int opt;
	TALLOC_CTX *frame;
	NTSTATUS status;
	bool ok;

	setproctitle_init(argc, discard_const(argv), environ);

	/*
	 * Do this before any other talloc operation
	 */
	talloc_enable_null_tracking();
	frame = talloc_stackframe();

	/*
	 * We want total control over the permissions on created files,
	 * so set our umask to 0.
	 */
	umask(0);

	setup_logging("winbindd", DEBUG_DEFAULT_STDOUT);

	/* glibc (?) likes to print "User defined signal 1" and exit if a
	   SIGUSR[12] is received before a handler is installed */

 	CatchSignal(SIGUSR1, SIG_IGN);
 	CatchSignal(SIGUSR2, SIG_IGN);

	fault_setup();
	dump_core_setup("winbindd", lp_logfile(talloc_tos()));

	smb_init_locale();

	/* Initialise for running in non-root mode */

	sec_init();

	set_remote_machine_name("winbindd", False);

	/* Set environment variable so we don't recursively call ourselves.
	   This may also be useful interactively. */

	if ( !winbind_off() ) {
		DEBUG(0,("Failed to disable recusive winbindd calls.  Exiting.\n"));
		exit(1);
	}

	/* Initialise samba/rpc client stuff */

	pc = poptGetContext("winbindd", argc, argv, long_options, 0);

	while ((opt = poptGetNextOpt(pc)) != -1) {
		switch (opt) {
			/* Don't become a daemon */
		case OPT_DAEMON:
			is_daemon = True;
			break;
		case 'i':
			interactive = True;
			log_stdout = True;
			Fork = False;
			break;
                case OPT_FORK:
			Fork = false;
			break;
		case OPT_NO_PROCESS_GROUP:
			no_process_group = true;
			break;
		case OPT_LOG_STDOUT:
			log_stdout = true;
			break;
		case 'n':
			opt_nocache = true;
			break;
		default:
			d_fprintf(stderr, "\nInvalid option %s: %s\n\n",
				  poptBadOption(pc, 0), poptStrerror(opt));
			poptPrintUsage(pc, stderr, 0);
			exit(1);
		}
	}

	/* We call dump_core_setup one more time because the command line can
	 * set the log file or the log-basename and this will influence where
	 * cores are stored. Without this call get_dyn_LOGFILEBASE will be
	 * the default value derived from build's prefix. For EOM this value
	 * is often not related to the path where winbindd is actually run
	 * in production.
	 */
	dump_core_setup("winbindd", lp_logfile(talloc_tos()));
	if (is_daemon && interactive) {
		d_fprintf(stderr,"\nERROR: "
			  "Option -i|--interactive is not allowed together with -D|--daemon\n\n");
		poptPrintUsage(pc, stderr, 0);
		exit(1);
	}

	if (log_stdout && Fork) {
		d_fprintf(stderr, "\nERROR: "
			  "Can't log to stdout (-S) unless daemon is in foreground +(-F) or interactive (-i)\n\n");
		poptPrintUsage(pc, stderr, 0);
		exit(1);
	}

	poptFreeContext(pc);

	if (!override_logfile) {
		char *lfile = NULL;
		if (asprintf(&lfile,"%s/log.winbindd",
				get_dyn_LOGFILEBASE()) > 0) {
			lp_set_logfile(lfile);
			SAFE_FREE(lfile);
		}
	}

	if (log_stdout) {
		setup_logging("winbindd", DEBUG_STDOUT);
	} else {
		setup_logging("winbindd", DEBUG_FILE);
	}
	reopen_logs();

	DEBUG(0,("winbindd version %s started.\n", samba_version_string()));
	DEBUGADD(0,("%s\n", COPYRIGHT_STARTUP_MESSAGE));

	if (!lp_load_initial_only(get_dyn_CONFIGFILE())) {
		DEBUG(0, ("error opening config file '%s'\n", get_dyn_CONFIGFILE()));
		exit(1);
	}
	/* After parsing the configuration file we setup the core path one more time
	 * as the log file might have been set in the configuration and cores's
	 * path is by default basename(lp_logfile()).
	 */
	dump_core_setup("winbindd", lp_logfile(talloc_tos()));

	if (lp_server_role() == ROLE_ACTIVE_DIRECTORY_DC
	    && !lp_parm_bool(-1, "server role check", "inhibit", false)) {
		DEBUG(0, ("server role = 'active directory domain controller' not compatible with running the winbindd binary. \n"));
		DEBUGADD(0, ("You should start 'samba' instead, and it will control starting the internal AD DC winbindd implementation, which is not the same as this one\n"));
		exit(1);
	}

	if (!cluster_probe_ok()) {
		exit(1);
	}

	/* Initialise messaging system */

	if (server_messaging_context() == NULL) {
		exit(1);
	}

	if (!reload_services_file(NULL)) {
		DEBUG(0, ("error opening config file\n"));
		exit(1);
	}

	{
		size_t i;
		const char *idmap_backend;
		const char *invalid_backends[] = {
			"ad", "rfc2307", "rid",
		};

		idmap_backend = lp_idmap_default_backend();
		for (i = 0; i < ARRAY_SIZE(invalid_backends); i++) {
			ok = strequal(idmap_backend, invalid_backends[i]);
			if (ok) {
				DBG_ERR("FATAL: Invalid idmap backend %s "
					"configured as the default backend!\n",
					idmap_backend);
				exit(1);
			}
		}
	}

	ok = directory_create_or_exist(lp_lock_directory(), 0755);
	if (!ok) {
		DEBUG(0, ("Failed to create directory %s for lock files - %s\n",
			  lp_lock_directory(), strerror(errno)));
		exit(1);
	}

	ok = directory_create_or_exist(lp_pid_directory(), 0755);
	if (!ok) {
		DEBUG(0, ("Failed to create directory %s for pid files - %s\n",
			  lp_pid_directory(), strerror(errno)));
		exit(1);
	}

	/* Setup names. */

	if (!init_names())
		exit(1);

  	load_interfaces();

	if (!secrets_init()) {

		DEBUG(0,("Could not initialize domain trust account secrets. Giving up\n"));
		return False;
	}

	status = rpccli_pre_open_netlogon_creds();
	if (!NT_STATUS_IS_OK(status)) {
		DEBUG(0, ("rpccli_pre_open_netlogon_creds() - %s\n",
			  nt_errstr(status)));
		exit(1);
	}

	/* Unblock all signals we are interested in as they may have been
	   blocked by the parent process. */

	BlockSignals(False, SIGINT);
	BlockSignals(False, SIGQUIT);
	BlockSignals(False, SIGTERM);
	BlockSignals(False, SIGUSR1);
	BlockSignals(False, SIGUSR2);
	BlockSignals(False, SIGHUP);
	BlockSignals(False, SIGCHLD);

	if (!interactive)
		become_daemon(Fork, no_process_group, log_stdout);

	pidfile_create(lp_pid_directory(), "winbindd");

#if HAVE_SETPGID
	/*
	 * If we're interactive we want to set our own process group for
	 * signal management.
	 */
	if (interactive && !no_process_group)
		setpgid( (pid_t)0, (pid_t)0);
#endif

	TimeInit();

	/* Don't use winbindd_reinit_after_fork here as
	 * we're just starting up and haven't created any
	 * winbindd-specific resources we must free yet. JRA.
	 */

	status = reinit_after_fork(server_messaging_context(),
				   server_event_context(),
				   false, NULL);
	if (!NT_STATUS_IS_OK(status)) {
		exit_daemon("Winbindd reinit_after_fork() failed", map_errno_from_nt_status(status));
	}

	/*
	 * Do not initialize the parent-child-pipe before becoming
	 * a daemon: this is used to detect a died parent in the child
	 * process.
	 */
	status = init_before_fork();
	if (!NT_STATUS_IS_OK(status)) {
		exit_daemon(nt_errstr(status), map_errno_from_nt_status(status));
	}

	winbindd_register_handlers(server_messaging_context(), !Fork);

	if (!messaging_parent_dgm_cleanup_init(server_messaging_context())) {
		exit(1);
	}

	status = init_system_session_info();
	if (!NT_STATUS_IS_OK(status)) {
		exit_daemon("Winbindd failed to setup system user info", map_errno_from_nt_status(status));
	}

	rpc_lsarpc_init(NULL);
	rpc_samr_init(NULL);

	winbindd_init_addrchange(NULL, server_event_context(),
				 server_messaging_context());

	/* setup listen sockets */

	if (!winbindd_setup_listeners()) {
		exit_daemon("Winbindd failed to setup listeners", EPIPE);
	}

	irpc_add_name(winbind_imessaging_context(), "winbind_server");

	TALLOC_FREE(frame);

	if (!interactive) {
		daemon_ready("winbindd");
	}

	gpupdate_init();

	/* Loop waiting for requests */
	while (1) {
		frame = talloc_stackframe();

		if (tevent_loop_once(server_event_context()) == -1) {
			DEBUG(1, ("tevent_loop_once() failed: %s\n",
				  strerror(errno)));
			return 1;
		}

		TALLOC_FREE(frame);
	}

	return 0;
}<|MERGE_RESOLUTION|>--- conflicted
+++ resolved
@@ -220,12 +220,6 @@
 #endif
 
 	if (is_parent) {
-<<<<<<< HEAD
-		struct messaging_context *msg = server_messaging_context();
-		struct server_id self = messaging_server_id(msg);
-		serverid_deregister(self);
-=======
->>>>>>> 7c25ac38
 		pidfile_unlink(lp_pid_directory(), "winbindd");
 	}
 
@@ -1369,9 +1363,6 @@
 	smb_nscd_flush_user_cache();
 	smb_nscd_flush_group_cache();
 
-<<<<<<< HEAD
-	if (lp_allow_trusted_domains()) {
-=======
 	if (!lp_winbind_scan_trusted_domains()) {
 		scan_trusts = false;
 	}
@@ -1385,7 +1376,6 @@
 	}
 
 	if (scan_trusts) {
->>>>>>> 7c25ac38
 		if (tevent_add_timer(server_event_context(), NULL, timeval_zero(),
 			      rescan_trusted_domains, NULL) == NULL) {
 			DEBUG(0, ("Could not trigger rescan_trusted_domains()\n"));
