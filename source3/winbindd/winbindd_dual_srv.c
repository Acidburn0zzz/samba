/*
   Unix SMB/CIFS implementation.

   In-Child server implementation of the routines defined in wbint.idl

   Copyright (C) Volker Lendecke 2009
   Copyright (C) Guenther Deschner 2009

   This program is free software; you can redistribute it and/or modify
   it under the terms of the GNU General Public License as published by
   the Free Software Foundation; either version 3 of the License, or
   (at your option) any later version.

   This program is distributed in the hope that it will be useful,
   but WITHOUT ANY WARRANTY; without even the implied warranty of
   MERCHANTABILITY or FITNESS FOR A PARTICULAR PURPOSE.  See the
   GNU General Public License for more details.

   You should have received a copy of the GNU General Public License
   along with this program.  If not, see <http://www.gnu.org/licenses/>.
*/

#include "includes.h"
#include "winbindd/winbindd.h"
#include "winbindd/winbindd_proto.h"
#include "rpc_client/cli_pipe.h"
#include "ntdomain.h"
#include "librpc/gen_ndr/srv_winbind.h"
#include "../librpc/gen_ndr/ndr_netlogon_c.h"
#include "../librpc/gen_ndr/ndr_lsa_c.h"
#include "idmap.h"
#include "../libcli/security/security.h"
#include "../libcli/auth/netlogon_creds_cli.h"
#include "passdb.h"
#include "../source4/dsdb/samdb/samdb.h"

void _wbint_Ping(struct pipes_struct *p, struct wbint_Ping *r)
{
	*r->out.out_data = r->in.in_data;
}

static bool reset_cm_connection_on_error(struct winbindd_domain *domain,
					NTSTATUS status)
{
	if (NT_STATUS_EQUAL(status, NT_STATUS_IO_TIMEOUT)) {
		invalidate_cm_connection(domain);
		/* We invalidated the connection. */
		return true;
	}
	return false;
}

NTSTATUS _wbint_LookupSid(struct pipes_struct *p, struct wbint_LookupSid *r)
{
	struct winbindd_domain *domain = wb_child_domain();
	char *dom_name;
	char *name;
	enum lsa_SidType type;
	NTSTATUS status;

	if (domain == NULL) {
		return NT_STATUS_REQUEST_NOT_ACCEPTED;
	}

	status = domain->methods->sid_to_name(domain, p->mem_ctx, r->in.sid,
					      &dom_name, &name, &type);
	reset_cm_connection_on_error(domain, status);
	if (!NT_STATUS_IS_OK(status)) {
		return status;
	}

	*r->out.domain = dom_name;
	*r->out.name = name;
	*r->out.type = type;
	return NT_STATUS_OK;
}

NTSTATUS _wbint_LookupSids(struct pipes_struct *p, struct wbint_LookupSids *r)
{
	struct winbindd_domain *domain = wb_child_domain();
	struct lsa_RefDomainList *domains = r->out.domains;
	NTSTATUS status;

	if (domain == NULL) {
		return NT_STATUS_REQUEST_NOT_ACCEPTED;
	}

	/*
	 * This breaks the winbindd_domain->methods abstraction: This
	 * is only called for remote domains, and both winbindd_msrpc
	 * and winbindd_ad call into lsa_lookupsids anyway. Caching is
	 * done at the wbint RPC layer.
	 */
	status = rpc_lookup_sids(p->mem_ctx, domain, r->in.sids,
				 &domains, &r->out.names);

	if (domains != NULL) {
		r->out.domains = domains;
	}

	reset_cm_connection_on_error(domain, status);
	return status;
}

NTSTATUS _wbint_LookupName(struct pipes_struct *p, struct wbint_LookupName *r)
{
	struct winbindd_domain *domain = wb_child_domain();
	NTSTATUS status;

	if (domain == NULL) {
		return NT_STATUS_REQUEST_NOT_ACCEPTED;
	}

	status = domain->methods->name_to_sid(
		domain, p->mem_ctx, r->in.domain, r->in.name, r->in.flags,
		r->out.sid, r->out.type);
	reset_cm_connection_on_error(domain, status);
	return status;
}

NTSTATUS _wbint_Sids2UnixIDs(struct pipes_struct *p,
			     struct wbint_Sids2UnixIDs *r)
{
	uint32_t i, j;
	struct id_map *ids = NULL;
	struct id_map **id_ptrs = NULL;
	struct dom_sid *sids = NULL;
	uint32_t *id_idx = NULL;
	NTSTATUS status = NT_STATUS_NO_MEMORY;

	for (i=0; i<r->in.domains->count; i++) {
		struct lsa_DomainInfo *d = &r->in.domains->domains[i];
		struct idmap_domain *dom;
		uint32_t num_ids;

		dom = idmap_find_domain_with_sid(d->name.string, d->sid);
		if (dom == NULL) {
			DEBUG(10, ("idmap domain %s:%s not found\n",
				   d->name.string, sid_string_dbg(d->sid)));
			continue;
		}

		num_ids = 0;

		for (j=0; j<r->in.ids->num_ids; j++) {
			if (r->in.ids->ids[j].domain_index == i) {
				num_ids += 1;
			}
		}

		ids = talloc_realloc(talloc_tos(), ids,
					   struct id_map, num_ids);
		if (ids == NULL) {
			goto nomem;
		}
		id_ptrs = talloc_realloc(talloc_tos(), id_ptrs,
					       struct id_map *, num_ids+1);
		if (id_ptrs == NULL) {
			goto nomem;
		}
		id_idx = talloc_realloc(talloc_tos(), id_idx,
					      uint32_t, num_ids);
		if (id_idx == NULL) {
			goto nomem;
		}
		sids = talloc_realloc(talloc_tos(), sids,
					    struct dom_sid, num_ids);
		if (sids == NULL) {
			goto nomem;
		}

		num_ids = 0;

		/*
		 * Convert the input data into a list of
		 * id_map structs suitable for handing in
		 * to the idmap sids_to_unixids method.
		 */
		for (j=0; j<r->in.ids->num_ids; j++) {
			struct wbint_TransID *id = &r->in.ids->ids[j];

			if (id->domain_index != i) {
				continue;
			}
			id_idx[num_ids] = j;
			id_ptrs[num_ids] = &ids[num_ids];

			ids[num_ids].sid = &sids[num_ids];
			sid_compose(ids[num_ids].sid, d->sid, id->rid);
			ids[num_ids].xid.type = id->type;
			ids[num_ids].status = ID_UNKNOWN;
			num_ids += 1;
		}
		id_ptrs[num_ids] = NULL;

		status = dom->methods->sids_to_unixids(dom, id_ptrs);
		DEBUG(10, ("sids_to_unixids returned %s\n",
			   nt_errstr(status)));

		/*
		 * Extract the results for handing them back to the caller.
		 */
		for (j=0; j<num_ids; j++) {
			struct wbint_TransID *id = &r->in.ids->ids[id_idx[j]];

			if (ids[j].status != ID_MAPPED) {
				id->xid.id = UINT32_MAX;
				id->xid.type = ID_TYPE_NOT_SPECIFIED;
				continue;
			}

			id->xid = ids[j].xid;
		}
	}
	status = NT_STATUS_OK;
nomem:
	TALLOC_FREE(ids);
	TALLOC_FREE(id_ptrs);
	TALLOC_FREE(id_idx);
	TALLOC_FREE(sids);
	return status;
}

NTSTATUS _wbint_Uid2Sid(struct pipes_struct *p, struct wbint_Uid2Sid *r)
{
	return idmap_uid_to_sid(r->out.sid, r->in.uid);
}

NTSTATUS _wbint_Gid2Sid(struct pipes_struct *p, struct wbint_Gid2Sid *r)
{
	return idmap_gid_to_sid(r->out.sid, r->in.gid);
}

NTSTATUS _wbint_AllocateUid(struct pipes_struct *p, struct wbint_AllocateUid *r)
{
	struct unixid xid;
	NTSTATUS status;

	status = idmap_allocate_uid(&xid);
	if (!NT_STATUS_IS_OK(status)) {
		return status;
	}
	*r->out.uid = xid.id;
	return NT_STATUS_OK;
}

NTSTATUS _wbint_AllocateGid(struct pipes_struct *p, struct wbint_AllocateGid *r)
{
	struct unixid xid;
	NTSTATUS status;

	status = idmap_allocate_gid(&xid);
	if (!NT_STATUS_IS_OK(status)) {
		return status;
	}
	*r->out.gid = xid.id;
	return NT_STATUS_OK;
}

NTSTATUS _wbint_QueryUser(struct pipes_struct *p, struct wbint_QueryUser *r)
{
	struct winbindd_domain *domain = wb_child_domain();
	NTSTATUS status;

	if (domain == NULL) {
		return NT_STATUS_REQUEST_NOT_ACCEPTED;
	}

	status = domain->methods->query_user(domain, p->mem_ctx, r->in.sid,
					     r->out.info);
	reset_cm_connection_on_error(domain, status);
	return status;
}

NTSTATUS _wbint_LookupUserAliases(struct pipes_struct *p,
				  struct wbint_LookupUserAliases *r)
{
	struct winbindd_domain *domain = wb_child_domain();
	NTSTATUS status;

	if (domain == NULL) {
		return NT_STATUS_REQUEST_NOT_ACCEPTED;
	}

	status = domain->methods->lookup_useraliases(
		domain, p->mem_ctx, r->in.sids->num_sids, r->in.sids->sids,
		&r->out.rids->num_rids, &r->out.rids->rids);
	reset_cm_connection_on_error(domain, status);
	return status;
}

NTSTATUS _wbint_LookupUserGroups(struct pipes_struct *p,
				 struct wbint_LookupUserGroups *r)
{
	struct winbindd_domain *domain = wb_child_domain();
	NTSTATUS status;

	if (domain == NULL) {
		return NT_STATUS_REQUEST_NOT_ACCEPTED;
	}

	status = domain->methods->lookup_usergroups(
		domain, p->mem_ctx, r->in.sid,
		&r->out.sids->num_sids, &r->out.sids->sids);
	reset_cm_connection_on_error(domain, status);
	return status;
}

NTSTATUS _wbint_QuerySequenceNumber(struct pipes_struct *p,
				    struct wbint_QuerySequenceNumber *r)
{
	struct winbindd_domain *domain = wb_child_domain();
	NTSTATUS status;

	if (domain == NULL) {
		return NT_STATUS_REQUEST_NOT_ACCEPTED;
	}

	status = domain->methods->sequence_number(domain, r->out.sequence);
	reset_cm_connection_on_error(domain, status);
	return status;
}

NTSTATUS _wbint_LookupGroupMembers(struct pipes_struct *p,
				   struct wbint_LookupGroupMembers *r)
{
	struct winbindd_domain *domain = wb_child_domain();
	uint32_t i, num_names;
	struct dom_sid *sid_mem;
	char **names;
	uint32_t *name_types;
	NTSTATUS status;

	if (domain == NULL) {
		return NT_STATUS_REQUEST_NOT_ACCEPTED;
	}

	status = domain->methods->lookup_groupmem(
		domain, p->mem_ctx, r->in.sid, r->in.type,
		&num_names, &sid_mem, &names, &name_types);
	reset_cm_connection_on_error(domain, status);
	if (!NT_STATUS_IS_OK(status)) {
		return status;
	}

	r->out.members->num_principals = num_names;
	r->out.members->principals = talloc_array(
		r->out.members, struct wbint_Principal, num_names);
	if (r->out.members->principals == NULL) {
		return NT_STATUS_NO_MEMORY;
	}

	for (i=0; i<num_names; i++) {
		struct wbint_Principal *m = &r->out.members->principals[i];
		sid_copy(&m->sid, &sid_mem[i]);
		m->name = talloc_move(r->out.members->principals, &names[i]);
		m->type = (enum lsa_SidType)name_types[i];
	}

	return NT_STATUS_OK;
}

NTSTATUS _wbint_QueryUserList(struct pipes_struct *p,
			      struct wbint_QueryUserList *r)
{
	struct winbindd_domain *domain = wb_child_domain();
	NTSTATUS status;

	if (domain == NULL) {
		return NT_STATUS_REQUEST_NOT_ACCEPTED;
	}

	status = domain->methods->query_user_list(
		domain, p->mem_ctx, &r->out.users->num_userinfos,
		&r->out.users->userinfos);
	reset_cm_connection_on_error(domain, status);
	return status;
}

NTSTATUS _wbint_QueryGroupList(struct pipes_struct *p,
			       struct wbint_QueryGroupList *r)
{
	struct winbindd_domain *domain = wb_child_domain();
	uint32_t i;
	uint32_t num_local_groups = 0;
	struct wb_acct_info *local_groups = NULL;
	uint32_t num_dom_groups = 0;
	struct wb_acct_info *dom_groups = NULL;
	uint32_t ti = 0;
	uint64_t num_total = 0;
	struct wbint_Principal *result;
	NTSTATUS status;
	bool include_local_groups = false;

	if (domain == NULL) {
		return NT_STATUS_REQUEST_NOT_ACCEPTED;
	}

	switch (lp_server_role()) {
	case ROLE_ACTIVE_DIRECTORY_DC:
		if (domain->internal) {
			/*
			 * we want to include local groups
			 * for BUILTIN and WORKGROUP
			 */
			include_local_groups = true;
		}
		break;
	default:
		/*
		 * We might include local groups in more
		 * setups later, but that requires more work
		 * elsewhere.
		 */
		break;
	}

	if (include_local_groups) {
		status = domain->methods->enum_local_groups(domain, talloc_tos(),
							    &num_local_groups,
							    &local_groups);
		reset_cm_connection_on_error(domain, status);
		if (!NT_STATUS_IS_OK(status)) {
			return status;
		}
	}

	status = domain->methods->enum_dom_groups(domain, talloc_tos(),
						  &num_dom_groups,
						  &dom_groups);
	reset_cm_connection_on_error(domain, status);
	if (!NT_STATUS_IS_OK(status)) {
		return status;
	}

	num_total = num_local_groups + num_dom_groups;
	if (num_total > UINT32_MAX) {
		return NT_STATUS_INTERNAL_ERROR;
	}

	result = talloc_array(r->out.groups, struct wbint_Principal,
			      num_total);
	if (result == NULL) {
		return NT_STATUS_NO_MEMORY;
	}

	for (i = 0; i < num_local_groups; i++) {
		struct wb_acct_info *lg = &local_groups[i];
		struct wbint_Principal *rg = &result[ti++];

		sid_compose(&rg->sid, &domain->sid, lg->rid);
		rg->type = SID_NAME_ALIAS;
		rg->name = talloc_strdup(result, lg->acct_name);
		if (rg->name == NULL) {
			TALLOC_FREE(result);
			TALLOC_FREE(dom_groups);
			TALLOC_FREE(local_groups);
			return NT_STATUS_NO_MEMORY;
		}
	}
	num_local_groups = 0;
	TALLOC_FREE(local_groups);

	for (i = 0; i < num_dom_groups; i++) {
		struct wb_acct_info *dg = &dom_groups[i];
		struct wbint_Principal *rg = &result[ti++];

		sid_compose(&rg->sid, &domain->sid, dg->rid);
		rg->type = SID_NAME_DOM_GRP;
		rg->name = talloc_strdup(result, dg->acct_name);
		if (rg->name == NULL) {
			TALLOC_FREE(result);
			TALLOC_FREE(dom_groups);
			TALLOC_FREE(local_groups);
			return NT_STATUS_NO_MEMORY;
		}
	}
	num_dom_groups = 0;
	TALLOC_FREE(dom_groups);

	r->out.groups->num_principals = ti;
	r->out.groups->principals = result;

	return NT_STATUS_OK;
}

NTSTATUS _wbint_DsGetDcName(struct pipes_struct *p, struct wbint_DsGetDcName *r)
{
	struct winbindd_domain *domain = wb_child_domain();
	struct rpc_pipe_client *netlogon_pipe;
	struct netr_DsRGetDCNameInfo *dc_info;
	NTSTATUS status;
	WERROR werr;
	unsigned int orig_timeout;
	struct dcerpc_binding_handle *b;

	if (domain == NULL) {
		return dsgetdcname(p->mem_ctx, winbind_messaging_context(),
				   r->in.domain_name, r->in.domain_guid,
				   r->in.site_name ? r->in.site_name : "",
				   r->in.flags,
				   r->out.dc_info);
	}

	status = cm_connect_netlogon(domain, &netlogon_pipe);

	reset_cm_connection_on_error(domain, status);
	if (!NT_STATUS_IS_OK(status)) {
		DEBUG(10, ("Can't contact the NETLOGON pipe\n"));
		return status;
	}

	b = netlogon_pipe->binding_handle;

	/* This call can take a long time - allow the server to time out.
	   35 seconds should do it. */

	orig_timeout = rpccli_set_timeout(netlogon_pipe, 35000);

	if (domain->active_directory) {
		status = dcerpc_netr_DsRGetDCName(b,
			p->mem_ctx, domain->dcname,
			r->in.domain_name, NULL, r->in.domain_guid,
			r->in.flags, r->out.dc_info, &werr);
		if (NT_STATUS_IS_OK(status) && W_ERROR_IS_OK(werr)) {
			goto done;
		}
		if (reset_cm_connection_on_error(domain, status)) {
			/* Re-initialize. */
			status = cm_connect_netlogon(domain, &netlogon_pipe);

			reset_cm_connection_on_error(domain, status);
			if (!NT_STATUS_IS_OK(status)) {
				DEBUG(10, ("Can't contact the NETLOGON pipe\n"));
				return status;
			}

			b = netlogon_pipe->binding_handle;

			/* This call can take a long time - allow the server to time out.
			   35 seconds should do it. */

			orig_timeout = rpccli_set_timeout(netlogon_pipe, 35000);
		}
	}

	/*
	 * Fallback to less capable methods
	 */

	dc_info = talloc_zero(r->out.dc_info, struct netr_DsRGetDCNameInfo);
	if (dc_info == NULL) {
		status = NT_STATUS_NO_MEMORY;
		goto done;
	}

	if (r->in.flags & DS_PDC_REQUIRED) {
		status = dcerpc_netr_GetDcName(b,
			p->mem_ctx, domain->dcname,
			r->in.domain_name, &dc_info->dc_unc, &werr);
	} else {
		status = dcerpc_netr_GetAnyDCName(b,
			p->mem_ctx, domain->dcname,
			r->in.domain_name, &dc_info->dc_unc, &werr);
	}

	reset_cm_connection_on_error(domain, status);
	if (!NT_STATUS_IS_OK(status)) {
		DEBUG(10, ("dcerpc_netr_Get[Any]DCName failed: %s\n",
			   nt_errstr(status)));
		goto done;
	}
	if (!W_ERROR_IS_OK(werr)) {
		DEBUG(10, ("dcerpc_netr_Get[Any]DCName failed: %s\n",
			   win_errstr(werr)));
		status = werror_to_ntstatus(werr);
		goto done;
	}

	*r->out.dc_info = dc_info;
	status = NT_STATUS_OK;

done:
	/* And restore our original timeout. */
	rpccli_set_timeout(netlogon_pipe, orig_timeout);

	return status;
}

NTSTATUS _wbint_LookupRids(struct pipes_struct *p, struct wbint_LookupRids *r)
{
	struct winbindd_domain *domain = wb_child_domain();
	char *domain_name;
	char **names;
	enum lsa_SidType *types;
	struct wbint_Principal *result;
	NTSTATUS status;
	int i;

	if (domain == NULL) {
		return NT_STATUS_REQUEST_NOT_ACCEPTED;
	}

	status = domain->methods->rids_to_names(
		domain, talloc_tos(), r->in.domain_sid, r->in.rids->rids,
		r->in.rids->num_rids, &domain_name, &names, &types);
	reset_cm_connection_on_error(domain, status);
	if (!NT_STATUS_IS_OK(status)) {
		return status;
	}

	*r->out.domain_name = talloc_move(r->out.domain_name, &domain_name);

	result = talloc_array(p->mem_ctx, struct wbint_Principal,
			      r->in.rids->num_rids);
	if (result == NULL) {
		return NT_STATUS_NO_MEMORY;
	}

	for (i=0; i<r->in.rids->num_rids; i++) {
		sid_compose(&result[i].sid, r->in.domain_sid,
			    r->in.rids->rids[i]);
		result[i].type = types[i];
		result[i].name = talloc_move(result, &names[i]);
	}
	TALLOC_FREE(types);
	TALLOC_FREE(names);

	r->out.names->num_principals = r->in.rids->num_rids;
	r->out.names->principals = result;
	return NT_STATUS_OK;
}

NTSTATUS _wbint_CheckMachineAccount(struct pipes_struct *p,
				    struct wbint_CheckMachineAccount *r)
{
	struct winbindd_domain *domain;
	int num_retries = 0;
	NTSTATUS status;

	domain = wb_child_domain();
	if (domain == NULL) {
		return NT_STATUS_REQUEST_NOT_ACCEPTED;
	}

again:
	invalidate_cm_connection(domain);
	domain->conn.netlogon_force_reauth = true;

	{
		struct rpc_pipe_client *netlogon_pipe;
		status = cm_connect_netlogon(domain, &netlogon_pipe);
	}

        /* There is a race condition between fetching the trust account
           password and the periodic machine password change.  So it's
	   possible that the trust account password has been changed on us.
	   We are returned NT_STATUS_ACCESS_DENIED if this happens. */

#define MAX_RETRIES 3

        if ((num_retries < MAX_RETRIES)
	    && NT_STATUS_EQUAL(status, NT_STATUS_ACCESS_DENIED)) {
                num_retries++;
                goto again;
        }

        if (!NT_STATUS_IS_OK(status)) {
                DEBUG(3, ("could not open handle to NETLOGON pipe\n"));
                goto done;
        }

	/* Pass back result code - zero for success, other values for
	   specific failures. */

	DEBUG(3,("domain %s secret is %s\n", domain->name,
		NT_STATUS_IS_OK(status) ? "good" : "bad"));

 done:
	DEBUG(NT_STATUS_IS_OK(status) ? 5 : 2,
	      ("Checking the trust account password for domain %s returned %s\n",
	       domain->name, nt_errstr(status)));

	return status;
}

NTSTATUS _wbint_ChangeMachineAccount(struct pipes_struct *p,
				     struct wbint_ChangeMachineAccount *r)
{
	struct messaging_context *msg_ctx = winbind_messaging_context();
	struct winbindd_domain *domain;
	NTSTATUS status;
	struct rpc_pipe_client *netlogon_pipe;

	domain = wb_child_domain();
	if (domain == NULL) {
		return NT_STATUS_REQUEST_NOT_ACCEPTED;
	}

	status = cm_connect_netlogon(domain, &netlogon_pipe);
	if (!NT_STATUS_IS_OK(status)) {
		DEBUG(3, ("could not open handle to NETLOGON pipe\n"));
		goto done;
	}

	status = trust_pw_change(domain->conn.netlogon_creds,
				 msg_ctx,
				 netlogon_pipe->binding_handle,
				 domain->name,
				 true); /* force */

	/* Pass back result code - zero for success, other values for
	   specific failures. */

	DEBUG(3,("domain %s secret %s\n", domain->name,
		NT_STATUS_IS_OK(status) ? "changed" : "unchanged"));

 done:
	DEBUG(NT_STATUS_IS_OK(status) ? 5 : 2,
	      ("Changing the trust account password for domain %s returned %s\n",
	       domain->name, nt_errstr(status)));

	return status;
}

NTSTATUS _wbint_PingDc(struct pipes_struct *p, struct wbint_PingDc *r)
{
	NTSTATUS status;
	struct winbindd_domain *domain;
	struct rpc_pipe_client *netlogon_pipe;
	union netr_CONTROL_QUERY_INFORMATION info;
	WERROR werr;
	fstring logon_server;
	struct dcerpc_binding_handle *b;
	bool retry = false;

	domain = wb_child_domain();
	if (domain == NULL) {
		return NT_STATUS_REQUEST_NOT_ACCEPTED;
	}

reconnect:
	status = cm_connect_netlogon(domain, &netlogon_pipe);
	if (NT_STATUS_EQUAL(status, NT_STATUS_NETWORK_SESSION_EXPIRED)) {
		/*
		 * Retry to open new connection with new kerberos ticket.
		 */
<<<<<<< HEAD
		invalidate_cm_connection(&domain->conn);
=======
		invalidate_cm_connection(domain);
>>>>>>> b85f6018
		status = cm_connect_netlogon(domain, &netlogon_pipe);
	}

	reset_cm_connection_on_error(domain, status);
        if (!NT_STATUS_IS_OK(status)) {
		DEBUG(3, ("could not open handle to NETLOGON pipe: %s\n",
			  nt_errstr(status)));
		return status;
        }

	b = netlogon_pipe->binding_handle;

	fstr_sprintf(logon_server, "\\\\%s", domain->dcname);
	*r->out.dcname = talloc_strdup(p->mem_ctx, domain->dcname);
	if (*r->out.dcname == NULL) {
		DEBUG(2, ("Could not allocate memory\n"));
		return NT_STATUS_NO_MEMORY;
	}

	/*
	 * This provokes a WERR_NOT_SUPPORTED error message. This is
	 * documented in the wspp docs. I could not get a successful
	 * call to work, but the main point here is testing that the
	 * netlogon pipe works.
	 */
	status = dcerpc_netr_LogonControl(b, p->mem_ctx,
					  logon_server, NETLOGON_CONTROL_QUERY,
					  2, &info, &werr);

<<<<<<< HEAD
	if (NT_STATUS_EQUAL(status, NT_STATUS_IO_DEVICE_ERROR) && !retry) {
		DEBUG(10, ("Session might have expired. "
			   "Reconnect and retry once.\n"));
		invalidate_cm_connection(&domain->conn);
=======
	if (!dcerpc_binding_handle_is_connected(b) && !retry) {
		DEBUG(10, ("Session might have expired. "
			   "Reconnect and retry once.\n"));
		invalidate_cm_connection(domain);
>>>>>>> b85f6018
		retry = true;
		goto reconnect;
	}

	reset_cm_connection_on_error(domain, status);
	if (!NT_STATUS_IS_OK(status)) {
		DEBUG(2, ("dcerpc_netr_LogonControl failed: %s\n",
			nt_errstr(status)));
		return status;
	}

	if (!W_ERROR_EQUAL(werr, WERR_NOT_SUPPORTED)) {
		DEBUG(2, ("dcerpc_netr_LogonControl returned %s, expected "
			  "WERR_NOT_SUPPORTED\n",
			  win_errstr(werr)));
		return werror_to_ntstatus(werr);
	}

	DEBUG(5, ("winbindd_dual_ping_dc succeeded\n"));
	return NT_STATUS_OK;
}

NTSTATUS _winbind_DsrUpdateReadOnlyServerDnsRecords(struct pipes_struct *p,
						    struct winbind_DsrUpdateReadOnlyServerDnsRecords *r)
{
	struct winbindd_domain *domain;
	NTSTATUS status;
	struct rpc_pipe_client *netlogon_pipe;

	domain = wb_child_domain();
	if (domain == NULL) {
		return NT_STATUS_REQUEST_NOT_ACCEPTED;
	}

	status = cm_connect_netlogon(domain, &netlogon_pipe);
	if (!NT_STATUS_IS_OK(status)) {
		DEBUG(3, ("could not open handle to NETLOGON pipe\n"));
		goto done;
	}

	status = netlogon_creds_cli_DsrUpdateReadOnlyServerDnsRecords(domain->conn.netlogon_creds,
								      netlogon_pipe->binding_handle,
								      r->in.site_name,
								      r->in.dns_ttl,
								      r->in.dns_names);

	/* Pass back result code - zero for success, other values for
	   specific failures. */

	DEBUG(3,("DNS records for domain %s %s\n", domain->name,
		NT_STATUS_IS_OK(status) ? "changed" : "unchanged"));

 done:
	DEBUG(NT_STATUS_IS_OK(status) ? 5 : 2,
	      ("Update of DNS records via RW DC %s returned %s\n",
	       domain->name, nt_errstr(status)));

	return status;
}

NTSTATUS _winbind_SamLogon(struct pipes_struct *p,
			struct winbind_SamLogon *r)
{
	struct winbindd_domain *domain;
	NTSTATUS status;
	DATA_BLOB lm_response, nt_response;
	domain = wb_child_domain();
	if (domain == NULL) {
		return NT_STATUS_REQUEST_NOT_ACCEPTED;
	}

	/* TODO: Handle interactive logons here */
	if (r->in.validation_level != 3 ||
	    r->in.logon.network == NULL ||
	    (r->in.logon_level != NetlogonNetworkInformation
	     && r->in.logon_level != NetlogonNetworkTransitiveInformation)) {
		return NT_STATUS_REQUEST_NOT_ACCEPTED;
	}


	lm_response = data_blob_talloc(p->mem_ctx, r->in.logon.network->lm.data, r->in.logon.network->lm.length);
	nt_response = data_blob_talloc(p->mem_ctx, r->in.logon.network->nt.data, r->in.logon.network->nt.length);

	status = winbind_dual_SamLogon(domain, p->mem_ctx,
				       r->in.logon.network->identity_info.parameter_control,
				       r->in.logon.network->identity_info.account_name.string,
				       r->in.logon.network->identity_info.domain_name.string,
				       r->in.logon.network->identity_info.workstation.string,
				       r->in.logon.network->challenge,
				       lm_response, nt_response, &r->out.validation.sam3);
	return status;
}

static WERROR _winbind_LogonControl_REDISCOVER(struct pipes_struct *p,
			     struct winbindd_domain *domain,
			     struct winbind_LogonControl *r)
{
	NTSTATUS status;
	struct rpc_pipe_client *netlogon_pipe = NULL;
	struct netr_NETLOGON_INFO_2 *info2 = NULL;
	WERROR check_result = WERR_INTERNAL_ERROR;

	info2 = talloc_zero(p->mem_ctx, struct netr_NETLOGON_INFO_2);
	if (info2 == NULL) {
		return WERR_NOMEM;
	}

	if (domain->internal) {
		check_result = WERR_OK;
		goto check_return;
	}

	/*
	 * For now we just force a reconnect
	 *
	 * TODO: take care of the optional '\dcname'
	 */
	invalidate_cm_connection(domain);
	domain->conn.netlogon_force_reauth = true;
	status = cm_connect_netlogon(domain, &netlogon_pipe);
	reset_cm_connection_on_error(domain, status);
	if (NT_STATUS_EQUAL(status, NT_STATUS_DOMAIN_CONTROLLER_NOT_FOUND)) {
		status = NT_STATUS_NO_LOGON_SERVERS;
	}
	if (!NT_STATUS_IS_OK(status)) {
		DEBUG(2, ("%s: domain[%s/%s] cm_connect_netlogon() returned %s\n",
			  __func__, domain->name, domain->alt_name,
			  nt_errstr(status)));
		/*
		 * Here we return a top level error!
		 * This is different than TC_QUERY or TC_VERIFY.
		 */
		return ntstatus_to_werror(status);
	}
	check_result = WERR_OK;

check_return:
	info2->pdc_connection_status = WERR_OK;
	if (domain->dcname != NULL) {
		info2->flags |= NETLOGON_HAS_IP;
		info2->flags |= NETLOGON_HAS_TIMESERV;
		info2->trusted_dc_name = talloc_asprintf(info2, "\\\\%s",
							 domain->dcname);
		if (info2->trusted_dc_name == NULL) {
			return WERR_NOMEM;
		}
	} else {
		info2->trusted_dc_name = talloc_strdup(info2, "");
		if (info2->trusted_dc_name == NULL) {
			return WERR_NOMEM;
		}
	}
	info2->tc_connection_status = check_result;

	if (!W_ERROR_IS_OK(info2->pdc_connection_status)) {
		DEBUG(2, ("%s: domain[%s/%s] dcname[%s] "
			  "pdc_connection[%s] tc_connection[%s]\n",
			  __func__, domain->name, domain->alt_name,
			  domain->dcname,
			  win_errstr(info2->pdc_connection_status),
			  win_errstr(info2->tc_connection_status)));
	}

	r->out.query->info2 = info2;

	DEBUG(5, ("%s: succeeded.\n", __func__));
	return WERR_OK;
}

static WERROR _winbind_LogonControl_TC_QUERY(struct pipes_struct *p,
			     struct winbindd_domain *domain,
			     struct winbind_LogonControl *r)
{
	NTSTATUS status;
	struct rpc_pipe_client *netlogon_pipe = NULL;
	struct netr_NETLOGON_INFO_2 *info2 = NULL;
	WERROR check_result = WERR_INTERNAL_ERROR;

	info2 = talloc_zero(p->mem_ctx, struct netr_NETLOGON_INFO_2);
	if (info2 == NULL) {
		return WERR_NOMEM;
	}

	if (domain->internal) {
		check_result = WERR_OK;
		goto check_return;
	}

	status = cm_connect_netlogon(domain, &netlogon_pipe);
	reset_cm_connection_on_error(domain, status);
	if (NT_STATUS_EQUAL(status, NT_STATUS_DOMAIN_CONTROLLER_NOT_FOUND)) {
		status = NT_STATUS_NO_LOGON_SERVERS;
	}
	if (!NT_STATUS_IS_OK(status)) {
		DEBUG(3, ("could not open handle to NETLOGON pipe: %s\n",
			  nt_errstr(status)));
		check_result = ntstatus_to_werror(status);
		goto check_return;
	}
	check_result = WERR_OK;

check_return:
	info2->pdc_connection_status = WERR_OK;
	if (domain->dcname != NULL) {
		info2->flags |= NETLOGON_HAS_IP;
		info2->flags |= NETLOGON_HAS_TIMESERV;
		info2->trusted_dc_name = talloc_asprintf(info2, "\\\\%s",
							 domain->dcname);
		if (info2->trusted_dc_name == NULL) {
			return WERR_NOMEM;
		}
	} else {
		info2->trusted_dc_name = talloc_strdup(info2, "");
		if (info2->trusted_dc_name == NULL) {
			return WERR_NOMEM;
		}
	}
	info2->tc_connection_status = check_result;

	if (!W_ERROR_IS_OK(info2->pdc_connection_status)) {
		DEBUG(2, ("%s: domain[%s/%s] dcname[%s] "
			  "pdc_connection[%s] tc_connection[%s]\n",
			  __func__, domain->name, domain->alt_name,
			  domain->dcname,
			  win_errstr(info2->pdc_connection_status),
			  win_errstr(info2->tc_connection_status)));
	}

	r->out.query->info2 = info2;

	DEBUG(5, ("%s: succeeded.\n", __func__));
	return WERR_OK;
}

static WERROR _winbind_LogonControl_TC_VERIFY(struct pipes_struct *p,
			     struct winbindd_domain *domain,
			     struct winbind_LogonControl *r)
{
	TALLOC_CTX *frame = talloc_stackframe();
	NTSTATUS status;
	NTSTATUS result;
	struct lsa_String trusted_domain_name = {};
	struct lsa_StringLarge trusted_domain_name_l = {};
	struct rpc_pipe_client *local_lsa_pipe = NULL;
	struct policy_handle local_lsa_policy = {};
	struct dcerpc_binding_handle *local_lsa = NULL;
	struct rpc_pipe_client *netlogon_pipe = NULL;
	struct cli_credentials *creds = NULL;
	struct samr_Password *cur_nt_hash = NULL;
	uint32_t trust_attributes = 0;
	struct samr_Password new_owf_password = {};
	int cmp_new = -1;
	struct samr_Password old_owf_password = {};
	int cmp_old = -1;
	const struct lsa_TrustDomainInfoInfoEx *local_tdo = NULL;
	bool fetch_fti = false;
	struct lsa_ForestTrustInformation *new_fti = NULL;
	struct netr_TrustInfo *trust_info = NULL;
	struct netr_NETLOGON_INFO_2 *info2 = NULL;
	struct dcerpc_binding_handle *b = NULL;
	WERROR check_result = WERR_INTERNAL_ERROR;
	WERROR verify_result = WERR_INTERNAL_ERROR;
	bool retry = false;

	trusted_domain_name.string = domain->name;
	trusted_domain_name_l.string = domain->name;

	info2 = talloc_zero(p->mem_ctx, struct netr_NETLOGON_INFO_2);
	if (info2 == NULL) {
		TALLOC_FREE(frame);
		return WERR_NOMEM;
	}

	if (domain->internal) {
		check_result = WERR_OK;
		goto check_return;
	}

	status = pdb_get_trust_credentials(domain->name,
					   domain->alt_name,
					   frame,
					   &creds);
	if (NT_STATUS_IS_OK(status)) {
		cur_nt_hash = cli_credentials_get_nt_hash(creds, frame);
		TALLOC_FREE(creds);
	}

	if (!domain->primary) {
		union lsa_TrustedDomainInfo *tdi = NULL;

		status = open_internal_lsa_conn(frame, &local_lsa_pipe,
						&local_lsa_policy);
		if (!NT_STATUS_IS_OK(status)) {
			DEBUG(0,("%s:%s: open_internal_lsa_conn() failed - %s\n",
				 __location__, __func__, nt_errstr(status)));
			TALLOC_FREE(frame);
			return WERR_INTERNAL_ERROR;
		}
		local_lsa = local_lsa_pipe->binding_handle;

		status = dcerpc_lsa_QueryTrustedDomainInfoByName(local_lsa, frame,
							&local_lsa_policy,
							&trusted_domain_name,
							LSA_TRUSTED_DOMAIN_INFO_INFO_EX,
							&tdi, &result);
		if (!NT_STATUS_IS_OK(status)) {
			DEBUG(0,("%s:%s: local_lsa.QueryTrustedDomainInfoByName(%s) failed - %s\n",
				 __location__, __func__, domain->name, nt_errstr(status)));
			TALLOC_FREE(frame);
			return WERR_INTERNAL_ERROR;
		}
		if (NT_STATUS_EQUAL(result, NT_STATUS_OBJECT_NAME_NOT_FOUND)) {
			DEBUG(1,("%s:%s: domain[%s] not found via LSA, might be removed already.\n",
				 __location__, __func__, domain->name));
			TALLOC_FREE(frame);
			return WERR_NO_SUCH_DOMAIN;
		}
		if (!NT_STATUS_IS_OK(result)) {
			DEBUG(0,("%s:%s: local_lsa.QueryTrustedDomainInfoByName(%s) returned %s\n",
				 __location__, __func__, domain->name, nt_errstr(result)));
			TALLOC_FREE(frame);
			return WERR_INTERNAL_ERROR;
		}
		if (tdi == NULL) {
			DEBUG(0,("%s:%s: local_lsa.QueryTrustedDomainInfoByName() "
				 "returned no trusted domain information\n",
				 __location__, __func__));
			TALLOC_FREE(frame);
			return WERR_INTERNAL_ERROR;
		}

		local_tdo = &tdi->info_ex;
		trust_attributes = local_tdo->trust_attributes;
	}

	if (trust_attributes & LSA_TRUST_ATTRIBUTE_FOREST_TRANSITIVE) {
		struct lsa_ForestTrustInformation *old_fti = NULL;

		status = dcerpc_lsa_lsaRQueryForestTrustInformation(local_lsa, frame,
							&local_lsa_policy,
							&trusted_domain_name,
							LSA_FOREST_TRUST_DOMAIN_INFO,
							&old_fti, &result);
		if (!NT_STATUS_IS_OK(status)) {
			DEBUG(0,("%s:%s: local_lsa.lsaRQueryForestTrustInformation(%s) failed %s\n",
				 __location__, __func__, domain->name, nt_errstr(status)));
			TALLOC_FREE(frame);
			return WERR_INTERNAL_ERROR;
		}
		if (NT_STATUS_EQUAL(result, NT_STATUS_NOT_FOUND)) {
			DEBUG(2,("%s: no forest trust information available for domain[%s] yet.\n",
				  __func__, domain->name));
			old_fti = NULL;
			fetch_fti = true;
			result = NT_STATUS_OK;
		}
		if (!NT_STATUS_IS_OK(result)) {
			DEBUG(0,("%s:%s: local_lsa.lsaRQueryForestTrustInformation(%s) returned %s\n",
				 __location__, __func__, domain->name, nt_errstr(result)));
			TALLOC_FREE(frame);
			return WERR_INTERNAL_ERROR;
		}

		TALLOC_FREE(old_fti);
	}

reconnect:
	status = cm_connect_netlogon(domain, &netlogon_pipe);
	reset_cm_connection_on_error(domain, status);
	if (NT_STATUS_EQUAL(status, NT_STATUS_DOMAIN_CONTROLLER_NOT_FOUND)) {
		status = NT_STATUS_NO_LOGON_SERVERS;
	}
	if (!NT_STATUS_IS_OK(status)) {
		DEBUG(3, ("could not open handle to NETLOGON pipe: %s\n",
			  nt_errstr(status)));
		check_result = ntstatus_to_werror(status);
		goto check_return;
	}
	check_result = WERR_OK;
	b = netlogon_pipe->binding_handle;

	if (cur_nt_hash == NULL) {
		verify_result = WERR_NO_TRUST_LSA_SECRET;
		goto verify_return;
	}

	if (fetch_fti) {
		status = netlogon_creds_cli_GetForestTrustInformation(domain->conn.netlogon_creds,
								      b, frame,
								      &new_fti);
		if (NT_STATUS_EQUAL(status, NT_STATUS_RPC_PROCNUM_OUT_OF_RANGE)) {
			status = NT_STATUS_NOT_SUPPORTED;
		}
		if (NT_STATUS_EQUAL(status, NT_STATUS_NOT_SUPPORTED)) {
			new_fti = NULL;
			status = NT_STATUS_OK;
		}
		if (!NT_STATUS_IS_OK(status)) {
			if (!retry && dcerpc_binding_handle_is_connected(b)) {
				invalidate_cm_connection(domain);
				retry = true;
				goto reconnect;
			}
			DEBUG(2, ("netlogon_creds_cli_GetForestTrustInformation(%s)"
				  "failed: %s\n",
				  domain->name, nt_errstr(status)));
			check_result = ntstatus_to_werror(status);
			goto check_return;
		}
	}

	if (new_fti != NULL) {
		struct lsa_ForestTrustInformation old_fti = {};
		struct lsa_ForestTrustInformation *merged_fti = NULL;
		struct lsa_ForestTrustCollisionInfo *collision_info = NULL;

		status = dsdb_trust_merge_forest_info(frame, local_tdo,
						      &old_fti, new_fti,
						      &merged_fti);
		if (!NT_STATUS_IS_OK(status)) {
			DEBUG(0,("%s:%s: dsdb_trust_merge_forest_info(%s) failed %s\n",
				 __location__, __func__,
				 domain->name, nt_errstr(status)));
			TALLOC_FREE(frame);
			return ntstatus_to_werror(status);
		}

		status = dcerpc_lsa_lsaRSetForestTrustInformation(local_lsa, frame,
						&local_lsa_policy,
						&trusted_domain_name_l,
						LSA_FOREST_TRUST_DOMAIN_INFO,
						merged_fti,
						0, /* check_only=0 => store it! */
						&collision_info,
						&result);
		if (!NT_STATUS_IS_OK(status)) {
			DEBUG(0,("%s:%s: local_lsa.lsaRSetForestTrustInformation(%s) failed %s\n",
				 __location__, __func__, domain->name, nt_errstr(status)));
			TALLOC_FREE(frame);
			return WERR_INTERNAL_ERROR;
		}
		if (!NT_STATUS_IS_OK(result)) {
			DEBUG(0,("%s:%s: local_lsa.lsaRSetForestTrustInformation(%s) returned %s\n",
				 __location__, __func__, domain->name, nt_errstr(result)));
			TALLOC_FREE(frame);
			return ntstatus_to_werror(result);
		}
	}

	status = netlogon_creds_cli_ServerGetTrustInfo(domain->conn.netlogon_creds,
						       b, frame,
						       &new_owf_password,
						       &old_owf_password,
						       &trust_info);
	if (NT_STATUS_EQUAL(status, NT_STATUS_RPC_PROCNUM_OUT_OF_RANGE)) {
		status = NT_STATUS_NOT_SUPPORTED;
	}
	if (NT_STATUS_EQUAL(status, NT_STATUS_NOT_SUPPORTED)) {
		DEBUG(5, ("netlogon_creds_cli_ServerGetTrustInfo failed: %s\n",
			nt_errstr(status)));
		verify_result = WERR_OK;
		goto verify_return;
	}
	if (!NT_STATUS_IS_OK(status)) {
		if (!retry && dcerpc_binding_handle_is_connected(b)) {
			invalidate_cm_connection(domain);
			retry = true;
			goto reconnect;
		}
		DEBUG(2, ("netlogon_creds_cli_ServerGetTrustInfo failed: %s\n",
			nt_errstr(status)));

		if (!dcerpc_binding_handle_is_connected(b)) {
			check_result = ntstatus_to_werror(status);
			goto check_return;
		} else {
			verify_result = ntstatus_to_werror(status);
			goto verify_return;
		}
	}

	if (trust_info != NULL && trust_info->count >= 1) {
		uint32_t diff = trust_info->data[0] ^ trust_attributes;

		if (diff & LSA_TRUST_ATTRIBUTE_FOREST_TRANSITIVE) {
			verify_result = WERR_DOMAIN_TRUST_INCONSISTENT;
			goto verify_return;
		}
	}

	cmp_new = memcmp(new_owf_password.hash,
			 cur_nt_hash->hash,
			 sizeof(cur_nt_hash->hash));
	cmp_old = memcmp(old_owf_password.hash,
			 cur_nt_hash->hash,
			 sizeof(cur_nt_hash->hash));
	if (cmp_new != 0 && cmp_old != 0) {
		DEBUG(1,("%s:Error: credentials for domain[%s/%s] doesn't match "
			 "any password known to dcname[%s]\n",
			 __func__, domain->name, domain->alt_name,
			 domain->dcname));
		verify_result = WERR_WRONG_PASSWORD;
		goto verify_return;
	}

	if (cmp_new != 0) {
		DEBUG(2,("%s:Warning: credentials for domain[%s/%s] only match "
			 "against the old password known to dcname[%s]\n",
			 __func__, domain->name, domain->alt_name,
			 domain->dcname));
	}

	verify_result = WERR_OK;
	goto verify_return;

check_return:
	verify_result = check_result;
verify_return:
	info2->flags |= NETLOGON_VERIFY_STATUS_RETURNED;
	info2->pdc_connection_status = verify_result;
	if (domain->dcname != NULL) {
		info2->flags |= NETLOGON_HAS_IP;
		info2->flags |= NETLOGON_HAS_TIMESERV;
		info2->trusted_dc_name = talloc_asprintf(info2, "\\\\%s",
							 domain->dcname);
		if (info2->trusted_dc_name == NULL) {
			TALLOC_FREE(frame);
			return WERR_NOMEM;
		}
	} else {
		info2->trusted_dc_name = talloc_strdup(info2, "");
		if (info2->trusted_dc_name == NULL) {
			TALLOC_FREE(frame);
			return WERR_NOMEM;
		}
	}
	info2->tc_connection_status = check_result;

	if (!W_ERROR_IS_OK(info2->pdc_connection_status)) {
		DEBUG(2, ("%s: domain[%s/%s] dcname[%s] "
			  "pdc_connection[%s] tc_connection[%s]\n",
			  __func__, domain->name, domain->alt_name,
			  domain->dcname,
			  win_errstr(info2->pdc_connection_status),
			  win_errstr(info2->tc_connection_status)));
	}

	r->out.query->info2 = info2;

	DEBUG(5, ("%s: succeeded.\n", __func__));
	TALLOC_FREE(frame);
	return WERR_OK;
}

static WERROR _winbind_LogonControl_CHANGE_PASSWORD(struct pipes_struct *p,
			     struct winbindd_domain *domain,
			     struct winbind_LogonControl *r)
{
	struct messaging_context *msg_ctx = winbind_messaging_context();
	NTSTATUS status;
	struct rpc_pipe_client *netlogon_pipe;
	struct cli_credentials *creds = NULL;
	struct samr_Password *cur_nt_hash = NULL;
	struct netr_NETLOGON_INFO_1 *info1 = NULL;
	struct dcerpc_binding_handle *b;
	WERROR change_result = WERR_OK;
	bool retry = false;

	info1 = talloc_zero(p->mem_ctx, struct netr_NETLOGON_INFO_1);
	if (info1 == NULL) {
		return WERR_NOMEM;
	}

	if (domain->internal) {
		return WERR_NOT_SUPPORTED;
	}

	status = pdb_get_trust_credentials(domain->name,
					   domain->alt_name,
					   p->mem_ctx,
					   &creds);
	if (NT_STATUS_IS_OK(status)) {
		cur_nt_hash = cli_credentials_get_nt_hash(creds, p->mem_ctx);
		TALLOC_FREE(creds);
	}

reconnect:
	status = cm_connect_netlogon(domain, &netlogon_pipe);
	reset_cm_connection_on_error(domain, status);
	if (NT_STATUS_EQUAL(status, NT_STATUS_DOMAIN_CONTROLLER_NOT_FOUND)) {
		status = NT_STATUS_NO_LOGON_SERVERS;
	}
	if (!NT_STATUS_IS_OK(status)) {
		DEBUG(2, ("%s: domain[%s/%s] cm_connect_netlogon() returned %s\n",
			  __func__, domain->name, domain->alt_name,
			  nt_errstr(status)));
		/*
		 * Here we return a top level error!
		 * This is different than TC_QUERY or TC_VERIFY.
		 */
		return ntstatus_to_werror(status);
	}
	b = netlogon_pipe->binding_handle;

	if (cur_nt_hash == NULL) {
		change_result = WERR_NO_TRUST_LSA_SECRET;
		goto change_return;
	}
	TALLOC_FREE(cur_nt_hash);

	status = trust_pw_change(domain->conn.netlogon_creds,
				 msg_ctx, b, domain->name,
				 true); /* force */
	if (!NT_STATUS_IS_OK(status)) {
		if (!retry && dcerpc_binding_handle_is_connected(b)) {
			invalidate_cm_connection(domain);
			retry = true;
			goto reconnect;
		}

		DEBUG(1, ("trust_pw_change(%s): %s\n",
			  domain->name, nt_errstr(status)));

		change_result = ntstatus_to_werror(status);
		goto change_return;
	}

	change_result = WERR_OK;

change_return:
	info1->pdc_connection_status = change_result;

	if (!W_ERROR_IS_OK(info1->pdc_connection_status)) {
		DEBUG(2, ("%s: domain[%s/%s] dcname[%s] "
			  "pdc_connection[%s]\n",
			  __func__, domain->name, domain->alt_name,
			  domain->dcname,
			  win_errstr(info1->pdc_connection_status)));
	}

	r->out.query->info1 = info1;

	DEBUG(5, ("%s: succeeded.\n", __func__));
	return WERR_OK;
}

WERROR _winbind_LogonControl(struct pipes_struct *p,
			     struct winbind_LogonControl *r)
{
	struct winbindd_domain *domain;

	domain = wb_child_domain();
	if (domain == NULL) {
		return WERR_NO_SUCH_DOMAIN;
	}

	switch (r->in.function_code) {
	case NETLOGON_CONTROL_REDISCOVER:
		if (r->in.level != 2) {
			return WERR_INVALID_PARAMETER;
		}
		return _winbind_LogonControl_REDISCOVER(p, domain, r);
	case NETLOGON_CONTROL_TC_QUERY:
		if (r->in.level != 2) {
			return WERR_INVALID_PARAMETER;
		}
		return _winbind_LogonControl_TC_QUERY(p, domain, r);
	case NETLOGON_CONTROL_TC_VERIFY:
		if (r->in.level != 2) {
			return WERR_INVALID_PARAMETER;
		}
		return _winbind_LogonControl_TC_VERIFY(p, domain, r);
	case NETLOGON_CONTROL_CHANGE_PASSWORD:
		if (r->in.level != 1) {
			return WERR_INVALID_PARAMETER;
		}
		return _winbind_LogonControl_CHANGE_PASSWORD(p, domain, r);
	default:
		break;
	}

	DEBUG(4, ("%s: function_code[0x%x] not supported\n",
		  __func__, r->in.function_code));
	return WERR_NOT_SUPPORTED;
}

WERROR _winbind_GetForestTrustInformation(struct pipes_struct *p,
			     struct winbind_GetForestTrustInformation *r)
{
	TALLOC_CTX *frame = talloc_stackframe();
	NTSTATUS status, result;
	struct winbindd_domain *domain;
	struct rpc_pipe_client *netlogon_pipe;
	struct dcerpc_binding_handle *b;
	bool retry = false;
	struct lsa_String trusted_domain_name = {};
	struct lsa_StringLarge trusted_domain_name_l = {};
	union lsa_TrustedDomainInfo *tdi = NULL;
	const struct lsa_TrustDomainInfoInfoEx *tdo = NULL;
	struct lsa_ForestTrustInformation _old_fti = {};
	struct lsa_ForestTrustInformation *old_fti = NULL;
	struct lsa_ForestTrustInformation *new_fti = NULL;
	struct lsa_ForestTrustInformation *merged_fti = NULL;
	struct lsa_ForestTrustCollisionInfo *collision_info = NULL;
	bool update_fti = false;
	struct rpc_pipe_client *local_lsa_pipe;
	struct policy_handle local_lsa_policy;
	struct dcerpc_binding_handle *local_lsa = NULL;

	domain = wb_child_domain();
	if (domain == NULL) {
		TALLOC_FREE(frame);
		return WERR_NO_SUCH_DOMAIN;
	}

	/*
	 * checking for domain->internal and domain->primary
	 * makes sure we only do some work when running as DC.
	 */

	if (domain->internal) {
		TALLOC_FREE(frame);
		return WERR_NO_SUCH_DOMAIN;
	}

	if (domain->primary) {
		TALLOC_FREE(frame);
		return WERR_NO_SUCH_DOMAIN;
	}

	trusted_domain_name.string = domain->name;
	trusted_domain_name_l.string = domain->name;

	status = open_internal_lsa_conn(frame, &local_lsa_pipe,
					&local_lsa_policy);
	if (!NT_STATUS_IS_OK(status)) {
		DEBUG(0,("%s:%s: open_internal_lsa_conn() failed - %s\n",
			 __location__, __func__, nt_errstr(status)));
		TALLOC_FREE(frame);
		return WERR_INTERNAL_ERROR;
	}
	local_lsa = local_lsa_pipe->binding_handle;

	status = dcerpc_lsa_QueryTrustedDomainInfoByName(local_lsa, frame,
						&local_lsa_policy,
						&trusted_domain_name,
						LSA_TRUSTED_DOMAIN_INFO_INFO_EX,
						&tdi, &result);
	if (!NT_STATUS_IS_OK(status)) {
		DEBUG(0,("%s:%s: local_lsa.QueryTrustedDomainInfoByName(%s) failed - %s\n",
			 __location__, __func__, domain->name, nt_errstr(status)));
		TALLOC_FREE(frame);
		return WERR_INTERNAL_ERROR;
	}
	if (NT_STATUS_EQUAL(result, NT_STATUS_OBJECT_NAME_NOT_FOUND)) {
		DEBUG(1,("%s:%s: domain[%s] not found via LSA, might be removed already.\n",
			 __location__, __func__, domain->name));
		TALLOC_FREE(frame);
		return WERR_NO_SUCH_DOMAIN;
	}
	if (!NT_STATUS_IS_OK(result)) {
		DEBUG(0,("%s:%s: local_lsa.QueryTrustedDomainInfoByName(%s) returned %s\n",
			 __location__, __func__, domain->name, nt_errstr(result)));
		TALLOC_FREE(frame);
		return WERR_INTERNAL_ERROR;
	}
	if (tdi == NULL) {
		DEBUG(0,("%s:%s: local_lsa.QueryTrustedDomainInfoByName() "
			 "returned no trusted domain information\n",
			 __location__, __func__));
		TALLOC_FREE(frame);
		return WERR_INTERNAL_ERROR;
	}

	tdo = &tdi->info_ex;

	if (!(tdo->trust_attributes & LSA_TRUST_ATTRIBUTE_FOREST_TRANSITIVE)) {
		DEBUG(2,("%s: tdo[%s/%s] is no forest trust attributes[0x%08X]\n",
			 __func__, tdo->netbios_name.string,
			 tdo->domain_name.string,
			 (unsigned)tdo->trust_attributes));
		TALLOC_FREE(frame);
		return WERR_NO_SUCH_DOMAIN;
	}

	if (r->in.flags & ~DS_GFTI_UPDATE_TDO) {
		TALLOC_FREE(frame);
		return WERR_INVALID_FLAGS;
	}

reconnect:
	status = cm_connect_netlogon(domain, &netlogon_pipe);
	reset_cm_connection_on_error(domain, status);
	if (NT_STATUS_EQUAL(status, NT_STATUS_DOMAIN_CONTROLLER_NOT_FOUND)) {
		status = NT_STATUS_NO_LOGON_SERVERS;
	}
	if (!NT_STATUS_IS_OK(status)) {
		DEBUG(3, ("could not open handle to NETLOGON pipe: %s\n",
			  nt_errstr(status)));
		TALLOC_FREE(frame);
		return ntstatus_to_werror(status);
	}
	b = netlogon_pipe->binding_handle;

	status = netlogon_creds_cli_GetForestTrustInformation(domain->conn.netlogon_creds,
							      b, p->mem_ctx,
							      &new_fti);
	if (!NT_STATUS_IS_OK(status)) {
		if (!retry && dcerpc_binding_handle_is_connected(b)) {
			invalidate_cm_connection(domain);
			retry = true;
			goto reconnect;
		}
		DEBUG(2, ("netlogon_creds_cli_GetForestTrustInformation(%s) failed: %s\n",
			  domain->name, nt_errstr(status)));
		TALLOC_FREE(frame);
		return ntstatus_to_werror(status);
	}

	*r->out.forest_trust_info = new_fti;

	if (r->in.flags & DS_GFTI_UPDATE_TDO) {
		update_fti = true;
	}

	status = dcerpc_lsa_lsaRQueryForestTrustInformation(local_lsa, frame,
						&local_lsa_policy,
						&trusted_domain_name,
						LSA_FOREST_TRUST_DOMAIN_INFO,
						&old_fti, &result);
	if (!NT_STATUS_IS_OK(status)) {
		DEBUG(0,("%s:%s: local_lsa.lsaRQueryForestTrustInformation(%s) failed %s\n",
			 __location__, __func__, domain->name, nt_errstr(status)));
		TALLOC_FREE(frame);
		return WERR_INTERNAL_ERROR;
	}
	if (NT_STATUS_EQUAL(result, NT_STATUS_NOT_FOUND)) {
		DEBUG(2,("%s: no forest trust information available for domain[%s] yet.\n",
			  __func__, domain->name));
		update_fti = true;
		old_fti = &_old_fti;
		result = NT_STATUS_OK;
	}
	if (!NT_STATUS_IS_OK(result)) {
		DEBUG(0,("%s:%s: local_lsa.lsaRQueryForestTrustInformation(%s) returned %s\n",
			 __location__, __func__, domain->name, nt_errstr(result)));
		TALLOC_FREE(frame);
		return WERR_INTERNAL_ERROR;
	}

	if (old_fti == NULL) {
		DEBUG(0,("%s:%s: local_lsa.lsaRQueryForestTrustInformation() "
			 "returned success without returning forest trust information\n",
			 __location__, __func__));
		TALLOC_FREE(frame);
		return WERR_INTERNAL_ERROR;
	}

	if (!update_fti) {
		goto done;
	}

	status = dsdb_trust_merge_forest_info(frame, tdo, old_fti, new_fti,
					      &merged_fti);
	if (!NT_STATUS_IS_OK(status)) {
		DEBUG(0,("%s:%s: dsdb_trust_merge_forest_info(%s) failed %s\n",
			 __location__, __func__, domain->name, nt_errstr(status)));
		TALLOC_FREE(frame);
		return ntstatus_to_werror(status);
	}

	status = dcerpc_lsa_lsaRSetForestTrustInformation(local_lsa, frame,
						&local_lsa_policy,
						&trusted_domain_name_l,
						LSA_FOREST_TRUST_DOMAIN_INFO,
						merged_fti,
						0, /* check_only=0 => store it! */
						&collision_info,
						&result);
	if (!NT_STATUS_IS_OK(status)) {
		DEBUG(0,("%s:%s: local_lsa.lsaRSetForestTrustInformation(%s) failed %s\n",
			 __location__, __func__, domain->name, nt_errstr(status)));
		TALLOC_FREE(frame);
		return WERR_INTERNAL_ERROR;
	}
	if (!NT_STATUS_IS_OK(result)) {
		DEBUG(0,("%s:%s: local_lsa.lsaRSetForestTrustInformation(%s) returned %s\n",
			 __location__, __func__, domain->name, nt_errstr(result)));
		TALLOC_FREE(frame);
		return ntstatus_to_werror(result);
	}

done:
	DEBUG(5, ("_winbind_GetForestTrustInformation succeeded\n"));
	TALLOC_FREE(frame);
	return WERR_OK;
}<|MERGE_RESOLUTION|>--- conflicted
+++ resolved
@@ -745,11 +745,7 @@
 		/*
 		 * Retry to open new connection with new kerberos ticket.
 		 */
-<<<<<<< HEAD
-		invalidate_cm_connection(&domain->conn);
-=======
 		invalidate_cm_connection(domain);
->>>>>>> b85f6018
 		status = cm_connect_netlogon(domain, &netlogon_pipe);
 	}
 
@@ -779,17 +775,10 @@
 					  logon_server, NETLOGON_CONTROL_QUERY,
 					  2, &info, &werr);
 
-<<<<<<< HEAD
-	if (NT_STATUS_EQUAL(status, NT_STATUS_IO_DEVICE_ERROR) && !retry) {
-		DEBUG(10, ("Session might have expired. "
-			   "Reconnect and retry once.\n"));
-		invalidate_cm_connection(&domain->conn);
-=======
 	if (!dcerpc_binding_handle_is_connected(b) && !retry) {
 		DEBUG(10, ("Session might have expired. "
 			   "Reconnect and retry once.\n"));
 		invalidate_cm_connection(domain);
->>>>>>> b85f6018
 		retry = true;
 		goto reconnect;
 	}
