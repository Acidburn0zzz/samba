/*
 * Unix SMB/CIFS implementation.
 *
 * Winbind rpc backend functions
 *
 * Copyright (c) 2000-2003 Tim Potter
 * Copyright (c) 2001      Andrew Tridgell
 * Copyright (c) 2005      Volker Lendecke
 * Copyright (c) 2008      Guenther Deschner (pidl conversion)
 * Copyright (c) 2010      Andreas Schneider <asn@samba.org>
 *
 * This program is free software; you can redistribute it and/or modify
 * it under the terms of the GNU General Public License as published by
 * the Free Software Foundation; either version 3 of the License, or
 * (at your option) any later version.
 *
 * This program is distributed in the hope that it will be useful,
 * but WITHOUT ANY WARRANTY; without even the implied warranty of
 * MERCHANTABILITY or FITNESS FOR A PARTICULAR PURPOSE.  See the
 * GNU General Public License for more details.
 *
 * You should have received a copy of the GNU General Public License
 * along with this program.  If not, see <http://www.gnu.org/licenses/>.
 */

#include "includes.h"
#include "winbindd.h"
#include "winbindd_rpc.h"
#include "rpc_client/rpc_client.h"
#include "librpc/gen_ndr/ndr_samr_c.h"
#include "librpc/gen_ndr/ndr_lsa_c.h"
#include "rpc_client/cli_samr.h"
#include "rpc_client/cli_lsarpc.h"
#include "../libcli/security/security.h"
#include "lsa.h"

/* Query display info for a domain */
NTSTATUS rpc_query_user_list(TALLOC_CTX *mem_ctx,
			     struct rpc_pipe_client *samr_pipe,
			     struct policy_handle *samr_policy,
			     const struct dom_sid *domain_sid,
			     uint32_t **prids)
{
	struct dcerpc_binding_handle *b = samr_pipe->binding_handle;
	uint32_t *rids = NULL;
	uint32_t num_rids = 0;
	uint32_t i = 0;
	uint32_t resume_handle = 0;
	NTSTATUS result = NT_STATUS_UNSUCCESSFUL;
	NTSTATUS status = NT_STATUS_UNSUCCESSFUL;
	TALLOC_CTX *tmp_ctx;

	*prids = NULL;

	tmp_ctx = talloc_stackframe();
	if (tmp_ctx == NULL) {
		return NT_STATUS_NO_MEMORY;
	}

	do {
		struct samr_SamArray *sam_array = NULL;
		uint32_t count = 0;
		uint32_t *tmp;

		status = dcerpc_samr_EnumDomainUsers(
			b, tmp_ctx, samr_policy, &resume_handle,
			ACB_NORMAL, &sam_array, 0xffff, &count, &result);
		if (!NT_STATUS_IS_OK(status)) {
			goto done;
		}
		if (!NT_STATUS_IS_OK(result)) {
			if (!NT_STATUS_EQUAL(result, STATUS_MORE_ENTRIES)) {
<<<<<<< HEAD
				TALLOC_FREE(rids);
				return result;
=======
				DBG_WARNING("EnumDomainUsers failed: %s\n",
					    nt_errstr(result));
				status = result;
				goto done;
>>>>>>> aaa7d4da
			}
		}

		if (num_rids + count < num_rids) {
			status = NT_STATUS_INTEGER_OVERFLOW;
			goto done;
		}

		tmp = talloc_realloc(tmp_ctx, rids, uint32_t, num_rids+count);
		if (tmp == NULL) {
			status = NT_STATUS_NO_MEMORY;
			goto done;
		}
		rids = tmp;

		for (i=0; i<count; i++) {
			rids[num_rids++] = sam_array->entries[i].idx;
		}

		TALLOC_FREE(sam_array);
	} while (NT_STATUS_EQUAL(result, STATUS_MORE_ENTRIES));

	*prids = talloc_steal(mem_ctx, rids);
	status = NT_STATUS_OK;

done:
	TALLOC_FREE(tmp_ctx);
	return status;
}

/* List all domain groups */
NTSTATUS rpc_enum_dom_groups(TALLOC_CTX *mem_ctx,
			     struct rpc_pipe_client *samr_pipe,
			     struct policy_handle *samr_policy,
			     uint32_t *pnum_info,
			     struct wb_acct_info **pinfo)
{
	struct wb_acct_info *info = NULL;
	uint32_t start = 0;
	uint32_t num_info = 0;
	NTSTATUS status, result;
	struct dcerpc_binding_handle *b = samr_pipe->binding_handle;

	*pnum_info = 0;

	do {
		struct samr_SamArray *sam_array = NULL;
		uint32_t count = 0;
		uint32_t g;

		/* start is updated by this call. */
		status = dcerpc_samr_EnumDomainGroups(b,
						      mem_ctx,
						      samr_policy,
						      &start,
						      &sam_array,
						      0xFFFF, /* buffer size? */
						      &count,
						      &result);
		if (!NT_STATUS_IS_OK(status)) {
			return status;
		}
		if (!NT_STATUS_IS_OK(result)) {
			if (!NT_STATUS_EQUAL(result, STATUS_MORE_ENTRIES)) {
				DEBUG(2,("query_user_list: failed to enum domain groups: %s\n",
					 nt_errstr(result)));
				return result;
			}
		}

		info = talloc_realloc(mem_ctx,
					    info,
					    struct wb_acct_info,
					    num_info + count);
		if (info == NULL) {
			return NT_STATUS_NO_MEMORY;
		}

		for (g = 0; g < count; g++) {
			struct wb_acct_info *i = &info[num_info + g];

			fstrcpy(i->acct_name,
				sam_array->entries[g].name.string);
			fstrcpy(i->acct_desc, "");
			i->rid = sam_array->entries[g].idx;
		}

		num_info += count;
	} while (NT_STATUS_EQUAL(result, STATUS_MORE_ENTRIES));

	*pnum_info = num_info;
	*pinfo = info;

	return NT_STATUS_OK;
}

NTSTATUS rpc_enum_local_groups(TALLOC_CTX *mem_ctx,
			       struct rpc_pipe_client *samr_pipe,
			       struct policy_handle *samr_policy,
			       uint32_t *pnum_info,
			       struct wb_acct_info **pinfo)
{
	struct wb_acct_info *info = NULL;
	uint32_t num_info = 0;
	NTSTATUS status, result;
	struct dcerpc_binding_handle *b = samr_pipe->binding_handle;

	*pnum_info = 0;

	do {
		struct samr_SamArray *sam_array = NULL;
		uint32_t count = 0;
		uint32_t start = num_info;
		uint32_t g;

		status = dcerpc_samr_EnumDomainAliases(b,
						       mem_ctx,
						       samr_policy,
						       &start,
						       &sam_array,
						       0xFFFF, /* buffer size? */
						       &count,
						       &result);
		if (!NT_STATUS_IS_OK(status)) {
			return status;
		}
		if (!NT_STATUS_IS_OK(result)) {
			if (!NT_STATUS_EQUAL(result, STATUS_MORE_ENTRIES)) {
				return result;
			}
		}

		info = talloc_realloc(mem_ctx,
					    info,
					    struct wb_acct_info,
					    num_info + count);
		if (info == NULL) {
			return  NT_STATUS_NO_MEMORY;
		}

		for (g = 0; g < count; g++) {
			struct wb_acct_info *i = &info[num_info + g];

			fstrcpy(i->acct_name,
				sam_array->entries[g].name.string);
			fstrcpy(i->acct_desc, "");
			i->rid = sam_array->entries[g].idx;
		}

		num_info += count;
	} while (NT_STATUS_EQUAL(result, STATUS_MORE_ENTRIES));

	*pnum_info = num_info;
	*pinfo = info;

	return NT_STATUS_OK;
}

/* convert a single name to a sid in a domain */
NTSTATUS rpc_name_to_sid(TALLOC_CTX *mem_ctx,
			 struct rpc_pipe_client *lsa_pipe,
			 struct policy_handle *lsa_policy,
			 const char *domain_name,
			 const char *name,
			 uint32_t flags,
			 struct dom_sid *sid,
			 enum lsa_SidType *type)
{
	enum lsa_SidType *types = NULL;
	struct dom_sid *sids = NULL;
	char *full_name = NULL;
	const char *names[1];
	char *mapped_name = NULL;
	NTSTATUS status;

	if (name == NULL || name[0] == '\0') {
		full_name = talloc_asprintf(mem_ctx, "%s", domain_name);
	} else if (domain_name == NULL || domain_name[0] == '\0') {
		full_name = talloc_asprintf(mem_ctx, "%s", name);
	} else {
		full_name = talloc_asprintf(mem_ctx, "%s\\%s", domain_name, name);
	}

	if (full_name == NULL) {
		return NT_STATUS_NO_MEMORY;
	}

	status = normalize_name_unmap(mem_ctx, full_name, &mapped_name);
	/* Reset the full_name pointer if we mapped anything */
	if (NT_STATUS_IS_OK(status) ||
	    NT_STATUS_EQUAL(status, NT_STATUS_FILE_RENAMED)) {
		full_name = mapped_name;
	}

	DEBUG(3,("name_to_sid: %s for domain %s\n",
		 full_name ? full_name : "", domain_name ));

	names[0] = full_name;

	/*
	 * We don't run into deadlocks here, cause winbind_off() is
	 * called in the main function.
	 */
	status = rpccli_lsa_lookup_names(lsa_pipe,
					 mem_ctx,
					 lsa_policy,
					 1, /* num_names */
					 names,
					 NULL, /* domains */
					 1, /* level */
					 &sids,
					 &types);
	if (!NT_STATUS_IS_OK(status)) {
		DEBUG(2,("name_to_sid: failed to lookup name: %s\n",
			nt_errstr(status)));
		return status;
	}

	sid_copy(sid, &sids[0]);
	*type = types[0];

	return NT_STATUS_OK;
}

/* Convert a domain SID to a user or group name */
NTSTATUS rpc_sid_to_name(TALLOC_CTX *mem_ctx,
			 struct rpc_pipe_client *lsa_pipe,
			 struct policy_handle *lsa_policy,
			 struct winbindd_domain *domain,
			 const struct dom_sid *sid,
			 char **pdomain_name,
			 char **pname,
			 enum lsa_SidType *ptype)
{
	char *mapped_name = NULL;
	char **domains = NULL;
	char **names = NULL;
	enum lsa_SidType *types = NULL;
	NTSTATUS map_status;
	NTSTATUS status;

	status = rpccli_lsa_lookup_sids(lsa_pipe,
					mem_ctx,
					lsa_policy,
					1, /* num_sids */
					sid,
					&domains,
					&names,
					&types);
	if (!NT_STATUS_IS_OK(status)) {
		DEBUG(2,("sid_to_name: failed to lookup sids: %s\n",
			nt_errstr(status)));
		return status;
	}

	*ptype = (enum lsa_SidType) types[0];

	map_status = normalize_name_map(mem_ctx,
					domain,
					names[0],
					&mapped_name);
	if (NT_STATUS_IS_OK(map_status) ||
	    NT_STATUS_EQUAL(map_status, NT_STATUS_FILE_RENAMED)) {
		*pname = talloc_strdup(mem_ctx, mapped_name);
		DEBUG(5,("returning mapped name -- %s\n", *pname));
	} else {
		*pname = talloc_strdup(mem_ctx, names[0]);
	}
	if ((names[0] != NULL) && (*pname == NULL)) {
		return NT_STATUS_NO_MEMORY;
	}

	*pdomain_name = talloc_strdup(mem_ctx, domains[0]);
	if (*pdomain_name == NULL) {
		return NT_STATUS_NO_MEMORY;
	}

	return NT_STATUS_OK;
}

/* Convert a bunch of rids to user or group names */
NTSTATUS rpc_rids_to_names(TALLOC_CTX *mem_ctx,
			   struct rpc_pipe_client *lsa_pipe,
			   struct policy_handle *lsa_policy,
			   struct winbindd_domain *domain,
			   const struct dom_sid *sid,
			   uint32_t *rids,
			   size_t num_rids,
			   char **pdomain_name,
			   char ***pnames,
			   enum lsa_SidType **ptypes)
{
	enum lsa_SidType *types = NULL;
	char *domain_name = NULL;
	char **domains = NULL;
	char **names = NULL;
	struct dom_sid *sids;
	size_t i;
	NTSTATUS status;

	if (num_rids > 0) {
		sids = talloc_array(mem_ctx, struct dom_sid, num_rids);
		if (sids == NULL) {
			return NT_STATUS_NO_MEMORY;
		}
	} else {
		sids = NULL;
	}

	for (i = 0; i < num_rids; i++) {
		if (!sid_compose(&sids[i], sid, rids[i])) {
			return NT_STATUS_INTERNAL_ERROR;
		}
	}

	status = rpccli_lsa_lookup_sids(lsa_pipe,
					mem_ctx,
					lsa_policy,
					num_rids,
					sids,
					&domains,
					&names,
					&types);
	if (!NT_STATUS_IS_OK(status) &&
	    !NT_STATUS_EQUAL(status, STATUS_SOME_UNMAPPED)) {
		DEBUG(2,("rids_to_names: failed to lookup sids: %s\n",
			nt_errstr(status)));
		return status;
	}

	for (i = 0; i < num_rids; i++) {
		char *mapped_name = NULL;
		NTSTATUS map_status;

		if (types[i] != SID_NAME_UNKNOWN) {
			map_status = normalize_name_map(mem_ctx,
							domain,
							names[i],
							&mapped_name);
			if (NT_STATUS_IS_OK(map_status) ||
			    NT_STATUS_EQUAL(map_status, NT_STATUS_FILE_RENAMED)) {
				TALLOC_FREE(names[i]);
				names[i] = talloc_strdup(names, mapped_name);
				if (names[i] == NULL) {
					return NT_STATUS_NO_MEMORY;
				}
			}

			domain_name = domains[i];
		}
	}

	*pdomain_name = domain_name;
	*ptypes = types;
	*pnames = names;

	return NT_STATUS_OK;
}

/* Lookup groups a user is a member of. */
NTSTATUS rpc_lookup_usergroups(TALLOC_CTX *mem_ctx,
			       struct rpc_pipe_client *samr_pipe,
			       struct policy_handle *samr_policy,
			       const struct dom_sid *domain_sid,
			       const struct dom_sid *user_sid,
			       uint32_t *pnum_groups,
			       struct dom_sid **puser_grpsids)
{
	struct policy_handle user_policy;
	struct samr_RidWithAttributeArray *rid_array = NULL;
	struct dom_sid *user_grpsids = NULL;
	uint32_t num_groups = 0, i;
	uint32_t user_rid;
	NTSTATUS status, result;
	struct dcerpc_binding_handle *b = samr_pipe->binding_handle;

	if (!sid_peek_check_rid(domain_sid, user_sid, &user_rid)) {
		return NT_STATUS_UNSUCCESSFUL;
	}

	/* Get user handle */
	status = dcerpc_samr_OpenUser(b,
				      mem_ctx,
				      samr_policy,
				      SEC_FLAG_MAXIMUM_ALLOWED,
				      user_rid,
				      &user_policy,
				      &result);
	if (!NT_STATUS_IS_OK(status)) {
		return status;
	}
	if (!NT_STATUS_IS_OK(result)) {
		return result;
	}

	/* Query user rids */
	status = dcerpc_samr_GetGroupsForUser(b,
					      mem_ctx,
					      &user_policy,
					      &rid_array,
					      &result);
	{
		NTSTATUS _result;
		dcerpc_samr_Close(b, mem_ctx, &user_policy, &_result);
	}

	if (!NT_STATUS_IS_OK(status)) {
		return status;
	}
	if (!NT_STATUS_IS_OK(result)) {
		return result;
	}

	num_groups = rid_array->count;

	user_grpsids = talloc_array(mem_ctx, struct dom_sid, num_groups);
	if (user_grpsids == NULL) {
		status = NT_STATUS_NO_MEMORY;
		return status;
	}

	for (i = 0; i < num_groups; i++) {
		sid_compose(&(user_grpsids[i]), domain_sid,
			    rid_array->rids[i].rid);
	}

	*pnum_groups = num_groups;

	*puser_grpsids = user_grpsids;

	return NT_STATUS_OK;
}

NTSTATUS rpc_lookup_useraliases(TALLOC_CTX *mem_ctx,
				struct rpc_pipe_client *samr_pipe,
				struct policy_handle *samr_policy,
				uint32_t num_sids,
				const struct dom_sid *sids,
				uint32_t *pnum_aliases,
				uint32_t **palias_rids)
{
#define MAX_SAM_ENTRIES_W2K 0x400 /* 1024 */
	uint32_t num_query_sids = 0;
	uint32_t num_queries = 1;
	uint32_t num_aliases = 0;
	uint32_t total_sids = 0;
	uint32_t *alias_rids = NULL;
	uint32_t rangesize = MAX_SAM_ENTRIES_W2K;
	uint32_t i;
	struct samr_Ids alias_rids_query;
	NTSTATUS status, result;
	struct dcerpc_binding_handle *b = samr_pipe->binding_handle;

	do {
		/* prepare query */
		struct lsa_SidArray sid_array;

		ZERO_STRUCT(sid_array);

		num_query_sids = MIN(num_sids - total_sids, rangesize);

		DEBUG(10,("rpc: lookup_useraliases: entering query %d for %d sids\n",
			num_queries, num_query_sids));

		if (num_query_sids) {
			sid_array.sids = talloc_zero_array(mem_ctx, struct lsa_SidPtr, num_query_sids);
			if (sid_array.sids == NULL) {
				return NT_STATUS_NO_MEMORY;
			}
		} else {
			sid_array.sids = NULL;
		}

		for (i = 0; i < num_query_sids; i++) {
			sid_array.sids[i].sid = dom_sid_dup(mem_ctx, &sids[total_sids++]);
			if (sid_array.sids[i].sid == NULL) {
				return NT_STATUS_NO_MEMORY;
			}
		}
		sid_array.num_sids = num_query_sids;

		/* do request */
		status = dcerpc_samr_GetAliasMembership(b,
							mem_ctx,
							samr_policy,
							&sid_array,
							&alias_rids_query,
							&result);
		if (!NT_STATUS_IS_OK(status)) {
			return status;
		}
		if (!NT_STATUS_IS_OK(result)) {
			return result;
		}

		/* process output */
		for (i = 0; i < alias_rids_query.count; i++) {
			size_t na = num_aliases;

			if (!add_rid_to_array_unique(mem_ctx,
						     alias_rids_query.ids[i],
						     &alias_rids,
						     &na)) {
					return NT_STATUS_NO_MEMORY;
				}
				num_aliases = na;
		}

		num_queries++;

	} while (total_sids < num_sids);

	DEBUG(10,("rpc: rpc_lookup_useraliases: got %d aliases in %d queries "
		  "(rangesize: %d)\n", num_aliases, num_queries, rangesize));

	*pnum_aliases = num_aliases;
	*palias_rids = alias_rids;

	return NT_STATUS_OK;
#undef MAX_SAM_ENTRIES_W2K
}

/* Lookup group membership given a rid.   */
NTSTATUS rpc_lookup_groupmem(TALLOC_CTX *mem_ctx,
			     struct rpc_pipe_client *samr_pipe,
			     struct policy_handle *samr_policy,
			     const char *domain_name,
			     const struct dom_sid *domain_sid,
			     const struct dom_sid *group_sid,
			     enum lsa_SidType type,
			     uint32_t *pnum_names,
			     struct dom_sid **psid_mem,
			     char ***pnames,
			     uint32_t **pname_types)
{
	struct policy_handle group_policy;
	uint32_t group_rid;
	uint32_t *rid_mem = NULL;

	uint32_t num_names = 0;
	uint32_t total_names = 0;
	struct dom_sid *sid_mem = NULL;
	char **names = NULL;
	uint32_t *name_types = NULL;

	struct lsa_Strings tmp_names;
	struct samr_Ids tmp_types;

	uint32_t j, r;
	NTSTATUS status, result;
	struct dcerpc_binding_handle *b = samr_pipe->binding_handle;

	if (!sid_peek_check_rid(domain_sid, group_sid, &group_rid)) {
		return NT_STATUS_UNSUCCESSFUL;
	}

	switch(type) {
	case SID_NAME_DOM_GRP:
	{
		struct samr_RidAttrArray *rids = NULL;

		status = dcerpc_samr_OpenGroup(b,
					       mem_ctx,
					       samr_policy,
					       SEC_FLAG_MAXIMUM_ALLOWED,
					       group_rid,
					       &group_policy,
					       &result);
		if (!NT_STATUS_IS_OK(status)) {
			return status;
		}
		if (!NT_STATUS_IS_OK(result)) {
			return result;
		}

		/*
		 * Step #1: Get a list of user rids that are the members of the group.
		 */
		status = dcerpc_samr_QueryGroupMember(b,
						      mem_ctx,
						      &group_policy,
						      &rids,
						      &result);
		{
			NTSTATUS _result;
			dcerpc_samr_Close(b, mem_ctx, &group_policy, &_result);
		}

		if (!NT_STATUS_IS_OK(status)) {
			return status;
		}
		if (!NT_STATUS_IS_OK(result)) {
			return result;
		}


		if (rids == NULL || rids->count == 0) {
			pnum_names = 0;
			pnames = NULL;
			pname_types = NULL;
			psid_mem = NULL;

			return NT_STATUS_OK;
		}

		num_names = rids->count;
		rid_mem = rids->rids;

		break;
	}
	case SID_NAME_WKN_GRP:
	case SID_NAME_ALIAS:
	{
		struct lsa_SidArray sid_array;
		struct lsa_SidPtr sid_ptr;
		struct samr_Ids rids_query;

		sid_ptr.sid = dom_sid_dup(mem_ctx, group_sid);
		if (sid_ptr.sid == NULL) {
			return NT_STATUS_NO_MEMORY;
		}

		sid_array.num_sids = 1;
		sid_array.sids = &sid_ptr;

		status = dcerpc_samr_GetAliasMembership(b,
							mem_ctx,
							samr_policy,
							&sid_array,
							&rids_query,
							&result);
		if (!NT_STATUS_IS_OK(status)) {
			return status;
		}
		if (!NT_STATUS_IS_OK(result)) {
			return result;
		}

		if (rids_query.count == 0) {
			pnum_names = 0;
			pnames = NULL;
			pname_types = NULL;
			psid_mem = NULL;

			return NT_STATUS_OK;
		}

		num_names = rids_query.count;
		rid_mem = rids_query.ids;

		break;
	}
	default:
		return NT_STATUS_UNSUCCESSFUL;
	}

	/*
	 * Step #2: Convert list of rids into list of usernames.
	 */
	if (num_names > 0) {
		names = talloc_zero_array(mem_ctx, char *, num_names);
		name_types = talloc_zero_array(mem_ctx, uint32_t, num_names);
		sid_mem = talloc_zero_array(mem_ctx, struct dom_sid, num_names);
		if (names == NULL || name_types == NULL || sid_mem == NULL) {
			return NT_STATUS_NO_MEMORY;
		}
	}

	for (j = 0; j < num_names; j++) {
		sid_compose(&sid_mem[j], domain_sid, rid_mem[j]);
	}

	status = dcerpc_samr_LookupRids(b,
					mem_ctx,
					samr_policy,
					num_names,
					rid_mem,
					&tmp_names,
					&tmp_types,
					&result);
	if (!NT_STATUS_IS_OK(status)) {
		return status;
	}

	if (!NT_STATUS_IS_OK(result)) {
		if (!NT_STATUS_EQUAL(result, STATUS_SOME_UNMAPPED)) {
			return result;
		}
	}

	/* Copy result into array.  The talloc system will take
	   care of freeing the temporary arrays later on. */
	if (tmp_names.count != num_names) {
		return NT_STATUS_INVALID_NETWORK_RESPONSE;
	}
	if (tmp_types.count != num_names) {
		return NT_STATUS_INVALID_NETWORK_RESPONSE;
	}

	for (r = 0; r < tmp_names.count; r++) {
		if (tmp_types.ids[r] == SID_NAME_UNKNOWN) {
			continue;
		}
		if (total_names >= num_names) {
			break;
		}
		names[total_names] = fill_domain_username_talloc(names,
								 domain_name,
								 tmp_names.names[r].string,
								 true);
		if (names[total_names] == NULL) {
			return NT_STATUS_NO_MEMORY;
		}
		name_types[total_names] = tmp_types.ids[r];
		total_names++;
	}

	*pnum_names = total_names;
	*pnames = names;
	*pname_types = name_types;
	*psid_mem = sid_mem;

	return NT_STATUS_OK;
}

/* Find the sequence number for a domain */
NTSTATUS rpc_sequence_number(TALLOC_CTX *mem_ctx,
			     struct rpc_pipe_client *samr_pipe,
			     struct policy_handle *samr_policy,
			     const char *domain_name,
			     uint32_t *pseq)
{
	union samr_DomainInfo *info = NULL;
	bool got_seq_num = false;
	NTSTATUS status, result;
	struct dcerpc_binding_handle *b = samr_pipe->binding_handle;

	/* query domain info */
	status = dcerpc_samr_QueryDomainInfo(b,
					     mem_ctx,
					     samr_policy,
					     8,
					     &info,
					     &result);
	if (NT_STATUS_IS_OK(status) && NT_STATUS_IS_OK(result)) {
		*pseq = info->info8.sequence_num;
		got_seq_num = true;
		goto seq_num;
	}

	/* retry with info-level 2 in case the dc does not support info-level 8
	 * (like all older samba2 and samba3 dc's) - Guenther */
	status = dcerpc_samr_QueryDomainInfo(b,
					     mem_ctx,
					     samr_policy,
					     2,
					     &info,
					     &result);
	if (NT_STATUS_IS_OK(status) && NT_STATUS_IS_OK(result)) {
		*pseq = info->general.sequence_num;
		got_seq_num = true;
		goto seq_num;
	}

	if (!NT_STATUS_IS_OK(status)) {
		goto seq_num;
	}

	status = result;

seq_num:
	if (got_seq_num) {
		DEBUG(10,("domain_sequence_number: for domain %s is %u\n",
			  domain_name, (unsigned) *pseq));
	} else {
		DEBUG(10,("domain_sequence_number: failed to get sequence "
			  "number (%u) for domain %s\n",
			  (unsigned) *pseq, domain_name ));
		status = NT_STATUS_OK;
	}

	return status;
}

/* Get a list of trusted domains */
NTSTATUS rpc_trusted_domains(TALLOC_CTX *mem_ctx,
			     struct rpc_pipe_client *lsa_pipe,
			     struct policy_handle *lsa_policy,
			     uint32_t *pnum_trusts,
			     struct netr_DomainTrust **ptrusts)
{
	struct netr_DomainTrust *array = NULL;
	uint32_t enum_ctx = 0;
	uint32_t count = 0;
	NTSTATUS status, result;
	struct dcerpc_binding_handle *b = lsa_pipe->binding_handle;

	do {
		struct lsa_DomainList dom_list;
		struct lsa_DomainListEx dom_list_ex;
		bool has_ex = false;
		uint32_t i;

		/*
		 * We don't run into deadlocks here, cause winbind_off() is
		 * called in the main function.
		 */
		status = dcerpc_lsa_EnumTrustedDomainsEx(b,
							 mem_ctx,
							 lsa_policy,
							 &enum_ctx,
							 &dom_list_ex,
							 (uint32_t) -1,
							 &result);
		if (NT_STATUS_IS_OK(status) && !NT_STATUS_IS_ERR(result) &&
		    dom_list_ex.count > 0) {
			count += dom_list_ex.count;
			has_ex = true;
		} else {
			status = dcerpc_lsa_EnumTrustDom(b,
							 mem_ctx,
							 lsa_policy,
							 &enum_ctx,
							 &dom_list,
							 (uint32_t) -1,
							 &result);
			if (!NT_STATUS_IS_OK(status)) {
				return status;
			}
			if (!NT_STATUS_IS_OK(result)) {
				if (!NT_STATUS_EQUAL(result, STATUS_MORE_ENTRIES)) {
					return result;
				}
			}

			count += dom_list.count;
		}

		array = talloc_realloc(mem_ctx,
				       array,
				       struct netr_DomainTrust,
				       count);
		if (array == NULL) {
			return NT_STATUS_NO_MEMORY;
		}

		for (i = 0; i < count; i++) {
			struct netr_DomainTrust *trust = &array[i];
			struct dom_sid *sid;

			ZERO_STRUCTP(trust);

			sid = talloc(array, struct dom_sid);
			if (sid == NULL) {
				return NT_STATUS_NO_MEMORY;
			}

			if (has_ex) {
				trust->netbios_name = talloc_move(array,
								  &dom_list_ex.domains[i].netbios_name.string);
				trust->dns_name = talloc_move(array,
							      &dom_list_ex.domains[i].domain_name.string);
				if (dom_list_ex.domains[i].sid == NULL) {
					DEBUG(0, ("Trusted Domain %s has no SID, aborting!\n", trust->dns_name));
					return NT_STATUS_INVALID_NETWORK_RESPONSE;
				}
				sid_copy(sid, dom_list_ex.domains[i].sid);
			} else {
				trust->netbios_name = talloc_move(array,
								  &dom_list.domains[i].name.string);
				trust->dns_name = NULL;

				if (dom_list.domains[i].sid == NULL) {
					DEBUG(0, ("Trusted Domain %s has no SID, aborting!\n", trust->netbios_name));
					return NT_STATUS_INVALID_NETWORK_RESPONSE;
				}

				sid_copy(sid, dom_list.domains[i].sid);
			}

			trust->sid = sid;
		}
	} while (NT_STATUS_EQUAL(result, STATUS_MORE_ENTRIES));

	*pnum_trusts = count;
	*ptrusts = array;

	return NT_STATUS_OK;
}

static NTSTATUS rpc_try_lookup_sids3(TALLOC_CTX *mem_ctx,
				     struct winbindd_domain *domain,
				     struct rpc_pipe_client *cli,
				     struct lsa_SidArray *sids,
				     struct lsa_RefDomainList **pdomains,
				     struct lsa_TransNameArray **pnames)
{
	struct lsa_TransNameArray2 lsa_names2;
	struct lsa_TransNameArray *names = *pnames;
	uint32_t i, count = 0;
	NTSTATUS status, result;

	ZERO_STRUCT(lsa_names2);
	status = dcerpc_lsa_LookupSids3(cli->binding_handle,
					mem_ctx,
					sids,
					pdomains,
					&lsa_names2,
					LSA_LOOKUP_NAMES_ALL,
					&count,
					LSA_LOOKUP_OPTION_SEARCH_ISOLATED_NAMES,
					LSA_CLIENT_REVISION_2,
					&result);
	if (!NT_STATUS_IS_OK(status)) {
		return status;
	}
	if (NT_STATUS_LOOKUP_ERR(result)) {
		return result;
	}
	if (sids->num_sids != lsa_names2.count) {
		return NT_STATUS_INVALID_NETWORK_RESPONSE;
	}

	names->count = lsa_names2.count;
	names->names = talloc_array(names, struct lsa_TranslatedName,
				    names->count);
	if (names->names == NULL) {
		return NT_STATUS_NO_MEMORY;
	}
	for (i=0; i<names->count; i++) {
		names->names[i].sid_type = lsa_names2.names[i].sid_type;
		names->names[i].name.string = talloc_move(
			names->names, &lsa_names2.names[i].name.string);
		names->names[i].sid_index = lsa_names2.names[i].sid_index;

		if (names->names[i].sid_index == UINT32_MAX) {
			continue;
		}
		if ((*pdomains) == NULL) {
			return NT_STATUS_INVALID_NETWORK_RESPONSE;
		}
		if (names->names[i].sid_index >= (*pdomains)->count) {
			return NT_STATUS_INVALID_NETWORK_RESPONSE;
		}
	}
	return NT_STATUS_OK;
}

NTSTATUS rpc_lookup_sids(TALLOC_CTX *mem_ctx,
			 struct winbindd_domain *domain,
			 struct lsa_SidArray *sids,
			 struct lsa_RefDomainList **pdomains,
			 struct lsa_TransNameArray **pnames)
{
	struct lsa_TransNameArray *names = *pnames;
	struct rpc_pipe_client *cli = NULL;
	struct policy_handle lsa_policy;
	uint32_t count;
	uint32_t i;
	NTSTATUS status, result;

	status = cm_connect_lsat(domain, mem_ctx, &cli, &lsa_policy);
	if (!NT_STATUS_IS_OK(status)) {
		return status;
	}

	if (cli->transport->transport == NCACN_IP_TCP) {
		return rpc_try_lookup_sids3(mem_ctx, domain, cli, sids,
					    pdomains, pnames);
	}

	status = dcerpc_lsa_LookupSids(cli->binding_handle, mem_ctx,
				       &lsa_policy, sids, pdomains,
				       names, LSA_LOOKUP_NAMES_ALL,
				       &count, &result);
	if (!NT_STATUS_IS_OK(status)) {
		return status;
	}
	if (NT_STATUS_LOOKUP_ERR(result)) {
		return result;
	}

	if (sids->num_sids != names->count) {
		return NT_STATUS_INVALID_NETWORK_RESPONSE;
	}

	for (i=0; i < names->count; i++) {
		if (names->names[i].sid_index == UINT32_MAX) {
			continue;
		}
		if ((*pdomains) == NULL) {
			return NT_STATUS_INVALID_NETWORK_RESPONSE;
		}
		if (names->names[i].sid_index >= (*pdomains)->count) {
			return NT_STATUS_INVALID_NETWORK_RESPONSE;
		}
	}

	return NT_STATUS_OK;
}<|MERGE_RESOLUTION|>--- conflicted
+++ resolved
@@ -70,15 +70,10 @@
 		}
 		if (!NT_STATUS_IS_OK(result)) {
 			if (!NT_STATUS_EQUAL(result, STATUS_MORE_ENTRIES)) {
-<<<<<<< HEAD
-				TALLOC_FREE(rids);
-				return result;
-=======
 				DBG_WARNING("EnumDomainUsers failed: %s\n",
 					    nt_errstr(result));
 				status = result;
 				goto done;
->>>>>>> aaa7d4da
 			}
 		}
 
