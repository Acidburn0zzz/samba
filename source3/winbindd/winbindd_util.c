--- conflicted
+++ resolved
@@ -348,31 +348,18 @@
 
 	res = wb_domain_request_recv(req, state, &response, &err);
 	if ((res == -1) || (response->result != WINBINDD_OK)) {
-<<<<<<< HEAD
-		DBG_WARNING("Could not receive trustdoms\n");
+		DBG_WARNING("Could not receive trusts for domain %s\n",
+			    state->domain->name);
 		TALLOC_FREE(state);
 		return;
 	}
 
-	if (response->length < sizeof(struct winbindd_response)) {
-		DBG_ERR("ill-formed trustdom response - short length\n");
-=======
-		DBG_WARNING("Could not receive trusts for domain %s\n",
-			    state->domain->name);
->>>>>>> a4dd3c91
-		TALLOC_FREE(state);
-		return;
-	}
-
-<<<<<<< HEAD
-=======
 	if (response->length < sizeof(struct winbindd_response)) {
 		DBG_ERR("ill-formed trustdom response - short length\n");
 		TALLOC_FREE(state);
 		return;
 	}
 
->>>>>>> a4dd3c91
 	extra_len = response->length - sizeof(struct winbindd_response);
 
 	p = (char *)response->extra_data.data;
@@ -407,7 +394,6 @@
 		if (!strequal(alt_name, "(null)")) {
 			trust_params.dns_name = alt_name;
 		}
-<<<<<<< HEAD
 
 		q = strtok(sidstr, "\\");
 		if (q == NULL) {
@@ -415,15 +401,6 @@
 			break;
 		}
 
-=======
-
-		q = strtok(sidstr, "\\");
-		if (q == NULL) {
-			DBG_ERR("Got invalid trustdom response\n");
-			break;
-		}
-
->>>>>>> a4dd3c91
 		if (!string_to_sid(&trust_params.sid, sidstr)) {
 			DEBUG(0, ("Got invalid trustdom response\n"));
 			break;
