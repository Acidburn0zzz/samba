/*
 * Unix SMB/CIFS implementation.
 * async xids2sids
 * Copyright (C) Volker Lendecke 2015
 *
 * This program is free software; you can redistribute it and/or modify
 * it under the terms of the GNU General Public License as published by
 * the Free Software Foundation; either version 3 of the License, or
 * (at your option) any later version.
 *
 * This program is distributed in the hope that it will be useful,
 * but WITHOUT ANY WARRANTY; without even the implied warranty of
 * MERCHANTABILITY or FITNESS FOR A PARTICULAR PURPOSE.  See the
 * GNU General Public License for more details.
 *
 * You should have received a copy of the GNU General Public License
 * along with this program.  If not, see <http://www.gnu.org/licenses/>.
 */

#include "includes.h"
#include "winbindd.h"
#include "../libcli/security/security.h"
#include "idmap_cache.h"
#include "librpc/gen_ndr/ndr_winbind_c.h"
#include "librpc/gen_ndr/ndr_netlogon.h"
#include "passdb/lookup_sid.h"

struct wb_xids2sids_dom_map {
	unsigned low_id;
	unsigned high_id;
	const char *name;
	struct dom_sid sid;
};

/*
 * Map idmap ranges to domain names, taken from smb.conf. This is
 * stored in the parent winbind and used to assemble xid2sid calls
 * into per-idmap-domain chunks.
 */
static struct wb_xids2sids_dom_map *dom_maps;

static bool wb_xids2sids_add_dom(const char *domname,
				 void *private_data)
{
	struct wb_xids2sids_dom_map *map = NULL;
	size_t num_maps = talloc_array_length(dom_maps);
	size_t i;
	const char *range;
	unsigned low_id, high_id;
	int ret;

	range = idmap_config_const_string(domname, "range", NULL);
	if (range == NULL) {
		DBG_DEBUG("No range for domain %s found\n", domname);
		return false;
	}

	ret = sscanf(range, "%u - %u", &low_id, &high_id);
	if (ret != 2) {
		DBG_DEBUG("Invalid range spec \"%s\" for domain %s\n",
			  range, domname);
		return false;
	}

	if (low_id > high_id) {
		DBG_DEBUG("Invalid range %u - %u for domain %s\n",
			  low_id, high_id, domname);
		return false;
	}

	for (i=0; i<num_maps; i++) {
		if (strequal(domname, dom_maps[i].name)) {
			map = &dom_maps[i];
			break;
		}
	}

	if (map == NULL) {
		struct wb_xids2sids_dom_map *tmp;
		char *name;

		name = talloc_strdup(talloc_tos(), domname);
		if (name == NULL) {
			DBG_DEBUG("talloc failed\n");
			return false;
		}

		tmp = talloc_realloc(
			NULL, dom_maps, struct wb_xids2sids_dom_map,
			num_maps+1);
		if (tmp == NULL) {
			TALLOC_FREE(name);
			return false;
		}
		dom_maps = tmp;

		map = &dom_maps[num_maps];
		ZERO_STRUCTP(map);
		map->name = talloc_move(dom_maps, &name);
	}

	map->low_id = low_id;
	map->high_id = high_id;

	return false;
}

struct wb_xids2sids_init_dom_maps_state {
	struct tevent_context *ev;
	struct tevent_req *req;
	size_t dom_idx;
};

static void wb_xids2sids_init_dom_maps_lookupname_next(
	struct wb_xids2sids_init_dom_maps_state *state);

static void wb_xids2sids_init_dom_maps_lookupname_done(
	struct tevent_req *subreq);

static struct tevent_req *wb_xids2sids_init_dom_maps_send(
	TALLOC_CTX *mem_ctx, struct tevent_context *ev)
{
	struct tevent_req *req = NULL;
	struct wb_xids2sids_init_dom_maps_state *state = NULL;

	req = tevent_req_create(mem_ctx, &state,
				struct wb_xids2sids_init_dom_maps_state);
	if (req == NULL) {
		return NULL;
	}
	*state = (struct wb_xids2sids_init_dom_maps_state) {
		.ev = ev,
		.req = req,
		.dom_idx = 0,
	};

	if (dom_maps != NULL) {
		tevent_req_done(req);
		return tevent_req_post(req, ev);
	}
	/*
	 * Put the passdb idmap domain first. We always need to try
	 * there first.
	 */

	dom_maps = talloc_zero_array(NULL, struct wb_xids2sids_dom_map, 1);
	if (tevent_req_nomem(dom_maps, req)) {
		return tevent_req_post(req, ev);
	}
	dom_maps[0].low_id = 0;
	dom_maps[0].high_id = UINT_MAX;
	dom_maps[0].name = talloc_strdup(dom_maps, get_global_sam_name());
	if (tevent_req_nomem(dom_maps[0].name, req)) {
		TALLOC_FREE(dom_maps);
		return tevent_req_post(req, ev);
	}

	lp_scan_idmap_domains(wb_xids2sids_add_dom, NULL);

	wb_xids2sids_init_dom_maps_lookupname_next(state);
	if (!tevent_req_is_in_progress(req)) {
		tevent_req_post(req, ev);
	}
	return req;
}

static void wb_xids2sids_init_dom_maps_lookupname_next(
	struct wb_xids2sids_init_dom_maps_state *state)
{
	struct tevent_req *subreq = NULL;

	if (state->dom_idx == talloc_array_length(dom_maps)) {
		tevent_req_done(state->req);
		return;
	}

	if (strequal(dom_maps[state->dom_idx].name, "*")) {
		state->dom_idx++;
		if (state->dom_idx == talloc_array_length(dom_maps)) {
			tevent_req_done(state->req);
			return;
		}
	}

	subreq = wb_lookupname_send(state,
				    state->ev,
				    dom_maps[state->dom_idx].name,
				    dom_maps[state->dom_idx].name,
				    "",
				    LOOKUP_NAME_NO_NSS);
	if (tevent_req_nomem(subreq, state->req)) {
		return;
	}
	tevent_req_set_callback(subreq,
				wb_xids2sids_init_dom_maps_lookupname_done,
				state->req);
}

static void wb_xids2sids_init_dom_maps_lookupname_done(
	struct tevent_req *subreq)
{
	struct tevent_req *req = tevent_req_callback_data(
		subreq, struct tevent_req);
	struct wb_xids2sids_init_dom_maps_state *state = tevent_req_data(
		req, struct wb_xids2sids_init_dom_maps_state);
	enum lsa_SidType type;
	NTSTATUS status;

	status = wb_lookupname_recv(subreq,
				    &dom_maps[state->dom_idx].sid,
				    &type);
	TALLOC_FREE(subreq);
	if (!NT_STATUS_IS_OK(status)) {
		DBG_WARNING("Lookup domain name '%s' failed '%s'\n",
			    dom_maps[state->dom_idx].name,
			    nt_errstr(status));

		state->dom_idx++;
		wb_xids2sids_init_dom_maps_lookupname_next(state);
		return;
	}

	if (type != SID_NAME_DOMAIN) {
		struct dom_sid_buf buf;

		DBG_WARNING("SID %s for idmap domain name '%s' "
			    "not a domain SID\n",
			    dom_sid_str_buf(&dom_maps[state->dom_idx].sid,
					    &buf),
			    dom_maps[state->dom_idx].name);

		ZERO_STRUCT(dom_maps[state->dom_idx].sid);
	}

	state->dom_idx++;
	wb_xids2sids_init_dom_maps_lookupname_next(state);

	return;
}

static NTSTATUS wb_xids2sids_init_dom_maps_recv(struct tevent_req *req)
{
	return tevent_req_simple_recv_ntstatus(req);
}

struct wb_xids2sids_dom_state {
	struct tevent_context *ev;
	struct unixid *all_xids;
	const bool *cached;
	size_t num_all_xids;
	struct dom_sid *all_sids;
	struct wb_xids2sids_dom_map *dom_map;
	bool tried_dclookup;

	size_t num_dom_xids;
	struct unixid *dom_xids;
	struct dom_sid *dom_sids;
};

static void wb_xids2sids_dom_done(struct tevent_req *subreq);
static void wb_xids2sids_dom_gotdc(struct tevent_req *subreq);

static struct tevent_req *wb_xids2sids_dom_send(
	TALLOC_CTX *mem_ctx, struct tevent_context *ev,
	struct wb_xids2sids_dom_map *dom_map,
	struct unixid *xids,
	const bool *cached,
	size_t num_xids,
	struct dom_sid *sids)
{
	struct tevent_req *req, *subreq;
	struct wb_xids2sids_dom_state *state;
	struct winbindd_child *child;
	size_t i;

	req = tevent_req_create(mem_ctx, &state,
				struct wb_xids2sids_dom_state);
	if (req == NULL) {
		return NULL;
	}
	state->ev = ev;
	state->all_xids = xids;
	state->cached = cached;
	state->num_all_xids = num_xids;
	state->all_sids = sids;
	state->dom_map = dom_map;

	state->dom_xids = talloc_array(state, struct unixid, num_xids);
	if (tevent_req_nomem(state->dom_xids, req)) {
		return tevent_req_post(req, ev);
	}
	state->dom_sids = talloc_array(state, struct dom_sid, num_xids);
	if (tevent_req_nomem(state->dom_sids, req)) {
		return tevent_req_post(req, ev);
	}

	for (i=0; i<num_xids; i++) {
		struct unixid id = state->all_xids[i];

		if ((id.id < dom_map->low_id) || (id.id > dom_map->high_id)) {
			/* out of range */
			continue;
		}
		if (state->cached[i]) {
			/* already mapped */
			continue;
		}
		state->dom_xids[state->num_dom_xids++] = id;
	}

	if (state->num_dom_xids == 0) {
		tevent_req_done(req);
		return tevent_req_post(req, ev);
	}

	child = idmap_child();
	subreq = dcerpc_wbint_UnixIDs2Sids_send(
		state, ev, child->binding_handle, dom_map->name, dom_map->sid,
		state->num_dom_xids, state->dom_xids, state->dom_sids);
	if (tevent_req_nomem(subreq, req)) {
		return tevent_req_post(req, ev);
	}
	tevent_req_set_callback(subreq, wb_xids2sids_dom_done, req);
	return req;
}

static void wb_xids2sids_dom_done(struct tevent_req *subreq)
{
	struct tevent_req *req = tevent_req_callback_data(
		subreq, struct tevent_req);
	struct wb_xids2sids_dom_state *state = tevent_req_data(
		req, struct wb_xids2sids_dom_state);
	struct wb_xids2sids_dom_map *dom_map = state->dom_map;
	NTSTATUS status, result;
	size_t i;
	size_t dom_sid_idx;

	status = dcerpc_wbint_UnixIDs2Sids_recv(subreq, state, &result);
	TALLOC_FREE(subreq);
	if (tevent_req_nterror(req, status)) {
		return;
	}

	if (NT_STATUS_EQUAL(result, NT_STATUS_DOMAIN_CONTROLLER_NOT_FOUND) &&
	    !state->tried_dclookup) {

		subreq = wb_dsgetdcname_send(
			state, state->ev, state->dom_map->name, NULL, NULL,
			DS_RETURN_DNS_NAME);
		if (tevent_req_nomem(subreq, req)) {
			return;
		}
		tevent_req_set_callback(subreq, wb_xids2sids_dom_gotdc, req);
		return;
	}

	if (!NT_STATUS_EQUAL(result, NT_STATUS_NONE_MAPPED) &&
	    tevent_req_nterror(req, result)) {
		return;
	}

	dom_sid_idx = 0;

	for (i=0; i<state->num_all_xids; i++) {
		struct unixid *id = &state->all_xids[i];

		if ((id->id < dom_map->low_id) || (id->id > dom_map->high_id)) {
			/* out of range */
			continue;
		}
		if (state->cached[i]) {
			/* already mapped */
			continue;
		}

		sid_copy(&state->all_sids[i], &state->dom_sids[dom_sid_idx]);
		*id = state->dom_xids[dom_sid_idx];

		dom_sid_idx += 1;
	}

	tevent_req_done(req);
}

static void wb_xids2sids_dom_gotdc(struct tevent_req *subreq)
{
	struct tevent_req *req = tevent_req_callback_data(
		subreq, struct tevent_req);
	struct wb_xids2sids_dom_state *state = tevent_req_data(
		req, struct wb_xids2sids_dom_state);
	struct winbindd_child *child = idmap_child();
	struct netr_DsRGetDCNameInfo *dcinfo;
	NTSTATUS status;

	status = wb_dsgetdcname_recv(subreq, state, &dcinfo);
	TALLOC_FREE(subreq);
	if (tevent_req_nterror(req, status)) {
		return;
	}

	state->tried_dclookup = true;

	status = wb_dsgetdcname_gencache_set(state->dom_map->name, dcinfo);
	if (tevent_req_nterror(req, status)) {
		return;
	}

	child = idmap_child();
	subreq = dcerpc_wbint_UnixIDs2Sids_send(
		state, state->ev, child->binding_handle, state->dom_map->name,
		state->dom_map->sid, state->num_dom_xids,
		state->dom_xids, state->dom_sids);
	if (tevent_req_nomem(subreq, req)) {
		return;
	}
	tevent_req_set_callback(subreq, wb_xids2sids_dom_done, req);
}

static NTSTATUS wb_xids2sids_dom_recv(struct tevent_req *req)
{
	return tevent_req_simple_recv_ntstatus(req);
}

struct wb_xids2sids_state {
	struct tevent_context *ev;
	struct unixid *xids;
	size_t num_xids;
	struct dom_sid *sids;
	bool *cached;

	size_t dom_idx;
};

static void wb_xids2sids_done(struct tevent_req *subreq);
static void wb_xids2sids_init_dom_maps_done(struct tevent_req *subreq);

struct tevent_req *wb_xids2sids_send(TALLOC_CTX *mem_ctx,
				     struct tevent_context *ev,
				     const struct unixid *xids,
				     uint32_t num_xids)
{
	struct tevent_req *req, *subreq;
	struct wb_xids2sids_state *state;

	req = tevent_req_create(mem_ctx, &state,
				struct wb_xids2sids_state);
	if (req == NULL) {
		return NULL;
	}
	state->ev = ev;
	state->num_xids = num_xids;

	state->xids = talloc_array(state, struct unixid, num_xids);
	if (tevent_req_nomem(state->xids, req)) {
		return tevent_req_post(req, ev);
	}
	memcpy(state->xids, xids, num_xids * sizeof(struct unixid));

	state->sids = talloc_zero_array(state, struct dom_sid, num_xids);
	if (tevent_req_nomem(state->sids, req)) {
		return tevent_req_post(req, ev);
	}

	state->cached = talloc_zero_array(state, bool, num_xids);
	if (tevent_req_nomem(state->cached, req)) {
		return tevent_req_post(req, ev);
	}

	if (winbindd_use_idmap_cache()) {
		uint32_t i;

		for (i=0; i<num_xids; i++) {
			struct dom_sid sid = {0};
			bool ok, expired = true;

			ok = idmap_cache_find_xid2sid(
				&xids[i], &sid, &expired);
			if (ok && !expired) {
				sid_copy(&state->sids[i], &sid);
				state->cached[i] = true;
			}
		}
	}

	subreq = wb_xids2sids_init_dom_maps_send(
		state, state->ev);
	if (tevent_req_nomem(subreq, req)) {
		return tevent_req_post(req, ev);
	}
	tevent_req_set_callback(subreq, wb_xids2sids_init_dom_maps_done, req);
	return req;
}

static void wb_xids2sids_init_dom_maps_done(struct tevent_req *subreq)
{
	struct tevent_req *req = tevent_req_callback_data(
		subreq, struct tevent_req);
	struct wb_xids2sids_state *state = tevent_req_data(
		req, struct wb_xids2sids_state);
	size_t num_domains;
	NTSTATUS status;

	status = wb_xids2sids_init_dom_maps_recv(subreq);
	TALLOC_FREE(subreq);
	if (tevent_req_nterror(req, status)) {
		return;
	}

	num_domains = talloc_array_length(dom_maps);
	if (num_domains == 0) {
		tevent_req_done(req);
		return;
	}

	subreq = wb_xids2sids_dom_send(
		state, state->ev, &dom_maps[state->dom_idx],
		state->xids, state->cached, state->num_xids, state->sids);
	if (tevent_req_nomem(subreq, req)) {
		return;
	}
	tevent_req_set_callback(subreq, wb_xids2sids_done, req);
	return;
}

static void wb_xids2sids_done(struct tevent_req *subreq)
{
	struct tevent_req *req = tevent_req_callback_data(
		subreq, struct tevent_req);
	struct wb_xids2sids_state *state = tevent_req_data(
		req, struct wb_xids2sids_state);
	size_t num_domains = talloc_array_length(dom_maps);
	size_t i;
	NTSTATUS status;

	status = wb_xids2sids_dom_recv(subreq);
	TALLOC_FREE(subreq);
	if (tevent_req_nterror(req, status)) {
		return;
	}

	state->dom_idx += 1;

	if (state->dom_idx < num_domains) {
		subreq = wb_xids2sids_dom_send(state,
					       state->ev,
					       &dom_maps[state->dom_idx],
					       state->xids,
<<<<<<< HEAD
=======
					       state->cached,
>>>>>>> 5b2a3764
					       state->num_xids,
					       state->sids);
		if (tevent_req_nomem(subreq, req)) {
			return;
		}
		tevent_req_set_callback(subreq, wb_xids2sids_done, req);
		return;
	}


	for (i = 0; i < state->num_xids; i++) {
		/*
		 * Prime the cache after an xid2sid call. It's important that we
		 * use the xid value returned from the backend for the xid value
		 * passed to idmap_cache_set_sid2unixid(), not the input to
		 * wb_xids2sids_send: the input carries what was asked for,
		 * e.g. a ID_TYPE_UID. The result from the backend something the
		 * idmap child possibly changed to ID_TYPE_BOTH.
		 *
		 * And of course If the value was from the cache don't update
		 * the cache.
		 */

		if (state->cached[i]) {
			continue;
		}

		idmap_cache_set_sid2unixid(&state->sids[i], &state->xids[i]);
	}

	tevent_req_done(req);
	return;
}

NTSTATUS wb_xids2sids_recv(struct tevent_req *req, TALLOC_CTX *mem_ctx,
			   struct dom_sid **sids)
{
	struct wb_xids2sids_state *state = tevent_req_data(
		req, struct wb_xids2sids_state);
	NTSTATUS status;

	if (tevent_req_is_nterror(req, &status)) {
		DEBUG(5, ("wb_sids_to_xids failed: %s\n", nt_errstr(status)));
		return status;
	}

	*sids = talloc_move(mem_ctx, &state->sids);
	return NT_STATUS_OK;
}<|MERGE_RESOLUTION|>--- conflicted
+++ resolved
@@ -545,10 +545,7 @@
 					       state->ev,
 					       &dom_maps[state->dom_idx],
 					       state->xids,
-<<<<<<< HEAD
-=======
 					       state->cached,
->>>>>>> 5b2a3764
 					       state->num_xids,
 					       state->sids);
 		if (tevent_req_nomem(subreq, req)) {
