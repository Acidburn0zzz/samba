/* 
   Unix SMB/CIFS implementation.
   SMB torture tester
   Copyright (C) Andrew Tridgell 1997-1998
   Copyright (C) Jeremy Allison 2009

   This program is free software; you can redistribute it and/or modify
   it under the terms of the GNU General Public License as published by
   the Free Software Foundation; either version 3 of the License, or
   (at your option) any later version.

   This program is distributed in the hope that it will be useful,
   but WITHOUT ANY WARRANTY; without even the implied warranty of
   MERCHANTABILITY or FITNESS FOR A PARTICULAR PURPOSE.  See the
   GNU General Public License for more details.

   You should have received a copy of the GNU General Public License
   along with this program.  If not, see <http://www.gnu.org/licenses/>.
*/

#include "includes.h"
#include "system/shmem.h"
#include "wbc_async.h"
#include "torture/proto.h"
#include "libcli/security/security.h"
#include "tldap.h"
#include "tldap_util.h"
#include "../librpc/gen_ndr/svcctl.h"
#include "../lib/util/memcache.h"
#include "nsswitch/winbind_client.h"
#include "dbwrap/dbwrap.h"
#include "dbwrap/dbwrap_open.h"
#include "dbwrap/dbwrap_rbt.h"
#include "talloc_dict.h"
#include "async_smb.h"
#include "libsmb/libsmb.h"
#include "libsmb/clirap.h"
#include "trans2.h"
#include "libsmb/nmblib.h"
#include "../lib/util/tevent_ntstatus.h"
#include "util_tdb.h"
#include "../libcli/smb/read_smb.h"
#include "../libcli/smb/smbXcli_base.h"
#include "lib/util/sys_rw_data.h"
#include "lib/util/base64.h"

extern char *optarg;
extern int optind;

fstring host, workgroup, share, password, username, myname;
struct cli_credentials *torture_creds;
static const char *sockops="TCP_NODELAY";
int torture_nprocs=1;
static int port_to_use=0;
int torture_numops=100;
int torture_blocksize=1024*1024;
static int procnum; /* records process count number when forking */
static struct cli_state *current_cli;
static fstring randomfname;
static bool use_oplocks;
static bool use_level_II_oplocks;
static const char *client_txt = "client_oplocks.txt";
static bool disable_spnego;
static bool use_kerberos;
static bool force_dos_errors;
static fstring multishare_conn_fname;
static bool use_multishare_conn = False;
static bool do_encrypt;
static const char *local_path = NULL;
static enum smb_signing_setting signing_state = SMB_SIGNING_DEFAULT;
char *test_filename;

bool torture_showall = False;

static double create_procs(bool (*fn)(int), bool *result);

/********************************************************************
 Ensure a connection is encrypted.
********************************************************************/

static bool force_cli_encryption(struct cli_state *c,
			const char *sharename)
{
	uint16_t major, minor;
	uint32_t caplow, caphigh;
	NTSTATUS status;

	if (!SERVER_HAS_UNIX_CIFS(c)) {
		d_printf("Encryption required and "
			"server that doesn't support "
			"UNIX extensions - failing connect\n");
			return false;
	}

	status = cli_unix_extensions_version(c, &major, &minor, &caplow,
					     &caphigh);
	if (!NT_STATUS_IS_OK(status)) {
		d_printf("Encryption required and "
			"can't get UNIX CIFS extensions "
			"version from server: %s\n", nt_errstr(status));
		return false;
	}

	if (!(caplow & CIFS_UNIX_TRANSPORT_ENCRYPTION_CAP)) {
		d_printf("Encryption required and "
			"share %s doesn't support "
			"encryption.\n", sharename);
		return false;
	}

	status = cli_smb1_setup_encryption(c, torture_creds);
	if (!NT_STATUS_IS_OK(status)) {
		d_printf("Encryption required and "
			"setup failed with error %s.\n",
			nt_errstr(status));
		return false;
	}

	return true;
}


static struct cli_state *open_nbt_connection(void)
{
	struct cli_state *c;
	NTSTATUS status;
	int flags = 0;

	if (disable_spnego) {
		flags |= CLI_FULL_CONNECTION_DONT_SPNEGO;
	}

	if (use_oplocks) {
		flags |= CLI_FULL_CONNECTION_OPLOCKS;
	}

	if (use_level_II_oplocks) {
		flags |= CLI_FULL_CONNECTION_LEVEL_II_OPLOCKS;
	}

	if (use_kerberos) {
		flags |= CLI_FULL_CONNECTION_USE_KERBEROS;
	}

	if (force_dos_errors) {
		flags |= CLI_FULL_CONNECTION_FORCE_DOS_ERRORS;
	}

	status = cli_connect_nb(host, NULL, port_to_use, 0x20, myname,
				signing_state, flags, &c);
	if (!NT_STATUS_IS_OK(status)) {
		printf("Failed to connect with %s. Error %s\n", host, nt_errstr(status) );
		return NULL;
	}

	cli_set_timeout(c, 120000); /* set a really long timeout (2 minutes) */

	return c;
}

/****************************************************************************
 Send a corrupt session request. See rfc1002.txt 4.3 and 4.3.2.
****************************************************************************/

static bool cli_bad_session_request(int fd,
                         struct nmb_name *calling, struct nmb_name *called)
{
	TALLOC_CTX *frame;
	uint8_t len_buf[4];
	struct iovec iov[3];
	ssize_t len;
	uint8_t *inbuf;
	int err;
	bool ret = false;
	uint8_t message_type;
	uint8_t error;
	struct tevent_context *ev;
	struct tevent_req *req;

	frame = talloc_stackframe();

	iov[0].iov_base = len_buf;
	iov[0].iov_len  = sizeof(len_buf);

	/* put in the destination name */

	iov[1].iov_base = name_mangle(talloc_tos(), called->name,
				      called->name_type);
	if (iov[1].iov_base == NULL) {
		goto fail;
	}
	iov[1].iov_len = name_len((unsigned char *)iov[1].iov_base,
				  talloc_get_size(iov[1].iov_base));

	/* and my name */

	iov[2].iov_base = name_mangle(talloc_tos(), calling->name,
				      calling->name_type);
	if (iov[2].iov_base == NULL) {
		goto fail;
	}
	iov[2].iov_len = name_len((unsigned char *)iov[2].iov_base,
				  talloc_get_size(iov[2].iov_base));

	/* Deliberately corrupt the name len (first byte) */
	*((uint8_t *)iov[2].iov_base) = 100;

	/* send a session request (RFC 1002) */
	/* setup the packet length
         * Remove four bytes from the length count, since the length
         * field in the NBT Session Service header counts the number
         * of bytes which follow.  The cli_send_smb() function knows
         * about this and accounts for those four bytes.
         * CRH.
         */

	_smb_setlen(len_buf, iov[1].iov_len + iov[2].iov_len);
	SCVAL(len_buf,0,0x81);

	len = write_data_iov(fd, iov, 3);
	if (len == -1) {
		goto fail;
	}

	ev = samba_tevent_context_init(frame);
	if (ev == NULL) {
		goto fail;
	}
	req = read_smb_send(frame, ev, fd);
	if (req == NULL) {
		goto fail;
	}
	if (!tevent_req_poll(req, ev)) {
		goto fail;
	}
	len = read_smb_recv(req, talloc_tos(), &inbuf, &err);
	if (len == -1) {
		errno = err;
		goto fail;
	}
	TALLOC_FREE(ev);

	message_type = CVAL(inbuf, 0);
	if (message_type != 0x83) {
		d_fprintf(stderr, "Expected msg type 0x83, got 0x%2.2x\n",
			  message_type);
		goto fail;
        }

	if (smb_len(inbuf) != 1) {
		d_fprintf(stderr, "Expected smb_len 1, got %d\n",
			  (int)smb_len(inbuf));
		goto fail;
        }

	error = CVAL(inbuf, 4);
	if (error !=  0x82) {
		d_fprintf(stderr, "Expected error 0x82, got %d\n",
			  (int)error);
		goto fail;
        }

	ret = true;
fail:
	TALLOC_FREE(frame);
        return ret;
}

/* Insert a NULL at the first separator of the given path and return a pointer
 * to the remainder of the string.
 */
static char *
terminate_path_at_separator(char * path)
{
	char * p;

	if (!path) {
		return NULL;
	}

	if ((p = strchr_m(path, '/'))) {
		*p = '\0';
		return p + 1;
	}

	if ((p = strchr_m(path, '\\'))) {
		*p = '\0';
		return p + 1;
	}

	/* No separator. */
	return NULL;
}

/*
  parse a //server/share type UNC name
*/
bool smbcli_parse_unc(const char *unc_name, TALLOC_CTX *mem_ctx,
		      char **hostname, char **sharename)
{
	char *p;

	*hostname = *sharename = NULL;

	if (strncmp(unc_name, "\\\\", 2) &&
	    strncmp(unc_name, "//", 2)) {
		return False;
	}

	*hostname = talloc_strdup(mem_ctx, &unc_name[2]);
	p = terminate_path_at_separator(*hostname);

	if (p && *p) {
		*sharename = talloc_strdup(mem_ctx, p);
		terminate_path_at_separator(*sharename);
	}

	if (*hostname && *sharename) {
		return True;
	}

	TALLOC_FREE(*hostname);
	TALLOC_FREE(*sharename);
	return False;
}

static bool torture_open_connection_share(struct cli_state **c,
				   const char *hostname, 
				   const char *sharename,
				   int flags)
{
	NTSTATUS status;

	status = cli_full_connection_creds(c,
					   myname,
					   hostname,
					   NULL, /* dest_ss */
					   port_to_use,
					   sharename,
					   "?????",
					   torture_creds,
					   flags,
					   signing_state);
	if (!NT_STATUS_IS_OK(status)) {
		printf("failed to open share connection: //%s/%s port:%d - %s\n",
			hostname, sharename, port_to_use, nt_errstr(status));
		return False;
	}

	cli_set_timeout(*c, 120000); /* set a really long timeout (2 minutes) */

	if (do_encrypt) {
		return force_cli_encryption(*c,
					sharename);
	}
	return True;
}

bool torture_open_connection_flags(struct cli_state **c, int conn_index, int flags)
{
	char **unc_list = NULL;
	int num_unc_names = 0;
	bool result;

	if (use_multishare_conn==True) {
		char *h, *s;
		unc_list = file_lines_load(multishare_conn_fname, &num_unc_names, 0, NULL);
		if (!unc_list || num_unc_names <= 0) {
			printf("Failed to load unc names list from '%s'\n", multishare_conn_fname);
			exit(1);
		}

		if (!smbcli_parse_unc(unc_list[conn_index % num_unc_names],
				      NULL, &h, &s)) {
			printf("Failed to parse UNC name %s\n",
			       unc_list[conn_index % num_unc_names]);
			TALLOC_FREE(unc_list);
			exit(1);
		}

		result = torture_open_connection_share(c, h, s, flags);

		/* h, s were copied earlier */
		TALLOC_FREE(unc_list);
		return result;
	}

	return torture_open_connection_share(c, host, share, flags);
}

bool torture_open_connection(struct cli_state **c, int conn_index)
{
	int flags = CLI_FULL_CONNECTION_FORCE_SMB1;

	if (use_oplocks) {
		flags |= CLI_FULL_CONNECTION_OPLOCKS;
	}
	if (use_level_II_oplocks) {
		flags |= CLI_FULL_CONNECTION_LEVEL_II_OPLOCKS;
	}

	return torture_open_connection_flags(c, conn_index, flags);
}

bool torture_init_connection(struct cli_state **pcli)
{
	struct cli_state *cli;

	cli = open_nbt_connection();
	if (cli == NULL) {
		return false;
	}

	*pcli = cli;
	return true;
}

bool torture_cli_session_setup2(struct cli_state *cli, uint16_t *new_vuid)
{
	uint16_t old_vuid = cli_state_get_uid(cli);
	NTSTATUS status;
	bool ret;

	cli_state_set_uid(cli, 0);
	status = cli_session_setup_creds(cli, torture_creds);
	ret = NT_STATUS_IS_OK(status);
	*new_vuid = cli_state_get_uid(cli);
	cli_state_set_uid(cli, old_vuid);
	return ret;
}


bool torture_close_connection(struct cli_state *c)
{
	bool ret = True;
	NTSTATUS status;

	status = cli_tdis(c);
	if (!NT_STATUS_IS_OK(status)) {
		printf("tdis failed (%s)\n", nt_errstr(status));
		ret = False;
	}

        cli_shutdown(c);

	return ret;
}


/* check if the server produced the expected dos or nt error code */
static bool check_both_error(int line, NTSTATUS status,
			     uint8_t eclass, uint32_t ecode, NTSTATUS nterr)
{
	if (NT_STATUS_IS_DOS(status)) {
		uint8_t cclass;
		uint32_t num;

		/* Check DOS error */
		cclass = NT_STATUS_DOS_CLASS(status);
		num = NT_STATUS_DOS_CODE(status);

		if (eclass != cclass || ecode != num) {
			printf("unexpected error code class=%d code=%d\n",
			       (int)cclass, (int)num);
			printf(" expected %d/%d %s (line=%d)\n",
			       (int)eclass, (int)ecode, nt_errstr(nterr), line);
			return false;
		}
	} else {
		/* Check NT error */
		if (!NT_STATUS_EQUAL(nterr, status)) {
			printf("unexpected error code %s\n",
				nt_errstr(status));
			printf(" expected %s (line=%d)\n",
				nt_errstr(nterr), line);
			return false;
		}
	}

	return true;
}


/* check if the server produced the expected error code */
static bool check_error(int line, NTSTATUS status,
			uint8_t eclass, uint32_t ecode, NTSTATUS nterr)
{
	if (NT_STATUS_IS_DOS(status)) {
                uint8_t cclass;
                uint32_t num;

                /* Check DOS error */

		cclass = NT_STATUS_DOS_CLASS(status);
		num = NT_STATUS_DOS_CODE(status);

                if (eclass != cclass || ecode != num) {
                        printf("unexpected error code class=%d code=%d\n", 
                               (int)cclass, (int)num);
                        printf(" expected %d/%d %s (line=%d)\n", 
                               (int)eclass, (int)ecode, nt_errstr(nterr),
			       line);
                        return False;
                }

        } else {
                /* Check NT error */

                if (NT_STATUS_V(nterr) != NT_STATUS_V(status)) {
                        printf("unexpected error code %s\n",
			       nt_errstr(status));
                        printf(" expected %s (line=%d)\n", nt_errstr(nterr),
			       line);
                        return False;
                }
        }

	return True;
}


static bool wait_lock(struct cli_state *c, int fnum, uint32_t offset, uint32_t len)
{
	NTSTATUS status;

	status = cli_lock32(c, fnum, offset, len, -1, WRITE_LOCK);

	while (!NT_STATUS_IS_OK(status)) {
		if (!check_both_error(__LINE__, status, ERRDOS,
				      ERRlock, NT_STATUS_LOCK_NOT_GRANTED)) {
			return false;
		}

		status = cli_lock32(c, fnum, offset, len, -1, WRITE_LOCK);
	}

	return true;
}


static bool rw_torture(struct cli_state *c)
{
	const char *lockfname = "\\torture.lck";
	fstring fname;
	uint16_t fnum;
	uint16_t fnum2;
	pid_t pid2, pid = getpid();
	int i, j;
	char buf[1024];
	bool correct = True;
	size_t nread = 0;
	NTSTATUS status;

	memset(buf, '\0', sizeof(buf));

	status = cli_openx(c, lockfname, O_RDWR | O_CREAT | O_EXCL, 
			 DENY_NONE, &fnum2);
	if (!NT_STATUS_IS_OK(status)) {
		status = cli_openx(c, lockfname, O_RDWR, DENY_NONE, &fnum2);
	}
	if (!NT_STATUS_IS_OK(status)) {
		printf("open of %s failed (%s)\n",
		       lockfname, nt_errstr(status));
		return False;
	}

	for (i=0;i<torture_numops;i++) {
		unsigned n = (unsigned)sys_random()%10;

		if (i % 10 == 0) {
			printf("%d\r", i); fflush(stdout);
		}
		slprintf(fname, sizeof(fstring) - 1, "\\torture.%u", n);

		if (!wait_lock(c, fnum2, n*sizeof(int), sizeof(int))) {
			return False;
		}

		status = cli_openx(c, fname, O_RDWR | O_CREAT | O_TRUNC,
                                  DENY_ALL, &fnum);
		if (!NT_STATUS_IS_OK(status)) {
			printf("open failed (%s)\n", nt_errstr(status));
			correct = False;
			break;
		}

		status = cli_writeall(c, fnum, 0, (uint8_t *)&pid, 0,
				      sizeof(pid), NULL);
		if (!NT_STATUS_IS_OK(status)) {
			printf("write failed (%s)\n", nt_errstr(status));
			correct = False;
		}

		for (j=0;j<50;j++) {
			status = cli_writeall(c, fnum, 0, (uint8_t *)buf,
					      sizeof(pid)+(j*sizeof(buf)),
					      sizeof(buf), NULL);
			if (!NT_STATUS_IS_OK(status)) {
				printf("write failed (%s)\n",
				       nt_errstr(status));
				correct = False;
			}
		}

		pid2 = 0;

		status = cli_read(c, fnum, (char *)&pid2, 0, sizeof(pid),
				  &nread);
		if (!NT_STATUS_IS_OK(status)) {
			printf("read failed (%s)\n", nt_errstr(status));
			correct = false;
		} else if (nread != sizeof(pid)) {
			printf("read/write compare failed: "
			       "recv %ld req %ld\n", (unsigned long)nread,
			       (unsigned long)sizeof(pid));
			correct = false;
		}

		if (pid2 != pid) {
			printf("data corruption!\n");
			correct = False;
		}

		status = cli_close(c, fnum);
		if (!NT_STATUS_IS_OK(status)) {
			printf("close failed (%s)\n", nt_errstr(status));
			correct = False;
		}

		status = cli_unlink(c, fname, FILE_ATTRIBUTE_SYSTEM | FILE_ATTRIBUTE_HIDDEN);
		if (!NT_STATUS_IS_OK(status)) {
			printf("unlink failed (%s)\n", nt_errstr(status));
			correct = False;
		}

		status = cli_unlock(c, fnum2, n*sizeof(int), sizeof(int));
		if (!NT_STATUS_IS_OK(status)) {
			printf("unlock failed (%s)\n", nt_errstr(status));
			correct = False;
		}
	}

	cli_close(c, fnum2);
	cli_unlink(c, lockfname, FILE_ATTRIBUTE_SYSTEM | FILE_ATTRIBUTE_HIDDEN);

	printf("%d\n", i);

	return correct;
}

static bool run_torture(int dummy)
{
	struct cli_state *cli;
        bool ret;

	cli = current_cli;

	smbXcli_conn_set_sockopt(cli->conn, sockops);

	ret = rw_torture(cli);

	if (!torture_close_connection(cli)) {
		ret = False;
	}

	return ret;
}

static bool rw_torture3(struct cli_state *c, char *lockfname)
{
	uint16_t fnum = (uint16_t)-1;
	unsigned int i = 0;
	char buf[131072];
	char buf_rd[131072];
	unsigned count;
	unsigned countprev = 0;
	size_t sent = 0;
	bool correct = True;
	NTSTATUS status = NT_STATUS_OK;

	srandom(1);
	for (i = 0; i < sizeof(buf); i += sizeof(uint32_t))
	{
		SIVAL(buf, i, sys_random());
	}

	if (procnum == 0)
	{
		status = cli_unlink(
			c, lockfname,
			FILE_ATTRIBUTE_SYSTEM | FILE_ATTRIBUTE_HIDDEN);
		if (!NT_STATUS_IS_OK(status)) {
			printf("unlink failed (%s) (normal, this file should "
			       "not exist)\n", nt_errstr(status));
		}

		status = cli_openx(c, lockfname, O_RDWR | O_CREAT | O_EXCL,
		                  DENY_NONE, &fnum);
		if (!NT_STATUS_IS_OK(status)) {
			printf("first open read/write of %s failed (%s)\n",
					lockfname, nt_errstr(status));
			return False;
		}
	}
	else
	{
		for (i = 0; i < 500 && fnum == (uint16_t)-1; i++)
		{
			status = cli_openx(c, lockfname, O_RDONLY, 
					 DENY_NONE, &fnum);
			if (NT_STATUS_IS_OK(status)) {
				break;
			}
			smb_msleep(10);
		}
		if (!NT_STATUS_IS_OK(status)) {
			printf("second open read-only of %s failed (%s)\n",
					lockfname, nt_errstr(status));
			return False;
		}
	}

	i = 0;
	for (count = 0; count < sizeof(buf); count += sent)
	{
		if (count >= countprev) {
			printf("%d %8d\r", i, count);
			fflush(stdout);
			i++;
			countprev += (sizeof(buf) / 20);
		}

		if (procnum == 0)
		{
			sent = ((unsigned)sys_random()%(20))+ 1;
			if (sent > sizeof(buf) - count)
			{
				sent = sizeof(buf) - count;
			}

			status = cli_writeall(c, fnum, 0, (uint8_t *)buf+count,
					      count, sent, NULL);
			if (!NT_STATUS_IS_OK(status)) {
				printf("write failed (%s)\n",
				       nt_errstr(status));
				correct = False;
			}
		}
		else
		{
			status = cli_read(c, fnum, buf_rd+count, count,
					  sizeof(buf)-count, &sent);
			if(!NT_STATUS_IS_OK(status)) {
				printf("read failed offset:%d size:%ld (%s)\n",
				       count, (unsigned long)sizeof(buf)-count,
				       nt_errstr(status));
				correct = False;
				sent = 0;
			} else if (sent > 0) {
				if (memcmp(buf_rd+count, buf+count, sent) != 0)
				{
					printf("read/write compare failed\n");
					printf("offset: %d req %ld recvd %ld\n", count, (unsigned long)sizeof(buf)-count, (unsigned long)sent);
					correct = False;
					break;
				}
			}
		}

	}

	status = cli_close(c, fnum);
	if (!NT_STATUS_IS_OK(status)) {
		printf("close failed (%s)\n", nt_errstr(status));
		correct = False;
	}

	return correct;
}

static bool rw_torture2(struct cli_state *c1, struct cli_state *c2)
{
	const char *lockfname = "\\torture2.lck";
	uint16_t fnum1;
	uint16_t fnum2;
	int i;
	char buf[131072];
	char buf_rd[131072];
	bool correct = True;
	size_t bytes_read;
	NTSTATUS status;

	status = cli_unlink(c1, lockfname, FILE_ATTRIBUTE_SYSTEM | FILE_ATTRIBUTE_HIDDEN);
	if (!NT_STATUS_IS_OK(status)) {
		printf("unlink failed (%s) (normal, this file should not exist)\n", nt_errstr(status));
	}

	status = cli_openx(c1, lockfname, O_RDWR | O_CREAT | O_EXCL,
	                  DENY_NONE, &fnum1);
	if (!NT_STATUS_IS_OK(status)) {
		printf("first open read/write of %s failed (%s)\n",
				lockfname, nt_errstr(status));
		return False;
	}

	status = cli_openx(c2, lockfname, O_RDONLY, DENY_NONE, &fnum2);
	if (!NT_STATUS_IS_OK(status)) {
		printf("second open read-only of %s failed (%s)\n",
				lockfname, nt_errstr(status));
		cli_close(c1, fnum1);
		return False;
	}

	for (i = 0; i < torture_numops; i++)
	{
		size_t buf_size = ((unsigned)sys_random()%(sizeof(buf)-1))+ 1;
		if (i % 10 == 0) {
			printf("%d\r", i); fflush(stdout);
		}

		generate_random_buffer((unsigned char *)buf, buf_size);

		status = cli_writeall(c1, fnum1, 0, (uint8_t *)buf, 0,
				      buf_size, NULL);
		if (!NT_STATUS_IS_OK(status)) {
			printf("write failed (%s)\n", nt_errstr(status));
			correct = False;
			break;
		}

		status = cli_read(c2, fnum2, buf_rd, 0, buf_size, &bytes_read);
		if(!NT_STATUS_IS_OK(status)) {
			printf("read failed (%s)\n", nt_errstr(status));
			correct = false;
			break;
		} else if (bytes_read != buf_size) {
			printf("read failed\n");
			printf("read %ld, expected %ld\n",
			       (unsigned long)bytes_read,
			       (unsigned long)buf_size); 
			correct = False;
			break;
		}

		if (memcmp(buf_rd, buf, buf_size) != 0)
		{
			printf("read/write compare failed\n");
			correct = False;
			break;
		}
	}

	status = cli_close(c2, fnum2);
	if (!NT_STATUS_IS_OK(status)) {
		printf("close failed (%s)\n", nt_errstr(status));
		correct = False;
	}

	status = cli_close(c1, fnum1);
	if (!NT_STATUS_IS_OK(status)) {
		printf("close failed (%s)\n", nt_errstr(status));
		correct = False;
	}

	status = cli_unlink(c1, lockfname, FILE_ATTRIBUTE_SYSTEM | FILE_ATTRIBUTE_HIDDEN);
	if (!NT_STATUS_IS_OK(status)) {
		printf("unlink failed (%s)\n", nt_errstr(status));
		correct = False;
	}

	return correct;
}

static bool run_readwritetest(int dummy)
{
	struct cli_state *cli1, *cli2;
	bool test1, test2 = False;

	if (!torture_open_connection(&cli1, 0) || !torture_open_connection(&cli2, 1)) {
		return False;
	}
	smbXcli_conn_set_sockopt(cli1->conn, sockops);
	smbXcli_conn_set_sockopt(cli2->conn, sockops);

	printf("starting readwritetest\n");

	test1 = rw_torture2(cli1, cli2);
	printf("Passed readwritetest v1: %s\n", BOOLSTR(test1));

	if (test1) {
		test2 = rw_torture2(cli1, cli1);
		printf("Passed readwritetest v2: %s\n", BOOLSTR(test2));
	}

	if (!torture_close_connection(cli1)) {
		test1 = False;
	}

	if (!torture_close_connection(cli2)) {
		test2 = False;
	}

	return (test1 && test2);
}

static bool run_readwritemulti(int dummy)
{
	struct cli_state *cli;
	bool test;

	cli = current_cli;

	smbXcli_conn_set_sockopt(cli->conn, sockops);

	printf("run_readwritemulti: fname %s\n", randomfname);
	test = rw_torture3(cli, randomfname);

	if (!torture_close_connection(cli)) {
		test = False;
	}

	return test;
}

static bool run_readwritelarge_internal(void)
{
	static struct cli_state *cli1;
	uint16_t fnum1;
	const char *lockfname = "\\large.dat";
	off_t fsize;
	char buf[126*1024];
	bool correct = True;
	NTSTATUS status;

	if (!torture_open_connection(&cli1, 0)) {
		return False;
	}
	smbXcli_conn_set_sockopt(cli1->conn, sockops);
	memset(buf,'\0',sizeof(buf));

	printf("starting readwritelarge_internal\n");

	cli_unlink(cli1, lockfname, FILE_ATTRIBUTE_SYSTEM | FILE_ATTRIBUTE_HIDDEN);

	status = cli_openx(cli1, lockfname, O_RDWR | O_CREAT | O_EXCL,
	                  DENY_NONE, &fnum1);
	if (!NT_STATUS_IS_OK(status)) {
		printf("open read/write of %s failed (%s)\n", lockfname, nt_errstr(status));
		return False;
	}

	cli_writeall(cli1, fnum1, 0, (uint8_t *)buf, 0, sizeof(buf), NULL);

	status = cli_qfileinfo_basic(cli1, fnum1, NULL, &fsize, NULL, NULL,
				     NULL, NULL, NULL);
	if (!NT_STATUS_IS_OK(status)) {
		printf("qfileinfo failed (%s)\n", nt_errstr(status));
		correct = False;
	}

	if (fsize == sizeof(buf))
		printf("readwritelarge_internal test 1 succeeded (size = %lx)\n",
		       (unsigned long)fsize);
	else {
		printf("readwritelarge_internal test 1 failed (size = %lx)\n",
		       (unsigned long)fsize);
		correct = False;
	}

	status = cli_close(cli1, fnum1);
	if (!NT_STATUS_IS_OK(status)) {
		printf("close failed (%s)\n", nt_errstr(status));
		correct = False;
	}

	status = cli_unlink(cli1, lockfname, FILE_ATTRIBUTE_SYSTEM | FILE_ATTRIBUTE_HIDDEN);
	if (!NT_STATUS_IS_OK(status)) {
		printf("unlink failed (%s)\n", nt_errstr(status));
		correct = False;
	}

	status = cli_openx(cli1, lockfname, O_RDWR | O_CREAT | O_EXCL,
	                  DENY_NONE, &fnum1);
	if (!NT_STATUS_IS_OK(status)) {
		printf("open read/write of %s failed (%s)\n", lockfname, nt_errstr(status));
		return False;
	}

	cli_smbwrite(cli1, fnum1, buf, 0, sizeof(buf), NULL);

	status = cli_qfileinfo_basic(cli1, fnum1, NULL, &fsize, NULL, NULL,
				     NULL, NULL, NULL);
	if (!NT_STATUS_IS_OK(status)) {
		printf("qfileinfo failed (%s)\n", nt_errstr(status));
		correct = False;
	}

	if (fsize == sizeof(buf))
		printf("readwritelarge_internal test 2 succeeded (size = %lx)\n",
		       (unsigned long)fsize);
	else {
		printf("readwritelarge_internal test 2 failed (size = %lx)\n",
		       (unsigned long)fsize);
		correct = False;
	}

#if 0
	/* ToDo - set allocation. JRA */
	if(!cli_set_allocation_size(cli1, fnum1, 0)) {
		printf("set allocation size to zero failed (%s)\n", cli_errstr(&cli1));
		return False;
	}
	if (!cli_qfileinfo_basic(cli1, fnum1, NULL, &fsize, NULL, NULL, NULL,
				 NULL, NULL)) {
		printf("qfileinfo failed (%s)\n", cli_errstr(cli1));
		correct = False;
	}
	if (fsize != 0)
		printf("readwritelarge test 3 (truncate test) succeeded (size = %x)\n", fsize);
#endif

	status = cli_close(cli1, fnum1);
	if (!NT_STATUS_IS_OK(status)) {
		printf("close failed (%s)\n", nt_errstr(status));
		correct = False;
	}

	if (!torture_close_connection(cli1)) {
		correct = False;
	}
	return correct;
}

static bool run_readwritelarge(int dummy)
{
	return run_readwritelarge_internal();
}

static bool run_readwritelarge_signtest(int dummy)
{
	bool ret;
	signing_state = SMB_SIGNING_REQUIRED;
	ret = run_readwritelarge_internal();
	signing_state = SMB_SIGNING_DEFAULT;
	return ret;
}

int line_count = 0;
int nbio_id;

#define ival(s) strtol(s, NULL, 0)

/* run a test that simulates an approximate netbench client load */
static bool run_netbench(int client)
{
	struct cli_state *cli;
	int i;
	char line[1024];
	char cname[20];
	FILE *f;
	const char *params[20];
	bool correct = True;

	cli = current_cli;

	nbio_id = client;

	smbXcli_conn_set_sockopt(cli->conn, sockops);

	nb_setup(cli);

	slprintf(cname,sizeof(cname)-1, "client%d", client);

	f = fopen(client_txt, "r");

	if (!f) {
		perror(client_txt);
		return False;
	}

	while (fgets(line, sizeof(line)-1, f)) {
		char *saveptr;
		line_count++;

		line[strlen(line)-1] = 0;

		/* printf("[%d] %s\n", line_count, line); */

		all_string_sub(line,"client1", cname, sizeof(line));

		/* parse the command parameters */
		params[0] = strtok_r(line, " ", &saveptr);
		i = 0;
		while (params[i]) params[++i] = strtok_r(NULL, " ", &saveptr);

		params[i] = "";

		if (i < 2) continue;

		if (!strncmp(params[0],"SMB", 3)) {
			printf("ERROR: You are using a dbench 1 load file\n");
			exit(1);
		}

		if (!strcmp(params[0],"NTCreateX")) {
			nb_createx(params[1], ival(params[2]), ival(params[3]), 
				   ival(params[4]));
		} else if (!strcmp(params[0],"Close")) {
			nb_close(ival(params[1]));
		} else if (!strcmp(params[0],"Rename")) {
			nb_rename(params[1], params[2]);
		} else if (!strcmp(params[0],"Unlink")) {
			nb_unlink(params[1]);
		} else if (!strcmp(params[0],"Deltree")) {
			nb_deltree(params[1]);
		} else if (!strcmp(params[0],"Rmdir")) {
			nb_rmdir(params[1]);
		} else if (!strcmp(params[0],"QUERY_PATH_INFORMATION")) {
			nb_qpathinfo(params[1]);
		} else if (!strcmp(params[0],"QUERY_FILE_INFORMATION")) {
			nb_qfileinfo(ival(params[1]));
		} else if (!strcmp(params[0],"QUERY_FS_INFORMATION")) {
			nb_qfsinfo(ival(params[1]));
		} else if (!strcmp(params[0],"FIND_FIRST")) {
			nb_findfirst(params[1]);
		} else if (!strcmp(params[0],"WriteX")) {
			nb_writex(ival(params[1]), 
				  ival(params[2]), ival(params[3]), ival(params[4]));
		} else if (!strcmp(params[0],"ReadX")) {
			nb_readx(ival(params[1]), 
				  ival(params[2]), ival(params[3]), ival(params[4]));
		} else if (!strcmp(params[0],"Flush")) {
			nb_flush(ival(params[1]));
		} else {
			printf("Unknown operation %s\n", params[0]);
			exit(1);
		}
	}
	fclose(f);

	nb_cleanup();

	if (!torture_close_connection(cli)) {
		correct = False;
	}

	return correct;
}


/* run a test that simulates an approximate netbench client load */
static bool run_nbench(int dummy)
{
	double t;
	bool correct = True;

	nbio_shmem(torture_nprocs);

	nbio_id = -1;

	signal(SIGALRM, nb_alarm);
	alarm(1);
	t = create_procs(run_netbench, &correct);
	alarm(0);

	printf("\nThroughput %g MB/sec\n", 
	       1.0e-6 * nbio_total() / t);
	return correct;
}


/*
  This test checks for two things:

  1) correct support for retaining locks over a close (ie. the server
     must not use posix semantics)
  2) support for lock timeouts
 */
static bool run_locktest1(int dummy)
{
	struct cli_state *cli1, *cli2;
	const char *fname = "\\lockt1.lck";
	uint16_t fnum1, fnum2, fnum3;
	time_t t1, t2;
	unsigned lock_timeout;
	NTSTATUS status;

	if (!torture_open_connection(&cli1, 0) || !torture_open_connection(&cli2, 1)) {
		return False;
	}
	smbXcli_conn_set_sockopt(cli1->conn, sockops);
	smbXcli_conn_set_sockopt(cli2->conn, sockops);

	printf("starting locktest1\n");

	cli_unlink(cli1, fname, FILE_ATTRIBUTE_SYSTEM | FILE_ATTRIBUTE_HIDDEN);

	status = cli_openx(cli1, fname, O_RDWR|O_CREAT|O_EXCL, DENY_NONE,
	                  &fnum1);
	if (!NT_STATUS_IS_OK(status)) {
		printf("open of %s failed (%s)\n", fname, nt_errstr(status));
		return False;
	}

	status = cli_openx(cli1, fname, O_RDWR, DENY_NONE, &fnum2);
	if (!NT_STATUS_IS_OK(status)) {
		printf("open2 of %s failed (%s)\n", fname, nt_errstr(status));
		return False;
	}

	status = cli_openx(cli2, fname, O_RDWR, DENY_NONE, &fnum3);
	if (!NT_STATUS_IS_OK(status)) {
		printf("open3 of %s failed (%s)\n", fname, nt_errstr(status));
		return False;
	}

	status = cli_lock32(cli1, fnum1, 0, 4, 0, WRITE_LOCK);
	if (!NT_STATUS_IS_OK(status)) {
		printf("lock1 failed (%s)\n", nt_errstr(status));
		return false;
	}

	status = cli_lock32(cli2, fnum3, 0, 4, 0, WRITE_LOCK);
	if (NT_STATUS_IS_OK(status)) {
		printf("lock2 succeeded! This is a locking bug\n");
		return false;
	} else {
		if (!check_both_error(__LINE__, status, ERRDOS, ERRlock,
				      NT_STATUS_LOCK_NOT_GRANTED)) {
			return false;
		}
	}

	lock_timeout = (1 + (random() % 20));
	printf("Testing lock timeout with timeout=%u\n", lock_timeout);
	t1 = time(NULL);
	status = cli_lock32(cli2, fnum3, 0, 4, lock_timeout * 1000, WRITE_LOCK);
	if (NT_STATUS_IS_OK(status)) {
		printf("lock3 succeeded! This is a locking bug\n");
		return false;
	} else {
		if (!check_both_error(__LINE__, status, ERRDOS, ERRlock,
				      NT_STATUS_FILE_LOCK_CONFLICT)) {
			return false;
		}
	}
	t2 = time(NULL);

	if (ABS(t2 - t1) < lock_timeout-1) {
		printf("error: This server appears not to support timed lock requests\n");
	}

	printf("server slept for %u seconds for a %u second timeout\n",
	       (unsigned int)(t2-t1), lock_timeout);

	status = cli_close(cli1, fnum2);
	if (!NT_STATUS_IS_OK(status)) {
		printf("close1 failed (%s)\n", nt_errstr(status));
		return False;
	}

	status = cli_lock32(cli2, fnum3, 0, 4, 0, WRITE_LOCK);
	if (NT_STATUS_IS_OK(status)) {
		printf("lock4 succeeded! This is a locking bug\n");
		return false;
	} else {
		if (!check_both_error(__LINE__, status, ERRDOS, ERRlock,
				      NT_STATUS_FILE_LOCK_CONFLICT)) {
			return false;
		}
	}

	status = cli_close(cli1, fnum1);
	if (!NT_STATUS_IS_OK(status)) {
		printf("close2 failed (%s)\n", nt_errstr(status));
		return False;
	}

	status = cli_close(cli2, fnum3);
	if (!NT_STATUS_IS_OK(status)) {
		printf("close3 failed (%s)\n", nt_errstr(status));
		return False;
	}

	status = cli_unlink(cli1, fname, FILE_ATTRIBUTE_SYSTEM | FILE_ATTRIBUTE_HIDDEN);
	if (!NT_STATUS_IS_OK(status)) {
		printf("unlink failed (%s)\n", nt_errstr(status));
		return False;
	}


	if (!torture_close_connection(cli1)) {
		return False;
	}

	if (!torture_close_connection(cli2)) {
		return False;
	}

	printf("Passed locktest1\n");
	return True;
}

/*
  this checks to see if a secondary tconx can use open files from an
  earlier tconx
 */
static bool run_tcon_test(int dummy)
{
	static struct cli_state *cli;
	const char *fname = "\\tcontest.tmp";
	uint16_t fnum1;
	uint32_t cnum1, cnum2, cnum3;
	struct smbXcli_tcon *orig_tcon = NULL;
	uint16_t vuid1, vuid2;
	char buf[4];
	bool ret = True;
	NTSTATUS status;

	memset(buf, '\0', sizeof(buf));

	if (!torture_open_connection(&cli, 0)) {
		return False;
	}
	smbXcli_conn_set_sockopt(cli->conn, sockops);

	printf("starting tcontest\n");

	cli_unlink(cli, fname, FILE_ATTRIBUTE_SYSTEM | FILE_ATTRIBUTE_HIDDEN);

	status = cli_openx(cli, fname, O_RDWR|O_CREAT|O_EXCL, DENY_NONE, &fnum1);
	if (!NT_STATUS_IS_OK(status)) {
		printf("open of %s failed (%s)\n", fname, nt_errstr(status));
		return False;
	}

	cnum1 = cli_state_get_tid(cli);
	vuid1 = cli_state_get_uid(cli);

	status = cli_writeall(cli, fnum1, 0, (uint8_t *)buf, 130, 4, NULL);
	if (!NT_STATUS_IS_OK(status)) {
		printf("initial write failed (%s)", nt_errstr(status));
		return False;
	}

	orig_tcon = cli_state_save_tcon(cli);
	if (orig_tcon == NULL) {
		return false;
	}

	status = cli_tree_connect_creds(cli, share, "?????", torture_creds);
	if (!NT_STATUS_IS_OK(status)) {
		printf("%s refused 2nd tree connect (%s)\n", host,
		       nt_errstr(status));
		cli_shutdown(cli);
		return False;
	}

	cnum2 = cli_state_get_tid(cli);
	cnum3 = MAX(cnum1, cnum2) + 1; /* any invalid number */
	vuid2 = cli_state_get_uid(cli) + 1;

	/* try a write with the wrong tid */
	cli_state_set_tid(cli, cnum2);

	status = cli_writeall(cli, fnum1, 0, (uint8_t *)buf, 130, 4, NULL);
	if (NT_STATUS_IS_OK(status)) {
		printf("* server allows write with wrong TID\n");
		ret = False;
	} else {
		printf("server fails write with wrong TID : %s\n",
		       nt_errstr(status));
	}


	/* try a write with an invalid tid */
	cli_state_set_tid(cli, cnum3);

	status = cli_writeall(cli, fnum1, 0, (uint8_t *)buf, 130, 4, NULL);
	if (NT_STATUS_IS_OK(status)) {
		printf("* server allows write with invalid TID\n");
		ret = False;
	} else {
		printf("server fails write with invalid TID : %s\n",
		       nt_errstr(status));
	}

	/* try a write with an invalid vuid */
	cli_state_set_uid(cli, vuid2);
	cli_state_set_tid(cli, cnum1);

	status = cli_writeall(cli, fnum1, 0, (uint8_t *)buf, 130, 4, NULL);
	if (NT_STATUS_IS_OK(status)) {
		printf("* server allows write with invalid VUID\n");
		ret = False;
	} else {
		printf("server fails write with invalid VUID : %s\n",
		       nt_errstr(status));
	}

	cli_state_set_tid(cli, cnum1);
	cli_state_set_uid(cli, vuid1);

	status = cli_close(cli, fnum1);
	if (!NT_STATUS_IS_OK(status)) {
		printf("close failed (%s)\n", nt_errstr(status));
		return False;
	}

	cli_state_set_tid(cli, cnum2);

	status = cli_tdis(cli);
	if (!NT_STATUS_IS_OK(status)) {
		printf("secondary tdis failed (%s)\n", nt_errstr(status));
		return False;
	}

	cli_state_restore_tcon(cli, orig_tcon);

	cli_state_set_tid(cli, cnum1);

	if (!torture_close_connection(cli)) {
		return False;
	}

	return ret;
}


/*
 checks for old style tcon support
 */
static bool run_tcon2_test(int dummy)
{
	static struct cli_state *cli;
	uint16_t cnum, max_xmit;
	char *service;
	NTSTATUS status;

	if (!torture_open_connection(&cli, 0)) {
		return False;
	}
	smbXcli_conn_set_sockopt(cli->conn, sockops);

	printf("starting tcon2 test\n");

	if (asprintf(&service, "\\\\%s\\%s", host, share) == -1) {
		return false;
	}

	status = cli_raw_tcon(cli, service, password, "?????", &max_xmit, &cnum);

	SAFE_FREE(service);

	if (!NT_STATUS_IS_OK(status)) {
		printf("tcon2 failed : %s\n", nt_errstr(status));
	} else {
		printf("tcon OK : max_xmit=%d cnum=%d\n",
		       (int)max_xmit, (int)cnum);
	}

	if (!torture_close_connection(cli)) {
		return False;
	}

	printf("Passed tcon2 test\n");
	return True;
}

static bool tcon_devtest(struct cli_state *cli,
			 const char *myshare, const char *devtype,
			 const char *return_devtype,
			 NTSTATUS expected_error)
{
	NTSTATUS status;
	bool ret;

	status = cli_tree_connect_creds(cli, myshare, devtype, torture_creds);

	if (NT_STATUS_IS_OK(expected_error)) {
		if (NT_STATUS_IS_OK(status)) {
			if (strcmp(cli->dev, return_devtype) == 0) {
				ret = True;
			} else { 
				printf("tconX to share %s with type %s "
				       "succeeded but returned the wrong "
				       "device type (got [%s] but should have got [%s])\n",
				       myshare, devtype, cli->dev, return_devtype);
				ret = False;
			}
		} else {
			printf("tconX to share %s with type %s "
			       "should have succeeded but failed\n",
			       myshare, devtype);
			ret = False;
		}
		cli_tdis(cli);
	} else {
		if (NT_STATUS_IS_OK(status)) {
			printf("tconx to share %s with type %s "
			       "should have failed but succeeded\n",
			       myshare, devtype);
			ret = False;
		} else {
			if (NT_STATUS_EQUAL(status, expected_error)) {
				ret = True;
			} else {
				printf("Returned unexpected error\n");
				ret = False;
			}
		}
	}
	return ret;
}

/*
 checks for correct tconX support
 */
static bool run_tcon_devtype_test(int dummy)
{
	static struct cli_state *cli1 = NULL;
	int flags = CLI_FULL_CONNECTION_FORCE_SMB1;
	NTSTATUS status;
	bool ret = True;

	status = cli_full_connection_creds(&cli1,
					   myname,
					   host,
					   NULL, /* dest_ss */
					   port_to_use,
					   NULL, /* service */
					   NULL, /* service_type */
					   torture_creds,
					   flags,
					   signing_state);

	if (!NT_STATUS_IS_OK(status)) {
		printf("could not open connection\n");
		return False;
	}

	if (!tcon_devtest(cli1, "IPC$", "A:", NULL, NT_STATUS_BAD_DEVICE_TYPE))
		ret = False;

	if (!tcon_devtest(cli1, "IPC$", "?????", "IPC", NT_STATUS_OK))
		ret = False;

	if (!tcon_devtest(cli1, "IPC$", "LPT:", NULL, NT_STATUS_BAD_DEVICE_TYPE))
		ret = False;

	if (!tcon_devtest(cli1, "IPC$", "IPC", "IPC", NT_STATUS_OK))
		ret = False;

	if (!tcon_devtest(cli1, "IPC$", "FOOBA", NULL, NT_STATUS_BAD_DEVICE_TYPE))
		ret = False;

	if (!tcon_devtest(cli1, share, "A:", "A:", NT_STATUS_OK))
		ret = False;

	if (!tcon_devtest(cli1, share, "?????", "A:", NT_STATUS_OK))
		ret = False;

	if (!tcon_devtest(cli1, share, "LPT:", NULL, NT_STATUS_BAD_DEVICE_TYPE))
		ret = False;

	if (!tcon_devtest(cli1, share, "IPC", NULL, NT_STATUS_BAD_DEVICE_TYPE))
		ret = False;

	if (!tcon_devtest(cli1, share, "FOOBA", NULL, NT_STATUS_BAD_DEVICE_TYPE))
		ret = False;

	cli_shutdown(cli1);

	if (ret)
		printf("Passed tcondevtest\n");

	return ret;
}


/*
  This test checks that 

  1) the server supports multiple locking contexts on the one SMB
  connection, distinguished by PID.  

  2) the server correctly fails overlapping locks made by the same PID (this
     goes against POSIX behaviour, which is why it is tricky to implement)

  3) the server denies unlock requests by an incorrect client PID
*/
static bool run_locktest2(int dummy)
{
	static struct cli_state *cli;
	const char *fname = "\\lockt2.lck";
	uint16_t fnum1, fnum2, fnum3;
	bool correct = True;
	NTSTATUS status;

	if (!torture_open_connection(&cli, 0)) {
		return False;
	}

	smbXcli_conn_set_sockopt(cli->conn, sockops);

	printf("starting locktest2\n");

	cli_unlink(cli, fname, FILE_ATTRIBUTE_SYSTEM | FILE_ATTRIBUTE_HIDDEN);

	cli_setpid(cli, 1);

	status = cli_openx(cli, fname, O_RDWR|O_CREAT|O_EXCL, DENY_NONE, &fnum1);
	if (!NT_STATUS_IS_OK(status)) {
		printf("open of %s failed (%s)\n", fname, nt_errstr(status));
		return False;
	}

	status = cli_openx(cli, fname, O_RDWR, DENY_NONE, &fnum2);
	if (!NT_STATUS_IS_OK(status)) {
		printf("open2 of %s failed (%s)\n", fname, nt_errstr(status));
		return False;
	}

	cli_setpid(cli, 2);

	status = cli_openx(cli, fname, O_RDWR, DENY_NONE, &fnum3);
	if (!NT_STATUS_IS_OK(status)) {
		printf("open3 of %s failed (%s)\n", fname, nt_errstr(status));
		return False;
	}

	cli_setpid(cli, 1);

	status = cli_lock32(cli, fnum1, 0, 4, 0, WRITE_LOCK);
	if (!NT_STATUS_IS_OK(status)) {
		printf("lock1 failed (%s)\n", nt_errstr(status));
		return false;
	}

	status = cli_lock32(cli, fnum1, 0, 4, 0, WRITE_LOCK);
	if (NT_STATUS_IS_OK(status)) {
		printf("WRITE lock1 succeeded! This is a locking bug\n");
		correct = false;
	} else {
		if (!check_both_error(__LINE__, status, ERRDOS, ERRlock,
				      NT_STATUS_LOCK_NOT_GRANTED)) {
			return false;
		}
	}

	status = cli_lock32(cli, fnum2, 0, 4, 0, WRITE_LOCK);
	if (NT_STATUS_IS_OK(status)) {
		printf("WRITE lock2 succeeded! This is a locking bug\n");
		correct = false;
	} else {
		if (!check_both_error(__LINE__, status, ERRDOS, ERRlock,
				      NT_STATUS_LOCK_NOT_GRANTED)) {
			return false;
		}
	}

	status = cli_lock32(cli, fnum2, 0, 4, 0, READ_LOCK);
	if (NT_STATUS_IS_OK(status)) {
		printf("READ lock2 succeeded! This is a locking bug\n");
		correct = false;
	} else {
		if (!check_both_error(__LINE__, status, ERRDOS, ERRlock,
				 NT_STATUS_FILE_LOCK_CONFLICT)) {
			return false;
		}
	}

	status = cli_lock32(cli, fnum1, 100, 4, 0, WRITE_LOCK);
	if (!NT_STATUS_IS_OK(status)) {
		printf("lock at 100 failed (%s)\n", nt_errstr(status));
	}
	cli_setpid(cli, 2);
	if (NT_STATUS_IS_OK(cli_unlock(cli, fnum1, 100, 4))) {
		printf("unlock at 100 succeeded! This is a locking bug\n");
		correct = False;
	}

	status = cli_unlock(cli, fnum1, 0, 4);
	if (NT_STATUS_IS_OK(status)) {
		printf("unlock1 succeeded! This is a locking bug\n");
		correct = false;
	} else {
		if (!check_both_error(__LINE__, status, ERRDOS, ERRlock,
				      NT_STATUS_RANGE_NOT_LOCKED)) {
			return false;
		}
	}

	status = cli_unlock(cli, fnum1, 0, 8);
	if (NT_STATUS_IS_OK(status)) {
		printf("unlock2 succeeded! This is a locking bug\n");
		correct = false;
	} else {
		if (!check_both_error(__LINE__, status, ERRDOS, ERRlock,
				      NT_STATUS_RANGE_NOT_LOCKED)) {
			return false;
		}
	}

	status = cli_lock32(cli, fnum3, 0, 4, 0, WRITE_LOCK);
	if (NT_STATUS_IS_OK(status)) {
		printf("lock3 succeeded! This is a locking bug\n");
		correct = false;
	} else {
		if (!check_both_error(__LINE__, status, ERRDOS, ERRlock,
				      NT_STATUS_LOCK_NOT_GRANTED)) {
			return false;
		}
	}

	cli_setpid(cli, 1);

	status = cli_close(cli, fnum1);
	if (!NT_STATUS_IS_OK(status)) {
		printf("close1 failed (%s)\n", nt_errstr(status));
		return False;
	}

	status = cli_close(cli, fnum2);
	if (!NT_STATUS_IS_OK(status)) {
		printf("close2 failed (%s)\n", nt_errstr(status));
		return False;
	}

	status = cli_close(cli, fnum3);
	if (!NT_STATUS_IS_OK(status)) {
		printf("close3 failed (%s)\n", nt_errstr(status));
		return False;
	}

	if (!torture_close_connection(cli)) {
		correct = False;
	}

	printf("locktest2 finished\n");

	return correct;
}


/*
  This test checks that 

  1) the server supports the full offset range in lock requests
*/
static bool run_locktest3(int dummy)
{
	static struct cli_state *cli1, *cli2;
	const char *fname = "\\lockt3.lck";
	uint16_t fnum1, fnum2;
	int i;
	uint32_t offset;
	bool correct = True;
	NTSTATUS status;

#define NEXT_OFFSET offset += (~(uint32_t)0) / torture_numops

	if (!torture_open_connection(&cli1, 0) || !torture_open_connection(&cli2, 1)) {
		return False;
	}
	smbXcli_conn_set_sockopt(cli1->conn, sockops);
	smbXcli_conn_set_sockopt(cli2->conn, sockops);

	printf("starting locktest3\n");

	cli_unlink(cli1, fname, FILE_ATTRIBUTE_SYSTEM | FILE_ATTRIBUTE_HIDDEN);

	status = cli_openx(cli1, fname, O_RDWR|O_CREAT|O_EXCL, DENY_NONE,
	                 &fnum1);
	if (!NT_STATUS_IS_OK(status)) {
		printf("open of %s failed (%s)\n", fname, nt_errstr(status));
		return False;
	}

	status = cli_openx(cli2, fname, O_RDWR, DENY_NONE, &fnum2);
	if (!NT_STATUS_IS_OK(status)) {
		printf("open2 of %s failed (%s)\n", fname, nt_errstr(status));
		return False;
	}

	for (offset=i=0;i<torture_numops;i++) {
		NEXT_OFFSET;

		status = cli_lock32(cli1, fnum1, offset-1, 1, 0, WRITE_LOCK);
		if (!NT_STATUS_IS_OK(status)) {
			printf("lock1 %d failed (%s)\n", 
			       i,
			       nt_errstr(status));
			return False;
		}

		status = cli_lock32(cli2, fnum2, offset-2, 1, 0, WRITE_LOCK);
		if (!NT_STATUS_IS_OK(status)) {
			printf("lock2 %d failed (%s)\n", 
			       i,
			       nt_errstr(status));
			return False;
		}
	}

	for (offset=i=0;i<torture_numops;i++) {
		NEXT_OFFSET;

		status = cli_lock32(cli1, fnum1, offset-2, 1, 0, WRITE_LOCK);
		if (NT_STATUS_IS_OK(status)) {
			printf("error: lock1 %d succeeded!\n", i);
			return False;
		}

		status = cli_lock32(cli2, fnum2, offset-1, 1, 0, WRITE_LOCK);
		if (NT_STATUS_IS_OK(status)) {
			printf("error: lock2 %d succeeded!\n", i);
			return False;
		}

		status = cli_lock32(cli1, fnum1, offset-1, 1, 0, WRITE_LOCK);
		if (NT_STATUS_IS_OK(status)) {
			printf("error: lock3 %d succeeded!\n", i);
			return False;
		}

		status = cli_lock32(cli2, fnum2, offset-2, 1, 0, WRITE_LOCK);
		if (NT_STATUS_IS_OK(status)) {
			printf("error: lock4 %d succeeded!\n", i);
			return False;
		}
	}

	for (offset=i=0;i<torture_numops;i++) {
		NEXT_OFFSET;

		status = cli_unlock(cli1, fnum1, offset-1, 1);
		if (!NT_STATUS_IS_OK(status)) {
			printf("unlock1 %d failed (%s)\n", 
			       i,
			       nt_errstr(status));
			return False;
		}

		status = cli_unlock(cli2, fnum2, offset-2, 1);
		if (!NT_STATUS_IS_OK(status)) {
			printf("unlock2 %d failed (%s)\n", 
			       i,
			       nt_errstr(status));
			return False;
		}
	}

	status = cli_close(cli1, fnum1);
	if (!NT_STATUS_IS_OK(status)) {
		printf("close1 failed (%s)\n", nt_errstr(status));
		return False;
	}

	status = cli_close(cli2, fnum2);
	if (!NT_STATUS_IS_OK(status)) {
		printf("close2 failed (%s)\n", nt_errstr(status));
		return False;
	}

	status = cli_unlink(cli1, fname, FILE_ATTRIBUTE_SYSTEM | FILE_ATTRIBUTE_HIDDEN);
	if (!NT_STATUS_IS_OK(status)) {
		printf("unlink failed (%s)\n", nt_errstr(status));
		return False;
	}

	if (!torture_close_connection(cli1)) {
		correct = False;
	}

	if (!torture_close_connection(cli2)) {
		correct = False;
	}

	printf("finished locktest3\n");

	return correct;
}

static bool test_cli_read(struct cli_state *cli, uint16_t fnum,
                           char *buf, off_t offset, size_t size,
                           size_t *nread, size_t expect)
{
	NTSTATUS status;
	size_t l_nread;

	status = cli_read(cli, fnum, buf, offset, size, &l_nread);

	if(!NT_STATUS_IS_OK(status)) {
		return false;
	} else if (l_nread != expect) {
		return false;
	}

	if (nread) {
		*nread = l_nread;
	}

	return true;
}

#define EXPECTED(ret, v) if ((ret) != (v)) { \
        printf("** "); correct = False; \
        }

/*
  looks at overlapping locks
*/
static bool run_locktest4(int dummy)
{
	static struct cli_state *cli1, *cli2;
	const char *fname = "\\lockt4.lck";
	uint16_t fnum1, fnum2, f;
	bool ret;
	char buf[1000];
	bool correct = True;
	NTSTATUS status;

	if (!torture_open_connection(&cli1, 0) || !torture_open_connection(&cli2, 1)) {
		return False;
	}

	smbXcli_conn_set_sockopt(cli1->conn, sockops);
	smbXcli_conn_set_sockopt(cli2->conn, sockops);

	printf("starting locktest4\n");

	cli_unlink(cli1, fname, FILE_ATTRIBUTE_SYSTEM | FILE_ATTRIBUTE_HIDDEN);

	cli_openx(cli1, fname, O_RDWR|O_CREAT|O_EXCL, DENY_NONE, &fnum1);
	cli_openx(cli2, fname, O_RDWR, DENY_NONE, &fnum2);

	memset(buf, 0, sizeof(buf));

	status = cli_writeall(cli1, fnum1, 0, (uint8_t *)buf, 0, sizeof(buf),
			      NULL);
	if (!NT_STATUS_IS_OK(status)) {
		printf("Failed to create file: %s\n", nt_errstr(status));
		correct = False;
		goto fail;
	}

	ret = NT_STATUS_IS_OK(cli_lock32(cli1, fnum1, 0, 4, 0, WRITE_LOCK)) &&
	      NT_STATUS_IS_OK(cli_lock32(cli1, fnum1, 2, 4, 0, WRITE_LOCK));
	EXPECTED(ret, False);
	printf("the same process %s set overlapping write locks\n", ret?"can":"cannot");

	ret = NT_STATUS_IS_OK(cli_lock32(cli1, fnum1, 10, 4, 0, READ_LOCK)) &&
	      NT_STATUS_IS_OK(cli_lock32(cli1, fnum1, 12, 4, 0, READ_LOCK));
	EXPECTED(ret, True);
	printf("the same process %s set overlapping read locks\n", ret?"can":"cannot");

	ret = NT_STATUS_IS_OK(cli_lock32(cli1, fnum1, 20, 4, 0, WRITE_LOCK)) &&
	      NT_STATUS_IS_OK(cli_lock32(cli2, fnum2, 22, 4, 0, WRITE_LOCK));
	EXPECTED(ret, False);
	printf("a different connection %s set overlapping write locks\n", ret?"can":"cannot");

	ret = NT_STATUS_IS_OK(cli_lock32(cli1, fnum1, 30, 4, 0, READ_LOCK)) &&
	      NT_STATUS_IS_OK(cli_lock32(cli2, fnum2, 32, 4, 0, READ_LOCK));
	EXPECTED(ret, True);
	printf("a different connection %s set overlapping read locks\n", ret?"can":"cannot");

	ret = (cli_setpid(cli1, 1),
	      NT_STATUS_IS_OK(cli_lock32(cli1, fnum1, 40, 4, 0, WRITE_LOCK))) &&
	      (cli_setpid(cli1, 2),
	      NT_STATUS_IS_OK(cli_lock32(cli1, fnum1, 42, 4, 0, WRITE_LOCK)));
	EXPECTED(ret, False);
	printf("a different pid %s set overlapping write locks\n", ret?"can":"cannot");

	ret = (cli_setpid(cli1, 1),
	      NT_STATUS_IS_OK(cli_lock32(cli1, fnum1, 50, 4, 0, READ_LOCK))) &&
	      (cli_setpid(cli1, 2),
	      NT_STATUS_IS_OK(cli_lock32(cli1, fnum1, 52, 4, 0, READ_LOCK)));
	EXPECTED(ret, True);
	printf("a different pid %s set overlapping read locks\n", ret?"can":"cannot");

	ret = NT_STATUS_IS_OK(cli_lock32(cli1, fnum1, 60, 4, 0, READ_LOCK)) &&
	      NT_STATUS_IS_OK(cli_lock32(cli1, fnum1, 60, 4, 0, READ_LOCK));
	EXPECTED(ret, True);
	printf("the same process %s set the same read lock twice\n", ret?"can":"cannot");

	ret = NT_STATUS_IS_OK(cli_lock32(cli1, fnum1, 70, 4, 0, WRITE_LOCK)) &&
	      NT_STATUS_IS_OK(cli_lock32(cli1, fnum1, 70, 4, 0, WRITE_LOCK));
	EXPECTED(ret, False);
	printf("the same process %s set the same write lock twice\n", ret?"can":"cannot");

	ret = NT_STATUS_IS_OK(cli_lock32(cli1, fnum1, 80, 4, 0, READ_LOCK)) &&
	      NT_STATUS_IS_OK(cli_lock32(cli1, fnum1, 80, 4, 0, WRITE_LOCK));
	EXPECTED(ret, False);
	printf("the same process %s overlay a read lock with a write lock\n", ret?"can":"cannot");

	ret = NT_STATUS_IS_OK(cli_lock32(cli1, fnum1, 90, 4, 0, WRITE_LOCK)) &&
	      NT_STATUS_IS_OK(cli_lock32(cli1, fnum1, 90, 4, 0, READ_LOCK));
	EXPECTED(ret, True);
	printf("the same process %s overlay a write lock with a read lock\n", ret?"can":"cannot");

	ret = (cli_setpid(cli1, 1),
	     NT_STATUS_IS_OK(cli_lock32(cli1, fnum1, 100, 4, 0, WRITE_LOCK))) &&
	     (cli_setpid(cli1, 2),
	     NT_STATUS_IS_OK(cli_lock32(cli1, fnum1, 100, 4, 0, READ_LOCK)));
	EXPECTED(ret, False);
	printf("a different pid %s overlay a write lock with a read lock\n", ret?"can":"cannot");

	ret = NT_STATUS_IS_OK(cli_lock32(cli1, fnum1, 110, 4, 0, READ_LOCK)) &&
	      NT_STATUS_IS_OK(cli_lock32(cli1, fnum1, 112, 4, 0, READ_LOCK)) &&
	      NT_STATUS_IS_OK(cli_unlock(cli1, fnum1, 110, 6));
	EXPECTED(ret, False);
	printf("the same process %s coalesce read locks\n", ret?"can":"cannot");


	ret = NT_STATUS_IS_OK(cli_lock32(cli1, fnum1, 120, 4, 0, WRITE_LOCK)) &&
	      test_cli_read(cli2, fnum2, buf, 120, 4, NULL, 4);
	EXPECTED(ret, False);
	printf("this server %s strict write locking\n", ret?"doesn't do":"does");

	status = cli_lock32(cli1, fnum1, 130, 4, 0, READ_LOCK);
	ret = NT_STATUS_IS_OK(status);
	if (ret) {
		status = cli_writeall(cli2, fnum2, 0, (uint8_t *)buf, 130, 4,
				      NULL);
		ret = NT_STATUS_IS_OK(status);
	}
	EXPECTED(ret, False);
	printf("this server %s strict read locking\n", ret?"doesn't do":"does");


	ret = NT_STATUS_IS_OK(cli_lock32(cli1, fnum1, 140, 4, 0, READ_LOCK)) &&
	      NT_STATUS_IS_OK(cli_lock32(cli1, fnum1, 140, 4, 0, READ_LOCK)) &&
	      NT_STATUS_IS_OK(cli_unlock(cli1, fnum1, 140, 4)) &&
	      NT_STATUS_IS_OK(cli_unlock(cli1, fnum1, 140, 4));
	EXPECTED(ret, True);
	printf("this server %s do recursive read locking\n", ret?"does":"doesn't");


	ret = NT_STATUS_IS_OK(cli_lock32(cli1, fnum1, 150, 4, 0, WRITE_LOCK)) &&
	      NT_STATUS_IS_OK(cli_lock32(cli1, fnum1, 150, 4, 0, READ_LOCK)) &&
	      NT_STATUS_IS_OK(cli_unlock(cli1, fnum1, 150, 4)) &&
	      test_cli_read(cli2, fnum2, buf, 150, 4, NULL, 4) &&
	      !(NT_STATUS_IS_OK(cli_writeall(cli2, fnum2, 0, (uint8_t *)buf,
					     150, 4, NULL))) &&
	      NT_STATUS_IS_OK(cli_unlock(cli1, fnum1, 150, 4));
	EXPECTED(ret, True);
	printf("this server %s do recursive lock overlays\n", ret?"does":"doesn't");

	ret = NT_STATUS_IS_OK(cli_lock32(cli1, fnum1, 160, 4, 0, READ_LOCK)) &&
	      NT_STATUS_IS_OK(cli_unlock(cli1, fnum1, 160, 4)) &&
	      NT_STATUS_IS_OK(cli_writeall(cli2, fnum2, 0, (uint8_t *)buf,
					   160, 4, NULL)) &&
	      test_cli_read(cli2, fnum2, buf, 160, 4, NULL, 4);
	EXPECTED(ret, True);
	printf("the same process %s remove a read lock using write locking\n", ret?"can":"cannot");

	ret = NT_STATUS_IS_OK(cli_lock32(cli1, fnum1, 170, 4, 0, WRITE_LOCK)) &&
	      NT_STATUS_IS_OK(cli_unlock(cli1, fnum1, 170, 4)) &&
	      NT_STATUS_IS_OK(cli_writeall(cli2, fnum2, 0, (uint8_t *)buf,
					   170, 4, NULL)) &&
	      test_cli_read(cli2, fnum2, buf, 170, 4, NULL, 4);
	EXPECTED(ret, True);
	printf("the same process %s remove a write lock using read locking\n", ret?"can":"cannot");

	ret = NT_STATUS_IS_OK(cli_lock32(cli1, fnum1, 190, 4, 0, WRITE_LOCK)) &&
	      NT_STATUS_IS_OK(cli_lock32(cli1, fnum1, 190, 4, 0, READ_LOCK)) &&
	      NT_STATUS_IS_OK(cli_unlock(cli1, fnum1, 190, 4)) &&
	      !NT_STATUS_IS_OK(cli_writeall(cli2, fnum2, 0, (uint8_t *)buf,
					    190, 4, NULL)) &&
	      test_cli_read(cli2, fnum2, buf, 190, 4, NULL, 4);
	EXPECTED(ret, True);
	printf("the same process %s remove the first lock first\n", ret?"does":"doesn't");

	cli_close(cli1, fnum1);
	cli_close(cli2, fnum2);
	cli_openx(cli1, fname, O_RDWR, DENY_NONE, &fnum1);
	cli_openx(cli1, fname, O_RDWR, DENY_NONE, &f);
	ret = NT_STATUS_IS_OK(cli_lock32(cli1, fnum1, 0, 8, 0, READ_LOCK)) &&
	      NT_STATUS_IS_OK(cli_lock32(cli1, f, 0, 1, 0, READ_LOCK)) &&
	      NT_STATUS_IS_OK(cli_close(cli1, fnum1)) &&
	      NT_STATUS_IS_OK(cli_openx(cli1, fname, O_RDWR, DENY_NONE, &fnum1)) &&
	      NT_STATUS_IS_OK(cli_lock32(cli1, fnum1, 7, 1, 0, WRITE_LOCK));
        cli_close(cli1, f);
	cli_close(cli1, fnum1);
	EXPECTED(ret, True);
	printf("the server %s have the NT byte range lock bug\n", !ret?"does":"doesn't");

 fail:
	cli_close(cli1, fnum1);
	cli_close(cli2, fnum2);
	cli_unlink(cli1, fname, FILE_ATTRIBUTE_SYSTEM | FILE_ATTRIBUTE_HIDDEN);
	torture_close_connection(cli1);
	torture_close_connection(cli2);

	printf("finished locktest4\n");
	return correct;
}

/*
  looks at lock upgrade/downgrade.
*/
static bool run_locktest5(int dummy)
{
	static struct cli_state *cli1, *cli2;
	const char *fname = "\\lockt5.lck";
	uint16_t fnum1, fnum2, fnum3;
	bool ret;
	char buf[1000];
	bool correct = True;
	NTSTATUS status;

	if (!torture_open_connection(&cli1, 0) || !torture_open_connection(&cli2, 1)) {
		return False;
	}

	smbXcli_conn_set_sockopt(cli1->conn, sockops);
	smbXcli_conn_set_sockopt(cli2->conn, sockops);

	printf("starting locktest5\n");

	cli_unlink(cli1, fname, FILE_ATTRIBUTE_SYSTEM | FILE_ATTRIBUTE_HIDDEN);

	cli_openx(cli1, fname, O_RDWR|O_CREAT|O_EXCL, DENY_NONE, &fnum1);
	cli_openx(cli2, fname, O_RDWR, DENY_NONE, &fnum2);
	cli_openx(cli1, fname, O_RDWR, DENY_NONE, &fnum3);

	memset(buf, 0, sizeof(buf));

	status = cli_writeall(cli1, fnum1, 0, (uint8_t *)buf, 0, sizeof(buf),
			      NULL);
	if (!NT_STATUS_IS_OK(status)) {
		printf("Failed to create file: %s\n", nt_errstr(status));
		correct = False;
		goto fail;
	}

	/* Check for NT bug... */
	ret = NT_STATUS_IS_OK(cli_lock32(cli1, fnum1, 0, 8, 0, READ_LOCK)) &&
	      NT_STATUS_IS_OK(cli_lock32(cli1, fnum3, 0, 1, 0, READ_LOCK));
	cli_close(cli1, fnum1);
	cli_openx(cli1, fname, O_RDWR, DENY_NONE, &fnum1);
	status = cli_lock32(cli1, fnum1, 7, 1, 0, WRITE_LOCK);
	ret = NT_STATUS_IS_OK(status);
	EXPECTED(ret, True);
	printf("this server %s the NT locking bug\n", ret ? "doesn't have" : "has");
	cli_close(cli1, fnum1);
	cli_openx(cli1, fname, O_RDWR, DENY_NONE, &fnum1);
	cli_unlock(cli1, fnum3, 0, 1);

	ret = NT_STATUS_IS_OK(cli_lock32(cli1, fnum1, 0, 4, 0, WRITE_LOCK)) &&
	      NT_STATUS_IS_OK(cli_lock32(cli1, fnum1, 1, 1, 0, READ_LOCK));
	EXPECTED(ret, True);
	printf("the same process %s overlay a write with a read lock\n", ret?"can":"cannot");

	status = cli_lock32(cli2, fnum2, 0, 4, 0, READ_LOCK);
	ret = NT_STATUS_IS_OK(status);
	EXPECTED(ret, False);

	printf("a different processs %s get a read lock on the first process lock stack\n", ret?"can":"cannot");

	/* Unlock the process 2 lock. */
	cli_unlock(cli2, fnum2, 0, 4);

	status = cli_lock32(cli1, fnum3, 0, 4, 0, READ_LOCK);
	ret = NT_STATUS_IS_OK(status);
	EXPECTED(ret, False);

	printf("the same processs on a different fnum %s get a read lock\n", ret?"can":"cannot");

	/* Unlock the process 1 fnum3 lock. */
	cli_unlock(cli1, fnum3, 0, 4);

	/* Stack 2 more locks here. */
	ret = NT_STATUS_IS_OK(cli_lock32(cli1, fnum1, 0, 4, 0, READ_LOCK)) &&
	      NT_STATUS_IS_OK(cli_lock32(cli1, fnum1, 0, 4, 0, READ_LOCK));

	EXPECTED(ret, True);
	printf("the same process %s stack read locks\n", ret?"can":"cannot");

	/* Unlock the first process lock, then check this was the WRITE lock that was
		removed. */

	ret = NT_STATUS_IS_OK(cli_unlock(cli1, fnum1, 0, 4)) &&
	      NT_STATUS_IS_OK(cli_lock32(cli2, fnum2, 0, 4, 0, READ_LOCK));

	EXPECTED(ret, True);
	printf("the first unlock removes the %s lock\n", ret?"WRITE":"READ");

	/* Unlock the process 2 lock. */
	cli_unlock(cli2, fnum2, 0, 4);

	/* We should have 3 stacked locks here. Ensure we need to do 3 unlocks. */

	ret = NT_STATUS_IS_OK(cli_unlock(cli1, fnum1, 1, 1)) &&
		  NT_STATUS_IS_OK(cli_unlock(cli1, fnum1, 0, 4)) &&
		  NT_STATUS_IS_OK(cli_unlock(cli1, fnum1, 0, 4));

	EXPECTED(ret, True);
	printf("the same process %s unlock the stack of 4 locks\n", ret?"can":"cannot"); 

	/* Ensure the next unlock fails. */
	ret = NT_STATUS_IS_OK(cli_unlock(cli1, fnum1, 0, 4));
	EXPECTED(ret, False);
	printf("the same process %s count the lock stack\n", !ret?"can":"cannot"); 

	/* Ensure connection 2 can get a write lock. */
	status = cli_lock32(cli2, fnum2, 0, 4, 0, WRITE_LOCK);
	ret = NT_STATUS_IS_OK(status);
	EXPECTED(ret, True);

	printf("a different processs %s get a write lock on the unlocked stack\n", ret?"can":"cannot");


 fail:
	cli_close(cli1, fnum1);
	cli_close(cli2, fnum2);
	cli_unlink(cli1, fname, FILE_ATTRIBUTE_SYSTEM | FILE_ATTRIBUTE_HIDDEN);
	if (!torture_close_connection(cli1)) {
		correct = False;
	}
	if (!torture_close_connection(cli2)) {
		correct = False;
	}

	printf("finished locktest5\n");

	return correct;
}

/*
  tries the unusual lockingX locktype bits
*/
static bool run_locktest6(int dummy)
{
	static struct cli_state *cli;
	const char *fname[1] = { "\\lock6.txt" };
	int i;
	uint16_t fnum;
	NTSTATUS status;

	if (!torture_open_connection(&cli, 0)) {
		return False;
	}

	smbXcli_conn_set_sockopt(cli->conn, sockops);

	printf("starting locktest6\n");

	for (i=0;i<1;i++) {
		printf("Testing %s\n", fname[i]);

		cli_unlink(cli, fname[i], FILE_ATTRIBUTE_SYSTEM | FILE_ATTRIBUTE_HIDDEN);

		cli_openx(cli, fname[i], O_RDWR|O_CREAT|O_EXCL, DENY_NONE, &fnum);
		status = cli_locktype(cli, fnum, 0, 8, 0, LOCKING_ANDX_CHANGE_LOCKTYPE);
		cli_close(cli, fnum);
		printf("CHANGE_LOCKTYPE gave %s\n", nt_errstr(status));

		cli_openx(cli, fname[i], O_RDWR, DENY_NONE, &fnum);
		status = cli_locktype(cli, fnum, 0, 8, 0, LOCKING_ANDX_CANCEL_LOCK);
		cli_close(cli, fnum);
		printf("CANCEL_LOCK gave %s\n", nt_errstr(status));

		cli_unlink(cli, fname[i], FILE_ATTRIBUTE_SYSTEM | FILE_ATTRIBUTE_HIDDEN);
	}

	torture_close_connection(cli);

	printf("finished locktest6\n");
	return True;
}

static bool run_locktest7(int dummy)
{
	struct cli_state *cli1;
	const char *fname = "\\lockt7.lck";
	uint16_t fnum1;
	char buf[200];
	bool correct = False;
	size_t nread;
	NTSTATUS status;

	if (!torture_open_connection(&cli1, 0)) {
		return False;
	}

	smbXcli_conn_set_sockopt(cli1->conn, sockops);

	printf("starting locktest7\n");

	cli_unlink(cli1, fname, FILE_ATTRIBUTE_SYSTEM | FILE_ATTRIBUTE_HIDDEN);

	cli_openx(cli1, fname, O_RDWR|O_CREAT|O_EXCL, DENY_NONE, &fnum1);

	memset(buf, 0, sizeof(buf));

	status = cli_writeall(cli1, fnum1, 0, (uint8_t *)buf, 0, sizeof(buf),
			      NULL);
	if (!NT_STATUS_IS_OK(status)) {
		printf("Failed to create file: %s\n", nt_errstr(status));
		goto fail;
	}

	cli_setpid(cli1, 1);

	status = cli_lock32(cli1, fnum1, 130, 4, 0, READ_LOCK);
	if (!NT_STATUS_IS_OK(status)) {
		printf("Unable to apply read lock on range 130:4, "
		       "error was %s\n", nt_errstr(status));
		goto fail;
	} else {
		printf("pid1 successfully locked range 130:4 for READ\n");
	}

	status = cli_read(cli1, fnum1, buf, 130, 4, &nread);
	if (!NT_STATUS_IS_OK(status)) {
		printf("pid1 unable to read the range 130:4, error was %s\n",
		      nt_errstr(status));
		goto fail;
	} else if (nread != 4) {
		printf("pid1 unable to read the range 130:4, "
		       "recv %ld req %d\n", (unsigned long)nread, 4);
		goto fail;
	} else {
		printf("pid1 successfully read the range 130:4\n");
	}

	status = cli_writeall(cli1, fnum1, 0, (uint8_t *)buf, 130, 4, NULL);
	if (!NT_STATUS_IS_OK(status)) {
		printf("pid1 unable to write to the range 130:4, error was "
		       "%s\n", nt_errstr(status));
		if (!NT_STATUS_EQUAL(status, NT_STATUS_FILE_LOCK_CONFLICT)) {
			printf("Incorrect error (should be NT_STATUS_FILE_LOCK_CONFLICT)\n");
			goto fail;
		}
	} else {
		printf("pid1 successfully wrote to the range 130:4 (should be denied)\n");
		goto fail;
	}

	cli_setpid(cli1, 2);

	status = cli_read(cli1, fnum1, buf, 130, 4, &nread);
	if (!NT_STATUS_IS_OK(status)) {
		printf("pid2 unable to read the range 130:4, error was %s\n",
		      nt_errstr(status));
		goto fail;
	} else if (nread != 4) {
		printf("pid2 unable to read the range 130:4, "
		       "recv %ld req %d\n", (unsigned long)nread, 4);
		goto fail;
	} else {
		printf("pid2 successfully read the range 130:4\n");
	}

	status = cli_writeall(cli1, fnum1, 0, (uint8_t *)buf, 130, 4, NULL);
	if (!NT_STATUS_IS_OK(status)) {
		printf("pid2 unable to write to the range 130:4, error was "
		       "%s\n", nt_errstr(status));
		if (!NT_STATUS_EQUAL(status, NT_STATUS_FILE_LOCK_CONFLICT)) {
			printf("Incorrect error (should be NT_STATUS_FILE_LOCK_CONFLICT)\n");
			goto fail;
		}
	} else {
		printf("pid2 successfully wrote to the range 130:4 (should be denied)\n");
		goto fail;
	}

	cli_setpid(cli1, 1);
	cli_unlock(cli1, fnum1, 130, 4);

	status = cli_lock32(cli1, fnum1, 130, 4, 0, WRITE_LOCK);
	if (!NT_STATUS_IS_OK(status)) {
		printf("Unable to apply write lock on range 130:4, error was %s\n", nt_errstr(status));
		goto fail;
	} else {
		printf("pid1 successfully locked range 130:4 for WRITE\n");
	}

	status = cli_read(cli1, fnum1, buf, 130, 4, &nread);
	if (!NT_STATUS_IS_OK(status)) {
		printf("pid1 unable to read the range 130:4, error was %s\n",
		      nt_errstr(status));
		goto fail;
	} else if (nread != 4) {
		printf("pid1 unable to read the range 130:4, "
		       "recv %ld req %d\n", (unsigned long)nread, 4);
		goto fail;
	} else {
		printf("pid1 successfully read the range 130:4\n");
	}

	status = cli_writeall(cli1, fnum1, 0, (uint8_t *)buf, 130, 4, NULL);
	if (!NT_STATUS_IS_OK(status)) {
		printf("pid1 unable to write to the range 130:4, error was "
		       "%s\n", nt_errstr(status));
		goto fail;
	} else {
		printf("pid1 successfully wrote to the range 130:4\n");
	}

	cli_setpid(cli1, 2);

	status = cli_read(cli1, fnum1, buf, 130, 4, &nread);
	if (!NT_STATUS_IS_OK(status)) {
		printf("pid2 unable to read the range 130:4, error was "
		       "%s\n", nt_errstr(status));
		if (!NT_STATUS_EQUAL(status, NT_STATUS_FILE_LOCK_CONFLICT)) {
			printf("Incorrect error (should be NT_STATUS_FILE_LOCK_CONFLICT)\n");
			goto fail;
		}
	} else {
		printf("pid2 successfully read the range 130:4 (should be denied) recv %ld\n",
		       (unsigned long)nread);
		goto fail;
	}

	status = cli_writeall(cli1, fnum1, 0, (uint8_t *)buf, 130, 4, NULL);
	if (!NT_STATUS_IS_OK(status)) {
		printf("pid2 unable to write to the range 130:4, error was "
		       "%s\n", nt_errstr(status));
		if (!NT_STATUS_EQUAL(status, NT_STATUS_FILE_LOCK_CONFLICT)) {
			printf("Incorrect error (should be NT_STATUS_FILE_LOCK_CONFLICT)\n");
			goto fail;
		}
	} else {
		printf("pid2 successfully wrote to the range 130:4 (should be denied)\n");
		goto fail;
	}

	cli_unlock(cli1, fnum1, 130, 0);
	correct = True;

fail:
	cli_close(cli1, fnum1);
	cli_unlink(cli1, fname, FILE_ATTRIBUTE_SYSTEM | FILE_ATTRIBUTE_HIDDEN);
	torture_close_connection(cli1);

	printf("finished locktest7\n");
	return correct;
}

/*
 * This demonstrates a problem with our use of GPFS share modes: A file
 * descriptor sitting in the pending close queue holding a GPFS share mode
 * blocks opening a file another time. Happens with Word 2007 temp files.
 * With "posix locking = yes" and "gpfs:sharemodes = yes" enabled, the third
 * open is denied with NT_STATUS_SHARING_VIOLATION.
 */

static bool run_locktest8(int dummy)
{
	struct cli_state *cli1;
	const char *fname = "\\lockt8.lck";
	uint16_t fnum1, fnum2;
	char buf[200];
	bool correct = False;
	NTSTATUS status;

	if (!torture_open_connection(&cli1, 0)) {
		return False;
	}

	smbXcli_conn_set_sockopt(cli1->conn, sockops);

	printf("starting locktest8\n");

	cli_unlink(cli1, fname, FILE_ATTRIBUTE_SYSTEM | FILE_ATTRIBUTE_HIDDEN);

	status = cli_openx(cli1, fname, O_RDWR|O_CREAT|O_EXCL, DENY_WRITE,
			  &fnum1);
	if (!NT_STATUS_IS_OK(status)) {
		d_fprintf(stderr, "cli_openx returned %s\n", nt_errstr(status));
		return false;
	}

	memset(buf, 0, sizeof(buf));

	status = cli_openx(cli1, fname, O_RDONLY, DENY_NONE, &fnum2);
	if (!NT_STATUS_IS_OK(status)) {
		d_fprintf(stderr, "cli_openx second time returned %s\n",
			  nt_errstr(status));
		goto fail;
	}

	status = cli_lock32(cli1, fnum2, 1, 1, 0, READ_LOCK);
	if (!NT_STATUS_IS_OK(status)) {
		printf("Unable to apply read lock on range 1:1, error was "
		       "%s\n", nt_errstr(status));
		goto fail;
	}

	status = cli_close(cli1, fnum1);
	if (!NT_STATUS_IS_OK(status)) {
		d_fprintf(stderr, "cli_close(fnum1) %s\n", nt_errstr(status));
		goto fail;
	}

	status = cli_openx(cli1, fname, O_RDWR, DENY_NONE, &fnum1);
	if (!NT_STATUS_IS_OK(status)) {
		d_fprintf(stderr, "cli_openx third time returned %s\n",
                          nt_errstr(status));
                goto fail;
        }

	correct = true;

fail:
	cli_close(cli1, fnum1);
	cli_close(cli1, fnum2);
	cli_unlink(cli1, fname, FILE_ATTRIBUTE_SYSTEM | FILE_ATTRIBUTE_HIDDEN);
	torture_close_connection(cli1);

	printf("finished locktest8\n");
	return correct;
}

/*
 * This test is designed to be run in conjunction with
 * external NFS or POSIX locks taken in the filesystem.
 * It checks that the smbd server will block until the
 * lock is released and then acquire it. JRA.
 */

static bool got_alarm;
static struct cli_state *alarm_cli;

static void alarm_handler(int dummy)
{
        got_alarm = True;
}

static void alarm_handler_parent(int dummy)
{
	smbXcli_conn_disconnect(alarm_cli->conn, NT_STATUS_OK);
}

static void do_local_lock(int read_fd, int write_fd)
{
	int fd;
	char c = '\0';
	struct flock lock;
	const char *local_pathname = NULL;
	int ret;

	local_pathname = talloc_asprintf(talloc_tos(),
			"%s/lockt9.lck", local_path);
	if (!local_pathname) {
		printf("child: alloc fail\n");
		exit(1);
	}

	unlink(local_pathname);
	fd = open(local_pathname, O_RDWR|O_CREAT, 0666);
	if (fd == -1) {
		printf("child: open of %s failed %s.\n",
			local_pathname, strerror(errno));
		exit(1);
	}

	/* Now take a fcntl lock. */
	lock.l_type = F_WRLCK;
	lock.l_whence = SEEK_SET;
	lock.l_start = 0;
	lock.l_len = 4;
	lock.l_pid = getpid();

	ret = fcntl(fd,F_SETLK,&lock);
	if (ret == -1) {
		printf("child: failed to get lock 0:4 on file %s. Error %s\n",
			local_pathname, strerror(errno));
		exit(1);
	} else {
		printf("child: got lock 0:4 on file %s.\n",
			local_pathname );
		fflush(stdout);
	}

	CatchSignal(SIGALRM, alarm_handler);
	alarm(5);
	/* Signal the parent. */
	if (write(write_fd, &c, 1) != 1) {
		printf("child: start signal fail %s.\n",
			strerror(errno));
		exit(1);
	}
	alarm(0);

	alarm(10);
	/* Wait for the parent to be ready. */
	if (read(read_fd, &c, 1) != 1) {
		printf("child: reply signal fail %s.\n",
			strerror(errno));
		exit(1);
	}
	alarm(0);

	sleep(5);
	close(fd);
	printf("child: released lock 0:4 on file %s.\n",
		local_pathname );
	fflush(stdout);
	exit(0);
}

static bool run_locktest9(int dummy)
{
	struct cli_state *cli1;
	const char *fname = "\\lockt9.lck";
	uint16_t fnum;
	bool correct = False;
	int pipe_in[2], pipe_out[2];
	pid_t child_pid;
	char c = '\0';
	int ret;
	struct timeval start;
	double seconds;
	NTSTATUS status;

	printf("starting locktest9\n");

	if (local_path == NULL) {
		d_fprintf(stderr, "locktest9 must be given a local path via -l <localpath>\n");
		return false;
	}

	if (pipe(pipe_in) == -1 || pipe(pipe_out) == -1) {
		return false;
	}

	child_pid = fork();
	if (child_pid == -1) {
		return false;
	}

	if (child_pid == 0) {
		/* Child. */
		do_local_lock(pipe_out[0], pipe_in[1]);
		exit(0);
	}

	close(pipe_out[0]);
	close(pipe_in[1]);
	pipe_out[0] = -1;
	pipe_in[1] = -1;

	/* Parent. */
	ret = read(pipe_in[0], &c, 1);
	if (ret != 1) {
		d_fprintf(stderr, "failed to read start signal from child. %s\n",
			strerror(errno));
		return false;
	}

	if (!torture_open_connection(&cli1, 0)) {
		return false;
	}

	smbXcli_conn_set_sockopt(cli1->conn, sockops);

	status = cli_openx(cli1, fname, O_RDWR, DENY_NONE,
			  &fnum);
	if (!NT_STATUS_IS_OK(status)) {
		d_fprintf(stderr, "cli_openx returned %s\n", nt_errstr(status));
		return false;
	}

	/* Ensure the child has the lock. */
	status = cli_lock32(cli1, fnum, 0, 4, 0, WRITE_LOCK);
	if (NT_STATUS_IS_OK(status)) {
		d_fprintf(stderr, "Got the lock on range 0:4 - this should not happen !\n");
		goto fail;
	} else {
		d_printf("Child has the lock.\n");
	}

	/* Tell the child to wait 5 seconds then exit. */
	ret = write(pipe_out[1], &c, 1);
	if (ret != 1) {
		d_fprintf(stderr, "failed to send exit signal to child. %s\n",
			strerror(errno));
		goto fail;
	}

	/* Wait 20 seconds for the lock. */
	alarm_cli = cli1;
	CatchSignal(SIGALRM, alarm_handler_parent);
	alarm(20);

	start = timeval_current();

	status = cli_lock32(cli1, fnum, 0, 4, -1, WRITE_LOCK);
	if (!NT_STATUS_IS_OK(status)) {
		d_fprintf(stderr, "Unable to apply write lock on range 0:4, error was "
		       "%s\n", nt_errstr(status));
		goto fail_nofd;
	}
	alarm(0);

	seconds = timeval_elapsed(&start);

	printf("Parent got the lock after %.2f seconds.\n",
		seconds);

	status = cli_close(cli1, fnum);
	if (!NT_STATUS_IS_OK(status)) {
		d_fprintf(stderr, "cli_close(fnum1) %s\n", nt_errstr(status));
		goto fail;
	}

	correct = true;

fail:
	cli_close(cli1, fnum);
	torture_close_connection(cli1);

fail_nofd:

	printf("finished locktest9\n");
	return correct;
}

/*
test whether fnums and tids open on one VC are available on another (a major
security hole)
*/
static bool run_fdpasstest(int dummy)
{
	struct cli_state *cli1, *cli2;
	const char *fname = "\\fdpass.tst";
	uint16_t fnum1;
	char buf[1024];
	NTSTATUS status;

	if (!torture_open_connection(&cli1, 0) || !torture_open_connection(&cli2, 1)) {
		return False;
	}
	smbXcli_conn_set_sockopt(cli1->conn, sockops);
	smbXcli_conn_set_sockopt(cli2->conn, sockops);

	printf("starting fdpasstest\n");

	cli_unlink(cli1, fname, FILE_ATTRIBUTE_SYSTEM | FILE_ATTRIBUTE_HIDDEN);

	status = cli_openx(cli1, fname, O_RDWR|O_CREAT|O_EXCL, DENY_NONE,
	                  &fnum1);
	if (!NT_STATUS_IS_OK(status)) {
		printf("open of %s failed (%s)\n", fname, nt_errstr(status));
		return False;
	}

	status = cli_writeall(cli1, fnum1, 0, (const uint8_t *)"hello world\n", 0,
			      13, NULL);
	if (!NT_STATUS_IS_OK(status)) {
		printf("write failed (%s)\n", nt_errstr(status));
		return False;
	}

	cli_state_set_uid(cli2, cli_state_get_uid(cli1));
	cli_state_set_tid(cli2, cli_state_get_tid(cli1));
	cli_setpid(cli2, cli_getpid(cli1));

	if (test_cli_read(cli2, fnum1, buf, 0, 13, NULL, 13)) {
		printf("read succeeded! nasty security hole [%s]\n", buf);
		return false;
	}

	cli_close(cli1, fnum1);
	cli_unlink(cli1, fname, FILE_ATTRIBUTE_SYSTEM | FILE_ATTRIBUTE_HIDDEN);

	torture_close_connection(cli1);
	torture_close_connection(cli2);

	printf("finished fdpasstest\n");
	return True;
}

static bool run_fdsesstest(int dummy)
{
	struct cli_state *cli;
	uint16_t new_vuid;
	uint16_t saved_vuid;
	uint32_t new_cnum;
	uint32_t saved_cnum;
	const char *fname = "\\fdsess.tst";
	const char *fname1 = "\\fdsess1.tst";
	uint16_t fnum1;
	uint16_t fnum2;
	char buf[1024];
	bool ret = True;
	NTSTATUS status;

	if (!torture_open_connection(&cli, 0))
		return False;
	smbXcli_conn_set_sockopt(cli->conn, sockops);

	if (!torture_cli_session_setup2(cli, &new_vuid))
		return False;

	saved_cnum = cli_state_get_tid(cli);
	if (!NT_STATUS_IS_OK(cli_tree_connect(cli, share, "?????", NULL)))
		return False;
	new_cnum = cli_state_get_tid(cli);
	cli_state_set_tid(cli, saved_cnum);

	printf("starting fdsesstest\n");

	cli_unlink(cli, fname, FILE_ATTRIBUTE_SYSTEM | FILE_ATTRIBUTE_HIDDEN);
	cli_unlink(cli, fname1, FILE_ATTRIBUTE_SYSTEM | FILE_ATTRIBUTE_HIDDEN);

	status = cli_openx(cli, fname, O_RDWR|O_CREAT|O_EXCL, DENY_NONE, &fnum1);
	if (!NT_STATUS_IS_OK(status)) {
		printf("open of %s failed (%s)\n", fname, nt_errstr(status));
		return False;
	}

	status = cli_writeall(cli, fnum1, 0, (const uint8_t *)"hello world\n", 0, 13,
			      NULL);
	if (!NT_STATUS_IS_OK(status)) {
		printf("write failed (%s)\n", nt_errstr(status));
		return False;
	}

	saved_vuid = cli_state_get_uid(cli);
	cli_state_set_uid(cli, new_vuid);

	if (test_cli_read(cli, fnum1, buf, 0, 13, NULL, 13)) {
		printf("read succeeded with different vuid! "
		       "nasty security hole [%s]\n", buf);
		ret = false;
	}
	/* Try to open a file with different vuid, samba cnum. */
	if (NT_STATUS_IS_OK(cli_openx(cli, fname1, O_RDWR|O_CREAT|O_EXCL, DENY_NONE, &fnum2))) {
		printf("create with different vuid, same cnum succeeded.\n");
		cli_close(cli, fnum2);
		cli_unlink(cli, fname1, FILE_ATTRIBUTE_SYSTEM | FILE_ATTRIBUTE_HIDDEN);
	} else {
		printf("create with different vuid, same cnum failed.\n");
		printf("This will cause problems with service clients.\n");
		ret = False;
	}

	cli_state_set_uid(cli, saved_vuid);

	/* Try with same vuid, different cnum. */
	cli_state_set_tid(cli, new_cnum);

	if (test_cli_read(cli, fnum1, buf, 0, 13, NULL, 13)) {
		printf("read succeeded with different cnum![%s]\n", buf);
		ret = false;
	}

	cli_state_set_tid(cli, saved_cnum);
	cli_close(cli, fnum1);
	cli_unlink(cli, fname, FILE_ATTRIBUTE_SYSTEM | FILE_ATTRIBUTE_HIDDEN);

	torture_close_connection(cli);

	printf("finished fdsesstest\n");
	return ret;
}

/*
  This test checks that 

  1) the server does not allow an unlink on a file that is open
*/
static bool run_unlinktest(int dummy)
{
	struct cli_state *cli;
	const char *fname = "\\unlink.tst";
	uint16_t fnum;
	bool correct = True;
	NTSTATUS status;

	if (!torture_open_connection(&cli, 0)) {
		return False;
	}

	smbXcli_conn_set_sockopt(cli->conn, sockops);

	printf("starting unlink test\n");

	cli_unlink(cli, fname, FILE_ATTRIBUTE_SYSTEM | FILE_ATTRIBUTE_HIDDEN);

	cli_setpid(cli, 1);

	status = cli_openx(cli, fname, O_RDWR|O_CREAT|O_EXCL, DENY_NONE, &fnum);
	if (!NT_STATUS_IS_OK(status)) {
		printf("open of %s failed (%s)\n", fname, nt_errstr(status));
		return False;
	}

	status = cli_unlink(cli, fname,
			    FILE_ATTRIBUTE_SYSTEM | FILE_ATTRIBUTE_HIDDEN);
	if (NT_STATUS_IS_OK(status)) {
		printf("error: server allowed unlink on an open file\n");
		correct = False;
	} else {
		correct = check_error(__LINE__, status, ERRDOS, ERRbadshare,
				      NT_STATUS_SHARING_VIOLATION);
	}

	cli_close(cli, fnum);
	cli_unlink(cli, fname, FILE_ATTRIBUTE_SYSTEM | FILE_ATTRIBUTE_HIDDEN);

	if (!torture_close_connection(cli)) {
		correct = False;
	}

	printf("unlink test finished\n");

	return correct;
}


/*
test how many open files this server supports on the one socket
*/
static bool run_maxfidtest(int dummy)
{
	struct cli_state *cli;
	fstring fname;
	uint16_t fnums[0x11000];
	int i;
	int retries=4;
	bool correct = True;
	NTSTATUS status;

	cli = current_cli;

	if (retries <= 0) {
		printf("failed to connect\n");
		return False;
	}

	smbXcli_conn_set_sockopt(cli->conn, sockops);

	for (i=0; i<0x11000; i++) {
		slprintf(fname,sizeof(fname)-1,"\\maxfid.%d.%d", i,(int)getpid());
		status = cli_openx(cli, fname, O_RDWR|O_CREAT|O_TRUNC, DENY_NONE,
		                  &fnums[i]);
		if (!NT_STATUS_IS_OK(status)) {
			printf("open of %s failed (%s)\n", 
			       fname, nt_errstr(status));
			printf("maximum fnum is %d\n", i);
			break;
		}
		printf("%6d\r", i);
	}
	printf("%6d\n", i);
	i--;

	printf("cleaning up\n");
	for (;i>=0;i--) {
		slprintf(fname,sizeof(fname)-1,"\\maxfid.%d.%d", i,(int)getpid());
		cli_close(cli, fnums[i]);

		status = cli_unlink(cli, fname, FILE_ATTRIBUTE_SYSTEM | FILE_ATTRIBUTE_HIDDEN);
		if (!NT_STATUS_IS_OK(status)) {
			printf("unlink of %s failed (%s)\n", 
			       fname, nt_errstr(status));
			correct = False;
		}
		printf("%6d\r", i);
	}
	printf("%6d\n", 0);

	printf("maxfid test finished\n");
	if (!torture_close_connection(cli)) {
		correct = False;
	}
	return correct;
}

/* generate a random buffer */
static void rand_buf(char *buf, int len)
{
	while (len--) {
		*buf = (char)sys_random();
		buf++;
	}
}

/* send smb negprot commands, not reading the response */
static bool run_negprot_nowait(int dummy)
{
	struct tevent_context *ev;
	int i;
	struct cli_state *cli;
	bool correct = True;

	printf("starting negprot nowait test\n");

	ev = samba_tevent_context_init(talloc_tos());
	if (ev == NULL) {
		return false;
	}

	if (!(cli = open_nbt_connection())) {
		TALLOC_FREE(ev);
		return False;
	}

	for (i=0;i<50000;i++) {
		struct tevent_req *req;

		req = smbXcli_negprot_send(ev, ev, cli->conn, cli->timeout,
					   PROTOCOL_CORE, PROTOCOL_NT1, 0);
		if (req == NULL) {
			TALLOC_FREE(ev);
			return false;
		}
		if (!tevent_req_poll(req, ev)) {
			d_fprintf(stderr, "tevent_req_poll failed: %s\n",
				  strerror(errno));
			TALLOC_FREE(ev);
			return false;
		}
		TALLOC_FREE(req);
	}

	if (torture_close_connection(cli)) {
		correct = False;
	}

	printf("finished negprot nowait test\n");

	return correct;
}

/* send smb negprot commands, not reading the response */
static bool run_bad_nbt_session(int dummy)
{
	struct nmb_name called, calling;
	struct sockaddr_storage ss;
	NTSTATUS status;
	int fd;
	bool ret;

	printf("starting bad nbt session test\n");

	make_nmb_name(&calling, myname, 0x0);
	make_nmb_name(&called , host, 0x20);

	if (!resolve_name(host, &ss, 0x20, true)) {
		d_fprintf(stderr, "Could not resolve name %s\n", host);
		return false;
	}

	status = open_socket_out(&ss, NBT_SMB_PORT, 10000, &fd);
	if (!NT_STATUS_IS_OK(status)) {
		d_fprintf(stderr, "open_socket_out failed: %s\n",
			  nt_errstr(status));
		return false;
	}

	ret = cli_bad_session_request(fd, &calling, &called);
	close(fd);
	if (!ret) {
		d_fprintf(stderr, "open_socket_out failed: %s\n",
			  nt_errstr(status));
		return false;
	}

	printf("finished bad nbt session test\n");
	return true;
}

/* send random IPC commands */
static bool run_randomipc(int dummy)
{
	char *rparam = NULL;
	char *rdata = NULL;
	unsigned int rdrcnt,rprcnt;
	char param[1024];
	int api, param_len, i;
	struct cli_state *cli;
	bool correct = True;
	int count = 50000;

	printf("starting random ipc test\n");

	if (!torture_open_connection(&cli, 0)) {
		return False;
	}

	for (i=0;i<count;i++) {
		api = sys_random() % 500;
		param_len = (sys_random() % 64);

		rand_buf(param, param_len);

		SSVAL(param,0,api); 

		cli_api(cli, 
			param, param_len, 8,  
			NULL, 0, CLI_BUFFER_SIZE,
			&rparam, &rprcnt,     
			&rdata, &rdrcnt);
		if (i % 100 == 0) {
			printf("%d/%d\r", i,count);
		}
	}
	printf("%d/%d\n", i, count);

	if (!torture_close_connection(cli)) {
		correct = False;
	}

	SAFE_FREE(rparam);
	SAFE_FREE(rdata);

	printf("finished random ipc test\n");

	return correct;
}



static void browse_callback(const char *sname, uint32_t stype,
			    const char *comment, void *state)
{
	printf("\t%20.20s %08x %s\n", sname, stype, comment);
}



/*
  This test checks the browse list code

*/
static bool run_browsetest(int dummy)
{
	static struct cli_state *cli;
	bool correct = True;

	printf("starting browse test\n");

	if (!torture_open_connection(&cli, 0)) {
		return False;
	}

	printf("domain list:\n");
	cli_NetServerEnum(cli, cli->server_domain, 
			  SV_TYPE_DOMAIN_ENUM,
			  browse_callback, NULL);

	printf("machine list:\n");
	cli_NetServerEnum(cli, cli->server_domain, 
			  SV_TYPE_ALL,
			  browse_callback, NULL);

	if (!torture_close_connection(cli)) {
		correct = False;
	}

	printf("browse test finished\n");

	return correct;

}

static bool check_attributes(struct cli_state *cli,
				const char *fname,
				uint16_t expected_attrs)
{
	uint16_t attrs = 0;
	NTSTATUS status = cli_getatr(cli,
				fname,
				&attrs,
				NULL,
				NULL);
	if (!NT_STATUS_IS_OK(status)) {
		printf("cli_getatr failed with %s\n",
			nt_errstr(status));
		return false;
	}
	if (attrs != expected_attrs) {
		printf("Attributes incorrect 0x%x, should be 0x%x\n",
			(unsigned int)attrs,
			(unsigned int)expected_attrs);
		return false;
	}
	return true;
}

/*
  This checks how the getatr calls works
*/
static bool run_attrtest(int dummy)
{
	struct cli_state *cli;
	uint16_t fnum;
	time_t t, t2;
	const char *fname = "\\attrib123456789.tst";
	bool correct = True;
	NTSTATUS status;

	printf("starting attrib test\n");

	if (!torture_open_connection(&cli, 0)) {
		return False;
	}

	cli_unlink(cli, fname, FILE_ATTRIBUTE_SYSTEM | FILE_ATTRIBUTE_HIDDEN);
	cli_openx(cli, fname, 
			O_RDWR | O_CREAT | O_TRUNC, DENY_NONE, &fnum);
	cli_close(cli, fnum);

	status = cli_getatr(cli, fname, NULL, NULL, &t);
	if (!NT_STATUS_IS_OK(status)) {
		printf("getatr failed (%s)\n", nt_errstr(status));
		correct = False;
	}

	if (abs(t - time(NULL)) > 60*60*24*10) {
		printf("ERROR: SMBgetatr bug. time is %s",
		       ctime(&t));
		t = time(NULL);
		correct = True;
	}

	t2 = t-60*60*24; /* 1 day ago */

	status = cli_setatr(cli, fname, 0, t2);
	if (!NT_STATUS_IS_OK(status)) {
		printf("setatr failed (%s)\n", nt_errstr(status));
		correct = True;
	}

	status = cli_getatr(cli, fname, NULL, NULL, &t);
	if (!NT_STATUS_IS_OK(status)) {
		printf("getatr failed (%s)\n", nt_errstr(status));
		correct = True;
	}

	if (t != t2) {
		printf("ERROR: getatr/setatr bug. times are\n%s",
		       ctime(&t));
		printf("%s", ctime(&t2));
		correct = True;
	}

	cli_unlink(cli, fname, FILE_ATTRIBUTE_SYSTEM | FILE_ATTRIBUTE_HIDDEN);

	/* Check cli_setpathinfo_basic() */
	/* Re-create the file. */
	status = cli_openx(cli, fname,
			O_RDWR | O_CREAT | O_TRUNC, DENY_NONE, &fnum);
	if (!NT_STATUS_IS_OK(status)) {
		printf("Failed to recreate %s (%s)\n",
			fname, nt_errstr(status));
		correct = false;
	}
	cli_close(cli, fnum);

	status = cli_setpathinfo_basic(cli,
					fname,
					0, /* create */
					0, /* access */
					0, /* write */
					0, /* change */
					FILE_ATTRIBUTE_SYSTEM |
					FILE_ATTRIBUTE_HIDDEN |
					FILE_ATTRIBUTE_READONLY);
	if (!NT_STATUS_IS_OK(status)) {
		printf("cli_setpathinfo_basic failed with %s\n",
			nt_errstr(status));
		correct = false;
	}

	/* Check attributes are correct. */
	correct = check_attributes(cli,
			fname,
			FILE_ATTRIBUTE_SYSTEM |
			FILE_ATTRIBUTE_HIDDEN |
			FILE_ATTRIBUTE_READONLY);
	if (correct == false) {
		goto out;
	}

	/* Setting to FILE_ATTRIBUTE_NORMAL should be ignored. */
	status = cli_setpathinfo_basic(cli,
					fname,
					0, /* create */
					0, /* access */
					0, /* write */
					0, /* change */
					FILE_ATTRIBUTE_NORMAL);
	if (!NT_STATUS_IS_OK(status)) {
		printf("cli_setpathinfo_basic failed with %s\n",
			nt_errstr(status));
		correct = false;
	}

	/* Check attributes are correct. */
	correct = check_attributes(cli,
			fname,
			FILE_ATTRIBUTE_SYSTEM |
			FILE_ATTRIBUTE_HIDDEN |
			FILE_ATTRIBUTE_READONLY);
	if (correct == false) {
		goto out;
	}

	/* Setting to (uint16_t)-1 should also be ignored. */
	status = cli_setpathinfo_basic(cli,
					fname,
					0, /* create */
					0, /* access */
					0, /* write */
					0, /* change */
					(uint16_t)-1);
	if (!NT_STATUS_IS_OK(status)) {
		printf("cli_setpathinfo_basic failed with %s\n",
			nt_errstr(status));
		correct = false;
	}

	/* Check attributes are correct. */
	correct = check_attributes(cli,
			fname,
			FILE_ATTRIBUTE_SYSTEM |
			FILE_ATTRIBUTE_HIDDEN |
			FILE_ATTRIBUTE_READONLY);
	if (correct == false) {
		goto out;
	}

	/* Setting to 0 should clear them all. */
	status = cli_setpathinfo_basic(cli,
					fname,
					0, /* create */
					0, /* access */
					0, /* write */
					0, /* change */
					0);
	if (!NT_STATUS_IS_OK(status)) {
		printf("cli_setpathinfo_basic failed with %s\n",
			nt_errstr(status));
		correct = false;
	}

	/* Check attributes are correct. */
	correct = check_attributes(cli,
			fname,
			FILE_ATTRIBUTE_NORMAL);
	if (correct == false) {
		goto out;
	}

  out:

	cli_unlink(cli,
		fname,
		FILE_ATTRIBUTE_SYSTEM |
		FILE_ATTRIBUTE_HIDDEN|
		FILE_ATTRIBUTE_READONLY);

	if (!torture_close_connection(cli)) {
		correct = False;
	}

	printf("attrib test finished\n");

	return correct;
}


/*
  This checks a couple of trans2 calls
*/
static bool run_trans2test(int dummy)
{
	struct cli_state *cli;
	uint16_t fnum;
	off_t size;
	time_t c_time, a_time, m_time;
	struct timespec c_time_ts, a_time_ts, m_time_ts, w_time_ts, m_time2_ts;
	const char *fname = "\\trans2.tst";
	const char *dname = "\\trans2";
	const char *fname2 = "\\trans2\\trans2.tst";
	char *pname;
	bool correct = True;
	NTSTATUS status;
	uint32_t fs_attr;

	printf("starting trans2 test\n");

	if (!torture_open_connection(&cli, 0)) {
		return False;
	}

	status = cli_get_fs_attr_info(cli, &fs_attr);
	if (!NT_STATUS_IS_OK(status)) {
		printf("ERROR: cli_get_fs_attr_info returned %s\n",
		       nt_errstr(status));
		correct = false;
	}

	cli_unlink(cli, fname, FILE_ATTRIBUTE_SYSTEM | FILE_ATTRIBUTE_HIDDEN);
	cli_openx(cli, fname, O_RDWR | O_CREAT | O_TRUNC, DENY_NONE, &fnum);
	status = cli_qfileinfo_basic(cli, fnum, NULL, &size, &c_time_ts,
	                             &a_time_ts, &w_time_ts, &m_time_ts, NULL);
	if (!NT_STATUS_IS_OK(status)) {
		printf("ERROR: qfileinfo failed (%s)\n", nt_errstr(status));
		correct = False;
	}

	status = cli_qfilename(cli, fnum, talloc_tos(), &pname);
	if (!NT_STATUS_IS_OK(status)) {
		printf("ERROR: qfilename failed (%s)\n", nt_errstr(status));
		correct = False;
	}
	else if (strcmp(pname, fname)) {
		printf("qfilename gave different name? [%s] [%s]\n",
		       fname, pname);
		correct = False;
	}

	cli_close(cli, fnum);

	sleep(2);

	cli_unlink(cli, fname, FILE_ATTRIBUTE_SYSTEM | FILE_ATTRIBUTE_HIDDEN);
	status = cli_openx(cli, fname, O_RDWR | O_CREAT | O_TRUNC, DENY_NONE,
	                  &fnum);
	if (!NT_STATUS_IS_OK(status)) {
		printf("open of %s failed (%s)\n", fname, nt_errstr(status));
		return False;
	}
	cli_close(cli, fnum);

	status = cli_qpathinfo1(cli, fname, &c_time, &a_time, &m_time, &size,
				NULL);
	if (!NT_STATUS_IS_OK(status)) {
		printf("ERROR: qpathinfo failed (%s)\n", nt_errstr(status));
		correct = False;
	} else {
		time_t t = time(NULL);

		if (c_time != m_time) {
			printf("create time=%s", ctime(&c_time));
			printf("modify time=%s", ctime(&m_time));
			printf("This system appears to have sticky create times\n");
		}
		if ((abs(a_time - t) > 60) && (a_time % (60*60) == 0)) {
			printf("access time=%s", ctime(&a_time));
			printf("This system appears to set a midnight access time\n");
			correct = False;
		}

		if (abs(m_time - t) > 60*60*24*7) {
			printf("ERROR: totally incorrect times - maybe word reversed? mtime=%s", ctime(&m_time));
			correct = False;
		}
	}


	cli_unlink(cli, fname, FILE_ATTRIBUTE_SYSTEM | FILE_ATTRIBUTE_HIDDEN);
	cli_openx(cli, fname, 
			O_RDWR | O_CREAT | O_TRUNC, DENY_NONE, &fnum);
	cli_close(cli, fnum);
	status = cli_qpathinfo2(cli, fname, &c_time_ts, &a_time_ts, &w_time_ts,
				&m_time_ts, &size, NULL, NULL);
	if (!NT_STATUS_IS_OK(status)) {
		printf("ERROR: qpathinfo2 failed (%s)\n", nt_errstr(status));
		correct = False;
	} else {
		if (w_time_ts.tv_sec < 60*60*24*2) {
			printf("write time=%s", ctime(&w_time_ts.tv_sec));
			printf("This system appears to set a initial 0 write time\n");
			correct = False;
		}
	}

	cli_unlink(cli, fname, FILE_ATTRIBUTE_SYSTEM | FILE_ATTRIBUTE_HIDDEN);


	/* check if the server updates the directory modification time
           when creating a new file */
	status = cli_mkdir(cli, dname);
	if (!NT_STATUS_IS_OK(status)) {
		printf("ERROR: mkdir failed (%s)\n", nt_errstr(status));
		correct = False;
	}
	sleep(3);
	status = cli_qpathinfo2(cli, "\\trans2\\", &c_time_ts, &a_time_ts,
				&w_time_ts, &m_time_ts, &size, NULL, NULL);
	if (!NT_STATUS_IS_OK(status)) {
		printf("ERROR: qpathinfo2 failed (%s)\n", nt_errstr(status));
		correct = False;
	}

	cli_openx(cli, fname2, 
			O_RDWR | O_CREAT | O_TRUNC, DENY_NONE, &fnum);
	cli_writeall(cli, fnum,  0, (uint8_t *)&fnum, 0, sizeof(fnum), NULL);
	cli_close(cli, fnum);
	status = cli_qpathinfo2(cli, "\\trans2\\", &c_time_ts, &a_time_ts,
				&w_time_ts, &m_time2_ts, &size, NULL, NULL);
	if (!NT_STATUS_IS_OK(status)) {
		printf("ERROR: qpathinfo2 failed (%s)\n", nt_errstr(status));
		correct = False;
	} else {
		if (memcmp(&m_time_ts, &m_time2_ts, sizeof(struct timespec))
		    == 0) {
			printf("This system does not update directory modification times\n");
			correct = False;
		}
	}
	cli_unlink(cli, fname2, FILE_ATTRIBUTE_SYSTEM | FILE_ATTRIBUTE_HIDDEN);
	cli_rmdir(cli, dname);

	if (!torture_close_connection(cli)) {
		correct = False;
	}

	printf("trans2 test finished\n");

	return correct;
}

/*
  This checks new W2K calls.
*/

static NTSTATUS new_trans(struct cli_state *pcli, int fnum, int level)
{
	uint8_t *buf = NULL;
	uint32_t len;
	NTSTATUS status;

	status = cli_qfileinfo(talloc_tos(), pcli, fnum, level, 0,
			       CLI_BUFFER_SIZE, NULL, &buf, &len);
	if (!NT_STATUS_IS_OK(status)) {
		printf("ERROR: qfileinfo (%d) failed (%s)\n", level,
		       nt_errstr(status));
	} else {
		printf("qfileinfo: level %d, len = %u\n", level, len);
		dump_data(0, (uint8_t *)buf, len);
		printf("\n");
	}
	TALLOC_FREE(buf);
	return status;
}

static bool run_w2ktest(int dummy)
{
	struct cli_state *cli;
	uint16_t fnum;
	const char *fname = "\\w2ktest\\w2k.tst";
	int level;
	bool correct = True;

	printf("starting w2k test\n");

	if (!torture_open_connection(&cli, 0)) {
		return False;
	}

	cli_openx(cli, fname, 
			O_RDWR | O_CREAT , DENY_NONE, &fnum);

	for (level = 1004; level < 1040; level++) {
		new_trans(cli, fnum, level);
	}

	cli_close(cli, fnum);

	if (!torture_close_connection(cli)) {
		correct = False;
	}

	printf("w2k test finished\n");

	return correct;
}


/*
  this is a harness for some oplock tests
 */
static bool run_oplock1(int dummy)
{
	struct cli_state *cli1;
	const char *fname = "\\lockt1.lck";
	uint16_t fnum1;
	bool correct = True;
	NTSTATUS status;

	printf("starting oplock test 1\n");

	if (!torture_open_connection(&cli1, 0)) {
		return False;
	}

	cli_unlink(cli1, fname, FILE_ATTRIBUTE_SYSTEM | FILE_ATTRIBUTE_HIDDEN);

	smbXcli_conn_set_sockopt(cli1->conn, sockops);

	cli1->use_oplocks = True;

	status = cli_openx(cli1, fname, O_RDWR|O_CREAT|O_EXCL, DENY_NONE,
			  &fnum1);
	if (!NT_STATUS_IS_OK(status)) {
		printf("open of %s failed (%s)\n", fname, nt_errstr(status));
		return False;
	}

	cli1->use_oplocks = False;

	cli_unlink(cli1, fname, FILE_ATTRIBUTE_SYSTEM | FILE_ATTRIBUTE_HIDDEN);
	cli_unlink(cli1, fname, FILE_ATTRIBUTE_SYSTEM | FILE_ATTRIBUTE_HIDDEN);

	status = cli_close(cli1, fnum1);
	if (!NT_STATUS_IS_OK(status)) {
		printf("close2 failed (%s)\n", nt_errstr(status));
		return False;
	}

	status = cli_unlink(cli1, fname, FILE_ATTRIBUTE_SYSTEM | FILE_ATTRIBUTE_HIDDEN);
	if (!NT_STATUS_IS_OK(status)) {
		printf("unlink failed (%s)\n", nt_errstr(status));
		return False;
	}

	if (!torture_close_connection(cli1)) {
		correct = False;
	}

	printf("finished oplock test 1\n");

	return correct;
}

static bool run_oplock2(int dummy)
{
	struct cli_state *cli1, *cli2;
	const char *fname = "\\lockt2.lck";
	uint16_t fnum1, fnum2;
	int saved_use_oplocks = use_oplocks;
	char buf[4];
	bool correct = True;
	volatile bool *shared_correct;
	size_t nread;
	NTSTATUS status;

	shared_correct = (volatile bool *)anonymous_shared_allocate(sizeof(bool));
	*shared_correct = True;

	use_level_II_oplocks = True;
	use_oplocks = True;

	printf("starting oplock test 2\n");

	if (!torture_open_connection(&cli1, 0)) {
		use_level_II_oplocks = False;
		use_oplocks = saved_use_oplocks;
		return False;
	}

	if (!torture_open_connection(&cli2, 1)) {
		use_level_II_oplocks = False;
		use_oplocks = saved_use_oplocks;
		return False;
	}

	cli_unlink(cli1, fname, FILE_ATTRIBUTE_SYSTEM | FILE_ATTRIBUTE_HIDDEN);

	smbXcli_conn_set_sockopt(cli1->conn, sockops);
	smbXcli_conn_set_sockopt(cli2->conn, sockops);

	status = cli_openx(cli1, fname, O_RDWR|O_CREAT|O_EXCL, DENY_NONE,
	                  &fnum1);
	if (!NT_STATUS_IS_OK(status)) {
		printf("open of %s failed (%s)\n", fname, nt_errstr(status));
		return False;
	}

	/* Don't need the globals any more. */
	use_level_II_oplocks = False;
	use_oplocks = saved_use_oplocks;

	if (fork() == 0) {
		/* Child code */
		status = cli_openx(cli2, fname, O_RDWR, DENY_NONE, &fnum2);
		if (!NT_STATUS_IS_OK(status)) {
			printf("second open of %s failed (%s)\n", fname, nt_errstr(status));
			*shared_correct = False;
			exit(0);
		}

		sleep(2);

		status = cli_close(cli2, fnum2);
		if (!NT_STATUS_IS_OK(status)) {
			printf("close2 failed (%s)\n", nt_errstr(status));
			*shared_correct = False;
		}

		exit(0);
	}

	sleep(2);

	/* Ensure cli1 processes the break. Empty file should always return 0
	 * bytes.  */
	status = cli_read(cli1, fnum1, buf, 0, 4, &nread);
	if (!NT_STATUS_IS_OK(status)) {
		printf("read on fnum1 failed (%s)\n", nt_errstr(status));
		correct = false;
	} else if (nread != 0) {
		printf("read on empty fnum1 failed. recv %ld expected %d\n",
		      (unsigned long)nread, 0);
		correct = false;
	}

	/* Should now be at level II. */
	/* Test if sending a write locks causes a break to none. */
	status = cli_lock32(cli1, fnum1, 0, 4, 0, READ_LOCK);
	if (!NT_STATUS_IS_OK(status)) {
		printf("lock failed (%s)\n", nt_errstr(status));
		correct = False;
	}

	cli_unlock(cli1, fnum1, 0, 4);

	sleep(2);

	status = cli_lock32(cli1, fnum1, 0, 4, 0, WRITE_LOCK);
	if (!NT_STATUS_IS_OK(status)) {
		printf("lock failed (%s)\n", nt_errstr(status));
		correct = False;
	}

	cli_unlock(cli1, fnum1, 0, 4);

	sleep(2);

	cli_read(cli1, fnum1, buf, 0, 4, NULL);

	status = cli_close(cli1, fnum1);
	if (!NT_STATUS_IS_OK(status)) {
		printf("close1 failed (%s)\n", nt_errstr(status));
		correct = False;
	}

	sleep(4);

	status = cli_unlink(cli1, fname, FILE_ATTRIBUTE_SYSTEM | FILE_ATTRIBUTE_HIDDEN);
	if (!NT_STATUS_IS_OK(status)) {
		printf("unlink failed (%s)\n", nt_errstr(status));
		correct = False;
	}

	if (!torture_close_connection(cli1)) {
		correct = False;
	}

	if (!*shared_correct) {
		correct = False;
	}

	printf("finished oplock test 2\n");

	return correct;
}

struct oplock4_state {
	struct tevent_context *ev;
	struct cli_state *cli;
	bool *got_break;
	uint16_t *fnum2;
};

static void oplock4_got_break(struct tevent_req *req);
static void oplock4_got_open(struct tevent_req *req);

static bool run_oplock4(int dummy)
{
	struct tevent_context *ev;
	struct cli_state *cli1, *cli2;
	struct tevent_req *oplock_req, *open_req;
	const char *fname = "\\lockt4.lck";
	const char *fname_ln = "\\lockt4_ln.lck";
	uint16_t fnum1, fnum2;
	int saved_use_oplocks = use_oplocks;
	NTSTATUS status;
	bool correct = true;

	bool got_break;

	struct oplock4_state *state;

	printf("starting oplock test 4\n");

	if (!torture_open_connection(&cli1, 0)) {
		use_level_II_oplocks = false;
		use_oplocks = saved_use_oplocks;
		return false;
	}

	if (!torture_open_connection(&cli2, 1)) {
		use_level_II_oplocks = false;
		use_oplocks = saved_use_oplocks;
		return false;
	}

	cli_unlink(cli1, fname, FILE_ATTRIBUTE_SYSTEM | FILE_ATTRIBUTE_HIDDEN);
	cli_unlink(cli1, fname_ln, FILE_ATTRIBUTE_SYSTEM | FILE_ATTRIBUTE_HIDDEN);

	smbXcli_conn_set_sockopt(cli1->conn, sockops);
	smbXcli_conn_set_sockopt(cli2->conn, sockops);

	/* Create the file. */
	status = cli_openx(cli1, fname, O_RDWR|O_CREAT|O_EXCL, DENY_NONE,
	                  &fnum1);
	if (!NT_STATUS_IS_OK(status)) {
		printf("open of %s failed (%s)\n", fname, nt_errstr(status));
		return false;
	}

	status = cli_close(cli1, fnum1);
	if (!NT_STATUS_IS_OK(status)) {
		printf("close1 failed (%s)\n", nt_errstr(status));
		return false;
	}

	/* Now create a hardlink. */
	status = cli_nt_hardlink(cli1, fname, fname_ln);
	if (!NT_STATUS_IS_OK(status)) {
		printf("nt hardlink failed (%s)\n", nt_errstr(status));
		return false;
	}

	/* Prove that opening hardlinks cause deny modes to conflict. */
	status = cli_openx(cli1, fname, O_RDWR, DENY_ALL, &fnum1);
	if (!NT_STATUS_IS_OK(status)) {
		printf("open of %s failed (%s)\n", fname, nt_errstr(status));
		return false;
	}

	status = cli_openx(cli1, fname_ln, O_RDWR, DENY_NONE, &fnum2);
	if (NT_STATUS_IS_OK(status)) {
		printf("open of %s succeeded - should fail with sharing violation.\n",
			fname_ln);
		return false;
	}

	if (!NT_STATUS_EQUAL(status, NT_STATUS_SHARING_VIOLATION)) {
		printf("open of %s should fail with sharing violation. Got %s\n",
			fname_ln, nt_errstr(status));
		return false;
	}

	status = cli_close(cli1, fnum1);
	if (!NT_STATUS_IS_OK(status)) {
		printf("close1 failed (%s)\n", nt_errstr(status));
		return false;
	}

	cli1->use_oplocks = true;
	cli2->use_oplocks = true;

	status = cli_openx(cli1, fname, O_RDWR, DENY_NONE, &fnum1);
	if (!NT_STATUS_IS_OK(status)) {
		printf("open of %s failed (%s)\n", fname, nt_errstr(status));
		return false;
	}

	ev = samba_tevent_context_init(talloc_tos());
	if (ev == NULL) {
		printf("tevent_context_init failed\n");
		return false;
	}

	state = talloc(ev, struct oplock4_state);
	if (state == NULL) {
		printf("talloc failed\n");
		return false;
	}
	state->ev = ev;
	state->cli = cli1;
	state->got_break = &got_break;
	state->fnum2 = &fnum2;

	oplock_req = cli_smb_oplock_break_waiter_send(
		talloc_tos(), ev, cli1);
	if (oplock_req == NULL) {
		printf("cli_smb_oplock_break_waiter_send failed\n");
		return false;
	}
	tevent_req_set_callback(oplock_req, oplock4_got_break, state);

	open_req = cli_openx_send(
		talloc_tos(), ev, cli2, fname_ln, O_RDWR, DENY_NONE);
	if (open_req == NULL) {
		printf("cli_openx_send failed\n");
		return false;
	}
	tevent_req_set_callback(open_req, oplock4_got_open, state);

	got_break = false;
	fnum2 = 0xffff;

	while (!got_break || fnum2 == 0xffff) {
		int ret;
		ret = tevent_loop_once(ev);
		if (ret == -1) {
			printf("tevent_loop_once failed: %s\n",
			       strerror(errno));
			return false;
		}
	}

	status = cli_close(cli2, fnum2);
	if (!NT_STATUS_IS_OK(status)) {
		printf("close2 failed (%s)\n", nt_errstr(status));
		correct = false;
	}

	status = cli_close(cli1, fnum1);
	if (!NT_STATUS_IS_OK(status)) {
		printf("close1 failed (%s)\n", nt_errstr(status));
		correct = false;
	}

	status = cli_unlink(cli1, fname, FILE_ATTRIBUTE_SYSTEM | FILE_ATTRIBUTE_HIDDEN);
	if (!NT_STATUS_IS_OK(status)) {
		printf("unlink failed (%s)\n", nt_errstr(status));
		correct = false;
	}

	status = cli_unlink(cli1, fname_ln, FILE_ATTRIBUTE_SYSTEM | FILE_ATTRIBUTE_HIDDEN);
	if (!NT_STATUS_IS_OK(status)) {
		printf("unlink failed (%s)\n", nt_errstr(status));
		correct = false;
	}

	if (!torture_close_connection(cli1)) {
		correct = false;
	}

	if (!got_break) {
		correct = false;
	}

	printf("finished oplock test 4\n");

	return correct;
}

static void oplock4_got_break(struct tevent_req *req)
{
	struct oplock4_state *state = tevent_req_callback_data(
		req, struct oplock4_state);
	uint16_t fnum;
	uint8_t level;
	NTSTATUS status;

	status = cli_smb_oplock_break_waiter_recv(req, &fnum, &level);
	TALLOC_FREE(req);
	if (!NT_STATUS_IS_OK(status)) {
		printf("cli_smb_oplock_break_waiter_recv returned %s\n",
		       nt_errstr(status));
		return;
	}
	*state->got_break = true;

	req = cli_oplock_ack_send(state, state->ev, state->cli, fnum,
				  NO_OPLOCK);
	if (req == NULL) {
		printf("cli_oplock_ack_send failed\n");
		return;
	}
}

static void oplock4_got_open(struct tevent_req *req)
{
	struct oplock4_state *state = tevent_req_callback_data(
		req, struct oplock4_state);
	NTSTATUS status;

	status = cli_openx_recv(req, state->fnum2);
	if (!NT_STATUS_IS_OK(status)) {
		printf("cli_openx_recv returned %s\n", nt_errstr(status));
		*state->fnum2 = 0xffff;
	}
}

/*
  Test delete on close semantics.
 */
static bool run_deletetest(int dummy)
{
	struct cli_state *cli1 = NULL;
	struct cli_state *cli2 = NULL;
	const char *fname = "\\delete.file";
	uint16_t fnum1 = (uint16_t)-1;
	uint16_t fnum2 = (uint16_t)-1;
	bool correct = false;
	NTSTATUS status;

	printf("starting delete test\n");

	if (!torture_open_connection(&cli1, 0)) {
		return False;
	}

	smbXcli_conn_set_sockopt(cli1->conn, sockops);

	/* Test 1 - this should delete the file on close. */

	cli_setatr(cli1, fname, 0, 0);
	cli_unlink(cli1, fname, FILE_ATTRIBUTE_SYSTEM | FILE_ATTRIBUTE_HIDDEN);

	status = cli_ntcreate(cli1, fname, 0, GENERIC_ALL_ACCESS|DELETE_ACCESS,
			      FILE_ATTRIBUTE_NORMAL, 0, FILE_OVERWRITE_IF,
			      FILE_DELETE_ON_CLOSE, 0, &fnum1, NULL);
	if (!NT_STATUS_IS_OK(status)) {
		printf("[1] open of %s failed (%s)\n", fname, nt_errstr(status));
		goto fail;
	}

	status = cli_close(cli1, fnum1);
	if (!NT_STATUS_IS_OK(status)) {
		printf("[1] close failed (%s)\n", nt_errstr(status));
		goto fail;
	}

	status = cli_openx(cli1, fname, O_RDWR, DENY_NONE, &fnum1);
	if (NT_STATUS_IS_OK(status)) {
		printf("[1] open of %s succeeded (should fail)\n", fname);
		goto fail;
	}

	printf("first delete on close test succeeded.\n");

	/* Test 2 - this should delete the file on close. */

	cli_setatr(cli1, fname, 0, 0);
	cli_unlink(cli1, fname, FILE_ATTRIBUTE_SYSTEM | FILE_ATTRIBUTE_HIDDEN);

	status = cli_ntcreate(cli1, fname, 0, GENERIC_ALL_ACCESS,
			      FILE_ATTRIBUTE_NORMAL, FILE_SHARE_NONE,
			      FILE_OVERWRITE_IF, 0, 0, &fnum1, NULL);
	if (!NT_STATUS_IS_OK(status)) {
		printf("[2] open of %s failed (%s)\n", fname, nt_errstr(status));
		goto fail;
	}

	status = cli_nt_delete_on_close(cli1, fnum1, true);
	if (!NT_STATUS_IS_OK(status)) {
		printf("[2] setting delete_on_close failed (%s)\n", nt_errstr(status));
		goto fail;
	}

	status = cli_close(cli1, fnum1);
	if (!NT_STATUS_IS_OK(status)) {
		printf("[2] close failed (%s)\n", nt_errstr(status));
		goto fail;
	}

	status = cli_openx(cli1, fname, O_RDONLY, DENY_NONE, &fnum1);
	if (NT_STATUS_IS_OK(status)) {
		printf("[2] open of %s succeeded should have been deleted on close !\n", fname);
		status = cli_close(cli1, fnum1);
		if (!NT_STATUS_IS_OK(status)) {
			printf("[2] close failed (%s)\n", nt_errstr(status));
		}
		cli_unlink(cli1, fname, FILE_ATTRIBUTE_SYSTEM | FILE_ATTRIBUTE_HIDDEN);
		goto fail;
	}

	printf("second delete on close test succeeded.\n");

	/* Test 3 - ... */
	cli_setatr(cli1, fname, 0, 0);
	cli_unlink(cli1, fname, FILE_ATTRIBUTE_SYSTEM | FILE_ATTRIBUTE_HIDDEN);

	status = cli_ntcreate(cli1, fname, 0, GENERIC_ALL_ACCESS,
			      FILE_ATTRIBUTE_NORMAL,
			      FILE_SHARE_READ|FILE_SHARE_WRITE,
			      FILE_OVERWRITE_IF, 0, 0, &fnum1, NULL);
	if (!NT_STATUS_IS_OK(status)) {
		printf("[3] open - 1 of %s failed (%s)\n", fname, nt_errstr(status));
		goto fail;
	}

	/* This should fail with a sharing violation - open for delete is only compatible
	   with SHARE_DELETE. */

	status = cli_ntcreate(cli1, fname, 0, GENERIC_READ_ACCESS,
			      FILE_ATTRIBUTE_NORMAL,
			      FILE_SHARE_READ|FILE_SHARE_WRITE,
			      FILE_OPEN, 0, 0, &fnum2, NULL);
	if (NT_STATUS_IS_OK(status)) {
		printf("[3] open  - 2 of %s succeeded - should have failed.\n", fname);
		goto fail;
	}

	/* This should succeed. */
	status = cli_ntcreate(cli1, fname, 0, GENERIC_READ_ACCESS,
			     FILE_ATTRIBUTE_NORMAL,
			     FILE_SHARE_READ|FILE_SHARE_WRITE|FILE_SHARE_DELETE,
			     FILE_OPEN, 0, 0, &fnum2, NULL);
	if (!NT_STATUS_IS_OK(status)) {
		printf("[3] open  - 3 of %s failed (%s)\n", fname, nt_errstr(status));
		goto fail;
	}

	status = cli_nt_delete_on_close(cli1, fnum1, true);
	if (!NT_STATUS_IS_OK(status)) {
		printf("[3] setting delete_on_close failed (%s)\n", nt_errstr(status));
		goto fail;
	}

	status = cli_close(cli1, fnum1);
	if (!NT_STATUS_IS_OK(status)) {
		printf("[3] close 1 failed (%s)\n", nt_errstr(status));
		goto fail;
	}

	status = cli_close(cli1, fnum2);
	if (!NT_STATUS_IS_OK(status)) {
		printf("[3] close 2 failed (%s)\n", nt_errstr(status));
		goto fail;
	}

	/* This should fail - file should no longer be there. */

	status = cli_openx(cli1, fname, O_RDONLY, DENY_NONE, &fnum1);
	if (NT_STATUS_IS_OK(status)) {
		printf("[3] open of %s succeeded should have been deleted on close !\n", fname);
		status = cli_close(cli1, fnum1);
		if (!NT_STATUS_IS_OK(status)) {
			printf("[3] close failed (%s)\n", nt_errstr(status));
		}
		cli_unlink(cli1, fname, FILE_ATTRIBUTE_SYSTEM | FILE_ATTRIBUTE_HIDDEN);
		goto fail;
	}

	printf("third delete on close test succeeded.\n");

	/* Test 4 ... */
	cli_setatr(cli1, fname, 0, 0);
	cli_unlink(cli1, fname, FILE_ATTRIBUTE_SYSTEM | FILE_ATTRIBUTE_HIDDEN);

	status = cli_ntcreate(cli1, fname, 0,
	                      FILE_READ_DATA|FILE_WRITE_DATA|DELETE_ACCESS,
			      FILE_ATTRIBUTE_NORMAL,
			      FILE_SHARE_READ|FILE_SHARE_WRITE,
			      FILE_OVERWRITE_IF, 0, 0, &fnum1, NULL);
	if (!NT_STATUS_IS_OK(status)) {
		printf("[4] open of %s failed (%s)\n", fname, nt_errstr(status));
		goto fail;
	}

	/* This should succeed. */
	status = cli_ntcreate(cli1, fname, 0, GENERIC_READ_ACCESS,
	                     FILE_ATTRIBUTE_NORMAL,
			     FILE_SHARE_READ|FILE_SHARE_WRITE|FILE_SHARE_DELETE,
			     FILE_OPEN, 0, 0, &fnum2, NULL);
	if (!NT_STATUS_IS_OK(status)) {
		printf("[4] open  - 2 of %s failed (%s)\n", fname, nt_errstr(status));
		goto fail;
	}

	status = cli_close(cli1, fnum2);
	if (!NT_STATUS_IS_OK(status)) {
		printf("[4] close - 1 failed (%s)\n", nt_errstr(status));
		goto fail;
	}

	status = cli_nt_delete_on_close(cli1, fnum1, true);
	if (!NT_STATUS_IS_OK(status)) {
		printf("[4] setting delete_on_close failed (%s)\n", nt_errstr(status));
		goto fail;
	}

	/* This should fail - no more opens once delete on close set. */
	status = cli_ntcreate(cli1, fname, 0, GENERIC_READ_ACCESS,
			      FILE_ATTRIBUTE_NORMAL,
			      FILE_SHARE_READ|FILE_SHARE_WRITE|FILE_SHARE_DELETE,
			      FILE_OPEN, 0, 0, &fnum2, NULL);
	if (NT_STATUS_IS_OK(status)) {
		printf("[4] open  - 3 of %s succeeded ! Should have failed.\n", fname );
		goto fail;
	}

	status = cli_close(cli1, fnum1);
	if (!NT_STATUS_IS_OK(status)) {
		printf("[4] close - 2 failed (%s)\n", nt_errstr(status));
		goto fail;
	}

	printf("fourth delete on close test succeeded.\n");

	/* Test 5 ... */
	cli_setatr(cli1, fname, 0, 0);
	cli_unlink(cli1, fname, FILE_ATTRIBUTE_SYSTEM | FILE_ATTRIBUTE_HIDDEN);

	status = cli_openx(cli1, fname, O_RDWR|O_CREAT, DENY_NONE, &fnum1);
	if (!NT_STATUS_IS_OK(status)) {
		printf("[5] open of %s failed (%s)\n", fname, nt_errstr(status));
		goto fail;
	}

	/* This should fail - only allowed on NT opens with DELETE access. */

	status = cli_nt_delete_on_close(cli1, fnum1, true);
	if (NT_STATUS_IS_OK(status)) {
		printf("[5] setting delete_on_close on OpenX file succeeded - should fail !\n");
		goto fail;
	}

	status = cli_close(cli1, fnum1);
	if (!NT_STATUS_IS_OK(status)) {
		printf("[5] close failed (%s)\n", nt_errstr(status));
		goto fail;
	}

	printf("fifth delete on close test succeeded.\n");

	/* Test 6 ... */
	cli_setatr(cli1, fname, 0, 0);
	cli_unlink(cli1, fname, FILE_ATTRIBUTE_SYSTEM | FILE_ATTRIBUTE_HIDDEN);

	status = cli_ntcreate(cli1, fname, 0, FILE_READ_DATA|FILE_WRITE_DATA,
			     FILE_ATTRIBUTE_NORMAL,
			     FILE_SHARE_READ|FILE_SHARE_WRITE|FILE_SHARE_DELETE,
			     FILE_OVERWRITE_IF, 0, 0, &fnum1, NULL);
	if (!NT_STATUS_IS_OK(status)) {
		printf("[6] open of %s failed (%s)\n", fname,
		       nt_errstr(status));
		goto fail;
	}

	/* This should fail - only allowed on NT opens with DELETE access. */

	status = cli_nt_delete_on_close(cli1, fnum1, true);
	if (NT_STATUS_IS_OK(status)) {
		printf("[6] setting delete_on_close on file with no delete access succeeded - should fail !\n");
		goto fail;
	}

	status = cli_close(cli1, fnum1);
	if (!NT_STATUS_IS_OK(status)) {
		printf("[6] close failed (%s)\n", nt_errstr(status));
		goto fail;
	}

	printf("sixth delete on close test succeeded.\n");

	/* Test 7 ... */
	cli_setatr(cli1, fname, 0, 0);
	cli_unlink(cli1, fname, FILE_ATTRIBUTE_SYSTEM | FILE_ATTRIBUTE_HIDDEN);

	status = cli_ntcreate(cli1, fname, 0,
	                      FILE_READ_DATA|FILE_WRITE_DATA|DELETE_ACCESS,
			      FILE_ATTRIBUTE_NORMAL, 0, FILE_OVERWRITE_IF,
			      0, 0, &fnum1, NULL);
	if (!NT_STATUS_IS_OK(status)) {
		printf("[7] open of %s failed (%s)\n", fname, nt_errstr(status));
		goto fail;
	}

	status = cli_nt_delete_on_close(cli1, fnum1, true);
	if (!NT_STATUS_IS_OK(status)) {
		printf("[7] setting delete_on_close on file failed !\n");
		goto fail;
	}

	status = cli_nt_delete_on_close(cli1, fnum1, false);
	if (!NT_STATUS_IS_OK(status)) {
		printf("[7] unsetting delete_on_close on file failed !\n");
		goto fail;
	}

	status = cli_close(cli1, fnum1);
	if (!NT_STATUS_IS_OK(status)) {
		printf("[7] close - 1 failed (%s)\n", nt_errstr(status));
		goto fail;
	}

	/* This next open should succeed - we reset the flag. */
	status = cli_openx(cli1, fname, O_RDONLY, DENY_NONE, &fnum1);
	if (!NT_STATUS_IS_OK(status)) {
		printf("[7] open of %s failed (%s)\n", fname, nt_errstr(status));
		goto fail;
	}

	status = cli_close(cli1, fnum1);
	if (!NT_STATUS_IS_OK(status)) {
		printf("[7] close - 2 failed (%s)\n", nt_errstr(status));
		goto fail;
	}

	printf("seventh delete on close test succeeded.\n");

	/* Test 8 ... */
	cli_setatr(cli1, fname, 0, 0);
	cli_unlink(cli1, fname, FILE_ATTRIBUTE_SYSTEM | FILE_ATTRIBUTE_HIDDEN);

	if (!torture_open_connection(&cli2, 1)) {
		printf("[8] failed to open second connection.\n");
		goto fail;
	}

	smbXcli_conn_set_sockopt(cli1->conn, sockops);

	status = cli_ntcreate(cli1, fname, 0,
	                     FILE_READ_DATA|FILE_WRITE_DATA|DELETE_ACCESS,
			     FILE_ATTRIBUTE_NORMAL,
			     FILE_SHARE_READ|FILE_SHARE_WRITE|FILE_SHARE_DELETE,
			     FILE_OVERWRITE_IF, 0, 0, &fnum1, NULL);
	if (!NT_STATUS_IS_OK(status)) {
		printf("[8] open 1 of %s failed (%s)\n", fname, nt_errstr(status));
		goto fail;
	}

	status = cli_ntcreate(cli2, fname, 0,
			     FILE_READ_DATA|FILE_WRITE_DATA|DELETE_ACCESS,
			     FILE_ATTRIBUTE_NORMAL,
			     FILE_SHARE_READ|FILE_SHARE_WRITE|FILE_SHARE_DELETE,
			     FILE_OPEN, 0, 0, &fnum2, NULL);
	if (!NT_STATUS_IS_OK(status)) {
		printf("[8] open 2 of %s failed (%s)\n", fname, nt_errstr(status));
		goto fail;
	}

	status = cli_nt_delete_on_close(cli1, fnum1, true);
	if (!NT_STATUS_IS_OK(status)) {
		printf("[8] setting delete_on_close on file failed !\n");
		goto fail;
	}

	status = cli_close(cli1, fnum1);
	if (!NT_STATUS_IS_OK(status)) {
		printf("[8] close - 1 failed (%s)\n", nt_errstr(status));
		goto fail;
	}

	status = cli_close(cli2, fnum2);
	if (!NT_STATUS_IS_OK(status)) {
		printf("[8] close - 2 failed (%s)\n", nt_errstr(status));
		goto fail;
	}

	/* This should fail.. */
	status = cli_openx(cli1, fname, O_RDONLY, DENY_NONE, &fnum1);
	if (NT_STATUS_IS_OK(status)) {
		printf("[8] open of %s succeeded should have been deleted on close !\n", fname);
		goto fail;
	}

	printf("eighth delete on close test succeeded.\n");

	/* Test 9 ... */

	/* This should fail - we need to set DELETE_ACCESS. */
	status = cli_ntcreate(cli1, fname, 0, FILE_READ_DATA|FILE_WRITE_DATA,
			      FILE_ATTRIBUTE_NORMAL,
			      FILE_SHARE_NONE,
			      FILE_OVERWRITE_IF,
			      FILE_DELETE_ON_CLOSE, 0, &fnum1, NULL);
	if (NT_STATUS_IS_OK(status)) {
		printf("[9] open of %s succeeded should have failed!\n", fname);
		goto fail;
	}

	printf("ninth delete on close test succeeded.\n");

	/* Test 10 ... */

	status = cli_ntcreate(cli1, fname, 0,
			     FILE_READ_DATA|FILE_WRITE_DATA|DELETE_ACCESS,
			     FILE_ATTRIBUTE_NORMAL, FILE_SHARE_NONE,
			     FILE_OVERWRITE_IF, FILE_DELETE_ON_CLOSE,
			     0, &fnum1, NULL);
	if (!NT_STATUS_IS_OK(status)) {
		printf("[10] open of %s failed (%s)\n", fname, nt_errstr(status));
		goto fail;
	}

	/* This should delete the file. */
	status = cli_close(cli1, fnum1);
	if (!NT_STATUS_IS_OK(status)) {
		printf("[10] close failed (%s)\n", nt_errstr(status));
		goto fail;
	}

	/* This should fail.. */
	status = cli_openx(cli1, fname, O_RDONLY, DENY_NONE, &fnum1);
	if (NT_STATUS_IS_OK(status)) {
		printf("[10] open of %s succeeded should have been deleted on close !\n", fname);
		goto fail;
	}

	printf("tenth delete on close test succeeded.\n");

	/* Test 11 ... */

	cli_setatr(cli1, fname, 0, 0);
	cli_unlink(cli1, fname, FILE_ATTRIBUTE_SYSTEM | FILE_ATTRIBUTE_HIDDEN);

	/* Can we open a read-only file with delete access? */

	/* Create a readonly file. */
	status = cli_ntcreate(cli1, fname, 0, FILE_READ_DATA|FILE_WRITE_DATA,
	                      FILE_ATTRIBUTE_READONLY, FILE_SHARE_NONE,
			      FILE_OVERWRITE_IF, 0, 0, &fnum1, NULL);
	if (!NT_STATUS_IS_OK(status)) {
		printf("[11] open of %s failed (%s)\n", fname, nt_errstr(status));
		goto fail;
	}

	status = cli_close(cli1, fnum1);
	if (!NT_STATUS_IS_OK(status)) {
		printf("[11] close failed (%s)\n", nt_errstr(status));
		goto fail;
	}

	/* Now try open for delete access. */
	status = cli_ntcreate(cli1, fname, 0,
			     FILE_READ_ATTRIBUTES|DELETE_ACCESS,
			     0,
			     FILE_SHARE_READ|FILE_SHARE_WRITE|FILE_SHARE_DELETE,
			     FILE_OPEN, 0, 0, &fnum1, NULL);
	if (!NT_STATUS_IS_OK(status)) {
		printf("[11] open of %s failed: %s\n", fname, nt_errstr(status));
		goto fail;
	}

	cli_close(cli1, fnum1);

	printf("eleventh delete on close test succeeded.\n");

	/*
	 * Test 12
	 * like test 4 but with initial delete on close
	 */

	cli_setatr(cli1, fname, 0, 0);
	cli_unlink(cli1, fname, FILE_ATTRIBUTE_SYSTEM | FILE_ATTRIBUTE_HIDDEN);

	status = cli_ntcreate(cli1, fname, 0,
	                      FILE_READ_DATA|FILE_WRITE_DATA|DELETE_ACCESS,
			      FILE_ATTRIBUTE_NORMAL,
			      FILE_SHARE_READ|FILE_SHARE_WRITE,
			      FILE_OVERWRITE_IF,
			      FILE_DELETE_ON_CLOSE, 0, &fnum1, NULL);
	if (!NT_STATUS_IS_OK(status)) {
		printf("[12] open 1 of %s failed (%s)\n", fname, nt_errstr(status));
		goto fail;
	}

	status = cli_ntcreate(cli1, fname, 0, GENERIC_READ_ACCESS,
			      FILE_ATTRIBUTE_NORMAL,
			      FILE_SHARE_READ|FILE_SHARE_WRITE|FILE_SHARE_DELETE,
			      FILE_OPEN, 0, 0, &fnum2, NULL);
	if (!NT_STATUS_IS_OK(status)) {
		printf("[12] open 2 of %s failed(%s).\n", fname, nt_errstr(status));
		goto fail;
	}

	status = cli_close(cli1, fnum2);
	if (!NT_STATUS_IS_OK(status)) {
		printf("[12] close 1 failed (%s)\n", nt_errstr(status));
		goto fail;
	}

	status = cli_nt_delete_on_close(cli1, fnum1, true);
	if (!NT_STATUS_IS_OK(status)) {
		printf("[12] setting delete_on_close failed (%s)\n", nt_errstr(status));
		goto fail;
	}

	/* This should fail - no more opens once delete on close set. */
	status = cli_ntcreate(cli1, fname, 0, GENERIC_READ_ACCESS,
			      FILE_ATTRIBUTE_NORMAL,
			      FILE_SHARE_READ|FILE_SHARE_WRITE|FILE_SHARE_DELETE,
			      FILE_OPEN, 0, 0, &fnum2, NULL);
	if (NT_STATUS_IS_OK(status)) {
		printf("[12] open 3 of %s succeeded - should fail).\n", fname);
		goto fail;
	}

	status = cli_nt_delete_on_close(cli1, fnum1, false);
	if (!NT_STATUS_IS_OK(status)) {
		printf("[12] unsetting delete_on_close failed (%s)\n", nt_errstr(status));
		goto fail;
	}

	status = cli_ntcreate(cli1, fname, 0, GENERIC_READ_ACCESS,
			      FILE_ATTRIBUTE_NORMAL,
			      FILE_SHARE_READ|FILE_SHARE_WRITE|FILE_SHARE_DELETE,
			      FILE_OPEN, 0, 0, &fnum2, NULL);
	if (!NT_STATUS_IS_OK(status)) {
		printf("[12] open 4 of %s failed (%s)\n", fname, nt_errstr(status));
		goto fail;
	}

	status = cli_close(cli1, fnum2);
	if (!NT_STATUS_IS_OK(status)) {
		printf("[12] close 2 failed (%s)\n", nt_errstr(status));
		goto fail;
	}

	status = cli_close(cli1, fnum1);
	if (!NT_STATUS_IS_OK(status)) {
		printf("[12] close 3 failed (%s)\n", nt_errstr(status));
		goto fail;
	}

	/*
	 * setting delete on close on the handle does
	 * not unset the initial delete on close...
	 */
	status = cli_ntcreate(cli1, fname, 0, GENERIC_READ_ACCESS,
			      FILE_ATTRIBUTE_NORMAL,
			      FILE_SHARE_READ|FILE_SHARE_WRITE|FILE_SHARE_DELETE,
			      FILE_OPEN, 0, 0, &fnum2, NULL);
	if (NT_STATUS_IS_OK(status)) {
		printf("[12] open 5 of %s succeeded - should fail).\n", fname);
		goto fail;
	} else if (!NT_STATUS_EQUAL(status, NT_STATUS_OBJECT_NAME_NOT_FOUND)) {
		printf("ntcreate returned %s, expected "
		       "NT_STATUS_OBJECT_NAME_NOT_FOUND\n",
		       nt_errstr(status));
		goto fail;
	}

	printf("twelfth delete on close test succeeded.\n");


	printf("finished delete test\n");

	correct = true;

  fail:
	/* FIXME: This will crash if we aborted before cli2 got
	 * intialized, because these functions don't handle
	 * uninitialized connections. */

	if (fnum1 != (uint16_t)-1) cli_close(cli1, fnum1);
	if (fnum2 != (uint16_t)-1) cli_close(cli1, fnum2);
	cli_setatr(cli1, fname, 0, 0);
	cli_unlink(cli1, fname, FILE_ATTRIBUTE_SYSTEM | FILE_ATTRIBUTE_HIDDEN);

	if (cli1 && !torture_close_connection(cli1)) {
		correct = False;
	}
	if (cli2 && !torture_close_connection(cli2)) {
		correct = False;
	}
	return correct;
}


/*
  Test wildcard delete.
 */
static bool run_wild_deletetest(int dummy)
{
	struct cli_state *cli = NULL;
	const char *dname = "\\WTEST";
	const char *fname = "\\WTEST\\A";
	const char *wunlink_name = "\\WTEST\\*";
	uint16_t fnum1 = (uint16_t)-1;
	bool correct = false;
	NTSTATUS status;

	printf("starting wildcard delete test\n");

	if (!torture_open_connection(&cli, 0)) {
		return false;
	}

	smbXcli_conn_set_sockopt(cli->conn, sockops);

	cli_unlink(cli, fname, 0);
	cli_rmdir(cli, dname);
	status = cli_mkdir(cli, dname);
	if (!NT_STATUS_IS_OK(status)) {
		printf("mkdir of %s failed %s!\n", dname, nt_errstr(status));
		goto fail;
	}
	status = cli_openx(cli, fname, O_CREAT|O_RDONLY, DENY_NONE, &fnum1);
	if (!NT_STATUS_IS_OK(status)) {
		printf("open of %s failed %s!\n", fname, nt_errstr(status));
		goto fail;
	}
	status = cli_close(cli, fnum1);
	fnum1 = -1;

	/*
	 * Note the unlink attribute-type of zero. This should
	 * map into FILE_ATTRIBUTE_NORMAL at the server even
	 * on a wildcard delete.
	 */

	status = cli_unlink(cli, wunlink_name, 0);
	if (!NT_STATUS_IS_OK(status)) {
		printf("unlink of %s failed %s!\n",
			wunlink_name, nt_errstr(status));
		goto fail;
	}

	printf("finished wildcard delete test\n");

	correct = true;

  fail:

	if (fnum1 != (uint16_t)-1) cli_close(cli, fnum1);
	cli_unlink(cli, fname, 0);
	cli_rmdir(cli, dname);

	if (cli && !torture_close_connection(cli)) {
		correct = false;
	}
	return correct;
}

static bool run_deletetest_ln(int dummy)
{
	struct cli_state *cli;
	const char *fname = "\\delete1";
	const char *fname_ln = "\\delete1_ln";
	uint16_t fnum;
	uint16_t fnum1;
	NTSTATUS status;
	bool correct = true;
	time_t t;

	printf("starting deletetest-ln\n");

	if (!torture_open_connection(&cli, 0)) {
		return false;
	}

	cli_unlink(cli, fname, FILE_ATTRIBUTE_SYSTEM | FILE_ATTRIBUTE_HIDDEN);
	cli_unlink(cli, fname_ln, FILE_ATTRIBUTE_SYSTEM | FILE_ATTRIBUTE_HIDDEN);

	smbXcli_conn_set_sockopt(cli->conn, sockops);

	/* Create the file. */
	status = cli_openx(cli, fname, O_RDWR|O_CREAT|O_EXCL, DENY_NONE, &fnum);
	if (!NT_STATUS_IS_OK(status)) {
		printf("open of %s failed (%s)\n", fname, nt_errstr(status));
		return false;
	}

	status = cli_close(cli, fnum);
	if (!NT_STATUS_IS_OK(status)) {
		printf("close1 failed (%s)\n", nt_errstr(status));
		return false;
	}

	/* Now create a hardlink. */
	status = cli_nt_hardlink(cli, fname, fname_ln);
	if (!NT_STATUS_IS_OK(status)) {
		printf("nt hardlink failed (%s)\n", nt_errstr(status));
		return false;
	}

	/* Open the original file. */
	status = cli_ntcreate(cli, fname, 0, FILE_READ_DATA,
			FILE_ATTRIBUTE_NORMAL,
			FILE_SHARE_READ|FILE_SHARE_WRITE|FILE_SHARE_DELETE,
			FILE_OPEN_IF, 0, 0, &fnum, NULL);
	if (!NT_STATUS_IS_OK(status)) {
		printf("ntcreate of %s failed (%s)\n", fname, nt_errstr(status));
		return false;
	}

	/* Unlink the hard link path. */
	status = cli_ntcreate(cli, fname_ln, 0, DELETE_ACCESS,
			FILE_ATTRIBUTE_NORMAL,
			FILE_SHARE_READ|FILE_SHARE_WRITE|FILE_SHARE_DELETE,
			FILE_OPEN_IF, 0, 0, &fnum1, NULL);
	if (!NT_STATUS_IS_OK(status)) {
		printf("ntcreate of %s failed (%s)\n", fname_ln, nt_errstr(status));
		return false;
	}
	status = cli_nt_delete_on_close(cli, fnum1, true);
	if (!NT_STATUS_IS_OK(status)) {
		d_printf("(%s) failed to set delete_on_close %s: %s\n",
			__location__, fname_ln, nt_errstr(status));
		return false;
	}

	status = cli_close(cli, fnum1);
	if (!NT_STATUS_IS_OK(status)) {
		printf("close %s failed (%s)\n",
			fname_ln, nt_errstr(status));
		return false;
	}

	status = cli_close(cli, fnum);
	if (!NT_STATUS_IS_OK(status)) {
		printf("close %s failed (%s)\n",
			fname, nt_errstr(status));
		return false;
	}

	/* Ensure the original file is still there. */
        status = cli_getatr(cli, fname, NULL, NULL, &t);
        if (!NT_STATUS_IS_OK(status)) {
                printf("%s getatr on file %s failed (%s)\n",
			__location__,
			fname,
			nt_errstr(status));
                correct = False;
        }

	/* Ensure the link path is gone. */
	status = cli_getatr(cli, fname_ln, NULL, NULL, &t);
	if (!NT_STATUS_EQUAL(status, NT_STATUS_OBJECT_NAME_NOT_FOUND)) {
                printf("%s, getatr for file %s returned wrong error code %s "
			"- should have been deleted\n",
			__location__,
			fname_ln, nt_errstr(status));
                correct = False;
        }

	cli_unlink(cli, fname, FILE_ATTRIBUTE_SYSTEM | FILE_ATTRIBUTE_HIDDEN);
	cli_unlink(cli, fname_ln, FILE_ATTRIBUTE_SYSTEM | FILE_ATTRIBUTE_HIDDEN);

	if (!torture_close_connection(cli)) {
		correct = false;
	}

	printf("finished deletetest-ln\n");

	return correct;
}

/*
  print out server properties
 */
static bool run_properties(int dummy)
{
	struct cli_state *cli;
	bool correct = True;

	printf("starting properties test\n");

	ZERO_STRUCT(cli);

	if (!torture_open_connection(&cli, 0)) {
		return False;
	}

	smbXcli_conn_set_sockopt(cli->conn, sockops);

	d_printf("Capabilities 0x%08x\n", smb1cli_conn_capabilities(cli->conn));

	if (!torture_close_connection(cli)) {
		correct = False;
	}

	return correct;
}



/* FIRST_DESIRED_ACCESS   0xf019f */
#define FIRST_DESIRED_ACCESS   FILE_READ_DATA|FILE_WRITE_DATA|FILE_APPEND_DATA|\
                               FILE_READ_EA|                           /* 0xf */ \
                               FILE_WRITE_EA|FILE_READ_ATTRIBUTES|     /* 0x90 */ \
                               FILE_WRITE_ATTRIBUTES|                  /* 0x100 */ \
                               DELETE_ACCESS|READ_CONTROL_ACCESS|\
                               WRITE_DAC_ACCESS|WRITE_OWNER_ACCESS     /* 0xf0000 */
/* SECOND_DESIRED_ACCESS  0xe0080 */
#define SECOND_DESIRED_ACCESS  FILE_READ_ATTRIBUTES|                   /* 0x80 */ \
                               READ_CONTROL_ACCESS|WRITE_DAC_ACCESS|\
                               WRITE_OWNER_ACCESS                      /* 0xe0000 */

#if 0
#define THIRD_DESIRED_ACCESS   FILE_READ_ATTRIBUTES|                   /* 0x80 */ \
                               READ_CONTROL_ACCESS|WRITE_DAC_ACCESS|\
                               FILE_READ_DATA|\
                               WRITE_OWNER_ACCESS                      /* */
#endif

/*
  Test ntcreate calls made by xcopy
 */
static bool run_xcopy(int dummy)
{
	static struct cli_state *cli1;
	const char *fname = "\\test.txt";
	bool correct = True;
	uint16_t fnum1, fnum2;
	NTSTATUS status;

	printf("starting xcopy test\n");

	if (!torture_open_connection(&cli1, 0)) {
		return False;
	}

	status = cli_ntcreate(cli1, fname, 0, FIRST_DESIRED_ACCESS,
			      FILE_ATTRIBUTE_ARCHIVE, FILE_SHARE_NONE,
			      FILE_OVERWRITE_IF, 0x4044, 0, &fnum1, NULL);
	if (!NT_STATUS_IS_OK(status)) {
		printf("First open failed - %s\n", nt_errstr(status));
		return False;
	}

	status = cli_ntcreate(cli1, fname, 0, SECOND_DESIRED_ACCESS, 0,
	                     FILE_SHARE_READ|FILE_SHARE_WRITE|FILE_SHARE_DELETE,
			     FILE_OPEN, 0x200000, 0, &fnum2, NULL);
	if (!NT_STATUS_IS_OK(status)) {
		printf("second open failed - %s\n", nt_errstr(status));
		return False;
	}

	if (!torture_close_connection(cli1)) {
		correct = False;
	}

	return correct;
}

/*
  Test rename on files open with share delete and no share delete.
 */
static bool run_rename(int dummy)
{
	static struct cli_state *cli1;
	const char *fname = "\\test.txt";
	const char *fname1 = "\\test1.txt";
	bool correct = True;
	uint16_t fnum1;
	uint16_t attr;
	NTSTATUS status;

	printf("starting rename test\n");

	if (!torture_open_connection(&cli1, 0)) {
		return False;
	}

	cli_unlink(cli1, fname, FILE_ATTRIBUTE_SYSTEM | FILE_ATTRIBUTE_HIDDEN);
	cli_unlink(cli1, fname1, FILE_ATTRIBUTE_SYSTEM | FILE_ATTRIBUTE_HIDDEN);

	status = cli_ntcreate(cli1, fname, 0, GENERIC_READ_ACCESS,
			      FILE_ATTRIBUTE_NORMAL, FILE_SHARE_READ,
			      FILE_OVERWRITE_IF, 0, 0, &fnum1, NULL);
	if (!NT_STATUS_IS_OK(status)) {
		printf("First open failed - %s\n", nt_errstr(status));
		return False;
	}

	status = cli_rename(cli1, fname, fname1, false);
	if (!NT_STATUS_IS_OK(status)) {
		printf("First rename failed (SHARE_READ) (this is correct) - %s\n", nt_errstr(status));
	} else {
		printf("First rename succeeded (SHARE_READ) - this should have failed !\n");
		correct = False;
	}

	status = cli_close(cli1, fnum1);
	if (!NT_STATUS_IS_OK(status)) {
		printf("close - 1 failed (%s)\n", nt_errstr(status));
		return False;
	}

	cli_unlink(cli1, fname, FILE_ATTRIBUTE_SYSTEM | FILE_ATTRIBUTE_HIDDEN);
	cli_unlink(cli1, fname1, FILE_ATTRIBUTE_SYSTEM | FILE_ATTRIBUTE_HIDDEN);
	status = cli_ntcreate(cli1, fname, 0, GENERIC_READ_ACCESS, FILE_ATTRIBUTE_NORMAL,
#if 0
			      FILE_SHARE_DELETE|FILE_SHARE_NONE,
#else
			      FILE_SHARE_DELETE|FILE_SHARE_READ,
#endif
			      FILE_OVERWRITE_IF, 0, 0, &fnum1, NULL);
	if (!NT_STATUS_IS_OK(status)) {
		printf("Second open failed - %s\n", nt_errstr(status));
		return False;
	}

	status = cli_rename(cli1, fname, fname1, false);
	if (!NT_STATUS_IS_OK(status)) {
		printf("Second rename failed (SHARE_DELETE | SHARE_READ) - this should have succeeded - %s\n", nt_errstr(status));
		correct = False;
	} else {
		printf("Second rename succeeded (SHARE_DELETE | SHARE_READ)\n");
	}

	status = cli_close(cli1, fnum1);
	if (!NT_STATUS_IS_OK(status)) {
		printf("close - 2 failed (%s)\n", nt_errstr(status));
		return False;
	}

	cli_unlink(cli1, fname, FILE_ATTRIBUTE_SYSTEM | FILE_ATTRIBUTE_HIDDEN);
	cli_unlink(cli1, fname1, FILE_ATTRIBUTE_SYSTEM | FILE_ATTRIBUTE_HIDDEN);

	status = cli_ntcreate(cli1, fname, 0, READ_CONTROL_ACCESS,
	                      FILE_ATTRIBUTE_NORMAL, FILE_SHARE_NONE,
			      FILE_OVERWRITE_IF, 0, 0, &fnum1, NULL);
	if (!NT_STATUS_IS_OK(status)) {
		printf("Third open failed - %s\n", nt_errstr(status));
		return False;
	}


#if 0
  {
	uint16_t fnum2;

	if (!NT_STATUS_IS_OK(cli_ntcreate(cli1, fname, 0, DELETE_ACCESS, FILE_ATTRIBUTE_NORMAL,
				   FILE_SHARE_NONE, FILE_OVERWRITE_IF, 0, 0, &fnum2, NULL))) {
		printf("Fourth open failed - %s\n", cli_errstr(cli1));
		return False;
	}
	if (!NT_STATUS_IS_OK(cli_nt_delete_on_close(cli1, fnum2, true))) {
		printf("[8] setting delete_on_close on file failed !\n");
		return False;
	}

	if (!NT_STATUS_IS_OK(cli_close(cli1, fnum2))) {
		printf("close - 4 failed (%s)\n", cli_errstr(cli1));
		return False;
	}
  }
#endif

	status = cli_rename(cli1, fname, fname1, false);
	if (!NT_STATUS_IS_OK(status)) {
		printf("Third rename failed (SHARE_NONE) - this should have succeeded - %s\n", nt_errstr(status));
		correct = False;
	} else {
		printf("Third rename succeeded (SHARE_NONE)\n");
	}

	status = cli_close(cli1, fnum1);
	if (!NT_STATUS_IS_OK(status)) {
		printf("close - 3 failed (%s)\n", nt_errstr(status));
		return False;
	}

	cli_unlink(cli1, fname, FILE_ATTRIBUTE_SYSTEM | FILE_ATTRIBUTE_HIDDEN);
	cli_unlink(cli1, fname1, FILE_ATTRIBUTE_SYSTEM | FILE_ATTRIBUTE_HIDDEN);

        /*----*/

	status = cli_ntcreate(cli1, fname, 0, GENERIC_READ_ACCESS,
	                      FILE_ATTRIBUTE_NORMAL,
			      FILE_SHARE_READ | FILE_SHARE_WRITE,
			      FILE_OVERWRITE_IF, 0, 0, &fnum1, NULL);
	if (!NT_STATUS_IS_OK(status)) {
		printf("Fourth open failed - %s\n", nt_errstr(status));
		return False;
	}

	status = cli_rename(cli1, fname, fname1, false);
	if (!NT_STATUS_IS_OK(status)) {
		printf("Fourth rename failed (SHARE_READ | SHARE_WRITE) (this is correct) - %s\n", nt_errstr(status));
	} else {
		printf("Fourth rename succeeded (SHARE_READ | SHARE_WRITE) - this should have failed !\n");
		correct = False;
	}

	status = cli_close(cli1, fnum1);
	if (!NT_STATUS_IS_OK(status)) {
		printf("close - 4 failed (%s)\n", nt_errstr(status));
		return False;
	}

	cli_unlink(cli1, fname, FILE_ATTRIBUTE_SYSTEM | FILE_ATTRIBUTE_HIDDEN);
	cli_unlink(cli1, fname1, FILE_ATTRIBUTE_SYSTEM | FILE_ATTRIBUTE_HIDDEN);

        /*--*/

	status = cli_ntcreate(cli1, fname, 0, GENERIC_READ_ACCESS,
	                 FILE_ATTRIBUTE_NORMAL,
			 FILE_SHARE_READ | FILE_SHARE_WRITE | FILE_SHARE_DELETE,
			 FILE_OVERWRITE_IF, 0, 0, &fnum1, NULL);
	if (!NT_STATUS_IS_OK(status)) {
		printf("Fifth open failed - %s\n", nt_errstr(status));
		return False;
	}

	status = cli_rename(cli1, fname, fname1, false);
	if (!NT_STATUS_IS_OK(status)) {
		printf("Fifth rename failed (SHARE_READ | SHARE_WRITE | SHARE_DELETE) - this should have succeeded - %s ! \n", nt_errstr(status));
		correct = False;
	} else {
		printf("Fifth rename succeeded (SHARE_READ | SHARE_WRITE | SHARE_DELETE) (this is correct) - %s\n", nt_errstr(status));
	}

        /*
         * Now check if the first name still exists ...
         */

        /* if (!NT_STATUS_OP(cli_ntcreate(cli1, fname, 0, GENERIC_READ_ACCESS, FILE_ATTRIBUTE_NORMAL,
				   FILE_SHARE_READ | FILE_SHARE_WRITE | FILE_SHARE_DELETE,
				   FILE_OVERWRITE_IF, 0, 0, &fnum2, NULL))) {
          printf("Opening original file after rename of open file fails: %s\n",
              cli_errstr(cli1));
        }
        else {
          printf("Opening original file after rename of open file works ...\n");
          (void)cli_close(cli1, fnum2);
          } */

        /*--*/
	status = cli_close(cli1, fnum1);
	if (!NT_STATUS_IS_OK(status)) {
		printf("close - 5 failed (%s)\n", nt_errstr(status));
		return False;
	}

	/* Check that the renamed file has FILE_ATTRIBUTE_ARCHIVE. */
	status = cli_getatr(cli1, fname1, &attr, NULL, NULL);
	if (!NT_STATUS_IS_OK(status)) {
		printf("getatr on file %s failed - %s ! \n",
			fname1, nt_errstr(status));
		correct = False;
	} else {
		if (attr != FILE_ATTRIBUTE_ARCHIVE) {
			printf("Renamed file %s has wrong attr 0x%x "
				"(should be 0x%x)\n",
				fname1,
				attr,
				(unsigned int)FILE_ATTRIBUTE_ARCHIVE);
			correct = False;
		} else {
			printf("Renamed file %s has archive bit set\n", fname1);
		}
	}

	cli_unlink(cli1, fname, FILE_ATTRIBUTE_SYSTEM | FILE_ATTRIBUTE_HIDDEN);
	cli_unlink(cli1, fname1, FILE_ATTRIBUTE_SYSTEM | FILE_ATTRIBUTE_HIDDEN);

	if (!torture_close_connection(cli1)) {
		correct = False;
	}

	return correct;
}

/*
  Test rename into a directory with an ACL denying it.
 */
static bool run_rename_access(int dummy)
{
	static struct cli_state *cli = NULL;
	static struct cli_state *posix_cli = NULL;
	const char *src = "test.txt";
	const char *dname = "dir";
	const char *dst = "dir\\test.txt";
	const char *dsrc = "test.dir";
	const char *ddst = "dir\\test.dir";
	uint16_t fnum = (uint16_t)-1;
	struct security_descriptor *sd = NULL;
	struct security_descriptor *newsd = NULL;
	NTSTATUS status;
	TALLOC_CTX *frame = NULL;

	frame = talloc_stackframe();
	printf("starting rename access test\n");

	/* Windows connection. */
	if (!torture_open_connection(&cli, 0)) {
		goto fail;
	}

	smbXcli_conn_set_sockopt(cli->conn, sockops);

	/* Posix connection. */
	if (!torture_open_connection(&posix_cli, 0)) {
		goto fail;
	}

	smbXcli_conn_set_sockopt(posix_cli->conn, sockops);

	status = torture_setup_unix_extensions(posix_cli);
	if (!NT_STATUS_IS_OK(status)) {
		goto fail;
	}

	/* Start with a clean slate. */
	cli_unlink(cli, src, FILE_ATTRIBUTE_SYSTEM | FILE_ATTRIBUTE_HIDDEN);
	cli_unlink(cli, dst, FILE_ATTRIBUTE_SYSTEM | FILE_ATTRIBUTE_HIDDEN);
	cli_rmdir(cli, dsrc);
	cli_rmdir(cli, ddst);
	cli_rmdir(cli, dname);

	/*
	 * Setup the destination directory with a DENY ACE to
	 * prevent new files within it.
	 */
	status = cli_ntcreate(cli,
				dname,
				0,
				FILE_READ_ATTRIBUTES|READ_CONTROL_ACCESS|
					WRITE_DAC_ACCESS|FILE_READ_DATA|
					WRITE_OWNER_ACCESS,
				FILE_ATTRIBUTE_DIRECTORY,
				FILE_SHARE_READ|FILE_SHARE_WRITE,
				FILE_CREATE,
				FILE_DIRECTORY_FILE,
				0,
				&fnum,
				NULL);
	if (!NT_STATUS_IS_OK(status)) {
		printf("Create of %s - %s\n", dname, nt_errstr(status));
		goto fail;
	}

	status = cli_query_secdesc(cli,
				fnum,
				frame,
				&sd);
	if (!NT_STATUS_IS_OK(status)) {
		printf("cli_query_secdesc failed for %s (%s)\n",
			dname, nt_errstr(status));
		goto fail;
	}

	newsd = security_descriptor_dacl_create(frame,
					0,
					NULL,
					NULL,
					SID_WORLD,
					SEC_ACE_TYPE_ACCESS_DENIED,
					SEC_DIR_ADD_FILE|SEC_DIR_ADD_SUBDIR,
					0,
					NULL);
	if (newsd == NULL) {
		goto fail;
	}
	sd->dacl = security_acl_concatenate(frame,
					newsd->dacl,
					sd->dacl);
	if (sd->dacl == NULL) {
		goto fail;
	}
	status = cli_set_secdesc(cli, fnum, sd);
	if (!NT_STATUS_IS_OK(status)) {
		printf("cli_set_secdesc failed for %s (%s)\n",
			dname, nt_errstr(status));
		goto fail;
	}
	status = cli_close(cli, fnum);
	if (!NT_STATUS_IS_OK(status)) {
		printf("close failed for %s (%s)\n",
			dname, nt_errstr(status));
		goto fail;
	}
	/* Now go around the back and chmod to 777 via POSIX. */
	status = cli_posix_chmod(posix_cli, dname, 0777);
	if (!NT_STATUS_IS_OK(status)) {
		printf("cli_posix_chmod failed for %s (%s)\n",
			dname, nt_errstr(status));
		goto fail;
	}

	/* Check we can't create a file within dname via Windows. */
	status = cli_openx(cli, dst, O_RDWR|O_CREAT|O_EXCL, DENY_NONE, &fnum);
	if (!NT_STATUS_EQUAL(status, NT_STATUS_ACCESS_DENIED)) {
		cli_close(posix_cli, fnum);
		printf("Create of %s should be ACCESS denied, was %s\n",
			dst, nt_errstr(status));
		goto fail;
	}

	/* Make the sample file/directory. */
	status = cli_openx(cli, src, O_RDWR|O_CREAT|O_EXCL, DENY_NONE, &fnum);
	if (!NT_STATUS_IS_OK(status)) {
		printf("open of %s failed (%s)\n", src, nt_errstr(status));
		goto fail;
	}
	status = cli_close(cli, fnum);
	if (!NT_STATUS_IS_OK(status)) {
		printf("cli_close failed (%s)\n", nt_errstr(status));
		goto fail;
	}

	status = cli_mkdir(cli, dsrc);
	if (!NT_STATUS_IS_OK(status)) {
		printf("cli_mkdir of %s failed (%s)\n",
			dsrc, nt_errstr(status));
		goto fail;
	}

	/*
	 * OK - renames of the new file and directory into the
	 * dst directory should fail.
	 */

	status = cli_rename(cli, src, dst, false);
	if (!NT_STATUS_EQUAL(status, NT_STATUS_ACCESS_DENIED)) {
		printf("rename of %s -> %s should be ACCESS denied, was %s\n",
			src, dst, nt_errstr(status));
		goto fail;
	}
	status = cli_rename(cli, dsrc, ddst, false);
	if (!NT_STATUS_EQUAL(status, NT_STATUS_ACCESS_DENIED)) {
		printf("rename of %s -> %s should be ACCESS denied, was %s\n",
			src, dst, nt_errstr(status));
		goto fail;
	}

	TALLOC_FREE(frame);
	return true;

  fail:

	if (posix_cli) {
		torture_close_connection(posix_cli);
	}

	if (cli) {
		if (fnum != (uint64_t)-1) {
			cli_close(cli, fnum);
		}
		cli_unlink(cli, src,
			FILE_ATTRIBUTE_SYSTEM | FILE_ATTRIBUTE_HIDDEN);
		cli_unlink(cli, dst,
			FILE_ATTRIBUTE_SYSTEM | FILE_ATTRIBUTE_HIDDEN);
		cli_rmdir(cli, dsrc);
		cli_rmdir(cli, ddst);
		cli_rmdir(cli, dname);

		torture_close_connection(cli);
	}

	TALLOC_FREE(frame);
	return false;
}

/*
  Test owner rights ACE.
 */
static bool run_owner_rights(int dummy)
{
	static struct cli_state *cli = NULL;
	const char *fname = "owner_rights.txt";
	uint16_t fnum = (uint16_t)-1;
	struct security_descriptor *sd = NULL;
	struct security_descriptor *newsd = NULL;
	NTSTATUS status;
	TALLOC_CTX *frame = NULL;

	frame = talloc_stackframe();
	printf("starting owner rights test\n");

	/* Windows connection. */
	if (!torture_open_connection(&cli, 0)) {
		goto fail;
	}

	smbXcli_conn_set_sockopt(cli->conn, sockops);

	/* Start with a clean slate. */
	cli_unlink(cli, fname, FILE_ATTRIBUTE_SYSTEM | FILE_ATTRIBUTE_HIDDEN);

	/* Create the test file. */
	/* Now try and open for read and write-dac. */
	status = cli_ntcreate(cli,
				fname,
				0,
				GENERIC_ALL_ACCESS,
				FILE_ATTRIBUTE_NORMAL,
				FILE_SHARE_READ|FILE_SHARE_WRITE|
					FILE_SHARE_DELETE,
				FILE_CREATE,
				0,
				0,
				&fnum,
				NULL);
	if (!NT_STATUS_IS_OK(status)) {
		printf("Create of %s - %s\n", fname, nt_errstr(status));
		goto fail;
	}

	/* Get the original SD. */
	status = cli_query_secdesc(cli,
				fnum,
				frame,
				&sd);
	if (!NT_STATUS_IS_OK(status)) {
		printf("cli_query_secdesc failed for %s (%s)\n",
			fname, nt_errstr(status));
		goto fail;
	}

	/*
	 * Add an "owner-rights" ACE denying WRITE_DATA,
	 * and an "owner-rights" ACE allowing READ_DATA.
	 */

	newsd = security_descriptor_dacl_create(frame,
					0,
					NULL,
					NULL,
					SID_OWNER_RIGHTS,
					SEC_ACE_TYPE_ACCESS_DENIED,
					FILE_WRITE_DATA,
					0,
					SID_OWNER_RIGHTS,
					SEC_ACE_TYPE_ACCESS_ALLOWED,
					FILE_READ_DATA,
					0,
					NULL);
	if (newsd == NULL) {
		goto fail;
	}
	sd->dacl = security_acl_concatenate(frame,
					newsd->dacl,
					sd->dacl);
	if (sd->dacl == NULL) {
		goto fail;
	}
	status = cli_set_secdesc(cli, fnum, sd);
	if (!NT_STATUS_IS_OK(status)) {
		printf("cli_set_secdesc failed for %s (%s)\n",
			fname, nt_errstr(status));
		goto fail;
	}
	status = cli_close(cli, fnum);
	if (!NT_STATUS_IS_OK(status)) {
		printf("close failed for %s (%s)\n",
			fname, nt_errstr(status));
		goto fail;
	}
	fnum = (uint16_t)-1;

	/* Try and open for FILE_WRITE_DATA */
	status = cli_ntcreate(cli,
				fname,
				0,
				FILE_WRITE_DATA,
				FILE_ATTRIBUTE_NORMAL,
				FILE_SHARE_READ|FILE_SHARE_WRITE|
					FILE_SHARE_DELETE,
				FILE_OPEN,
				0,
				0,
				&fnum,
				NULL);
	if (!NT_STATUS_EQUAL(status, NT_STATUS_ACCESS_DENIED)) {
		printf("Open of %s - %s\n", fname, nt_errstr(status));
		goto fail;
	}

	/* Now try and open for FILE_READ_DATA */
	status = cli_ntcreate(cli,
				fname,
				0,
				FILE_READ_DATA,
				FILE_ATTRIBUTE_NORMAL,
				FILE_SHARE_READ|FILE_SHARE_WRITE|
					FILE_SHARE_DELETE,
				FILE_OPEN,
				0,
				0,
				&fnum,
				NULL);
	if (!NT_STATUS_IS_OK(status)) {
		printf("Open of %s - %s\n", fname, nt_errstr(status));
		goto fail;
	}

	status = cli_close(cli, fnum);
	if (!NT_STATUS_IS_OK(status)) {
		printf("close failed for %s (%s)\n",
			fname, nt_errstr(status));
		goto fail;
	}

	/* Restore clean slate. */
	TALLOC_FREE(sd);
	cli_unlink(cli, fname, FILE_ATTRIBUTE_SYSTEM | FILE_ATTRIBUTE_HIDDEN);

	/* Create the test file. */
	status = cli_ntcreate(cli,
				fname,
				0,
				GENERIC_ALL_ACCESS,
				FILE_ATTRIBUTE_NORMAL,
				FILE_SHARE_READ|FILE_SHARE_WRITE|
					FILE_SHARE_DELETE,
				FILE_CREATE,
				0,
				0,
				&fnum,
				NULL);
	if (!NT_STATUS_IS_OK(status)) {
		printf("Create of %s - %s\n", fname, nt_errstr(status));
		goto fail;
	}

	/* Get the original SD. */
	status = cli_query_secdesc(cli,
				fnum,
				frame,
				&sd);
	if (!NT_STATUS_IS_OK(status)) {
		printf("cli_query_secdesc failed for %s (%s)\n",
			fname, nt_errstr(status));
		goto fail;
	}

	/*
	 * Add an "owner-rights ACE denying WRITE_DATA,
	 * and an "owner-rights ACE allowing READ_DATA|WRITE_DATA.
	 */

	newsd = security_descriptor_dacl_create(frame,
					0,
					NULL,
					NULL,
					SID_OWNER_RIGHTS,
					SEC_ACE_TYPE_ACCESS_DENIED,
					FILE_WRITE_DATA,
					0,
					SID_OWNER_RIGHTS,
					SEC_ACE_TYPE_ACCESS_ALLOWED,
					FILE_READ_DATA|FILE_WRITE_DATA,
					0,
					NULL);
	if (newsd == NULL) {
		goto fail;
	}
	sd->dacl = security_acl_concatenate(frame,
					newsd->dacl,
					sd->dacl);
	if (sd->dacl == NULL) {
		goto fail;
	}
	status = cli_set_secdesc(cli, fnum, sd);
	if (!NT_STATUS_IS_OK(status)) {
		printf("cli_set_secdesc failed for %s (%s)\n",
			fname, nt_errstr(status));
		goto fail;
	}
	status = cli_close(cli, fnum);
	if (!NT_STATUS_IS_OK(status)) {
		printf("close failed for %s (%s)\n",
			fname, nt_errstr(status));
		goto fail;
	}
	fnum = (uint16_t)-1;

	/* Try and open for FILE_WRITE_DATA */
	status = cli_ntcreate(cli,
				fname,
				0,
				FILE_WRITE_DATA,
				FILE_ATTRIBUTE_NORMAL,
				FILE_SHARE_READ|FILE_SHARE_WRITE|
					FILE_SHARE_DELETE,
				FILE_OPEN,
				0,
				0,
				&fnum,
				NULL);
	if (!NT_STATUS_EQUAL(status, NT_STATUS_ACCESS_DENIED)) {
		printf("Open of %s - %s\n", fname, nt_errstr(status));
		goto fail;
	}

	/* Now try and open for FILE_READ_DATA */
	status = cli_ntcreate(cli,
				fname,
				0,
				FILE_READ_DATA,
				FILE_ATTRIBUTE_NORMAL,
				FILE_SHARE_READ|FILE_SHARE_WRITE|
					FILE_SHARE_DELETE,
				FILE_OPEN,
				0,
				0,
				&fnum,
				NULL);
	if (!NT_STATUS_IS_OK(status)) {
		printf("Open of %s - %s\n", fname, nt_errstr(status));
		goto fail;
	}

	status = cli_close(cli, fnum);
	if (!NT_STATUS_IS_OK(status)) {
		printf("close failed for %s (%s)\n",
			fname, nt_errstr(status));
		goto fail;
	}

	/* Restore clean slate. */
	TALLOC_FREE(sd);
	cli_unlink(cli, fname, FILE_ATTRIBUTE_SYSTEM | FILE_ATTRIBUTE_HIDDEN);


	/* Create the test file. */
	status = cli_ntcreate(cli,
				fname,
				0,
				GENERIC_ALL_ACCESS,
				FILE_ATTRIBUTE_NORMAL,
				FILE_SHARE_READ|FILE_SHARE_WRITE|
					FILE_SHARE_DELETE,
				FILE_CREATE,
				0,
				0,
				&fnum,
				NULL);
	if (!NT_STATUS_IS_OK(status)) {
		printf("Create of %s - %s\n", fname, nt_errstr(status));
		goto fail;
	}

	/* Get the original SD. */
	status = cli_query_secdesc(cli,
				fnum,
				frame,
				&sd);
	if (!NT_STATUS_IS_OK(status)) {
		printf("cli_query_secdesc failed for %s (%s)\n",
			fname, nt_errstr(status));
		goto fail;
	}

	/*
	 * Add an "authenticated users" ACE allowing READ_DATA,
	 * add an "owner-rights" denying READ_DATA,
	 * and an "authenticated users" ACE allowing WRITE_DATA.
	 */

	newsd = security_descriptor_dacl_create(frame,
					0,
					NULL,
					NULL,
					SID_NT_AUTHENTICATED_USERS,
					SEC_ACE_TYPE_ACCESS_ALLOWED,
					FILE_READ_DATA,
					0,
					SID_OWNER_RIGHTS,
					SEC_ACE_TYPE_ACCESS_DENIED,
					FILE_READ_DATA,
					0,
				        SID_NT_AUTHENTICATED_USERS,
					SEC_ACE_TYPE_ACCESS_ALLOWED,
					FILE_WRITE_DATA,
					0,
					NULL);
	if (newsd == NULL) {
		printf("newsd == NULL\n");
		goto fail;
	}
	sd->dacl = security_acl_concatenate(frame,
					newsd->dacl,
					sd->dacl);
	if (sd->dacl == NULL) {
		printf("sd->dacl == NULL\n");
		goto fail;
	}
	status = cli_set_secdesc(cli, fnum, sd);
	if (!NT_STATUS_IS_OK(status)) {
		printf("cli_set_secdesc failed for %s (%s)\n",
			fname, nt_errstr(status));
		goto fail;
	}
	status = cli_close(cli, fnum);
	if (!NT_STATUS_IS_OK(status)) {
		printf("close failed for %s (%s)\n",
			fname, nt_errstr(status));
		goto fail;
	}
	fnum = (uint16_t)-1;

	/* Now try and open for FILE_READ_DATA|FILE_WRITE_DATA */
	status = cli_ntcreate(cli,
				fname,
				0,
				FILE_READ_DATA|FILE_WRITE_DATA,
				FILE_ATTRIBUTE_NORMAL,
				FILE_SHARE_READ|FILE_SHARE_WRITE|
					FILE_SHARE_DELETE,
				FILE_OPEN,
				0,
				0,
				&fnum,
				NULL);
	if (!NT_STATUS_IS_OK(status)) {
		printf("Open of %s - %s\n", fname, nt_errstr(status));
		goto fail;
	}

	status = cli_close(cli, fnum);
	if (!NT_STATUS_IS_OK(status)) {
		printf("close failed for %s (%s)\n",
			fname, nt_errstr(status));
		goto fail;
	}

	cli_unlink(cli, fname,
		FILE_ATTRIBUTE_SYSTEM | FILE_ATTRIBUTE_HIDDEN);

	TALLOC_FREE(frame);
	return true;

  fail:

	if (cli) {
		if (fnum != (uint16_t)-1) {
			cli_close(cli, fnum);
		}
		cli_unlink(cli, fname,
			FILE_ATTRIBUTE_SYSTEM | FILE_ATTRIBUTE_HIDDEN);
		torture_close_connection(cli);
	}

	TALLOC_FREE(frame);
	return false;
}

static bool run_pipe_number(int dummy)
{
	struct cli_state *cli1;
	const char *pipe_name = "\\SPOOLSS";
	uint16_t fnum;
	int num_pipes = 0;
	NTSTATUS status;

	printf("starting pipenumber test\n");
	if (!torture_open_connection(&cli1, 0)) {
		return False;
	}

	smbXcli_conn_set_sockopt(cli1->conn, sockops);
	while(1) {
		status = cli_ntcreate(cli1, pipe_name, 0, FILE_READ_DATA,
				      FILE_ATTRIBUTE_NORMAL,
				      FILE_SHARE_READ|FILE_SHARE_WRITE,
				      FILE_OPEN_IF, 0, 0, &fnum, NULL);
		if (!NT_STATUS_IS_OK(status)) {
			printf("Open of pipe %s failed with error (%s)\n", pipe_name, nt_errstr(status));
			break;
		}
		num_pipes++;
		printf("\r%6d", num_pipes);
	}

	printf("pipe_number test - we can open %d %s pipes.\n", num_pipes, pipe_name );
	torture_close_connection(cli1);
	return True;
}

/*
  Test open mode returns on read-only files.
 */
static bool run_opentest(int dummy)
{
	static struct cli_state *cli1;
	static struct cli_state *cli2;
	const char *fname = "\\readonly.file";
	uint16_t fnum1, fnum2;
	char buf[20];
	off_t fsize;
	bool correct = True;
	char *tmp_path;
	NTSTATUS status;

	printf("starting open test\n");

	if (!torture_open_connection(&cli1, 0)) {
		return False;
	}

	cli_setatr(cli1, fname, 0, 0);
	cli_unlink(cli1, fname, FILE_ATTRIBUTE_SYSTEM | FILE_ATTRIBUTE_HIDDEN);

	smbXcli_conn_set_sockopt(cli1->conn, sockops);

	status = cli_openx(cli1, fname, O_RDWR|O_CREAT|O_EXCL, DENY_NONE, &fnum1);
	if (!NT_STATUS_IS_OK(status)) {
		printf("open of %s failed (%s)\n", fname, nt_errstr(status));
		return False;
	}

	status = cli_close(cli1, fnum1);
	if (!NT_STATUS_IS_OK(status)) {
		printf("close2 failed (%s)\n", nt_errstr(status));
		return False;
	}

	status = cli_setatr(cli1, fname, FILE_ATTRIBUTE_READONLY, 0);
	if (!NT_STATUS_IS_OK(status)) {
		printf("cli_setatr failed (%s)\n", nt_errstr(status));
		return False;
	}

	status = cli_openx(cli1, fname, O_RDONLY, DENY_WRITE, &fnum1);
	if (!NT_STATUS_IS_OK(status)) {
		printf("open of %s failed (%s)\n", fname, nt_errstr(status));
		return False;
	}

	/* This will fail - but the error should be ERRnoaccess, not ERRbadshare. */
	status = cli_openx(cli1, fname, O_RDWR, DENY_ALL, &fnum2);

        if (check_error(__LINE__, status, ERRDOS, ERRnoaccess,
			NT_STATUS_ACCESS_DENIED)) {
		printf("correct error code ERRDOS/ERRnoaccess returned\n");
	}

	printf("finished open test 1\n");

	cli_close(cli1, fnum1);

	/* Now try not readonly and ensure ERRbadshare is returned. */

	cli_setatr(cli1, fname, 0, 0);

	status = cli_openx(cli1, fname, O_RDONLY, DENY_WRITE, &fnum1);
	if (!NT_STATUS_IS_OK(status)) {
		printf("open of %s failed (%s)\n", fname, nt_errstr(status));
		return False;
	}

	/* This will fail - but the error should be ERRshare. */
	status = cli_openx(cli1, fname, O_RDWR, DENY_ALL, &fnum2);

	if (check_error(__LINE__, status, ERRDOS, ERRbadshare,
			NT_STATUS_SHARING_VIOLATION)) {
		printf("correct error code ERRDOS/ERRbadshare returned\n");
	}

	status = cli_close(cli1, fnum1);
	if (!NT_STATUS_IS_OK(status)) {
		printf("close2 failed (%s)\n", nt_errstr(status));
		return False;
	}

	cli_unlink(cli1, fname, FILE_ATTRIBUTE_SYSTEM | FILE_ATTRIBUTE_HIDDEN);

	printf("finished open test 2\n");

	/* Test truncate open disposition on file opened for read. */
	status = cli_openx(cli1, fname, O_RDWR|O_CREAT|O_EXCL, DENY_NONE, &fnum1);
	if (!NT_STATUS_IS_OK(status)) {
		printf("(3) open (1) of %s failed (%s)\n", fname, nt_errstr(status));
		return False;
	}

	/* write 20 bytes. */

	memset(buf, '\0', 20);

	status = cli_writeall(cli1, fnum1, 0, (uint8_t *)buf, 0, 20, NULL);
	if (!NT_STATUS_IS_OK(status)) {
		printf("write failed (%s)\n", nt_errstr(status));
		correct = False;
	}

	status = cli_close(cli1, fnum1);
	if (!NT_STATUS_IS_OK(status)) {
		printf("(3) close1 failed (%s)\n", nt_errstr(status));
		return False;
	}

	/* Ensure size == 20. */
	status = cli_getatr(cli1, fname, NULL, &fsize, NULL);
	if (!NT_STATUS_IS_OK(status)) {
		printf("(3) getatr failed (%s)\n", nt_errstr(status));
		return False;
	}

	if (fsize != 20) {
		printf("(3) file size != 20\n");
		return False;
	}

	/* Now test if we can truncate a file opened for readonly. */
	status = cli_openx(cli1, fname, O_RDONLY|O_TRUNC, DENY_NONE, &fnum1);
	if (!NT_STATUS_IS_OK(status)) {
		printf("(3) open (2) of %s failed (%s)\n", fname, nt_errstr(status));
		return False;
	}

	status = cli_close(cli1, fnum1);
	if (!NT_STATUS_IS_OK(status)) {
		printf("close2 failed (%s)\n", nt_errstr(status));
		return False;
	}

	/* Ensure size == 0. */
	status = cli_getatr(cli1, fname, NULL, &fsize, NULL);
	if (!NT_STATUS_IS_OK(status)) {
		printf("(3) getatr failed (%s)\n", nt_errstr(status));
		return False;
	}

	if (fsize != 0) {
		printf("(3) file size != 0\n");
		return False;
	}
	printf("finished open test 3\n");

	cli_unlink(cli1, fname, FILE_ATTRIBUTE_SYSTEM | FILE_ATTRIBUTE_HIDDEN);

	printf("Do ctemp tests\n");
	status = cli_ctemp(cli1, talloc_tos(), "\\", &fnum1, &tmp_path);
	if (!NT_STATUS_IS_OK(status)) {
		printf("ctemp failed (%s)\n", nt_errstr(status));
		return False;
	}

	printf("ctemp gave path %s\n", tmp_path);
	status = cli_close(cli1, fnum1);
	if (!NT_STATUS_IS_OK(status)) {
		printf("close of temp failed (%s)\n", nt_errstr(status));
	}

	status = cli_unlink(cli1, tmp_path, FILE_ATTRIBUTE_SYSTEM | FILE_ATTRIBUTE_HIDDEN);
	if (!NT_STATUS_IS_OK(status)) {
		printf("unlink of temp failed (%s)\n", nt_errstr(status));
	}

	/* Test the non-io opens... */

	if (!torture_open_connection(&cli2, 1)) {
		return False;
	}

	cli_setatr(cli2, fname, 0, 0);
	cli_unlink(cli2, fname, FILE_ATTRIBUTE_SYSTEM | FILE_ATTRIBUTE_HIDDEN);

	smbXcli_conn_set_sockopt(cli2->conn, sockops);

	printf("TEST #1 testing 2 non-io opens (no delete)\n");
	status = cli_ntcreate(cli1, fname, 0, FILE_READ_ATTRIBUTES,
			      FILE_ATTRIBUTE_NORMAL, FILE_SHARE_NONE,
			      FILE_OVERWRITE_IF, 0, 0, &fnum1, NULL);
	if (!NT_STATUS_IS_OK(status)) {
		printf("TEST #1 open 1 of %s failed (%s)\n", fname, nt_errstr(status));
		return False;
	}

	status = cli_ntcreate(cli2, fname, 0, FILE_READ_ATTRIBUTES,
			      FILE_ATTRIBUTE_NORMAL, FILE_SHARE_NONE,
			      FILE_OPEN_IF, 0, 0, &fnum2, NULL);
	if (!NT_STATUS_IS_OK(status)) {
		printf("TEST #1 open 2 of %s failed (%s)\n", fname, nt_errstr(status));
		return False;
	}

	status = cli_close(cli1, fnum1);
	if (!NT_STATUS_IS_OK(status)) {
		printf("TEST #1 close 1 of %s failed (%s)\n", fname, nt_errstr(status));
		return False;
	}

	status = cli_close(cli2, fnum2);
	if (!NT_STATUS_IS_OK(status)) {
		printf("TEST #1 close 2 of %s failed (%s)\n", fname, nt_errstr(status));
		return False;
	}

	printf("non-io open test #1 passed.\n");

	cli_unlink(cli1, fname, FILE_ATTRIBUTE_SYSTEM | FILE_ATTRIBUTE_HIDDEN);

	printf("TEST #2 testing 2 non-io opens (first with delete)\n");

	status = cli_ntcreate(cli1, fname, 0,
	                      DELETE_ACCESS|FILE_READ_ATTRIBUTES,
			      FILE_ATTRIBUTE_NORMAL, FILE_SHARE_NONE,
			      FILE_OVERWRITE_IF, 0, 0, &fnum1, NULL);
	if (!NT_STATUS_IS_OK(status)) {
		printf("TEST #2 open 1 of %s failed (%s)\n", fname, nt_errstr(status));
		return False;
	}

	status = cli_ntcreate(cli2, fname, 0, FILE_READ_ATTRIBUTES,
			      FILE_ATTRIBUTE_NORMAL, FILE_SHARE_NONE,
			      FILE_OPEN_IF, 0, 0, &fnum2, NULL);
	if (!NT_STATUS_IS_OK(status)) {
		printf("TEST #2 open 2 of %s failed (%s)\n", fname, nt_errstr(status));
		return False;
	}

	status = cli_close(cli1, fnum1);
	if (!NT_STATUS_IS_OK(status)) {
		printf("TEST #2 close 1 of %s failed (%s)\n", fname, nt_errstr(status));
		return False;
	}

	status = cli_close(cli2, fnum2);
	if (!NT_STATUS_IS_OK(status)) {
		printf("TEST #2 close 2 of %s failed (%s)\n", fname, nt_errstr(status));
		return False;
	}

	printf("non-io open test #2 passed.\n");

	cli_unlink(cli1, fname, FILE_ATTRIBUTE_SYSTEM | FILE_ATTRIBUTE_HIDDEN);

	printf("TEST #3 testing 2 non-io opens (second with delete)\n");

	status = cli_ntcreate(cli1, fname, 0, FILE_READ_ATTRIBUTES,
	                      FILE_ATTRIBUTE_NORMAL, FILE_SHARE_NONE,
			      FILE_OVERWRITE_IF, 0, 0, &fnum1, NULL);
	if (!NT_STATUS_IS_OK(status)) {
		printf("TEST #3 open 1 of %s failed (%s)\n", fname, nt_errstr(status));
		return False;
	}

	status = cli_ntcreate(cli2, fname, 0,
	                      DELETE_ACCESS|FILE_READ_ATTRIBUTES,
			      FILE_ATTRIBUTE_NORMAL, FILE_SHARE_NONE,
			      FILE_OPEN_IF, 0, 0, &fnum2, NULL);
	if (!NT_STATUS_IS_OK(status)) {
		printf("TEST #3 open 2 of %s failed (%s)\n", fname, nt_errstr(status));
		return False;
	}

	status = cli_close(cli1, fnum1);
	if (!NT_STATUS_IS_OK(status)) {
		printf("TEST #3 close 1 of %s failed (%s)\n", fname, nt_errstr(status));
		return False;
	}

	status = cli_close(cli2, fnum2);
	if (!NT_STATUS_IS_OK(status)) {
		printf("TEST #3 close 2 of %s failed (%s)\n", fname, nt_errstr(status));
		return False;
	}

	printf("non-io open test #3 passed.\n");

	cli_unlink(cli1, fname, FILE_ATTRIBUTE_SYSTEM | FILE_ATTRIBUTE_HIDDEN);

	printf("TEST #4 testing 2 non-io opens (both with delete)\n");

	status = cli_ntcreate(cli1, fname, 0,
			       DELETE_ACCESS|FILE_READ_ATTRIBUTES,
			       FILE_ATTRIBUTE_NORMAL, FILE_SHARE_NONE,
			       FILE_OVERWRITE_IF, 0, 0, &fnum1, NULL);
	if (!NT_STATUS_IS_OK(status)) {
		printf("TEST #4 open 1 of %s failed (%s)\n", fname, nt_errstr(status));
		return False;
	}

	status = cli_ntcreate(cli2, fname, 0,
			      DELETE_ACCESS|FILE_READ_ATTRIBUTES,
			      FILE_ATTRIBUTE_NORMAL, FILE_SHARE_NONE,
			      FILE_OPEN_IF, 0, 0, &fnum2, NULL);
	if (NT_STATUS_IS_OK(status)) {
		printf("TEST #4 open 2 of %s SUCCEEDED - should have failed (%s)\n", fname, nt_errstr(status));
		return False;
	}

	printf("TEST #4 open 2 of %s gave %s (correct error should be %s)\n", fname, nt_errstr(status), "sharing violation");

	status = cli_close(cli1, fnum1);
	if (!NT_STATUS_IS_OK(status)) {
		printf("TEST #4 close 1 of %s failed (%s)\n", fname, nt_errstr(status));
		return False;
	}

	printf("non-io open test #4 passed.\n");

	cli_unlink(cli1, fname, FILE_ATTRIBUTE_SYSTEM | FILE_ATTRIBUTE_HIDDEN);

	printf("TEST #5 testing 2 non-io opens (both with delete - both with file share delete)\n");

	status = cli_ntcreate(cli1, fname, 0,
	                      DELETE_ACCESS|FILE_READ_ATTRIBUTES,
			      FILE_ATTRIBUTE_NORMAL, FILE_SHARE_DELETE,
			      FILE_OVERWRITE_IF, 0, 0, &fnum1, NULL);
	if (!NT_STATUS_IS_OK(status)) {
		printf("TEST #5 open 1 of %s failed (%s)\n", fname, nt_errstr(status));
		return False;
	}

	status = cli_ntcreate(cli2, fname, 0,
			      DELETE_ACCESS|FILE_READ_ATTRIBUTES,
			      FILE_ATTRIBUTE_NORMAL, FILE_SHARE_DELETE,
			      FILE_OPEN_IF, 0, 0, &fnum2, NULL);
	if (!NT_STATUS_IS_OK(status)) {
		printf("TEST #5 open 2 of %s failed (%s)\n", fname, nt_errstr(status));
		return False;
	}

	status = cli_close(cli1, fnum1);
	if (!NT_STATUS_IS_OK(status)) {
		printf("TEST #5 close 1 of %s failed (%s)\n", fname, nt_errstr(status));
		return False;
	}

	status = cli_close(cli2, fnum2);
	if (!NT_STATUS_IS_OK(status)) {
		printf("TEST #5 close 2 of %s failed (%s)\n", fname, nt_errstr(status));
		return False;
	}

	printf("non-io open test #5 passed.\n");

	printf("TEST #6 testing 1 non-io open, one io open\n");

	cli_unlink(cli1, fname, FILE_ATTRIBUTE_SYSTEM | FILE_ATTRIBUTE_HIDDEN);

	status = cli_ntcreate(cli1, fname, 0, FILE_READ_DATA,
			      FILE_ATTRIBUTE_NORMAL, FILE_SHARE_NONE,
			      FILE_OVERWRITE_IF, 0, 0, &fnum1, NULL);
	if (!NT_STATUS_IS_OK(status)) {
		printf("TEST #6 open 1 of %s failed (%s)\n", fname, nt_errstr(status));
		return False;
	}

	status = cli_ntcreate(cli2, fname, 0, FILE_READ_ATTRIBUTES,
			      FILE_ATTRIBUTE_NORMAL, FILE_SHARE_READ,
			      FILE_OPEN_IF, 0, 0, &fnum2, NULL);
	if (!NT_STATUS_IS_OK(status)) {
		printf("TEST #6 open 2 of %s failed (%s)\n", fname, nt_errstr(status));
		return False;
	}

	status = cli_close(cli1, fnum1);
	if (!NT_STATUS_IS_OK(status)) {
		printf("TEST #6 close 1 of %s failed (%s)\n", fname, nt_errstr(status));
		return False;
	}

	status = cli_close(cli2, fnum2);
	if (!NT_STATUS_IS_OK(status)) {
		printf("TEST #6 close 2 of %s failed (%s)\n", fname, nt_errstr(status));
		return False;
	}

	printf("non-io open test #6 passed.\n");

	printf("TEST #7 testing 1 non-io open, one io open with delete\n");

	cli_unlink(cli1, fname, FILE_ATTRIBUTE_SYSTEM | FILE_ATTRIBUTE_HIDDEN);

	status = cli_ntcreate(cli1, fname, 0, FILE_READ_DATA,
			      FILE_ATTRIBUTE_NORMAL, FILE_SHARE_NONE,
			      FILE_OVERWRITE_IF, 0, 0, &fnum1, NULL);
	if (!NT_STATUS_IS_OK(status)) {
		printf("TEST #7 open 1 of %s failed (%s)\n", fname, nt_errstr(status));
		return False;
	}

	status = cli_ntcreate(cli2, fname, 0,
			      DELETE_ACCESS|FILE_READ_ATTRIBUTES,
			      FILE_ATTRIBUTE_NORMAL,
			      FILE_SHARE_READ|FILE_SHARE_DELETE,
			      FILE_OPEN_IF, 0, 0, &fnum2, NULL);
	if (NT_STATUS_IS_OK(status)) {
		printf("TEST #7 open 2 of %s SUCCEEDED - should have failed (%s)\n", fname, nt_errstr(status));
		return False;
	}

	printf("TEST #7 open 2 of %s gave %s (correct error should be %s)\n", fname, nt_errstr(status), "sharing violation");

	status = cli_close(cli1, fnum1);
	if (!NT_STATUS_IS_OK(status)) {
		printf("TEST #7 close 1 of %s failed (%s)\n", fname, nt_errstr(status));
		return False;
	}

	printf("non-io open test #7 passed.\n");

	cli_unlink(cli1, fname, FILE_ATTRIBUTE_SYSTEM | FILE_ATTRIBUTE_HIDDEN);

	printf("TEST #8 testing open without WRITE_ATTRIBUTES, updating close write time.\n");
	status = cli_ntcreate(cli1, fname, 0, FILE_WRITE_DATA, FILE_ATTRIBUTE_NORMAL,
				FILE_SHARE_READ|FILE_SHARE_WRITE|FILE_SHARE_DELETE,
				FILE_OVERWRITE_IF, 0, 0, &fnum1, NULL);
	if (!NT_STATUS_IS_OK(status)) {
		printf("TEST #8 open of %s failed (%s)\n", fname, nt_errstr(status));
		correct = false;
		goto out;
	}

	/* Write to ensure we have to update the file time. */
	status = cli_writeall(cli1, fnum1, 0, (const uint8_t *)"TEST DATA\n", 0, 10,
			      NULL);
	if (!NT_STATUS_IS_OK(status)) {
		printf("TEST #8 cli_write failed: %s\n", nt_errstr(status));
		correct = false;
		goto out;
	}

        status = cli_close(cli1, fnum1);
        if (!NT_STATUS_IS_OK(status)) {
                printf("TEST #8 close of %s failed (%s)\n", fname, nt_errstr(status));
		correct = false;
        }

  out:

	if (!torture_close_connection(cli1)) {
		correct = False;
	}
	if (!torture_close_connection(cli2)) {
		correct = False;
	}

	return correct;
}

NTSTATUS torture_setup_unix_extensions(struct cli_state *cli)
{
	uint16_t major, minor;
	uint32_t caplow, caphigh;
	NTSTATUS status;

	if (!SERVER_HAS_UNIX_CIFS(cli)) {
		printf("Server doesn't support UNIX CIFS extensions.\n");
		return NT_STATUS_NOT_SUPPORTED;
	}

	status = cli_unix_extensions_version(cli, &major, &minor, &caplow,
					     &caphigh);
	if (!NT_STATUS_IS_OK(status)) {
		printf("Server didn't return UNIX CIFS extensions: %s\n",
		       nt_errstr(status));
		return status;
	}

	status = cli_set_unix_extensions_capabilities(cli, major, minor,
						      caplow, caphigh);
	if (!NT_STATUS_IS_OK(status)) {
		printf("Server doesn't support setting UNIX CIFS extensions: "
		       "%s.\n", nt_errstr(status));
		return status;
        }

	return NT_STATUS_OK;
}

/*
  Test POSIX open /mkdir calls.
 */
static bool run_simple_posix_open_test(int dummy)
{
	static struct cli_state *cli1;
	const char *fname = "posix:file";
	const char *hname = "posix:hlink";
	const char *sname = "posix:symlink";
	const char *dname = "posix:dir";
	char buf[10];
	char namebuf[11];
	uint16_t fnum1 = (uint16_t)-1;
	SMB_STRUCT_STAT sbuf;
	bool correct = false;
	NTSTATUS status;
	size_t nread;
	const char *fname_windows = "windows_file";
	uint16_t fnum2 = (uint16_t)-1;

	printf("Starting simple POSIX open test\n");

	if (!torture_open_connection(&cli1, 0)) {
		return false;
	}

	smbXcli_conn_set_sockopt(cli1->conn, sockops);

	status = torture_setup_unix_extensions(cli1);
	if (!NT_STATUS_IS_OK(status)) {
		return false;
	}

	cli_setatr(cli1, fname, 0, 0);
	cli_posix_unlink(cli1, fname);
	cli_setatr(cli1, dname, 0, 0);
	cli_posix_rmdir(cli1, dname);
	cli_setatr(cli1, hname, 0, 0);
	cli_posix_unlink(cli1, hname);
	cli_setatr(cli1, sname, 0, 0);
	cli_posix_unlink(cli1, sname);
	cli_setatr(cli1, fname_windows, 0, 0);
	cli_posix_unlink(cli1, fname_windows);

	/* Create a directory. */
	status = cli_posix_mkdir(cli1, dname, 0777);
	if (!NT_STATUS_IS_OK(status)) {
		printf("POSIX mkdir of %s failed (%s)\n", dname, nt_errstr(status));
		goto out;
	}

	status = cli_posix_open(cli1, fname, O_RDWR|O_CREAT|O_EXCL,
				0600, &fnum1);
	if (!NT_STATUS_IS_OK(status)) {
		printf("POSIX create of %s failed (%s)\n", fname, nt_errstr(status));
		goto out;
	}

	/* Test ftruncate - set file size. */
	status = cli_ftruncate(cli1, fnum1, 1000);
	if (!NT_STATUS_IS_OK(status)) {
		printf("ftruncate failed (%s)\n", nt_errstr(status));
		goto out;
	}

	/* Ensure st_size == 1000 */
	status = cli_posix_stat(cli1, fname, &sbuf);
	if (!NT_STATUS_IS_OK(status)) {
		printf("stat failed (%s)\n", nt_errstr(status));
		goto out;
	}

	if (sbuf.st_ex_size != 1000) {
		printf("ftruncate - stat size (%u) != 1000\n", (unsigned int)sbuf.st_ex_size);
		goto out;
	}

	/* Ensure st_mode == 0600 */
	if ((sbuf.st_ex_mode & 07777) != 0600) {
		printf("posix_open - bad permissions 0%o != 0600\n",
				(unsigned int)(sbuf.st_ex_mode & 07777));
		goto out;
	}

	/* Test ftruncate - set file size back to zero. */
	status = cli_ftruncate(cli1, fnum1, 0);
	if (!NT_STATUS_IS_OK(status)) {
		printf("ftruncate failed (%s)\n", nt_errstr(status));
		goto out;
	}

	status = cli_close(cli1, fnum1);
	if (!NT_STATUS_IS_OK(status)) {
		printf("close failed (%s)\n", nt_errstr(status));
		goto out;
	}

	/* Now open the file again for read only. */
	status = cli_posix_open(cli1, fname, O_RDONLY, 0, &fnum1);
	if (!NT_STATUS_IS_OK(status)) {
		printf("POSIX open of %s failed (%s)\n", fname, nt_errstr(status));
		goto out;
	}

	/* Now unlink while open. */
	status = cli_posix_unlink(cli1, fname);
	if (!NT_STATUS_IS_OK(status)) {
		printf("POSIX unlink of %s failed (%s)\n", fname, nt_errstr(status));
		goto out;
	}

	status = cli_close(cli1, fnum1);
	if (!NT_STATUS_IS_OK(status)) {
		printf("close(2) failed (%s)\n", nt_errstr(status));
		goto out;
	}

	/* Ensure the file has gone. */
	status = cli_posix_open(cli1, fname, O_RDONLY, 0, &fnum1);
	if (NT_STATUS_IS_OK(status)) {
		printf("POSIX open of %s succeeded, should have been deleted.\n", fname);
		goto out;
	}

	/* Create again to test open with O_TRUNC. */
	status = cli_posix_open(cli1, fname, O_RDWR|O_CREAT|O_EXCL, 0600, &fnum1);
	if (!NT_STATUS_IS_OK(status)) {
		printf("POSIX create of %s failed (%s)\n", fname, nt_errstr(status));
		goto out;
	}

	/* Test ftruncate - set file size. */
	status = cli_ftruncate(cli1, fnum1, 1000);
	if (!NT_STATUS_IS_OK(status)) {
		printf("ftruncate failed (%s)\n", nt_errstr(status));
		goto out;
	}

	/* Ensure st_size == 1000 */
	status = cli_posix_stat(cli1, fname, &sbuf);
	if (!NT_STATUS_IS_OK(status)) {
		printf("stat failed (%s)\n", nt_errstr(status));
		goto out;
	}

	if (sbuf.st_ex_size != 1000) {
		printf("ftruncate - stat size (%u) != 1000\n", (unsigned int)sbuf.st_ex_size);
		goto out;
	}

	status = cli_close(cli1, fnum1);
	if (!NT_STATUS_IS_OK(status)) {
		printf("close(2) failed (%s)\n", nt_errstr(status));
		goto out;
	}

	/* Re-open with O_TRUNC. */
	status = cli_posix_open(cli1, fname, O_WRONLY|O_TRUNC, 0600, &fnum1);
	if (!NT_STATUS_IS_OK(status)) {
		printf("POSIX create of %s failed (%s)\n", fname, nt_errstr(status));
		goto out;
	}

	/* Ensure st_size == 0 */
	status = cli_posix_stat(cli1, fname, &sbuf);
	if (!NT_STATUS_IS_OK(status)) {
		printf("stat failed (%s)\n", nt_errstr(status));
		goto out;
	}

	if (sbuf.st_ex_size != 0) {
		printf("O_TRUNC - stat size (%u) != 0\n", (unsigned int)sbuf.st_ex_size);
		goto out;
	}

	status = cli_close(cli1, fnum1);
	if (!NT_STATUS_IS_OK(status)) {
		printf("close failed (%s)\n", nt_errstr(status));
		goto out;
	}

	status = cli_posix_unlink(cli1, fname);
	if (!NT_STATUS_IS_OK(status)) {
		printf("POSIX unlink of %s failed (%s)\n", fname, nt_errstr(status));
		goto out;
	}

	status = cli_posix_open(cli1, dname, O_RDONLY, 0, &fnum1);
	if (!NT_STATUS_IS_OK(status)) {
		printf("POSIX open directory O_RDONLY of %s failed (%s)\n",
			dname, nt_errstr(status));
		goto out;
	}

	cli_close(cli1, fnum1);

	/* What happens when we try and POSIX open a directory for write ? */
	status = cli_posix_open(cli1, dname, O_RDWR, 0, &fnum1);
	if (NT_STATUS_IS_OK(status)) {
		printf("POSIX open of directory %s succeeded, should have failed.\n", fname);
		goto out;
	} else {
		if (!check_both_error(__LINE__, status, ERRDOS, EISDIR,
				NT_STATUS_FILE_IS_A_DIRECTORY)) {
			goto out;
		}
	}

	/* Create the file. */
	status = cli_posix_open(cli1, fname, O_RDWR|O_CREAT|O_EXCL,
				0600, &fnum1);
	if (!NT_STATUS_IS_OK(status)) {
		printf("POSIX create of %s failed (%s)\n", fname, nt_errstr(status));
		goto out;
	}

	/* Write some data into it. */
	status = cli_writeall(cli1, fnum1, 0, (const uint8_t *)"TEST DATA\n", 0, 10,
			      NULL);
	if (!NT_STATUS_IS_OK(status)) {
		printf("cli_write failed: %s\n", nt_errstr(status));
		goto out;
	}

	cli_close(cli1, fnum1);

	/* Now create a hardlink. */
	status = cli_posix_hardlink(cli1, fname, hname);
	if (!NT_STATUS_IS_OK(status)) {
		printf("POSIX hardlink of %s failed (%s)\n", hname, nt_errstr(status));
		goto out;
	}

	/* Now create a symlink. */
	status = cli_posix_symlink(cli1, fname, sname);
	if (!NT_STATUS_IS_OK(status)) {
		printf("POSIX symlink of %s failed (%s)\n", sname, nt_errstr(status));
		goto out;
	}

	/* Open the hardlink for read. */
	status = cli_posix_open(cli1, hname, O_RDONLY, 0, &fnum1);
	if (!NT_STATUS_IS_OK(status)) {
		printf("POSIX open of %s failed (%s)\n", hname, nt_errstr(status));
		goto out;
	}

	status = cli_read(cli1, fnum1, buf, 0, 10, &nread);
	if (!NT_STATUS_IS_OK(status)) {
		printf("POSIX read of %s failed (%s)\n", hname,
		       nt_errstr(status));
		goto out;
	} else if (nread != 10) {
		printf("POSIX read of %s failed. Received %ld, expected %d\n",
		       hname, (unsigned long)nread, 10);
		goto out;
	}

	if (memcmp(buf, "TEST DATA\n", 10)) {
		printf("invalid data read from hardlink\n");
		goto out;
	}

	/* Do a POSIX lock/unlock. */
	status = cli_posix_lock(cli1, fnum1, 0, 100, true, READ_LOCK);
	if (!NT_STATUS_IS_OK(status)) {
		printf("POSIX lock failed %s\n", nt_errstr(status));
		goto out;
	}

	/* Punch a hole in the locked area. */
	status = cli_posix_unlock(cli1, fnum1, 10, 80);
	if (!NT_STATUS_IS_OK(status)) {
		printf("POSIX unlock failed %s\n", nt_errstr(status));
		goto out;
	}

	cli_close(cli1, fnum1);

	/* Open the symlink for read - this should fail. A POSIX
	   client should not be doing opens on a symlink. */
	status = cli_posix_open(cli1, sname, O_RDONLY, 0, &fnum1);
	if (NT_STATUS_IS_OK(status)) {
		printf("POSIX open of %s succeeded (should have failed)\n", sname);
		goto out;
	} else {
		if (!check_both_error(__LINE__, status, ERRDOS, ERRbadpath,
				NT_STATUS_OBJECT_PATH_NOT_FOUND)) {
			printf("POSIX open of %s should have failed "
				"with NT_STATUS_OBJECT_PATH_NOT_FOUND, "
				"failed with %s instead.\n",
				sname, nt_errstr(status));
			goto out;
		}
	}

	status = cli_posix_readlink(cli1, sname, namebuf, sizeof(namebuf));
	if (!NT_STATUS_IS_OK(status)) {
		printf("POSIX readlink on %s failed (%s)\n", sname, nt_errstr(status));
		goto out;
	}

	if (strcmp(namebuf, fname) != 0) {
		printf("POSIX readlink on %s failed to match name %s (read %s)\n",
			sname, fname, namebuf);
		goto out;
	}

	status = cli_posix_rmdir(cli1, dname);
	if (!NT_STATUS_IS_OK(status)) {
		printf("POSIX rmdir failed (%s)\n", nt_errstr(status));
		goto out;
	}

	/* Check directory opens with a specific permission. */
	status = cli_posix_mkdir(cli1, dname, 0700);
	if (!NT_STATUS_IS_OK(status)) {
		printf("POSIX mkdir of %s failed (%s)\n", dname, nt_errstr(status));
		goto out;
	}

	/* Ensure st_mode == 0700 */
	status = cli_posix_stat(cli1, dname, &sbuf);
	if (!NT_STATUS_IS_OK(status)) {
		printf("stat failed (%s)\n", nt_errstr(status));
		goto out;
	}

	if ((sbuf.st_ex_mode & 07777) != 0700) {
		printf("posix_mkdir - bad permissions 0%o != 0700\n",
				(unsigned int)(sbuf.st_ex_mode & 07777));
		goto out;
	}

	/*
	 * Now create a Windows file, and attempt a POSIX unlink.
	 * This should fail with a sharing violation but due to:
	 *
	 * [Bug 9571] Unlink after open causes smbd to panic
	 *
	 * ensure we've fixed the lock ordering violation.
	 */

	status = cli_ntcreate(cli1, fname_windows, 0,
			FILE_READ_DATA|FILE_WRITE_DATA, 0,
			FILE_SHARE_READ|FILE_SHARE_WRITE|FILE_SHARE_DELETE,
			FILE_CREATE,
			0x0, 0x0, &fnum2, NULL);
	if (!NT_STATUS_IS_OK(status)) {
		printf("Windows create of %s failed (%s)\n", fname_windows,
			nt_errstr(status));
		goto out;
	}

	/* Now try posix_unlink. */
	status = cli_posix_unlink(cli1, fname_windows);
	if (!NT_STATUS_EQUAL(status, NT_STATUS_SHARING_VIOLATION)) {
		printf("POSIX unlink of %s should fail "
			"with NT_STATUS_SHARING_VIOLATION "
			"got %s instead !\n",
			fname_windows,
			nt_errstr(status));
		goto out;
	}

	cli_close(cli1, fnum2);

	printf("Simple POSIX open test passed\n");
	correct = true;

  out:

	if (fnum1 != (uint16_t)-1) {
		cli_close(cli1, fnum1);
		fnum1 = (uint16_t)-1;
	}

	if (fnum2 != (uint16_t)-1) {
		cli_close(cli1, fnum2);
		fnum2 = (uint16_t)-1;
	}

	cli_setatr(cli1, sname, 0, 0);
	cli_posix_unlink(cli1, sname);
	cli_setatr(cli1, hname, 0, 0);
	cli_posix_unlink(cli1, hname);
	cli_setatr(cli1, fname, 0, 0);
	cli_posix_unlink(cli1, fname);
	cli_setatr(cli1, dname, 0, 0);
	cli_posix_rmdir(cli1, dname);
	cli_setatr(cli1, fname_windows, 0, 0);
	cli_posix_unlink(cli1, fname_windows);

	if (!torture_close_connection(cli1)) {
		correct = false;
	}

	return correct;
}

/*
  Test POSIX and Windows ACLs are rejected on symlinks.
 */
static bool run_acl_symlink_test(int dummy)
{
	static struct cli_state *cli;
	const char *fname = "posix_file";
	const char *sname = "posix_symlink";
	uint16_t fnum = (uint16_t)-1;
	bool correct = false;
	NTSTATUS status;
	char *posix_acl = NULL;
	size_t posix_acl_len = 0;
	char *posix_acl_sym = NULL;
	size_t posix_acl_len_sym = 0;
	struct security_descriptor *sd = NULL;
	struct security_descriptor *sd_sym = NULL;
	TALLOC_CTX *frame = NULL;

	frame = talloc_stackframe();

	printf("Starting acl symlink test\n");

	if (!torture_open_connection(&cli, 0)) {
		TALLOC_FREE(frame);
		return false;
	}

	smbXcli_conn_set_sockopt(cli->conn, sockops);

	status = torture_setup_unix_extensions(cli);
	if (!NT_STATUS_IS_OK(status)) {
		TALLOC_FREE(frame);
		return false;
	}

	cli_setatr(cli, fname, 0, 0);
	cli_posix_unlink(cli, fname);
	cli_setatr(cli, sname, 0, 0);
	cli_posix_unlink(cli, sname);

	status = cli_ntcreate(cli,
			fname,
			0,
			READ_CONTROL_ACCESS,
			0,
			FILE_SHARE_READ|FILE_SHARE_WRITE|FILE_SHARE_DELETE,
			FILE_CREATE,
			0x0,
			0x0,
			&fnum,
			NULL);

	if (!NT_STATUS_IS_OK(status)) {
		printf("cli_ntcreate of %s failed (%s)\n",
			fname,
			nt_errstr(status));
		goto out;
	}

	/* Get the Windows ACL on the file. */
	status = cli_query_secdesc(cli,
				fnum,
				frame,
				&sd);
	if (!NT_STATUS_IS_OK(status)) {
		printf("cli_query_secdesc failed (%s)\n",
			nt_errstr(status));
		goto out;
	}

	/* Get the POSIX ACL on the file. */
	status = cli_posix_getacl(cli,
				fname,
				frame,
				&posix_acl_len,
				&posix_acl);

	if (!NT_STATUS_IS_OK(status)) {
		printf("cli_posix_getacl failed (%s)\n",
			nt_errstr(status));
		goto out;
	}

	status = cli_close(cli, fnum);
	if (!NT_STATUS_IS_OK(status)) {
		printf("close failed (%s)\n", nt_errstr(status));
		goto out;
	}
	fnum = (uint16_t)-1;

	/* Now create a symlink. */
	status = cli_posix_symlink(cli, fname, sname);
	if (!NT_STATUS_IS_OK(status)) {
		printf("cli_posix_symlink of %s -> %s failed (%s)\n",
			sname,
			fname,
			nt_errstr(status));
		goto out;
	}

	/* Open a handle on the symlink. */
	status = cli_ntcreate(cli,
			sname,
			0,
			READ_CONTROL_ACCESS|SEC_STD_WRITE_DAC,
			0,
			FILE_SHARE_READ|FILE_SHARE_WRITE|FILE_SHARE_DELETE,
			FILE_OPEN,
			0x0,
			0x0,
			&fnum,
			NULL);

	if (!NT_STATUS_IS_OK(status)) {
		printf("cli_posix_open of %s failed (%s)\n",
			sname,
			nt_errstr(status));
		goto out;
	}

	/* Get the Windows ACL on the symlink handle. Should fail */
	status = cli_query_secdesc(cli,
				fnum,
				frame,
				&sd_sym);

	if (!NT_STATUS_EQUAL(status, NT_STATUS_ACCESS_DENIED)) {
		printf("cli_query_secdesc on a symlink gave %s. "
			"Should be NT_STATUS_ACCESS_DENIED.\n",
			nt_errstr(status));
		goto out;
	}

	/* Get the POSIX ACL on the symlink pathname. Should fail. */
	status = cli_posix_getacl(cli,
				sname,
				frame,
				&posix_acl_len_sym,
				&posix_acl_sym);

	if (!NT_STATUS_EQUAL(status, NT_STATUS_ACCESS_DENIED)) {
		printf("cli_posix_getacl on a symlink gave %s. "
			"Should be NT_STATUS_ACCESS_DENIED.\n",
			nt_errstr(status));
		goto out;
	}

	/* Set the Windows ACL on the symlink handle. Should fail */
	status = cli_set_security_descriptor(cli,
				fnum,
				SECINFO_DACL,
				sd);

	if (!NT_STATUS_EQUAL(status, NT_STATUS_ACCESS_DENIED)) {
		printf("cli_query_secdesc on a symlink gave %s. "
			"Should be NT_STATUS_ACCESS_DENIED.\n",
			nt_errstr(status));
		goto out;
	}

	/* Set the POSIX ACL on the symlink pathname. Should fail. */
	status = cli_posix_setacl(cli,
				sname,
				posix_acl,
				posix_acl_len);

	if (!NT_STATUS_EQUAL(status, NT_STATUS_ACCESS_DENIED)) {
		printf("cli_posix_getacl on a symlink gave %s. "
			"Should be NT_STATUS_ACCESS_DENIED.\n",
			nt_errstr(status));
		goto out;
	}

	printf("ACL symlink test passed\n");
	correct = true;

  out:

	if (fnum != (uint16_t)-1) {
		cli_close(cli, fnum);
		fnum = (uint16_t)-1;
	}

	cli_setatr(cli, sname, 0, 0);
	cli_posix_unlink(cli, sname);
	cli_setatr(cli, fname, 0, 0);
	cli_posix_unlink(cli, fname);

	if (!torture_close_connection(cli)) {
		correct = false;
	}

	TALLOC_FREE(frame);
	return correct;
}

/*
  Test POSIX can delete a file containing streams.
 */
static bool run_posix_stream_delete(int dummy)
{
	struct cli_state *cli1 = NULL;
	struct cli_state *cli2 = NULL;
	const char *fname = "streamfile";
	const char *stream_fname = "streamfile:Zone.Identifier:$DATA";
	uint16_t fnum1 = (uint16_t)-1;
	bool correct = false;
	NTSTATUS status;
	TALLOC_CTX *frame = NULL;

	frame = talloc_stackframe();

	printf("Starting POSIX stream delete test\n");

	if (!torture_open_connection(&cli1, 0) ||
			!torture_open_connection(&cli2, 1)) {
		TALLOC_FREE(frame);
		return false;
	}

	smbXcli_conn_set_sockopt(cli1->conn, sockops);
	smbXcli_conn_set_sockopt(cli2->conn, sockops);

	status = torture_setup_unix_extensions(cli2);
	if (!NT_STATUS_IS_OK(status)) {
		goto out;
	}

	cli_setatr(cli1, fname, 0, 0);
	cli_unlink(cli1, fname, FILE_ATTRIBUTE_SYSTEM | FILE_ATTRIBUTE_HIDDEN);

	/* Create the file. */
	status = cli_ntcreate(cli1,
			fname,
			0,
			READ_CONTROL_ACCESS,
			0,
			FILE_SHARE_READ|FILE_SHARE_WRITE|FILE_SHARE_DELETE,
			FILE_CREATE,
			0x0,
			0x0,
			&fnum1,
			NULL);

	if (!NT_STATUS_IS_OK(status)) {
		printf("cli_ntcreate of %s failed (%s)\n",
			fname,
			nt_errstr(status));
		goto out;
	}

	status = cli_close(cli1, fnum1);
	if (!NT_STATUS_IS_OK(status)) {
		printf("cli_close of %s failed (%s)\n",
			fname,
			nt_errstr(status));
		goto out;
	}
	fnum1 = (uint16_t)-1;

	/* Now create the stream. */
	status = cli_ntcreate(cli1,
			stream_fname,
			0,
			FILE_WRITE_DATA,
			0,
			FILE_SHARE_READ|FILE_SHARE_WRITE,
			FILE_CREATE,
			0x0,
			0x0,
			&fnum1,
			NULL);

	if (!NT_STATUS_IS_OK(status)) {
		printf("cli_ntcreate of %s failed (%s)\n",
			stream_fname,
			nt_errstr(status));
		goto out;
	}

	/* Leave the stream handle open... */

	/* POSIX unlink should fail. */
	status = cli_posix_unlink(cli2, fname);
	if (NT_STATUS_IS_OK(status)) {
		printf("cli_posix_unlink of %s succeeded, should have failed\n",
			fname);
		goto out;
	}

	if (!NT_STATUS_EQUAL(status, NT_STATUS_SHARING_VIOLATION)) {
		printf("cli_posix_unlink of %s failed with (%s) "
			"should have been NT_STATUS_SHARING_VIOLATION\n",
			fname,
			nt_errstr(status));
		goto out;
	}

	/* Close the stream handle. */
	status = cli_close(cli1, fnum1);
	if (!NT_STATUS_IS_OK(status)) {
		printf("cli_close of %s failed (%s)\n",
			stream_fname,
			nt_errstr(status));
		goto out;
	}
	fnum1 = (uint16_t)-1;

	/* POSIX unlink after stream handle closed should succeed. */
	status = cli_posix_unlink(cli2, fname);
	if (!NT_STATUS_IS_OK(status)) {
		printf("cli_posix_unlink of %s failed (%s)\n",
			fname,
			nt_errstr(status));
		goto out;
	}

	printf("POSIX stream delete test passed\n");
	correct = true;

  out:

	if (fnum1 != (uint16_t)-1) {
		cli_close(cli1, fnum1);
		fnum1 = (uint16_t)-1;
	}

	cli_setatr(cli1, fname, 0, 0);
	cli_unlink(cli1, fname, FILE_ATTRIBUTE_SYSTEM | FILE_ATTRIBUTE_HIDDEN);

	if (!torture_close_connection(cli1)) {
		correct = false;
	}
	if (!torture_close_connection(cli2)) {
		correct = false;
	}

	TALLOC_FREE(frame);
	return correct;
}

/*
  Test setting EA's are rejected on symlinks.
 */
static bool run_ea_symlink_test(int dummy)
{
	static struct cli_state *cli;
	const char *fname = "posix_file_ea";
	const char *sname = "posix_symlink_ea";
	const char *ea_name = "testea_name";
	const char *ea_value = "testea_value";
	uint16_t fnum = (uint16_t)-1;
	bool correct = false;
	NTSTATUS status;
	size_t i, num_eas;
	struct ea_struct *eas = NULL;
	TALLOC_CTX *frame = NULL;

	frame = talloc_stackframe();

	printf("Starting EA symlink test\n");

	if (!torture_open_connection(&cli, 0)) {
		TALLOC_FREE(frame);
		return false;
	}

	smbXcli_conn_set_sockopt(cli->conn, sockops);

	status = torture_setup_unix_extensions(cli);
	if (!NT_STATUS_IS_OK(status)) {
		TALLOC_FREE(frame);
		return false;
	}

	cli_setatr(cli, fname, 0, 0);
	cli_posix_unlink(cli, fname);
	cli_setatr(cli, sname, 0, 0);
	cli_posix_unlink(cli, sname);

	status = cli_ntcreate(cli,
			fname,
			0,
			READ_CONTROL_ACCESS,
			0,
			FILE_SHARE_READ|FILE_SHARE_WRITE|FILE_SHARE_DELETE,
			FILE_CREATE,
			0x0,
			0x0,
			&fnum,
			NULL);

	if (!NT_STATUS_IS_OK(status)) {
		printf("cli_ntcreate of %s failed (%s)\n",
			fname,
			nt_errstr(status));
		goto out;
	}

	status = cli_close(cli, fnum);
	if (!NT_STATUS_IS_OK(status)) {
		printf("close failed (%s)\n",
			nt_errstr(status));
		goto out;
	}
	fnum = (uint16_t)-1;

	/* Set an EA on the path. */
	status = cli_set_ea_path(cli,
				fname,
				ea_name,
				ea_value,
				strlen(ea_value)+1);

	if (!NT_STATUS_IS_OK(status)) {
		printf("cli_set_ea_path failed (%s)\n",
			nt_errstr(status));
		goto out;
	}

	/* Now create a symlink. */
	status = cli_posix_symlink(cli, fname, sname);
	if (!NT_STATUS_IS_OK(status)) {
		printf("cli_posix_symlink of %s -> %s failed (%s)\n",
			sname,
			fname,
			nt_errstr(status));
		goto out;
	}

	/* Get the EA list on the path. Should return value set. */
	status = cli_get_ea_list_path(cli,
				fname,
				frame,
				&num_eas,
				&eas);

	if (!NT_STATUS_IS_OK(status)) {
		printf("cli_get_ea_list_path failed (%s)\n",
			nt_errstr(status));
		goto out;
	}

	/* Ensure the EA we set is there. */
	for (i=0; i<num_eas; i++) {
		if (strcmp(eas[i].name, ea_name) == 0 &&
				eas[i].value.length == strlen(ea_value)+1 &&
				memcmp(eas[i].value.data,
					ea_value,
					eas[i].value.length) == 0) {
			break;
		}
	}

	if (i == num_eas) {
		printf("Didn't find EA on pathname %s\n",
			fname);
		goto out;
	}

	num_eas = 0;
	TALLOC_FREE(eas);

	/* Get the EA list on the symlink. Should return empty list. */
	status = cli_get_ea_list_path(cli,
				sname,
				frame,
				&num_eas,
				&eas);

	if (!NT_STATUS_IS_OK(status)) {
		printf("cli_get_ea_list_path failed (%s)\n",
			nt_errstr(status));
		goto out;
	}

	if (num_eas != 0) {
		printf("cli_get_ea_list_path failed (%s)\n",
			nt_errstr(status));
		goto out;
	}

	/* Set an EA on the symlink. Should fail. */
	status = cli_set_ea_path(cli,
				sname,
				ea_name,
				ea_value,
				strlen(ea_value)+1);

	if (!NT_STATUS_EQUAL(status, NT_STATUS_ACCESS_DENIED)) {
		printf("cli_set_ea_path on a symlink gave %s. "
			"Should be NT_STATUS_ACCESS_DENIED.\n",
			nt_errstr(status));
		goto out;
	}

	printf("EA symlink test passed\n");
	correct = true;

  out:

	if (fnum != (uint16_t)-1) {
		cli_close(cli, fnum);
		fnum = (uint16_t)-1;
	}

	cli_setatr(cli, sname, 0, 0);
	cli_posix_unlink(cli, sname);
	cli_setatr(cli, fname, 0, 0);
	cli_posix_unlink(cli, fname);

	if (!torture_close_connection(cli)) {
		correct = false;
	}

	TALLOC_FREE(frame);
	return correct;
}

/*
  Test POSIX locks are OFD-locks.
 */
static bool run_posix_ofd_lock_test(int dummy)
{
	static struct cli_state *cli;
	const char *fname = "posix_file";
	uint16_t fnum1 = (uint16_t)-1;
	uint16_t fnum2 = (uint16_t)-1;
	bool correct = false;
	NTSTATUS status;
	TALLOC_CTX *frame = NULL;

	frame = talloc_stackframe();

	printf("Starting POSIX ofd-lock test\n");

	if (!torture_open_connection(&cli, 0)) {
		TALLOC_FREE(frame);
		return false;
	}

	smbXcli_conn_set_sockopt(cli->conn, sockops);

	status = torture_setup_unix_extensions(cli);
	if (!NT_STATUS_IS_OK(status)) {
		TALLOC_FREE(frame);
		return false;
	}

	cli_setatr(cli, fname, 0, 0);
	cli_posix_unlink(cli, fname);

	/* Open the file twice. */
	status = cli_posix_open(cli, fname, O_RDWR|O_CREAT|O_EXCL,
				0600, &fnum1);
	if (!NT_STATUS_IS_OK(status)) {
		printf("First POSIX open of %s failed\n", fname);
		goto out;
	}

	status = cli_posix_open(cli, fname, O_RDWR, 0, &fnum2);
	if (!NT_STATUS_IS_OK(status)) {
		printf("First POSIX open of %s failed\n", fname);
		goto out;
	}

	/* Set a 0-50 lock on fnum1. */
	status = cli_posix_lock(cli, fnum1, 0, 50, false, WRITE_LOCK);
	if (!NT_STATUS_IS_OK(status)) {
		printf("POSIX lock (1) failed %s\n", nt_errstr(status));
		goto out;
	}

	/* Set a 60-100 lock on fnum2. */
	status = cli_posix_lock(cli, fnum2, 60, 100, false, WRITE_LOCK);
	if (!NT_STATUS_IS_OK(status)) {
		printf("POSIX lock (2) failed %s\n", nt_errstr(status));
		goto out;
	}

	/* close fnum1 - 0-50 lock should go away. */
	status = cli_close(cli, fnum1);
	if (!NT_STATUS_IS_OK(status)) {
		printf("close failed (%s)\n",
			nt_errstr(status));
		goto out;
	}
	fnum1 = (uint16_t)-1;

	/* Change the lock context. */
	cli_setpid(cli, cli_getpid(cli) + 1);

	/* Re-open fnum1. */
	status = cli_posix_open(cli, fname, O_RDWR, 0, &fnum1);
	if (!NT_STATUS_IS_OK(status)) {
		printf("Third POSIX open of %s failed\n", fname);
		goto out;
	}

	/* 60-100 lock should still be there. */
	status = cli_posix_lock(cli, fnum1, 60, 100, false, WRITE_LOCK);
	if (!NT_STATUS_EQUAL(status, NT_STATUS_FILE_LOCK_CONFLICT)) {
		printf("POSIX lock 60-100 not there %s\n", nt_errstr(status));
		goto out;
	}

	/* 0-50 lock should be gone. */
	status = cli_posix_lock(cli, fnum1, 0, 50, false, WRITE_LOCK);
	if (!NT_STATUS_IS_OK(status)) {
		printf("POSIX lock 0-50 failed %s\n", nt_errstr(status));
		goto out;
	}

	printf("POSIX OFD lock test passed\n");
	correct = true;

  out:

	if (fnum1 != (uint16_t)-1) {
		cli_close(cli, fnum1);
		fnum1 = (uint16_t)-1;
	}
	if (fnum2 != (uint16_t)-1) {
		cli_close(cli, fnum2);
		fnum2 = (uint16_t)-1;
	}

	cli_setatr(cli, fname, 0, 0);
	cli_posix_unlink(cli, fname);

	if (!torture_close_connection(cli)) {
		correct = false;
	}

	TALLOC_FREE(frame);
	return correct;
}

static uint32_t open_attrs_table[] = {
		FILE_ATTRIBUTE_NORMAL,
		FILE_ATTRIBUTE_ARCHIVE,
		FILE_ATTRIBUTE_READONLY,
		FILE_ATTRIBUTE_HIDDEN,
		FILE_ATTRIBUTE_SYSTEM,

		FILE_ATTRIBUTE_ARCHIVE|FILE_ATTRIBUTE_READONLY,
		FILE_ATTRIBUTE_ARCHIVE|FILE_ATTRIBUTE_HIDDEN,
		FILE_ATTRIBUTE_ARCHIVE|FILE_ATTRIBUTE_SYSTEM,
		FILE_ATTRIBUTE_ARCHIVE|FILE_ATTRIBUTE_READONLY|FILE_ATTRIBUTE_HIDDEN,
		FILE_ATTRIBUTE_ARCHIVE|FILE_ATTRIBUTE_READONLY|FILE_ATTRIBUTE_SYSTEM,
		FILE_ATTRIBUTE_ARCHIVE|FILE_ATTRIBUTE_HIDDEN|FILE_ATTRIBUTE_SYSTEM,

		FILE_ATTRIBUTE_READONLY|FILE_ATTRIBUTE_HIDDEN,
		FILE_ATTRIBUTE_READONLY|FILE_ATTRIBUTE_SYSTEM,
		FILE_ATTRIBUTE_READONLY|FILE_ATTRIBUTE_HIDDEN|FILE_ATTRIBUTE_SYSTEM,
		FILE_ATTRIBUTE_HIDDEN,FILE_ATTRIBUTE_SYSTEM,
};

struct trunc_open_results {
	unsigned int num;
	uint32_t init_attr;
	uint32_t trunc_attr;
	uint32_t result_attr;
};

static struct trunc_open_results attr_results[] = {
	{ 0, FILE_ATTRIBUTE_NORMAL, FILE_ATTRIBUTE_NORMAL, FILE_ATTRIBUTE_ARCHIVE },
	{ 1, FILE_ATTRIBUTE_NORMAL, FILE_ATTRIBUTE_ARCHIVE, FILE_ATTRIBUTE_ARCHIVE },
	{ 2, FILE_ATTRIBUTE_NORMAL, FILE_ATTRIBUTE_READONLY, FILE_ATTRIBUTE_ARCHIVE|FILE_ATTRIBUTE_READONLY },
	{ 16, FILE_ATTRIBUTE_ARCHIVE, FILE_ATTRIBUTE_NORMAL, FILE_ATTRIBUTE_ARCHIVE },
	{ 17, FILE_ATTRIBUTE_ARCHIVE, FILE_ATTRIBUTE_ARCHIVE, FILE_ATTRIBUTE_ARCHIVE },
	{ 18, FILE_ATTRIBUTE_ARCHIVE, FILE_ATTRIBUTE_READONLY, FILE_ATTRIBUTE_ARCHIVE|FILE_ATTRIBUTE_READONLY },
	{ 51, FILE_ATTRIBUTE_HIDDEN, FILE_ATTRIBUTE_HIDDEN, FILE_ATTRIBUTE_ARCHIVE|FILE_ATTRIBUTE_HIDDEN },
	{ 54, FILE_ATTRIBUTE_HIDDEN, FILE_ATTRIBUTE_ARCHIVE|FILE_ATTRIBUTE_HIDDEN, FILE_ATTRIBUTE_ARCHIVE|FILE_ATTRIBUTE_HIDDEN },
	{ 56, FILE_ATTRIBUTE_HIDDEN, FILE_ATTRIBUTE_ARCHIVE|FILE_ATTRIBUTE_READONLY|FILE_ATTRIBUTE_HIDDEN, FILE_ATTRIBUTE_ARCHIVE|FILE_ATTRIBUTE_READONLY|FILE_ATTRIBUTE_HIDDEN },
	{ 68, FILE_ATTRIBUTE_SYSTEM, FILE_ATTRIBUTE_SYSTEM, FILE_ATTRIBUTE_ARCHIVE|FILE_ATTRIBUTE_SYSTEM },
	{ 71, FILE_ATTRIBUTE_SYSTEM, FILE_ATTRIBUTE_ARCHIVE|FILE_ATTRIBUTE_SYSTEM, FILE_ATTRIBUTE_ARCHIVE|FILE_ATTRIBUTE_SYSTEM },
	{ 73, FILE_ATTRIBUTE_SYSTEM, FILE_ATTRIBUTE_ARCHIVE|FILE_ATTRIBUTE_READONLY|FILE_ATTRIBUTE_SYSTEM, FILE_ATTRIBUTE_ARCHIVE|FILE_ATTRIBUTE_READONLY|FILE_ATTRIBUTE_SYSTEM },
	{ 99, FILE_ATTRIBUTE_ARCHIVE|FILE_ATTRIBUTE_HIDDEN, FILE_ATTRIBUTE_HIDDEN,FILE_ATTRIBUTE_ARCHIVE|FILE_ATTRIBUTE_HIDDEN },
	{ 102, FILE_ATTRIBUTE_ARCHIVE|FILE_ATTRIBUTE_HIDDEN, FILE_ATTRIBUTE_ARCHIVE|FILE_ATTRIBUTE_HIDDEN, FILE_ATTRIBUTE_ARCHIVE|FILE_ATTRIBUTE_HIDDEN },
	{ 104, FILE_ATTRIBUTE_ARCHIVE|FILE_ATTRIBUTE_HIDDEN, FILE_ATTRIBUTE_ARCHIVE|FILE_ATTRIBUTE_READONLY|FILE_ATTRIBUTE_HIDDEN, FILE_ATTRIBUTE_ARCHIVE|FILE_ATTRIBUTE_READONLY|FILE_ATTRIBUTE_HIDDEN },
	{ 116, FILE_ATTRIBUTE_ARCHIVE|FILE_ATTRIBUTE_SYSTEM, FILE_ATTRIBUTE_SYSTEM, FILE_ATTRIBUTE_ARCHIVE|FILE_ATTRIBUTE_SYSTEM },
	{ 119,  FILE_ATTRIBUTE_ARCHIVE|FILE_ATTRIBUTE_SYSTEM,  FILE_ATTRIBUTE_ARCHIVE|FILE_ATTRIBUTE_SYSTEM, FILE_ATTRIBUTE_ARCHIVE|FILE_ATTRIBUTE_SYSTEM },
	{ 121, FILE_ATTRIBUTE_ARCHIVE|FILE_ATTRIBUTE_SYSTEM, FILE_ATTRIBUTE_ARCHIVE|FILE_ATTRIBUTE_READONLY|FILE_ATTRIBUTE_SYSTEM, FILE_ATTRIBUTE_ARCHIVE|FILE_ATTRIBUTE_READONLY|FILE_ATTRIBUTE_SYSTEM },
	{ 170, FILE_ATTRIBUTE_ARCHIVE|FILE_ATTRIBUTE_SYSTEM|FILE_ATTRIBUTE_HIDDEN, FILE_ATTRIBUTE_ARCHIVE|FILE_ATTRIBUTE_SYSTEM|FILE_ATTRIBUTE_HIDDEN, FILE_ATTRIBUTE_ARCHIVE|FILE_ATTRIBUTE_SYSTEM|FILE_ATTRIBUTE_HIDDEN },
	{ 173, FILE_ATTRIBUTE_ARCHIVE|FILE_ATTRIBUTE_SYSTEM|FILE_ATTRIBUTE_HIDDEN, FILE_ATTRIBUTE_READONLY|FILE_ATTRIBUTE_HIDDEN|FILE_ATTRIBUTE_SYSTEM, FILE_ATTRIBUTE_ARCHIVE|FILE_ATTRIBUTE_READONLY|FILE_ATTRIBUTE_HIDDEN|FILE_ATTRIBUTE_SYSTEM },
	{ 227, FILE_ATTRIBUTE_HIDDEN, FILE_ATTRIBUTE_HIDDEN, FILE_ATTRIBUTE_ARCHIVE|FILE_ATTRIBUTE_HIDDEN },
	{ 230, FILE_ATTRIBUTE_HIDDEN, FILE_ATTRIBUTE_ARCHIVE|FILE_ATTRIBUTE_HIDDEN, FILE_ATTRIBUTE_ARCHIVE|FILE_ATTRIBUTE_HIDDEN },
	{ 232, FILE_ATTRIBUTE_HIDDEN, FILE_ATTRIBUTE_ARCHIVE|FILE_ATTRIBUTE_READONLY|FILE_ATTRIBUTE_HIDDEN, FILE_ATTRIBUTE_ARCHIVE|FILE_ATTRIBUTE_READONLY|FILE_ATTRIBUTE_HIDDEN },
	{ 244, FILE_ATTRIBUTE_SYSTEM, FILE_ATTRIBUTE_SYSTEM, FILE_ATTRIBUTE_ARCHIVE|FILE_ATTRIBUTE_SYSTEM },
	{ 247, FILE_ATTRIBUTE_SYSTEM, FILE_ATTRIBUTE_ARCHIVE|FILE_ATTRIBUTE_SYSTEM, FILE_ATTRIBUTE_ARCHIVE|FILE_ATTRIBUTE_SYSTEM },
	{ 249, FILE_ATTRIBUTE_SYSTEM, FILE_ATTRIBUTE_ARCHIVE|FILE_ATTRIBUTE_READONLY|FILE_ATTRIBUTE_SYSTEM, FILE_ATTRIBUTE_ARCHIVE|FILE_ATTRIBUTE_READONLY|FILE_ATTRIBUTE_SYSTEM }
};

static bool run_openattrtest(int dummy)
{
	static struct cli_state *cli1;
	const char *fname = "\\openattr.file";
	uint16_t fnum1;
	bool correct = True;
	uint16_t attr;
	unsigned int i, j, k, l;
	NTSTATUS status;

	printf("starting open attr test\n");

	if (!torture_open_connection(&cli1, 0)) {
		return False;
	}

	smbXcli_conn_set_sockopt(cli1->conn, sockops);

	for (k = 0, i = 0; i < sizeof(open_attrs_table)/sizeof(uint32_t); i++) {
		cli_setatr(cli1, fname, 0, 0);
		cli_unlink(cli1, fname, FILE_ATTRIBUTE_SYSTEM | FILE_ATTRIBUTE_HIDDEN);

		status = cli_ntcreate(cli1, fname, 0, FILE_WRITE_DATA,
				       open_attrs_table[i], FILE_SHARE_NONE,
				       FILE_OVERWRITE_IF, 0, 0, &fnum1, NULL);
		if (!NT_STATUS_IS_OK(status)) {
			printf("open %d (1) of %s failed (%s)\n", i, fname, nt_errstr(status));
			return False;
		}

		status = cli_close(cli1, fnum1);
		if (!NT_STATUS_IS_OK(status)) {
			printf("close %d (1) of %s failed (%s)\n", i, fname, nt_errstr(status));
			return False;
		}

		for (j = 0; j < sizeof(open_attrs_table)/sizeof(uint32_t); j++) {
			status = cli_ntcreate(cli1, fname, 0,
					      FILE_READ_DATA|FILE_WRITE_DATA,
					      open_attrs_table[j],
					      FILE_SHARE_NONE, FILE_OVERWRITE,
					      0, 0, &fnum1, NULL);
			if (!NT_STATUS_IS_OK(status)) {
				for (l = 0; l < sizeof(attr_results)/sizeof(struct trunc_open_results); l++) {
					if (attr_results[l].num == k) {
						printf("[%d] trunc open 0x%x -> 0x%x of %s failed - should have succeeded !(0x%x:%s)\n",
								k, open_attrs_table[i],
								open_attrs_table[j],
								fname, NT_STATUS_V(status), nt_errstr(status));
						correct = False;
					}
				}

				if (!NT_STATUS_EQUAL(status, NT_STATUS_ACCESS_DENIED)) {
					printf("[%d] trunc open 0x%x -> 0x%x failed with wrong error code %s\n",
							k, open_attrs_table[i], open_attrs_table[j],
							nt_errstr(status));
					correct = False;
				}
#if 0
				printf("[%d] trunc open 0x%x -> 0x%x failed\n", k, open_attrs_table[i], open_attrs_table[j]);
#endif
				k++;
				continue;
			}

			status = cli_close(cli1, fnum1);
			if (!NT_STATUS_IS_OK(status)) {
				printf("close %d (2) of %s failed (%s)\n", j, fname, nt_errstr(status));
				return False;
			}

			status = cli_getatr(cli1, fname, &attr, NULL, NULL);
			if (!NT_STATUS_IS_OK(status)) {
				printf("getatr(2) failed (%s)\n", nt_errstr(status));
				return False;
			}

#if 0
			printf("[%d] getatr check [0x%x] trunc [0x%x] got attr 0x%x\n",
					k,  open_attrs_table[i],  open_attrs_table[j], attr );
#endif

			for (l = 0; l < sizeof(attr_results)/sizeof(struct trunc_open_results); l++) {
				if (attr_results[l].num == k) {
					if (attr != attr_results[l].result_attr ||
							open_attrs_table[i] != attr_results[l].init_attr ||
							open_attrs_table[j] != attr_results[l].trunc_attr) {
						printf("getatr check failed. [0x%x] trunc [0x%x] got attr 0x%x, should be 0x%x\n",
						open_attrs_table[i],
						open_attrs_table[j],
						(unsigned int)attr,
						attr_results[l].result_attr);
						correct = False;
					}
					break;
				}
			}
			k++;
		}
	}

	cli_setatr(cli1, fname, 0, 0);
	cli_unlink(cli1, fname, FILE_ATTRIBUTE_SYSTEM | FILE_ATTRIBUTE_HIDDEN);

	printf("open attr test %s.\n", correct ? "passed" : "failed");

	if (!torture_close_connection(cli1)) {
		correct = False;
	}
	return correct;
}

static NTSTATUS list_fn(const char *mnt, struct file_info *finfo,
		    const char *name, void *state)
{
	int *matched = (int *)state;
	if (matched != NULL) {
		*matched += 1;
	}
	return NT_STATUS_OK;
}

/*
  test directory listing speed
 */
static bool run_dirtest(int dummy)
{
	int i;
	static struct cli_state *cli;
	uint16_t fnum;
	struct timeval core_start;
	bool correct = True;
	int matched;

	printf("starting directory test\n");

	if (!torture_open_connection(&cli, 0)) {
		return False;
	}

	smbXcli_conn_set_sockopt(cli->conn, sockops);

	srandom(0);
	for (i=0;i<torture_numops;i++) {
		fstring fname;
		slprintf(fname, sizeof(fname), "\\%x", (int)random());
		if (!NT_STATUS_IS_OK(cli_openx(cli, fname, O_RDWR|O_CREAT, DENY_NONE, &fnum))) {
			fprintf(stderr,"Failed to open %s\n", fname);
			return False;
		}
		cli_close(cli, fnum);
	}

	core_start = timeval_current();

	matched = 0;
	cli_list(cli, "a*.*", 0, list_fn, &matched);
	printf("Matched %d\n", matched);

	matched = 0;
	cli_list(cli, "b*.*", 0, list_fn, &matched);
	printf("Matched %d\n", matched);

	matched = 0;
	cli_list(cli, "xyzabc", 0, list_fn, &matched);
	printf("Matched %d\n", matched);

	printf("dirtest core %g seconds\n", timeval_elapsed(&core_start));

	srandom(0);
	for (i=0;i<torture_numops;i++) {
		fstring fname;
		slprintf(fname, sizeof(fname), "\\%x", (int)random());
		cli_unlink(cli, fname, FILE_ATTRIBUTE_SYSTEM | FILE_ATTRIBUTE_HIDDEN);
	}

	if (!torture_close_connection(cli)) {
		correct = False;
	}

	printf("finished dirtest\n");

	return correct;
}

static NTSTATUS del_fn(const char *mnt, struct file_info *finfo, const char *mask,
		   void *state)
{
	struct cli_state *pcli = (struct cli_state *)state;
	fstring fname;
	slprintf(fname, sizeof(fname), "\\LISTDIR\\%s", finfo->name);

	if (strcmp(finfo->name, ".") == 0 || strcmp(finfo->name, "..") == 0)
		return NT_STATUS_OK;

	if (finfo->mode & FILE_ATTRIBUTE_DIRECTORY) {
		if (!NT_STATUS_IS_OK(cli_rmdir(pcli, fname)))
			printf("del_fn: failed to rmdir %s\n,", fname );
	} else {
		if (!NT_STATUS_IS_OK(cli_unlink(pcli, fname, FILE_ATTRIBUTE_SYSTEM | FILE_ATTRIBUTE_HIDDEN)))
			printf("del_fn: failed to unlink %s\n,", fname );
	}
	return NT_STATUS_OK;
}


/*
  sees what IOCTLs are supported
 */
bool torture_ioctl_test(int dummy)
{
	static struct cli_state *cli;
	uint16_t device, function;
	uint16_t fnum;
	const char *fname = "\\ioctl.dat";
	DATA_BLOB blob;
	NTSTATUS status;

	if (!torture_open_connection(&cli, 0)) {
		return False;
	}

	printf("starting ioctl test\n");

	cli_unlink(cli, fname, FILE_ATTRIBUTE_SYSTEM | FILE_ATTRIBUTE_HIDDEN);

	status = cli_openx(cli, fname, O_RDWR|O_CREAT|O_EXCL, DENY_NONE, &fnum);
	if (!NT_STATUS_IS_OK(status)) {
		printf("open of %s failed (%s)\n", fname, nt_errstr(status));
		return False;
	}

	status = cli_raw_ioctl(cli, fnum, 0x2d0000 | (0x0420<<2), &blob);
	printf("ioctl device info: %s\n", nt_errstr(status));

	status = cli_raw_ioctl(cli, fnum, IOCTL_QUERY_JOB_INFO, &blob);
	printf("ioctl job info: %s\n", nt_errstr(status));

	for (device=0;device<0x100;device++) {
		printf("ioctl test with device = 0x%x\n", device);
		for (function=0;function<0x100;function++) {
			uint32_t code = (device<<16) | function;

			status = cli_raw_ioctl(cli, fnum, code, &blob);

			if (NT_STATUS_IS_OK(status)) {
				printf("ioctl 0x%x OK : %d bytes\n", (int)code,
				       (int)blob.length);
				data_blob_free(&blob);
			}
		}
	}

	if (!torture_close_connection(cli)) {
		return False;
	}

	return True;
}


/*
  tries varients of chkpath
 */
bool torture_chkpath_test(int dummy)
{
	static struct cli_state *cli;
	uint16_t fnum;
	bool ret;
	NTSTATUS status;

	if (!torture_open_connection(&cli, 0)) {
		return False;
	}

	printf("starting chkpath test\n");

	/* cleanup from an old run */
	cli_rmdir(cli, "\\chkpath.dir\\dir2");
	cli_unlink(cli, "\\chkpath.dir\\*", FILE_ATTRIBUTE_SYSTEM | FILE_ATTRIBUTE_HIDDEN);
	cli_rmdir(cli, "\\chkpath.dir");

	status = cli_mkdir(cli, "\\chkpath.dir");
	if (!NT_STATUS_IS_OK(status)) {
		printf("mkdir1 failed : %s\n", nt_errstr(status));
		return False;
	}

	status = cli_mkdir(cli, "\\chkpath.dir\\dir2");
	if (!NT_STATUS_IS_OK(status)) {
		printf("mkdir2 failed : %s\n", nt_errstr(status));
		return False;
	}

	status = cli_openx(cli, "\\chkpath.dir\\foo.txt", O_RDWR|O_CREAT|O_EXCL,
			  DENY_NONE, &fnum);
	if (!NT_STATUS_IS_OK(status)) {
		printf("open1 failed (%s)\n", nt_errstr(status));
		return False;
	}
	cli_close(cli, fnum);

	status = cli_chkpath(cli, "\\chkpath.dir");
	if (!NT_STATUS_IS_OK(status)) {
		printf("chkpath1 failed: %s\n", nt_errstr(status));
		ret = False;
	}

	status = cli_chkpath(cli, "\\chkpath.dir\\dir2");
	if (!NT_STATUS_IS_OK(status)) {
		printf("chkpath2 failed: %s\n", nt_errstr(status));
		ret = False;
	}

	status = cli_chkpath(cli, "\\chkpath.dir\\foo.txt");
	if (!NT_STATUS_IS_OK(status)) {
		ret = check_error(__LINE__, status, ERRDOS, ERRbadpath,
				  NT_STATUS_NOT_A_DIRECTORY);
	} else {
		printf("* chkpath on a file should fail\n");
		ret = False;
	}

	status = cli_chkpath(cli, "\\chkpath.dir\\bar.txt");
	if (!NT_STATUS_IS_OK(status)) {
		ret = check_error(__LINE__, status, ERRDOS, ERRbadfile,
				  NT_STATUS_OBJECT_NAME_NOT_FOUND);
	} else {
		printf("* chkpath on a non existent file should fail\n");
		ret = False;
	}

	status = cli_chkpath(cli, "\\chkpath.dir\\dirxx\\bar.txt");
	if (!NT_STATUS_IS_OK(status)) {
		ret = check_error(__LINE__, status, ERRDOS, ERRbadpath,
				  NT_STATUS_OBJECT_PATH_NOT_FOUND);
	} else {
		printf("* chkpath on a non existent component should fail\n");
		ret = False;
	}

	cli_rmdir(cli, "\\chkpath.dir\\dir2");
	cli_unlink(cli, "\\chkpath.dir\\*", FILE_ATTRIBUTE_SYSTEM | FILE_ATTRIBUTE_HIDDEN);
	cli_rmdir(cli, "\\chkpath.dir");

	if (!torture_close_connection(cli)) {
		return False;
	}

	return ret;
}

static bool run_eatest(int dummy)
{
	static struct cli_state *cli;
	const char *fname = "\\eatest.txt";
	bool correct = True;
	uint16_t fnum;
	int i;
	size_t num_eas;
	struct ea_struct *ea_list = NULL;
	TALLOC_CTX *mem_ctx = talloc_init("eatest");
	NTSTATUS status;

	printf("starting eatest\n");

	if (!torture_open_connection(&cli, 0)) {
		talloc_destroy(mem_ctx);
		return False;
	}

	cli_unlink(cli, fname, FILE_ATTRIBUTE_SYSTEM | FILE_ATTRIBUTE_HIDDEN);

	status = cli_ntcreate(cli, fname, 0,
                              FIRST_DESIRED_ACCESS, FILE_ATTRIBUTE_ARCHIVE,
                              FILE_SHARE_NONE, FILE_OVERWRITE_IF,
                              0x4044, 0, &fnum, NULL);
	if (!NT_STATUS_IS_OK(status)) {
		printf("open failed - %s\n", nt_errstr(status));
		talloc_destroy(mem_ctx);
		return False;
	}

	for (i = 0; i < 10; i++) {
		fstring ea_name, ea_val;

		slprintf(ea_name, sizeof(ea_name), "EA_%d", i);
		memset(ea_val, (char)i+1, i+1);
		status = cli_set_ea_fnum(cli, fnum, ea_name, ea_val, i+1);
		if (!NT_STATUS_IS_OK(status)) {
			printf("ea_set of name %s failed - %s\n", ea_name,
			       nt_errstr(status));
			talloc_destroy(mem_ctx);
			return False;
		}
	}

	cli_close(cli, fnum);
	for (i = 0; i < 10; i++) {
		fstring ea_name, ea_val;

		slprintf(ea_name, sizeof(ea_name), "EA_%d", i+10);
		memset(ea_val, (char)i+1, i+1);
		status = cli_set_ea_path(cli, fname, ea_name, ea_val, i+1);
		if (!NT_STATUS_IS_OK(status)) {
			printf("ea_set of name %s failed - %s\n", ea_name,
			       nt_errstr(status));
			talloc_destroy(mem_ctx);
			return False;
		}
	}

	status = cli_get_ea_list_path(cli, fname, mem_ctx, &num_eas, &ea_list);
	if (!NT_STATUS_IS_OK(status)) {
		printf("ea_get list failed - %s\n", nt_errstr(status));
		correct = False;
	}

	printf("num_eas = %d\n", (int)num_eas);

	if (num_eas != 20) {
		printf("Should be 20 EA's stored... failing.\n");
		correct = False;
	}

	for (i = 0; i < num_eas; i++) {
		printf("%d: ea_name = %s. Val = ", i, ea_list[i].name);
		dump_data(0, ea_list[i].value.data,
			  ea_list[i].value.length);
	}

	/* Setting EA's to zero length deletes them. Test this */
	printf("Now deleting all EA's - case indepenent....\n");

#if 1
	cli_set_ea_path(cli, fname, "", "", 0);
#else
	for (i = 0; i < 20; i++) {
		fstring ea_name;
		slprintf(ea_name, sizeof(ea_name), "ea_%d", i);
		status = cli_set_ea_path(cli, fname, ea_name, "", 0);
		if (!NT_STATUS_IS_OK(status)) {
			printf("ea_set of name %s failed - %s\n", ea_name,
			       nt_errstr(status));
			talloc_destroy(mem_ctx);
			return False;
		}
	}
#endif

	status = cli_get_ea_list_path(cli, fname, mem_ctx, &num_eas, &ea_list);
	if (!NT_STATUS_IS_OK(status)) {
		printf("ea_get list failed - %s\n", nt_errstr(status));
		correct = False;
	}

	printf("num_eas = %d\n", (int)num_eas);
	for (i = 0; i < num_eas; i++) {
		printf("%d: ea_name = %s. Val = ", i, ea_list[i].name);
		dump_data(0, ea_list[i].value.data,
			  ea_list[i].value.length);
	}

	if (num_eas != 0) {
		printf("deleting EA's failed.\n");
		correct = False;
	}

	/* Try and delete a non existent EA. */
	status = cli_set_ea_path(cli, fname, "foo", "", 0);
	if (!NT_STATUS_IS_OK(status)) {
		printf("deleting non-existent EA 'foo' should succeed. %s\n",
		       nt_errstr(status));
		correct = False;
	}

	talloc_destroy(mem_ctx);
	if (!torture_close_connection(cli)) {
		correct = False;
	}

	return correct;
}

static bool run_dirtest1(int dummy)
{
	int i;
	static struct cli_state *cli;
	uint16_t fnum;
	int num_seen;
	bool correct = True;

	printf("starting directory test\n");

	if (!torture_open_connection(&cli, 0)) {
		return False;
	}

	smbXcli_conn_set_sockopt(cli->conn, sockops);

	cli_list(cli, "\\LISTDIR\\*", 0, del_fn, cli);
	cli_list(cli, "\\LISTDIR\\*", FILE_ATTRIBUTE_DIRECTORY, del_fn, cli);
	cli_rmdir(cli, "\\LISTDIR");
	cli_mkdir(cli, "\\LISTDIR");

	/* Create 1000 files and 1000 directories. */
	for (i=0;i<1000;i++) {
		fstring fname;
		slprintf(fname, sizeof(fname), "\\LISTDIR\\f%d", i);
		if (!NT_STATUS_IS_OK(cli_ntcreate(cli, fname, 0, GENERIC_ALL_ACCESS, FILE_ATTRIBUTE_ARCHIVE,
				   FILE_SHARE_READ|FILE_SHARE_WRITE, FILE_OVERWRITE_IF,
				   0, 0, &fnum, NULL))) {
			fprintf(stderr,"Failed to open %s\n", fname);
			return False;
		}
		cli_close(cli, fnum);
	}
	for (i=0;i<1000;i++) {
		fstring fname;
		slprintf(fname, sizeof(fname), "\\LISTDIR\\d%d", i);
		if (!NT_STATUS_IS_OK(cli_mkdir(cli, fname))) {
			fprintf(stderr,"Failed to open %s\n", fname);
			return False;
		}
	}

	/* Now ensure that doing an old list sees both files and directories. */
	num_seen = 0;
	cli_list_old(cli, "\\LISTDIR\\*", FILE_ATTRIBUTE_DIRECTORY, list_fn, &num_seen);
	printf("num_seen = %d\n", num_seen );
	/* We should see 100 files + 1000 directories + . and .. */
	if (num_seen != 2002)
		correct = False;

	/* Ensure if we have the "must have" bits we only see the
	 * relevent entries.
	 */
	num_seen = 0;
	cli_list_old(cli, "\\LISTDIR\\*", (FILE_ATTRIBUTE_DIRECTORY<<8)|FILE_ATTRIBUTE_DIRECTORY, list_fn, &num_seen);
	printf("num_seen = %d\n", num_seen );
	if (num_seen != 1002)
		correct = False;

	num_seen = 0;
	cli_list_old(cli, "\\LISTDIR\\*", (FILE_ATTRIBUTE_ARCHIVE<<8)|FILE_ATTRIBUTE_DIRECTORY, list_fn, &num_seen);
	printf("num_seen = %d\n", num_seen );
	if (num_seen != 1000)
		correct = False;

	/* Delete everything. */
	cli_list(cli, "\\LISTDIR\\*", 0, del_fn, cli);
	cli_list(cli, "\\LISTDIR\\*", FILE_ATTRIBUTE_DIRECTORY, del_fn, cli);
	cli_rmdir(cli, "\\LISTDIR");

#if 0
	printf("Matched %d\n", cli_list(cli, "a*.*", 0, list_fn, NULL));
	printf("Matched %d\n", cli_list(cli, "b*.*", 0, list_fn, NULL));
	printf("Matched %d\n", cli_list(cli, "xyzabc", 0, list_fn, NULL));
#endif

	if (!torture_close_connection(cli)) {
		correct = False;
	}

	printf("finished dirtest1\n");

	return correct;
}

static bool run_error_map_extract(int dummy) {

	static struct cli_state *c_dos;
	static struct cli_state *c_nt;
	NTSTATUS status;

	uint32_t error;

	uint32_t errnum;
        uint8_t errclass;

	NTSTATUS nt_status;

	fstring user;

	/* NT-Error connection */

	disable_spnego = true;
	if (!(c_nt = open_nbt_connection())) {
		disable_spnego = false;
		return False;
	}
	disable_spnego = false;

	status = smbXcli_negprot(c_nt->conn, c_nt->timeout, PROTOCOL_CORE,
				 PROTOCOL_NT1);

	if (!NT_STATUS_IS_OK(status)) {
		printf("%s rejected the NT-error negprot (%s)\n", host,
		       nt_errstr(status));
		cli_shutdown(c_nt);
		return False;
	}

	status = cli_session_setup_anon(c_nt);
	if (!NT_STATUS_IS_OK(status)) {
		printf("%s rejected the NT-error initial session setup (%s)\n",host, nt_errstr(status));
		return False;
	}

	/* DOS-Error connection */

	disable_spnego = true;
	force_dos_errors = true;
	if (!(c_dos = open_nbt_connection())) {
		disable_spnego = false;
		force_dos_errors = false;
		return False;
	}
	disable_spnego = false;
	force_dos_errors = false;

	status = smbXcli_negprot(c_dos->conn, c_dos->timeout, PROTOCOL_CORE,
				 PROTOCOL_NT1);
	if (!NT_STATUS_IS_OK(status)) {
		printf("%s rejected the DOS-error negprot (%s)\n", host,
		       nt_errstr(status));
		cli_shutdown(c_dos);
		return False;
	}

	status = cli_session_setup_anon(c_dos);
	if (!NT_STATUS_IS_OK(status)) {
		printf("%s rejected the DOS-error initial session setup (%s)\n",
			host, nt_errstr(status));
		return False;
	}

	c_nt->map_dos_errors = false;
	c_dos->map_dos_errors = false;

	for (error=(0xc0000000 | 0x1); error < (0xc0000000| 0xFFF); error++) {
		struct cli_credentials *user_creds = NULL;

		fstr_sprintf(user, "%X", error);

		user_creds = cli_session_creds_init(talloc_tos(),
						    user,
						    workgroup,
						    NULL, /* realm */
						    password,
						    false, /* use_kerberos */
						    false, /* fallback_after_kerberos */
						    false, /* use_ccache */
						    false); /* password_is_nt_hash */
		if (user_creds == NULL) {
			printf("cli_session_creds_init(%s) failed\n", user);
			return false;
		}

		status = cli_session_setup_creds(c_nt, user_creds);
		if (NT_STATUS_IS_OK(status)) {
			printf("/** Session setup succeeded.  This shouldn't happen...*/\n");
		}

		/* Case #1: 32-bit NT errors */
		if (!NT_STATUS_IS_DOS(status)) {
			nt_status = status;
		} else {
			printf("/** Dos error on NT connection! (%s) */\n", 
			       nt_errstr(status));
			nt_status = NT_STATUS(0xc0000000);
		}

		status = cli_session_setup_creds(c_dos, user_creds);
		if (NT_STATUS_IS_OK(status)) {
			printf("/** Session setup succeeded.  This shouldn't happen...*/\n");
		}

		/* Case #1: 32-bit NT errors */
		if (NT_STATUS_IS_DOS(status)) {
			printf("/** NT error on DOS connection! (%s) */\n", 
			       nt_errstr(status));
			errnum = errclass = 0;
		} else {
			errclass = NT_STATUS_DOS_CLASS(status);
			errnum = NT_STATUS_DOS_CODE(status);
		}

		if (NT_STATUS_V(nt_status) != error) { 
			printf("/*\t{ This NT error code was 'sqashed'\n\t from %s to %s \n\t during the session setup }\n*/\n", 
			       get_nt_error_c_code(talloc_tos(), NT_STATUS(error)), 
			       get_nt_error_c_code(talloc_tos(), nt_status));
		}

		printf("\t{%s,\t%s,\t%s},\n", 
		       smb_dos_err_class(errclass), 
		       smb_dos_err_name(errclass, errnum), 
		       get_nt_error_c_code(talloc_tos(), NT_STATUS(error)));

		TALLOC_FREE(user_creds);
	}
	return True;
}

static bool run_sesssetup_bench(int dummy)
{
	static struct cli_state *c;
	const char *fname = "\\file.dat";
	uint16_t fnum;
	NTSTATUS status;
	int i;

	if (!torture_open_connection(&c, 0)) {
		return false;
	}

	status = cli_ntcreate(c, fname, 0, GENERIC_ALL_ACCESS|DELETE_ACCESS,
			      FILE_ATTRIBUTE_NORMAL, 0, FILE_OVERWRITE_IF,
			      FILE_DELETE_ON_CLOSE, 0, &fnum, NULL);
	if (!NT_STATUS_IS_OK(status)) {
		d_printf("open %s failed: %s\n", fname, nt_errstr(status));
		return false;
	}

	for (i=0; i<torture_numops; i++) {
		status = cli_session_setup_creds(c, torture_creds);
		if (!NT_STATUS_IS_OK(status)) {
			d_printf("(%s) cli_session_setup_creds failed: %s\n",
				 __location__, nt_errstr(status));
			return false;
		}

		d_printf("\r%d   ", (int)cli_state_get_uid(c));

		status = cli_ulogoff(c);
		if (!NT_STATUS_IS_OK(status)) {
			d_printf("(%s) cli_ulogoff failed: %s\n",
				 __location__, nt_errstr(status));
			return false;
		}
	}

	return true;
}

static bool subst_test(const char *str, const char *user, const char *domain,
		       uid_t uid, gid_t gid, const char *expected)
{
	char *subst;
	bool result = true;

	subst = talloc_sub_specified(talloc_tos(), str, user, NULL, domain, uid, gid);

	if (strcmp(subst, expected) != 0) {
		printf("sub_specified(%s, %s, %s, %d, %d) returned [%s], expected "
		       "[%s]\n", str, user, domain, (int)uid, (int)gid, subst,
		       expected);
		result = false;
	}

	TALLOC_FREE(subst);
	return result;
}

static void chain1_open_completion(struct tevent_req *req)
{
	uint16_t fnum;
	NTSTATUS status;
	status = cli_openx_recv(req, &fnum);
	TALLOC_FREE(req);

	d_printf("cli_openx_recv returned %s: %d\n",
		 nt_errstr(status),
		 NT_STATUS_IS_OK(status) ? fnum : -1);
}

static void chain1_write_completion(struct tevent_req *req)
{
	size_t written;
	NTSTATUS status;
	status = cli_write_andx_recv(req, &written);
	TALLOC_FREE(req);

	d_printf("cli_write_andx_recv returned %s: %d\n",
		 nt_errstr(status),
		 NT_STATUS_IS_OK(status) ? (int)written : -1);
}

static void chain1_close_completion(struct tevent_req *req)
{
	NTSTATUS status;
	bool *done = (bool *)tevent_req_callback_data_void(req);

	status = cli_close_recv(req);
	*done = true;

	TALLOC_FREE(req);

	d_printf("cli_close returned %s\n", nt_errstr(status));
}

static bool run_chain1(int dummy)
{
	struct cli_state *cli1;
	struct tevent_context *evt = samba_tevent_context_init(NULL);
	struct tevent_req *reqs[3], *smbreqs[3];
	bool done = false;
	const char *str = "foobar";
	NTSTATUS status;

	printf("starting chain1 test\n");
	if (!torture_open_connection(&cli1, 0)) {
		return False;
	}

	smbXcli_conn_set_sockopt(cli1->conn, sockops);

	reqs[0] = cli_openx_create(talloc_tos(), evt, cli1, "\\test",
				  O_CREAT|O_RDWR, 0, &smbreqs[0]);
	if (reqs[0] == NULL) return false;
	tevent_req_set_callback(reqs[0], chain1_open_completion, NULL);


	reqs[1] = cli_write_andx_create(talloc_tos(), evt, cli1, 0, 0,
					(const uint8_t *)str, 0, strlen(str)+1,
					smbreqs, 1, &smbreqs[1]);
	if (reqs[1] == NULL) return false;
	tevent_req_set_callback(reqs[1], chain1_write_completion, NULL);

	reqs[2] = cli_close_create(talloc_tos(), evt, cli1, 0, &smbreqs[2]);
	if (reqs[2] == NULL) return false;
	tevent_req_set_callback(reqs[2], chain1_close_completion, &done);

	status = smb1cli_req_chain_submit(smbreqs, ARRAY_SIZE(smbreqs));
	if (!NT_STATUS_IS_OK(status)) {
		return false;
	}

	while (!done) {
		tevent_loop_once(evt);
	}

	torture_close_connection(cli1);
	return True;
}

static void chain2_sesssetup_completion(struct tevent_req *req)
{
	NTSTATUS status;
	status = cli_session_setup_guest_recv(req);
	d_printf("sesssetup returned %s\n", nt_errstr(status));
}

static void chain2_tcon_completion(struct tevent_req *req)
{
	bool *done = (bool *)tevent_req_callback_data_void(req);
	NTSTATUS status;
	status = cli_tcon_andx_recv(req);
	d_printf("tcon_and_x returned %s\n", nt_errstr(status));
	*done = true;
}

static bool run_chain2(int dummy)
{
	struct cli_state *cli1;
	struct tevent_context *evt = samba_tevent_context_init(NULL);
	struct tevent_req *reqs[2], *smbreqs[2];
	bool done = false;
	NTSTATUS status;
	int flags = CLI_FULL_CONNECTION_FORCE_SMB1;

	printf("starting chain2 test\n");
	status = cli_start_connection(&cli1, lp_netbios_name(), host, NULL,
				      port_to_use, SMB_SIGNING_DEFAULT, flags);
	if (!NT_STATUS_IS_OK(status)) {
		return False;
	}

	smbXcli_conn_set_sockopt(cli1->conn, sockops);

	reqs[0] = cli_session_setup_guest_create(talloc_tos(), evt, cli1,
						 &smbreqs[0]);
	if (reqs[0] == NULL) return false;
	tevent_req_set_callback(reqs[0], chain2_sesssetup_completion, NULL);

	reqs[1] = cli_tcon_andx_create(talloc_tos(), evt, cli1, "IPC$",
				       "?????", NULL, 0, &smbreqs[1]);
	if (reqs[1] == NULL) return false;
	tevent_req_set_callback(reqs[1], chain2_tcon_completion, &done);

	status = smb1cli_req_chain_submit(smbreqs, ARRAY_SIZE(smbreqs));
	if (!NT_STATUS_IS_OK(status)) {
		return false;
	}

	while (!done) {
		tevent_loop_once(evt);
	}

	torture_close_connection(cli1);
	return True;
}


struct torture_createdel_state {
	struct tevent_context *ev;
	struct cli_state *cli;
};

static void torture_createdel_created(struct tevent_req *subreq);
static void torture_createdel_closed(struct tevent_req *subreq);

static struct tevent_req *torture_createdel_send(TALLOC_CTX *mem_ctx,
						 struct tevent_context *ev,
						 struct cli_state *cli,
						 const char *name)
{
	struct tevent_req *req, *subreq;
	struct torture_createdel_state *state;

	req = tevent_req_create(mem_ctx, &state,
				struct torture_createdel_state);
	if (req == NULL) {
		return NULL;
	}
	state->ev = ev;
	state->cli = cli;

	subreq = cli_ntcreate_send(
		state, ev, cli, name, 0,
		FILE_READ_DATA|FILE_WRITE_DATA|DELETE_ACCESS,
		FILE_ATTRIBUTE_NORMAL,
		FILE_SHARE_READ|FILE_SHARE_WRITE|FILE_SHARE_DELETE,
		FILE_OPEN_IF, FILE_DELETE_ON_CLOSE, 0);

	if (tevent_req_nomem(subreq, req)) {
		return tevent_req_post(req, ev);
	}
	tevent_req_set_callback(subreq, torture_createdel_created, req);
	return req;
}

static void torture_createdel_created(struct tevent_req *subreq)
{
	struct tevent_req *req = tevent_req_callback_data(
		subreq, struct tevent_req);
	struct torture_createdel_state *state = tevent_req_data(
		req, struct torture_createdel_state);
	NTSTATUS status;
	uint16_t fnum;

	status = cli_ntcreate_recv(subreq, &fnum, NULL);
	TALLOC_FREE(subreq);
	if (tevent_req_nterror(req, status)) {
		DEBUG(10, ("cli_ntcreate_recv returned %s\n",
			   nt_errstr(status)));
		return;
	}

	subreq = cli_close_send(state, state->ev, state->cli, fnum);
	if (tevent_req_nomem(subreq, req)) {
		return;
	}
	tevent_req_set_callback(subreq, torture_createdel_closed, req);
}

static void torture_createdel_closed(struct tevent_req *subreq)
{
	struct tevent_req *req = tevent_req_callback_data(
		subreq, struct tevent_req);
	NTSTATUS status;

	status = cli_close_recv(subreq);
	if (tevent_req_nterror(req, status)) {
		DEBUG(10, ("cli_close_recv returned %s\n", nt_errstr(status)));
		return;
	}
	tevent_req_done(req);
}

static NTSTATUS torture_createdel_recv(struct tevent_req *req)
{
	return tevent_req_simple_recv_ntstatus(req);
}

struct torture_createdels_state {
	struct tevent_context *ev;
	struct cli_state *cli;
	const char *base_name;
	int sent;
	int received;
	int num_files;
	struct tevent_req **reqs;
};

static void torture_createdels_done(struct tevent_req *subreq);

static struct tevent_req *torture_createdels_send(TALLOC_CTX *mem_ctx,
						  struct tevent_context *ev,
						  struct cli_state *cli,
						  const char *base_name,
						  int num_parallel,
						  int num_files)
{
	struct tevent_req *req;
	struct torture_createdels_state *state;
	int i;

	req = tevent_req_create(mem_ctx, &state,
				struct torture_createdels_state);
	if (req == NULL) {
		return NULL;
	}
	state->ev = ev;
	state->cli = cli;
	state->base_name = talloc_strdup(state, base_name);
	if (tevent_req_nomem(state->base_name, req)) {
		return tevent_req_post(req, ev);
	}
	state->num_files = MAX(num_parallel, num_files);
	state->sent = 0;
	state->received = 0;

	state->reqs = talloc_array(state, struct tevent_req *, num_parallel);
	if (tevent_req_nomem(state->reqs, req)) {
		return tevent_req_post(req, ev);
	}

	for (i=0; i<num_parallel; i++) {
		char *name;

		name = talloc_asprintf(state, "%s%8.8d", state->base_name,
				       state->sent);
		if (tevent_req_nomem(name, req)) {
			return tevent_req_post(req, ev);
		}
		state->reqs[i] = torture_createdel_send(
			state->reqs, state->ev, state->cli, name);
		if (tevent_req_nomem(state->reqs[i], req)) {
			return tevent_req_post(req, ev);
		}
		name = talloc_move(state->reqs[i], &name);
		tevent_req_set_callback(state->reqs[i],
					torture_createdels_done, req);
		state->sent += 1;
	}
	return req;
}

static void torture_createdels_done(struct tevent_req *subreq)
{
	struct tevent_req *req = tevent_req_callback_data(
		subreq, struct tevent_req);
	struct torture_createdels_state *state = tevent_req_data(
		req, struct torture_createdels_state);
	size_t num_parallel = talloc_array_length(state->reqs);
	NTSTATUS status;
	char *name;
	int i;

	status = torture_createdel_recv(subreq);
	if (!NT_STATUS_IS_OK(status)){
		DEBUG(10, ("torture_createdel_recv returned %s\n",
			   nt_errstr(status)));
		TALLOC_FREE(subreq);
		tevent_req_nterror(req, status);
		return;
	}

	for (i=0; i<num_parallel; i++) {
		if (subreq == state->reqs[i]) {
			break;
		}
	}
	if (i == num_parallel) {
		DEBUG(10, ("received something we did not send\n"));
		tevent_req_nterror(req, NT_STATUS_INTERNAL_ERROR);
		return;
	}
	TALLOC_FREE(state->reqs[i]);

	if (state->sent >= state->num_files) {
		tevent_req_done(req);
		return;
	}

	name = talloc_asprintf(state, "%s%8.8d", state->base_name,
			       state->sent);
	if (tevent_req_nomem(name, req)) {
		return;
	}
	state->reqs[i] = torture_createdel_send(state->reqs, state->ev,
						state->cli, name);
	if (tevent_req_nomem(state->reqs[i], req)) {
		return;
	}
	name = talloc_move(state->reqs[i], &name);
	tevent_req_set_callback(state->reqs[i],	torture_createdels_done, req);
	state->sent += 1;
}

static NTSTATUS torture_createdels_recv(struct tevent_req *req)
{
	return tevent_req_simple_recv_ntstatus(req);
}

struct swallow_notify_state {
	struct tevent_context *ev;
	struct cli_state *cli;
	uint16_t fnum;
	uint32_t completion_filter;
	bool recursive;
	bool (*fn)(uint32_t action, const char *name, void *priv);
	void *priv;
};

static void swallow_notify_done(struct tevent_req *subreq);

static struct tevent_req *swallow_notify_send(TALLOC_CTX *mem_ctx,
					      struct tevent_context *ev,
					      struct cli_state *cli,
					      uint16_t fnum,
					      uint32_t completion_filter,
					      bool recursive,
					      bool (*fn)(uint32_t action,
							 const char *name,
							 void *priv),
					      void *priv)
{
	struct tevent_req *req, *subreq;
	struct swallow_notify_state *state;

	req = tevent_req_create(mem_ctx, &state,
				struct swallow_notify_state);
	if (req == NULL) {
		return NULL;
	}
	state->ev = ev;
	state->cli = cli;
	state->fnum = fnum;
	state->completion_filter = completion_filter;
	state->recursive = recursive;
	state->fn = fn;
	state->priv = priv;

	subreq = cli_notify_send(state, state->ev, state->cli, state->fnum,
				 0xffff, state->completion_filter,
				 state->recursive);
	if (tevent_req_nomem(subreq, req)) {
		return tevent_req_post(req, ev);
	}
	tevent_req_set_callback(subreq, swallow_notify_done, req);
	return req;
}

static void swallow_notify_done(struct tevent_req *subreq)
{
	struct tevent_req *req = tevent_req_callback_data(
		subreq, struct tevent_req);
	struct swallow_notify_state *state = tevent_req_data(
		req, struct swallow_notify_state);
	NTSTATUS status;
	uint32_t i, num_changes;
	struct notify_change *changes;

	status = cli_notify_recv(subreq, state, &num_changes, &changes);
	TALLOC_FREE(subreq);
	if (!NT_STATUS_IS_OK(status)) {
		DEBUG(10, ("cli_notify_recv returned %s\n",
			   nt_errstr(status)));
		tevent_req_nterror(req, status);
		return;
	}

	for (i=0; i<num_changes; i++) {
		state->fn(changes[i].action, changes[i].name, state->priv);
	}
	TALLOC_FREE(changes);

	subreq = cli_notify_send(state, state->ev, state->cli, state->fnum,
				 0xffff, state->completion_filter,
				 state->recursive);
	if (tevent_req_nomem(subreq, req)) {
		return;
	}
	tevent_req_set_callback(subreq, swallow_notify_done, req);
}

static bool print_notifies(uint32_t action, const char *name, void *priv)
{
	if (DEBUGLEVEL > 5) {
		d_printf("%d %s\n", (int)action, name);
	}
	return true;
}

static void notify_bench_done(struct tevent_req *req)
{
	int *num_finished = (int *)tevent_req_callback_data_void(req);
	*num_finished += 1;
}

static bool run_notify_bench(int dummy)
{
	const char *dname = "\\notify-bench";
	struct tevent_context *ev;
	NTSTATUS status;
	uint16_t dnum;
	struct tevent_req *req1;
	struct tevent_req *req2 = NULL;
	int i, num_unc_names;
	int num_finished = 0;

	printf("starting notify-bench test\n");

	if (use_multishare_conn) {
		char **unc_list;
		unc_list = file_lines_load(multishare_conn_fname,
					   &num_unc_names, 0, NULL);
		if (!unc_list || num_unc_names <= 0) {
			d_printf("Failed to load unc names list from '%s'\n",
				 multishare_conn_fname);
			return false;
		}
		TALLOC_FREE(unc_list);
	} else {
		num_unc_names = 1;
	}

	ev = samba_tevent_context_init(talloc_tos());
	if (ev == NULL) {
		d_printf("tevent_context_init failed\n");
		return false;
	}

	for (i=0; i<num_unc_names; i++) {
		struct cli_state *cli;
		char *base_fname;

		base_fname = talloc_asprintf(talloc_tos(), "%s\\file%3.3d.",
					     dname, i);
		if (base_fname == NULL) {
			return false;
		}

		if (!torture_open_connection(&cli, i)) {
			return false;
		}

		status = cli_ntcreate(cli, dname, 0,
				      MAXIMUM_ALLOWED_ACCESS,
				      0, FILE_SHARE_READ|FILE_SHARE_WRITE|
				      FILE_SHARE_DELETE,
				      FILE_OPEN_IF, FILE_DIRECTORY_FILE, 0,
				      &dnum, NULL);

		if (!NT_STATUS_IS_OK(status)) {
			d_printf("Could not create %s: %s\n", dname,
				 nt_errstr(status));
			return false;
		}

		req1 = swallow_notify_send(talloc_tos(), ev, cli, dnum,
					   FILE_NOTIFY_CHANGE_FILE_NAME |
					   FILE_NOTIFY_CHANGE_DIR_NAME |
					   FILE_NOTIFY_CHANGE_ATTRIBUTES |
					   FILE_NOTIFY_CHANGE_LAST_WRITE,
					   false, print_notifies, NULL);
		if (req1 == NULL) {
			d_printf("Could not create notify request\n");
			return false;
		}

		req2 = torture_createdels_send(talloc_tos(), ev, cli,
					       base_fname, 10, torture_numops);
		if (req2 == NULL) {
			d_printf("Could not create createdels request\n");
			return false;
		}
		TALLOC_FREE(base_fname);

		tevent_req_set_callback(req2, notify_bench_done,
					&num_finished);
	}

	while (num_finished < num_unc_names) {
		int ret;
		ret = tevent_loop_once(ev);
		if (ret != 0) {
			d_printf("tevent_loop_once failed\n");
			return false;
		}
	}

	if (!tevent_req_poll(req2, ev)) {
		d_printf("tevent_req_poll failed\n");
	}

	status = torture_createdels_recv(req2);
	d_printf("torture_createdels_recv returned %s\n", nt_errstr(status));

	return true;
}

static bool run_mangle1(int dummy)
{
	struct cli_state *cli;
	const char *fname = "this_is_a_long_fname_to_be_mangled.txt";
	uint16_t fnum;
	fstring alt_name;
	NTSTATUS status;
	time_t change_time, access_time, write_time;
	off_t size;
	uint16_t mode;

	printf("starting mangle1 test\n");
	if (!torture_open_connection(&cli, 0)) {
		return False;
	}

	smbXcli_conn_set_sockopt(cli->conn, sockops);

	status = cli_ntcreate(cli, fname, 0, GENERIC_ALL_ACCESS|DELETE_ACCESS,
			      FILE_ATTRIBUTE_NORMAL, 0, FILE_OVERWRITE_IF,
			      0, 0, &fnum, NULL);
	if (!NT_STATUS_IS_OK(status)) {
		d_printf("open %s failed: %s\n", fname, nt_errstr(status));
		return false;
	}
	cli_close(cli, fnum);

	status = cli_qpathinfo_alt_name(cli, fname, alt_name);
	if (!NT_STATUS_IS_OK(status)) {
		d_printf("cli_qpathinfo_alt_name failed: %s\n",
			 nt_errstr(status));
		return false;
	}
	d_printf("alt_name: %s\n", alt_name);

	status = cli_openx(cli, alt_name, O_RDONLY, DENY_NONE, &fnum);
	if (!NT_STATUS_IS_OK(status)) {
		d_printf("cli_openx(%s) failed: %s\n", alt_name,
			 nt_errstr(status));
		return false;
	}
	cli_close(cli, fnum);

	status = cli_qpathinfo1(cli, alt_name, &change_time, &access_time,
				&write_time, &size, &mode);
	if (!NT_STATUS_IS_OK(status)) {
		d_printf("cli_qpathinfo1(%s) failed: %s\n", alt_name,
			 nt_errstr(status));
		return false;
	}

	return true;
}

static NTSTATUS mangle_illegal_list_shortname_fn(const char *mntpoint,
						 struct file_info *f,
						 const char *mask,
						 void *state)
{
	if (f->short_name == NULL) {
		return NT_STATUS_OK;
	}

	if (strlen(f->short_name) == 0) {
		return NT_STATUS_OK;
	}

	printf("unexpected shortname: %s\n", f->short_name);

	return NT_STATUS_OBJECT_NAME_INVALID;
}

static NTSTATUS mangle_illegal_list_name_fn(const char *mntpoint,
					    struct file_info *f,
					    const char *mask,
					    void *state)
{
	char *name = state;

	printf("name: %s\n", f->name);
	fstrcpy(name, f->name);
	return NT_STATUS_OK;
}

static bool run_mangle_illegal(int dummy)
{
	struct cli_state *cli = NULL;
	struct cli_state *cli_posix = NULL;
	const char *fname = "\\MANGLE_ILLEGAL\\this_is_a_long_fname_to_be_mangled.txt";
	const char *illegal_fname = "MANGLE_ILLEGAL/foo:bar";
	char *mangled_path = NULL;
	uint16_t fnum;
	fstring name;
	fstring alt_name;
	NTSTATUS status;

	printf("starting mangle-illegal test\n");

	if (!torture_open_connection(&cli, 0)) {
		return False;
	}

	smbXcli_conn_set_sockopt(cli->conn, sockops);

	if (!torture_open_connection(&cli_posix, 0)) {
		return false;
	}

	smbXcli_conn_set_sockopt(cli_posix->conn, sockops);

	status = torture_setup_unix_extensions(cli_posix);
	if (!NT_STATUS_IS_OK(status)) {
		return false;
	}

	cli_rmdir(cli, "\\MANGLE_ILLEGAL");
	status = cli_mkdir(cli, "\\MANGLE_ILLEGAL");
	if (!NT_STATUS_IS_OK(status)) {
		printf("mkdir1 failed : %s\n", nt_errstr(status));
		return False;
	}

	/*
	 * Create a file with illegal NTFS characters and test that we
	 * get a usable mangled name
	 */

	cli_setatr(cli_posix, illegal_fname, 0, 0);
	cli_posix_unlink(cli_posix, illegal_fname);

	status = cli_posix_open(cli_posix, illegal_fname, O_RDWR|O_CREAT|O_EXCL,
				0600, &fnum);
	if (!NT_STATUS_IS_OK(status)) {
		printf("POSIX create of %s failed (%s)\n",
		       illegal_fname, nt_errstr(status));
		return false;
	}

	status = cli_close(cli_posix, fnum);
	if (!NT_STATUS_IS_OK(status)) {
		printf("close failed (%s)\n", nt_errstr(status));
		return false;
	}

	status = cli_list(cli, "\\MANGLE_ILLEGAL\\*", 0, mangle_illegal_list_name_fn, &name);
	if (!NT_STATUS_IS_OK(status)) {
		d_printf("cli_list failed: %s\n", nt_errstr(status));
		return false;
	}

	mangled_path = talloc_asprintf(talloc_tos(), "\\MANGLE_ILLEGAL\\%s", name);
	if (mangled_path == NULL) {
		return false;
	}

	status = cli_openx(cli, mangled_path, O_RDONLY, DENY_NONE, &fnum);
	if (!NT_STATUS_IS_OK(status)) {
		d_printf("cli_openx(%s) failed: %s\n", mangled_path, nt_errstr(status));
		TALLOC_FREE(mangled_path);
		return false;
	}
	TALLOC_FREE(mangled_path);
	cli_close(cli, fnum);

	cli_setatr(cli_posix, illegal_fname, 0, 0);
	cli_posix_unlink(cli_posix, illegal_fname);

	/*
	 * Create a file with a long name and check that we got *no* short name.
	 */

	status = cli_ntcreate(cli, fname, 0, GENERIC_ALL_ACCESS|DELETE_ACCESS,
			      FILE_ATTRIBUTE_NORMAL, 0, FILE_OVERWRITE_IF,
			      0, 0, &fnum, NULL);
	if (!NT_STATUS_IS_OK(status)) {
		d_printf("open %s failed: %s\n", fname, nt_errstr(status));
		return false;
	}
	cli_close(cli, fnum);

	status = cli_list(cli, fname, 0, mangle_illegal_list_shortname_fn, &alt_name);
	if (!NT_STATUS_IS_OK(status)) {
		d_printf("cli_list failed\n");
		return false;
	}

	cli_unlink(cli, fname, 0);
	cli_rmdir(cli, "\\MANGLE_ILLEGAL");

	if (!torture_close_connection(cli_posix)) {
		return false;
	}

	if (!torture_close_connection(cli)) {
		return false;
	}

	return true;
}

static size_t null_source(uint8_t *buf, size_t n, void *priv)
{
	size_t *to_pull = (size_t *)priv;
	size_t thistime = *to_pull;

	thistime = MIN(thistime, n);
	if (thistime == 0) {
		return 0;
	}

	memset(buf, 0, thistime);
	*to_pull -= thistime;
	return thistime;
}

static bool run_windows_write(int dummy)
{
	struct cli_state *cli1;
	uint16_t fnum;
	int i;
	bool ret = false;
	const char *fname = "\\writetest.txt";
	struct timeval start_time;
	double seconds;
	double kbytes;
	NTSTATUS status;

	printf("starting windows_write test\n");
	if (!torture_open_connection(&cli1, 0)) {
		return False;
	}

	status = cli_openx(cli1, fname, O_RDWR|O_CREAT|O_EXCL, DENY_NONE, &fnum);
	if (!NT_STATUS_IS_OK(status)) {
		printf("open failed (%s)\n", nt_errstr(status));
		return False;
	}

	smbXcli_conn_set_sockopt(cli1->conn, sockops);

	start_time = timeval_current();

	for (i=0; i<torture_numops; i++) {
		uint8_t c = 0;
		off_t start = i * torture_blocksize;
		size_t to_pull = torture_blocksize - 1;

		status = cli_writeall(cli1, fnum, 0, &c,
				      start + torture_blocksize - 1, 1, NULL);
		if (!NT_STATUS_IS_OK(status)) {
			printf("cli_write failed: %s\n", nt_errstr(status));
			goto fail;
		}

		status = cli_push(cli1, fnum, 0, i * torture_blocksize, torture_blocksize,
				  null_source, &to_pull);
		if (!NT_STATUS_IS_OK(status)) {
			printf("cli_push returned: %s\n", nt_errstr(status));
			goto fail;
		}
	}

	seconds = timeval_elapsed(&start_time);
	kbytes = (double)torture_blocksize * torture_numops;
	kbytes /= 1024;

	printf("Wrote %d kbytes in %.2f seconds: %d kb/sec\n", (int)kbytes,
	       (double)seconds, (int)(kbytes/seconds));

	ret = true;
 fail:
	cli_close(cli1, fnum);
	cli_unlink(cli1, fname, FILE_ATTRIBUTE_SYSTEM | FILE_ATTRIBUTE_HIDDEN);
	torture_close_connection(cli1);
	return ret;
}

static size_t calc_expected_return(struct cli_state *cli, size_t len_requested)
{
	size_t max_pdu = 0x1FFFF;

	if (cli->server_posix_capabilities & CIFS_UNIX_LARGE_READ_CAP) {
		max_pdu = 0xFFFFFF;
	}

	if (smb1cli_conn_signing_is_active(cli->conn)) {
		max_pdu = 0x1FFFF;
	}

	if (smb1cli_conn_encryption_on(cli->conn)) {
		max_pdu = CLI_BUFFER_SIZE;
	}

	if ((len_requested & 0xFFFF0000) == 0xFFFF0000) {
		len_requested &= 0xFFFF;
	}

	return MIN(len_requested,
		   max_pdu - (MIN_SMB_SIZE + VWV(12) + 1 /* padding byte */));
}

static bool check_read_call(struct cli_state *cli,
			    uint16_t fnum,
			    uint8_t *buf,
			    size_t len_requested)
{
	NTSTATUS status;
	struct tevent_req *subreq = NULL;
	ssize_t len_read = 0;
	size_t len_expected = 0;
	struct tevent_context *ev = NULL;

	ev = samba_tevent_context_init(talloc_tos());
	if (ev == NULL) {
		return false;
	}

	subreq = cli_read_andx_send(talloc_tos(),
				    ev,
				    cli,
				    fnum,
				    0,
				    len_requested);

	if (!tevent_req_poll_ntstatus(subreq, ev, &status)) {
		return false;
	}

	status = cli_read_andx_recv(subreq, &len_read, &buf);
	if (!NT_STATUS_IS_OK(status)) {
		d_printf("cli_read_andx_recv failed: %s\n", nt_errstr(status));
		return false;
	}

	TALLOC_FREE(subreq);
	TALLOC_FREE(ev);

	len_expected = calc_expected_return(cli, len_requested);

	if (len_expected > 0x10000 && len_read == 0x10000) {
		/* Windows servers only return a max of 0x10000,
		   doesn't matter if you set CAP_LARGE_READX in
		   the client sessionsetupX call or not. */
		d_printf("Windows server - returned 0x10000 on a read of 0x%x\n",
			(unsigned int)len_requested);
	} else if (len_read != len_expected) {
		d_printf("read of 0x%x failed: got 0x%x, expected 0x%x\n",
			(unsigned int)len_requested,
			(unsigned int)len_read,
			(unsigned int)len_expected);
		return false;
	} else {
		d_printf("Correct read reply.\n");
	}

	return true;
}

/* Test large readX variants. */
static bool large_readx_tests(struct cli_state *cli,
				uint16_t fnum,
				uint8_t *buf)
{
	/* A read of 0xFFFF0001 should *always* return 1 byte. */
	if (check_read_call(cli, fnum, buf, 0xFFFF0001) == false) {
		return false;
	}
	/* A read of 0x10000 should return 0x10000 bytes. */
	if (check_read_call(cli, fnum, buf,    0x10000) == false) {
		return false;
	}
	/* A read of 0x10000 should return 0x10001 bytes. */
	if (check_read_call(cli, fnum, buf,    0x10001) == false) {
		return false;
	}
	/* A read of 0x1FFFF - (MIN_SMB_SIZE + VWV(12) should return
	   the requested number of bytes. */
	if (check_read_call(cli, fnum, buf, 0x1FFFF - (MIN_SMB_SIZE + VWV(12))) == false) {
		return false;
	}
	/* A read of 1MB should return 1MB bytes (on Samba). */
	if (check_read_call(cli, fnum, buf,   0x100000) == false) {
		return false;
	}

	if (check_read_call(cli, fnum, buf,    0x20001) == false) {
		return false;
	}
	if (check_read_call(cli, fnum, buf, 0x22000001) == false) {
		return false;
	}
	if (check_read_call(cli, fnum, buf, 0xFFFE0001) == false) {
		return false;
	}
	return true;
}

static bool run_large_readx(int dummy)
{
	uint8_t *buf = NULL;
	struct cli_state *cli1 = NULL;
	struct cli_state *cli2 = NULL;
	bool correct = false;
	const char *fname = "\\large_readx.dat";
	NTSTATUS status;
	uint16_t fnum1 = UINT16_MAX;
	uint32_t normal_caps = 0;
	size_t file_size = 20*1024*1024;
	TALLOC_CTX *frame = talloc_stackframe();
	size_t i;
	struct {
		const char *name;
		enum smb_signing_setting signing_setting;
		enum protocol_types protocol;
	} runs[] = {
		{
			.name = "NT1",
			.signing_setting = SMB_SIGNING_IF_REQUIRED,
			.protocol = PROTOCOL_NT1,
		},{
			.name = "NT1 - SIGNING_REQUIRED",
			.signing_setting = SMB_SIGNING_REQUIRED,
			.protocol = PROTOCOL_NT1,
		},
	};

	printf("starting large_readx test\n");

	if (!torture_open_connection(&cli1, 0)) {
		goto out;
	}

	normal_caps = smb1cli_conn_capabilities(cli1->conn);

	if (!(normal_caps & CAP_LARGE_READX)) {
		d_printf("Server doesn't have CAP_LARGE_READX 0x%x\n",
			(unsigned int)normal_caps);
		goto out;
	}

	/* Create a file of size 4MB. */
	status = cli_ntcreate(cli1, fname, 0, GENERIC_ALL_ACCESS,
			FILE_ATTRIBUTE_NORMAL, 0, FILE_OVERWRITE_IF,
			0, 0, &fnum1, NULL);

	if (!NT_STATUS_IS_OK(status)) {
		d_printf("open %s failed: %s\n", fname, nt_errstr(status));
		goto out;
	}

	/* Write file_size bytes. */
	buf = talloc_zero_array(frame, uint8_t, file_size);
	if (buf == NULL) {
		goto out;
	}

	status = cli_writeall(cli1,
			      fnum1,
			      0,
			      buf,
			      0,
			      file_size,
			      NULL);
	if (!NT_STATUS_IS_OK(status)) {
		d_printf("cli_writeall failed: %s\n", nt_errstr(status));
		goto out;
	}

	status = cli_close(cli1, fnum1);
	if (!NT_STATUS_IS_OK(status)) {
		d_printf("cli_close failed: %s\n", nt_errstr(status));
		goto out;
	}

	fnum1 = UINT16_MAX;

	for (i=0; i < ARRAY_SIZE(runs); i++) {
		enum smb_signing_setting saved_signing_setting = signing_state;
		uint16_t fnum2 = -1;

		if (do_encrypt &&
		    (runs[i].signing_setting == SMB_SIGNING_REQUIRED))
		{
			d_printf("skip[%u] - %s\n", (unsigned)i, runs[i].name);
			continue;
		}

		d_printf("run[%u] - %s\n", (unsigned)i, runs[i].name);

		signing_state = runs[i].signing_setting;
		cli2 = open_nbt_connection();
		signing_state = saved_signing_setting;
		if (cli2 == NULL) {
			goto out;
		}

		status = smbXcli_negprot(cli2->conn,
					 cli2->timeout,
					 runs[i].protocol,
					 runs[i].protocol);
		if (!NT_STATUS_IS_OK(status)) {
			goto out;
		}

		status = cli_session_setup_creds(cli2, torture_creds);
		if (!NT_STATUS_IS_OK(status)) {
			goto out;
		}

		status = cli_tree_connect(cli2,
					share,
					"?????",
					password);
		if (!NT_STATUS_IS_OK(status)) {
			goto out;
		}

		cli_set_timeout(cli2, 120000); /* set a really long timeout (2 minutes) */

		normal_caps = smb1cli_conn_capabilities(cli2->conn);

		if (!(normal_caps & CAP_LARGE_READX)) {
			d_printf("Server doesn't have CAP_LARGE_READX 0x%x\n",
				(unsigned int)normal_caps);
			goto out;
		}

		if (do_encrypt) {
			if (force_cli_encryption(cli2, share) == false) {
				goto out;
			}
		} else if (SERVER_HAS_UNIX_CIFS(cli2)) {
			uint16_t major, minor;
			uint32_t caplow, caphigh;

			status = cli_unix_extensions_version(cli2,
							     &major, &minor,
							     &caplow, &caphigh);
			if (!NT_STATUS_IS_OK(status)) {
				goto out;
			}
		}

		status = cli_ntcreate(cli2, fname, 0, FILE_READ_DATA,
				FILE_ATTRIBUTE_NORMAL, 0, FILE_OPEN,
				0, 0, &fnum2, NULL);
		if (!NT_STATUS_IS_OK(status)) {
			d_printf("Second open %s failed: %s\n", fname, nt_errstr(status));
			goto out;
		}

		/* All reads must return less than file_size bytes. */
		if (!large_readx_tests(cli2, fnum2, buf)) {
			goto out;
		}

		status = cli_close(cli2, fnum2);
		if (!NT_STATUS_IS_OK(status)) {
			d_printf("cli_close failed: %s\n", nt_errstr(status));
			goto out;
		}
		fnum2 = -1;

		if (!torture_close_connection(cli2)) {
			goto out;
		}
		cli2 = NULL;
	}

	correct = true;
	printf("Success on large_readx test\n");

  out:

	if (cli2) {
		if (!torture_close_connection(cli2)) {
			correct = false;
		}
	}

	if (cli1) {
		if (fnum1 != UINT16_MAX) {
			status = cli_close(cli1, fnum1);
			if (!NT_STATUS_IS_OK(status)) {
				d_printf("cli_close failed: %s\n", nt_errstr(status));
			}
			fnum1 = UINT16_MAX;
		}

		status = cli_unlink(cli1, fname,
				    FILE_ATTRIBUTE_SYSTEM | FILE_ATTRIBUTE_HIDDEN);
		if (!NT_STATUS_IS_OK(status)) {
			printf("unlink failed (%s)\n", nt_errstr(status));
		}

		if (!torture_close_connection(cli1)) {
			correct = false;
		}
	}

	TALLOC_FREE(frame);

	printf("finished large_readx test\n");
	return correct;
}

static bool run_cli_echo(int dummy)
{
	struct cli_state *cli;
	NTSTATUS status;

	printf("starting cli_echo test\n");
	if (!torture_open_connection(&cli, 0)) {
		return false;
	}
	smbXcli_conn_set_sockopt(cli->conn, sockops);

	status = cli_echo(cli, 5, data_blob_const("hello", 5));

	d_printf("cli_echo returned %s\n", nt_errstr(status));

	torture_close_connection(cli);
	return NT_STATUS_IS_OK(status);
}

static bool run_uid_regression_test(int dummy)
{
	static struct cli_state *cli;
	int16_t old_vuid;
	int32_t old_cnum;
	bool correct = True;
	struct smbXcli_tcon *orig_tcon = NULL;
	NTSTATUS status;

	printf("starting uid regression test\n");

	if (!torture_open_connection(&cli, 0)) {
		return False;
	}

	smbXcli_conn_set_sockopt(cli->conn, sockops);

	/* Ok - now save then logoff our current user. */
	old_vuid = cli_state_get_uid(cli);

	status = cli_ulogoff(cli);
	if (!NT_STATUS_IS_OK(status)) {
		d_printf("(%s) cli_ulogoff failed: %s\n",
			 __location__, nt_errstr(status));
		correct = false;
		goto out;
	}

	cli_state_set_uid(cli, old_vuid);

	/* Try an operation. */
	status = cli_mkdir(cli, "\\uid_reg_test");
	if (NT_STATUS_IS_OK(status)) {
		d_printf("(%s) cli_mkdir succeeded\n",
			 __location__);
		correct = false;
		goto out;
	} else {
		/* Should be bad uid. */
		if (!check_error(__LINE__, status, ERRSRV, ERRbaduid,
				 NT_STATUS_USER_SESSION_DELETED)) {
			correct = false;
			goto out;
		}
	}

	old_cnum = cli_state_get_tid(cli);
	orig_tcon = cli_state_save_tcon(cli);
	if (orig_tcon == NULL) {
		correct = false;
		goto out;
	}

	/* Now try a SMBtdis with the invald vuid set to zero. */
	cli_state_set_uid(cli, 0);

	/* This should succeed. */
	status = cli_tdis(cli);

	if (NT_STATUS_IS_OK(status)) {
		d_printf("First tdis with invalid vuid should succeed.\n");
	} else {
		d_printf("First tdis failed (%s)\n", nt_errstr(status));
		correct = false;
		cli_state_restore_tcon(cli, orig_tcon);
		goto out;
	}

	cli_state_restore_tcon(cli, orig_tcon);
	cli_state_set_uid(cli, old_vuid);
	cli_state_set_tid(cli, old_cnum);

	/* This should fail. */
	status = cli_tdis(cli);
	if (NT_STATUS_IS_OK(status)) {
		d_printf("Second tdis with invalid vuid should fail - succeeded instead !.\n");
		correct = false;
		goto out;
	} else {
		/* Should be bad tid. */
		if (!check_error(__LINE__, status, ERRSRV, ERRinvnid,
				NT_STATUS_NETWORK_NAME_DELETED)) {
			correct = false;
			goto out;
		}
	}

	cli_rmdir(cli, "\\uid_reg_test");

  out:

	cli_shutdown(cli);
	return correct;
}


static const char *illegal_chars = "*\\/?<>|\":";
static char force_shortname_chars[] = " +,.[];=\177";

static NTSTATUS shortname_del_fn(const char *mnt, struct file_info *finfo,
			     const char *mask, void *state)
{
	struct cli_state *pcli = (struct cli_state *)state;
	fstring fname;
	NTSTATUS status = NT_STATUS_OK;

	slprintf(fname, sizeof(fname), "\\shortname\\%s", finfo->name);

	if (strcmp(finfo->name, ".") == 0 || strcmp(finfo->name, "..") == 0)
		return NT_STATUS_OK;

	if (finfo->mode & FILE_ATTRIBUTE_DIRECTORY) {
		status = cli_rmdir(pcli, fname);
		if (!NT_STATUS_IS_OK(status)) {
			printf("del_fn: failed to rmdir %s\n,", fname );
		}
	} else {
		status = cli_unlink(pcli, fname, FILE_ATTRIBUTE_SYSTEM | FILE_ATTRIBUTE_HIDDEN);
		if (!NT_STATUS_IS_OK(status)) {
			printf("del_fn: failed to unlink %s\n,", fname );
		}
	}
	return status;
}

struct sn_state {
	int matched;
	int i;
	bool val;
};

static NTSTATUS shortname_list_fn(const char *mnt, struct file_info *finfo,
			      const char *name, void *state)
{
	struct sn_state *s = (struct sn_state  *)state;
	int i = s->i;

#if 0
	printf("shortname list: i = %d, name = |%s|, shortname = |%s|\n",
		i, finfo->name, finfo->short_name);
#endif

	if (strchr(force_shortname_chars, i)) {
		if (!finfo->short_name) {
			/* Shortname not created when it should be. */
			d_printf("(%s) ERROR: Shortname was not created for file %s containing %d\n",
				__location__, finfo->name, i);
			s->val = true;
		}
	} else if (finfo->short_name){
		/* Shortname created when it should not be. */
		d_printf("(%s) ERROR: Shortname %s was created for file %s\n",
			__location__, finfo->short_name, finfo->name);
		s->val = true;
	}
	s->matched += 1;
	return NT_STATUS_OK;
}

static bool run_shortname_test(int dummy)
{
	static struct cli_state *cli;
	bool correct = True;
	int i;
	struct sn_state s;
	char fname[40];
	NTSTATUS status;

	printf("starting shortname test\n");

	if (!torture_open_connection(&cli, 0)) {
		return False;
	}

	smbXcli_conn_set_sockopt(cli->conn, sockops);

	cli_list(cli, "\\shortname\\*", 0, shortname_del_fn, cli);
	cli_list(cli, "\\shortname\\*", FILE_ATTRIBUTE_DIRECTORY, shortname_del_fn, cli);
	cli_rmdir(cli, "\\shortname");

	status = cli_mkdir(cli, "\\shortname");
	if (!NT_STATUS_IS_OK(status)) {
		d_printf("(%s) cli_mkdir of \\shortname failed: %s\n",
			__location__, nt_errstr(status));
		correct = false;
		goto out;
	}

	if (strlcpy(fname, "\\shortname\\", sizeof(fname)) >= sizeof(fname)) {
		correct = false;
		goto out;
	}
	if (strlcat(fname, "test .txt", sizeof(fname)) >= sizeof(fname)) {
		correct = false;
		goto out;
	}

	s.val = false;

	for (i = 32; i < 128; i++) {
		uint16_t fnum = (uint16_t)-1;

		s.i = i;

		if (strchr(illegal_chars, i)) {
			continue;
		}
		fname[15] = i;

		status = cli_ntcreate(cli, fname, 0, GENERIC_ALL_ACCESS, FILE_ATTRIBUTE_NORMAL,
                                   FILE_SHARE_READ|FILE_SHARE_WRITE,
				   FILE_OVERWRITE_IF, 0, 0, &fnum, NULL);
		if (!NT_STATUS_IS_OK(status)) {
			d_printf("(%s) cli_nt_create of %s failed: %s\n",
				__location__, fname, nt_errstr(status));
			correct = false;
			goto out;
		}
		cli_close(cli, fnum);

		s.matched = 0;
		status = cli_list(cli, "\\shortname\\test*.*", 0,
				  shortname_list_fn, &s);
		if (s.matched != 1) {
			d_printf("(%s) failed to list %s: %s\n",
				__location__, fname, nt_errstr(status));
			correct = false;
			goto out;
		}

		status = cli_unlink(cli, fname, FILE_ATTRIBUTE_SYSTEM | FILE_ATTRIBUTE_HIDDEN);
		if (!NT_STATUS_IS_OK(status)) {
			d_printf("(%s) failed to delete %s: %s\n",
				__location__, fname, nt_errstr(status));
			correct = false;
			goto out;
		}

		if (s.val) {
			correct = false;
			goto out;
		}
	}

  out:

	cli_list(cli, "\\shortname\\*", 0, shortname_del_fn, cli);
	cli_list(cli, "\\shortname\\*", FILE_ATTRIBUTE_DIRECTORY, shortname_del_fn, cli);
	cli_rmdir(cli, "\\shortname");
	torture_close_connection(cli);
	return correct;
}

static void pagedsearch_cb(struct tevent_req *req)
{
	TLDAPRC rc;
	struct tldap_message *msg;
	char *dn;

	rc = tldap_search_paged_recv(req, talloc_tos(), &msg);
	if (!TLDAP_RC_IS_SUCCESS(rc)) {
		d_printf("tldap_search_paged_recv failed: %s\n",
			 tldap_rc2string(rc));
		return;
	}
	if (tldap_msg_type(msg) != TLDAP_RES_SEARCH_ENTRY) {
		TALLOC_FREE(msg);
		return;
	}
	if (!tldap_entry_dn(msg, &dn)) {
		d_printf("tldap_entry_dn failed\n");
		return;
	}
	d_printf("%s\n", dn);
	TALLOC_FREE(msg);
}

static bool run_tldap(int dummy)
{
	struct tldap_context *ld;
	int fd;
	TLDAPRC rc;
	NTSTATUS status;
	struct sockaddr_storage addr;
	struct tevent_context *ev;
	struct tevent_req *req;
	char *basedn;
	const char *filter;

	if (!resolve_name(host, &addr, 0, false)) {
		d_printf("could not find host %s\n", host);
		return false;
	}
	status = open_socket_out(&addr, 389, 9999, &fd);
	if (!NT_STATUS_IS_OK(status)) {
		d_printf("open_socket_out failed: %s\n", nt_errstr(status));
		return false;
	}

	ld = tldap_context_create(talloc_tos(), fd);
	if (ld == NULL) {
		close(fd);
		d_printf("tldap_context_create failed\n");
		return false;
	}

	rc = tldap_fetch_rootdse(ld);
	if (!TLDAP_RC_IS_SUCCESS(rc)) {
		d_printf("tldap_fetch_rootdse failed: %s\n",
			 tldap_errstr(talloc_tos(), ld, rc));
		return false;
	}

	basedn = tldap_talloc_single_attribute(
		tldap_rootdse(ld), "defaultNamingContext", talloc_tos());
	if (basedn == NULL) {
		d_printf("no defaultNamingContext\n");
		return false;
	}
	d_printf("defaultNamingContext: %s\n", basedn);

	ev = samba_tevent_context_init(talloc_tos());
	if (ev == NULL) {
		d_printf("tevent_context_init failed\n");
		return false;
	}

	req = tldap_search_paged_send(talloc_tos(), ev, ld, basedn,
				      TLDAP_SCOPE_SUB, "(objectclass=*)",
				      NULL, 0, 0,
				      NULL, 0, NULL, 0, 0, 0, 0, 5);
	if (req == NULL) {
		d_printf("tldap_search_paged_send failed\n");
		return false;
	}
	tevent_req_set_callback(req, pagedsearch_cb, NULL);

	tevent_req_poll(req, ev);

	TALLOC_FREE(req);

	/* test search filters against rootDSE */
	filter = "(&(|(name=samba)(nextRid<=10000000)(usnChanged>=10)(samba~=ambas)(!(name=s*m*a)))"
		   "(|(name:=samba)(name:dn:2.5.13.5:=samba)(:dn:2.5.13.5:=samba)(!(name=*samba))))";

	rc = tldap_search(ld, "", TLDAP_SCOPE_BASE, filter,
			  NULL, 0, 0, NULL, 0, NULL, 0, 0, 0, 0,
			  talloc_tos(), NULL);
	if (!TLDAP_RC_IS_SUCCESS(rc)) {
		d_printf("tldap_search with complex filter failed: %s\n",
			 tldap_errstr(talloc_tos(), ld, rc));
		return false;
	}

	TALLOC_FREE(ld);
	return true;
}

/* Torture test to ensure no regression of :
https://bugzilla.samba.org/show_bug.cgi?id=7084
*/

static bool run_dir_createtime(int dummy)
{
	struct cli_state *cli;
	const char *dname = "\\testdir";
	const char *fname = "\\testdir\\testfile";
	NTSTATUS status;
	struct timespec create_time;
	struct timespec create_time1;
	uint16_t fnum;
	bool ret = false;

	if (!torture_open_connection(&cli, 0)) {
		return false;
	}

	cli_unlink(cli, fname, FILE_ATTRIBUTE_SYSTEM | FILE_ATTRIBUTE_HIDDEN);
	cli_rmdir(cli, dname);

	status = cli_mkdir(cli, dname);
	if (!NT_STATUS_IS_OK(status)) {
		printf("mkdir failed: %s\n", nt_errstr(status));
		goto out;
	}

	status = cli_qpathinfo2(cli, dname, &create_time, NULL, NULL, NULL,
				NULL, NULL, NULL);
	if (!NT_STATUS_IS_OK(status)) {
		printf("cli_qpathinfo2 returned %s\n",
		       nt_errstr(status));
		goto out;
	}

	/* Sleep 3 seconds, then create a file. */
	sleep(3);

	status = cli_openx(cli, fname, O_RDWR | O_CREAT | O_EXCL,
                         DENY_NONE, &fnum);
	if (!NT_STATUS_IS_OK(status)) {
		printf("cli_openx failed: %s\n", nt_errstr(status));
		goto out;
	}

	status = cli_qpathinfo2(cli, dname, &create_time1, NULL, NULL, NULL,
				NULL, NULL, NULL);
	if (!NT_STATUS_IS_OK(status)) {
		printf("cli_qpathinfo2 (2) returned %s\n",
		       nt_errstr(status));
		goto out;
	}

	if (timespec_compare(&create_time1, &create_time)) {
		printf("run_dir_createtime: create time was updated (error)\n");
	} else {
		printf("run_dir_createtime: create time was not updated (correct)\n");
		ret = true;
	}

  out:

	cli_unlink(cli, fname, FILE_ATTRIBUTE_SYSTEM | FILE_ATTRIBUTE_HIDDEN);
	cli_rmdir(cli, dname);
	if (!torture_close_connection(cli)) {
		ret = false;
	}
	return ret;
}


static bool run_streamerror(int dummy)
{
	struct cli_state *cli;
	const char *dname = "\\testdir";
	const char *streamname =
		"testdir:{4c8cc155-6c1e-11d1-8e41-00c04fb9386d}:$DATA";
	NTSTATUS status;
	time_t change_time, access_time, write_time;
	off_t size;
	uint16_t mode, fnum;
	bool ret = true;

	if (!torture_open_connection(&cli, 0)) {
		return false;
	}

	cli_unlink(cli, "\\testdir\\*", FILE_ATTRIBUTE_SYSTEM | FILE_ATTRIBUTE_HIDDEN);
	cli_rmdir(cli, dname);

	status = cli_mkdir(cli, dname);
	if (!NT_STATUS_IS_OK(status)) {
		printf("mkdir failed: %s\n", nt_errstr(status));
		return false;
	}

	status = cli_qpathinfo1(cli, streamname, &change_time, &access_time,
				&write_time, &size, &mode);
	if (!NT_STATUS_EQUAL(status, NT_STATUS_OBJECT_NAME_NOT_FOUND)) {
		printf("pathinfo returned %s, expected "
		       "NT_STATUS_OBJECT_NAME_NOT_FOUND\n",
		       nt_errstr(status));
		ret = false;
	}

	status = cli_ntcreate(cli, streamname, 0x16,
			      FILE_READ_DATA|FILE_READ_EA|
			      FILE_READ_ATTRIBUTES|READ_CONTROL_ACCESS,
			      FILE_ATTRIBUTE_NORMAL, FILE_SHARE_READ,
			      FILE_OPEN, 0, 0, &fnum, NULL);

	if (!NT_STATUS_EQUAL(status, NT_STATUS_OBJECT_NAME_NOT_FOUND)) {
		printf("ntcreate returned %s, expected "
		       "NT_STATUS_OBJECT_NAME_NOT_FOUND\n",
		       nt_errstr(status));
		ret = false;
	}


	cli_rmdir(cli, dname);
	return ret;
}

struct pidtest_state {
	bool success;
	uint16_t vwv[1];
	DATA_BLOB data;
};

static void pid_echo_done(struct tevent_req *subreq);

static struct tevent_req *pid_echo_send(TALLOC_CTX *mem_ctx,
			struct tevent_context *ev,
			struct cli_state *cli)
{
	struct tevent_req *req, *subreq;
	struct pidtest_state *state;

	req = tevent_req_create(mem_ctx, &state, struct pidtest_state);
	if (req == NULL) {
		return NULL;
	}

	SSVAL(state->vwv, 0, 1);
	state->data = data_blob_const("hello", 5);

	subreq = smb1cli_req_send(state,
				ev,
				cli->conn,
				SMBecho,
				0, 0, /* *_flags */
				0, 0, /* *_flags2 */
				cli->timeout,
				0xDEADBEEF, /* pid */
				NULL, /* tcon */
				NULL, /* session */
				ARRAY_SIZE(state->vwv), state->vwv,
				state->data.length, state->data.data);

	if (tevent_req_nomem(subreq, req)) {
		return tevent_req_post(req, ev);
	}
	tevent_req_set_callback(subreq, pid_echo_done, req);
	return req;
}

static void pid_echo_done(struct tevent_req *subreq)
{
	struct tevent_req *req = tevent_req_callback_data(
		subreq, struct tevent_req);
	struct pidtest_state *state = tevent_req_data(
		req, struct pidtest_state);
	NTSTATUS status;
	uint32_t num_bytes;
	uint8_t *bytes = NULL;
	struct iovec *recv_iov = NULL;
	uint8_t *phdr = NULL;
	uint16_t pidlow = 0;
	uint16_t pidhigh = 0;
	struct smb1cli_req_expected_response expected[] = {
	{
		.status = NT_STATUS_OK,
		.wct    = 1,
	},
	};

	status = smb1cli_req_recv(subreq, state,
				&recv_iov,
				&phdr,
				NULL, /* pwct */
				NULL, /* pvwv */
				NULL, /* pvwv_offset */
				&num_bytes,
				&bytes,
				NULL, /* pbytes_offset */
				NULL, /* pinbuf */
				expected, ARRAY_SIZE(expected));

	TALLOC_FREE(subreq);

	if (!NT_STATUS_IS_OK(status)) {
		tevent_req_nterror(req, status);
		return;
	}

	if (num_bytes != state->data.length) {
		tevent_req_nterror(req, NT_STATUS_INVALID_NETWORK_RESPONSE);
		return;
	}

	if (memcmp(bytes, state->data.data, num_bytes) != 0) {
		tevent_req_nterror(req, NT_STATUS_INVALID_NETWORK_RESPONSE);
		return;
	}

	/* Check pid low/high == DEADBEEF */
	pidlow = SVAL(phdr, HDR_PID);
	if (pidlow != 0xBEEF){
		printf("Incorrect pidlow 0x%x, should be 0xBEEF\n",
			(unsigned int)pidlow);
		tevent_req_nterror(req, NT_STATUS_INVALID_NETWORK_RESPONSE);
		return;
	}
	pidhigh = SVAL(phdr, HDR_PIDHIGH);
	if (pidhigh != 0xDEAD){
		printf("Incorrect pidhigh 0x%x, should be 0xDEAD\n",
			(unsigned int)pidhigh);
		tevent_req_nterror(req, NT_STATUS_INVALID_NETWORK_RESPONSE);
		return;
	}

	tevent_req_done(req);
}

static NTSTATUS pid_echo_recv(struct tevent_req *req)
{
	return tevent_req_simple_recv_ntstatus(req);
}

static bool run_pidhigh(int dummy)
{
	bool success = false;
	struct cli_state *cli = NULL;
	NTSTATUS status;
	struct tevent_context *ev = NULL;
	struct tevent_req *req = NULL;
	TALLOC_CTX *frame = talloc_stackframe();

	printf("starting pid high test\n");
	if (!torture_open_connection(&cli, 0)) {
		return false;
	}
	smbXcli_conn_set_sockopt(cli->conn, sockops);

	ev = samba_tevent_context_init(frame);
	if (ev == NULL) {
                goto fail;
	}

	req = pid_echo_send(frame, ev, cli);
	if (req == NULL) {
		goto fail;
	}

	if (!tevent_req_poll_ntstatus(req, ev, &status)) {
		goto fail;
	}

	status = pid_echo_recv(req);
	if (NT_STATUS_IS_OK(status)) {
		printf("pid high test ok\n");
		success = true;
	}

 fail:

	TALLOC_FREE(frame);
	torture_close_connection(cli);
	return success;
}

/*
  Test Windows open on a bad POSIX symlink.
 */
static bool run_symlink_open_test(int dummy)
{
	static struct cli_state *cli;
	const char *fname = "non_existant_file";
	const char *sname = "dangling_symlink";
	uint16_t fnum = (uint16_t)-1;
	bool correct = false;
	NTSTATUS status;
	TALLOC_CTX *frame = NULL;

	frame = talloc_stackframe();

	printf("Starting Windows bad symlink open test\n");

	if (!torture_open_connection(&cli, 0)) {
		TALLOC_FREE(frame);
		return false;
	}

	smbXcli_conn_set_sockopt(cli->conn, sockops);

	status = torture_setup_unix_extensions(cli);
	if (!NT_STATUS_IS_OK(status)) {
		TALLOC_FREE(frame);
		return false;
	}

	/* Ensure nothing exists. */
	cli_setatr(cli, fname, 0, 0);
	cli_posix_unlink(cli, fname);
	cli_setatr(cli, sname, 0, 0);
	cli_posix_unlink(cli, sname);

	/* Create a symlink pointing nowhere. */
	status = cli_posix_symlink(cli, fname, sname);
	if (!NT_STATUS_IS_OK(status)) {
		printf("cli_posix_symlink of %s -> %s failed (%s)\n",
			sname,
			fname,
			nt_errstr(status));
		goto out;
	}

	/* Now ensure that a Windows open doesn't hang. */
	status = cli_ntcreate(cli,
			sname,
			0,
			FILE_READ_DATA|FILE_WRITE_DATA,
			0,
			FILE_SHARE_READ|FILE_SHARE_WRITE|FILE_SHARE_DELETE,
			FILE_OPEN_IF,
			0x0,
			0x0,
			&fnum,
			NULL);

	/*
	 * We get either NT_STATUS_OBJECT_NAME_NOT_FOUND or
	 * NT_STATUS_OBJECT_PATH_NOT_FOUND depending on if
	 * we use O_NOFOLLOW on the server or not.
	 */
	if (NT_STATUS_EQUAL(status, NT_STATUS_OBJECT_NAME_NOT_FOUND) ||
	    NT_STATUS_EQUAL(status, NT_STATUS_OBJECT_PATH_NOT_FOUND))
	{
		correct = true;
	} else {
		printf("cli_ntcreate of %s returned %s - should return"
				" either (%s) or (%s)\n",
			sname,
			nt_errstr(status),
			nt_errstr(NT_STATUS_OBJECT_NAME_NOT_FOUND),
			nt_errstr(NT_STATUS_OBJECT_PATH_NOT_FOUND));
		goto out;
	}

	correct = true;

  out:

	if (fnum != (uint16_t)-1) {
		cli_close(cli, fnum);
		fnum = (uint16_t)-1;
	}

	cli_setatr(cli, sname, 0, 0);
	cli_posix_unlink(cli, sname);
	cli_setatr(cli, fname, 0, 0);
	cli_posix_unlink(cli, fname);

	if (!torture_close_connection(cli)) {
		correct = false;
	}

	TALLOC_FREE(frame);
	return correct;
}

static bool run_local_substitute(int dummy)
{
	bool ok = true;

	ok &= subst_test("%U", "bla", "", -1, -1, "bla");
	ok &= subst_test("%u%U", "bla", "", -1, -1, "blabla");
	ok &= subst_test("%g", "", "", -1, -1, "NO_GROUP");
	ok &= subst_test("%G", "", "", -1, -1, "NO_GROUP");
	ok &= subst_test("%g", "", "", -1, 0, gidtoname(0));
	ok &= subst_test("%G", "", "", -1, 0, gidtoname(0));
	ok &= subst_test("%D%u", "u", "dom", -1, 0, "domu");
	ok &= subst_test("%i %I", "", "", -1, -1, "0.0.0.0 0.0.0.0");

	/* Different captialization rules in sub_basic... */

	ok &=  (strcmp(talloc_sub_basic(talloc_tos(), "BLA", "dom", "%U%D"),
		       "blaDOM") == 0);

	return ok;
}

static bool run_local_base64(int dummy)
{
	int i;
	bool ret = true;

	for (i=1; i<2000; i++) {
		DATA_BLOB blob1, blob2;
		char *b64;

		blob1.data = talloc_array(talloc_tos(), uint8_t, i);
		blob1.length = i;
		generate_random_buffer(blob1.data, blob1.length);

		b64 = base64_encode_data_blob(talloc_tos(), blob1);
		if (b64 == NULL) {
			d_fprintf(stderr, "base64_encode_data_blob failed "
				  "for %d bytes\n", i);
			ret = false;
		}
		blob2 = base64_decode_data_blob(b64);
		TALLOC_FREE(b64);

		if (data_blob_cmp(&blob1, &blob2)) {
			d_fprintf(stderr, "data_blob_cmp failed for %d "
				  "bytes\n", i);
			ret = false;
		}
		TALLOC_FREE(blob1.data);
		data_blob_free(&blob2);
	}
	return ret;
}

static void parse_fn(time_t timeout, DATA_BLOB blob, void *private_data)
{
	return;
}

static bool run_local_gencache(int dummy)
{
	char *val;
	time_t tm;
	DATA_BLOB blob;
	char v;
	struct memcache *mem;
	int i;

	mem = memcache_init(NULL, 0);
	if (mem == NULL) {
		d_printf("%s: memcache_init failed\n", __location__);
		return false;
	}
	memcache_set_global(mem);

	if (!gencache_set("foo", "bar", time(NULL) + 1000)) {
		d_printf("%s: gencache_set() failed\n", __location__);
		return False;
	}

	if (!gencache_get("foo", NULL, NULL, NULL)) {
		d_printf("%s: gencache_get() failed\n", __location__);
		return False;
	}

	for (i=0; i<1000000; i++) {
		gencache_parse("foo", parse_fn, NULL);
	}

	if (!gencache_get("foo", talloc_tos(), &val, &tm)) {
		d_printf("%s: gencache_get() failed\n", __location__);
		return False;
	}
	TALLOC_FREE(val);

	if (!gencache_get("foo", talloc_tos(), &val, &tm)) {
		d_printf("%s: gencache_get() failed\n", __location__);
		return False;
	}

	if (strcmp(val, "bar") != 0) {
		d_printf("%s: gencache_get() returned %s, expected %s\n",
			 __location__, val, "bar");
		TALLOC_FREE(val);
		return False;
	}

	TALLOC_FREE(val);

	if (!gencache_del("foo")) {
		d_printf("%s: gencache_del() failed\n", __location__);
		return False;
	}
	if (gencache_del("foo")) {
		d_printf("%s: second gencache_del() succeeded\n",
			 __location__);
		return False;
	}

	if (gencache_get("foo", talloc_tos(), &val, &tm)) {
		d_printf("%s: gencache_get() on deleted entry "
			 "succeeded\n", __location__);
		return False;
	}

	blob = data_blob_string_const_null("bar");
	tm = time(NULL) + 60;

	if (!gencache_set_data_blob("foo", &blob, tm)) {
		d_printf("%s: gencache_set_data_blob() failed\n", __location__);
		return False;
	}

	if (!gencache_get_data_blob("foo", talloc_tos(), &blob, NULL, NULL)) {
		d_printf("%s: gencache_get_data_blob() failed\n", __location__);
		return False;
	}

	if (strcmp((const char *)blob.data, "bar") != 0) {
		d_printf("%s: gencache_get_data_blob() returned %s, expected %s\n",
			 __location__, (const char *)blob.data, "bar");
		data_blob_free(&blob);
		return False;
	}

	data_blob_free(&blob);

	if (!gencache_del("foo")) {
		d_printf("%s: gencache_del() failed\n", __location__);
		return False;
	}
	if (gencache_del("foo")) {
		d_printf("%s: second gencache_del() succeeded\n",
			 __location__);
		return False;
	}

	if (gencache_get_data_blob("foo", talloc_tos(), &blob, NULL, NULL)) {
		d_printf("%s: gencache_get_data_blob() on deleted entry "
			 "succeeded\n", __location__);
		return False;
	}

	v = 1;
	blob.data = (uint8_t *)&v;
	blob.length = sizeof(v);

	if (!gencache_set_data_blob("blob", &blob, tm)) {
		d_printf("%s: gencache_set_data_blob() failed\n",
			 __location__);
		return false;
	}
	if (gencache_get("blob", talloc_tos(), &val, &tm)) {
		d_printf("%s: gencache_get succeeded\n", __location__);
		return false;
	}

	return True;
}

static bool rbt_testval(struct db_context *db, const char *key,
			const char *value)
{
	struct db_record *rec;
	TDB_DATA data = string_tdb_data(value);
	bool ret = false;
	NTSTATUS status;
	TDB_DATA dbvalue;

	rec = dbwrap_fetch_locked(db, db, string_tdb_data(key));
	if (rec == NULL) {
		d_fprintf(stderr, "fetch_locked failed\n");
		goto done;
	}
	status = dbwrap_record_store(rec, data, 0);
	if (!NT_STATUS_IS_OK(status)) {
		d_fprintf(stderr, "store failed: %s\n", nt_errstr(status));
		goto done;
	}
	TALLOC_FREE(rec);

	rec = dbwrap_fetch_locked(db, db, string_tdb_data(key));
	if (rec == NULL) {
		d_fprintf(stderr, "second fetch_locked failed\n");
		goto done;
	}

	dbvalue = dbwrap_record_get_value(rec);
	if ((dbvalue.dsize != data.dsize)
	    || (memcmp(dbvalue.dptr, data.dptr, data.dsize) != 0)) {
		d_fprintf(stderr, "Got wrong data back\n");
		goto done;
	}

	ret = true;
 done:
	TALLOC_FREE(rec);
	return ret;
}

static int local_rbtree_traverse_read(struct db_record *rec, void *private_data)
{
	int *count2 = (int *)private_data;
	(*count2)++;
	return 0;
}

static int local_rbtree_traverse_delete(struct db_record *rec, void *private_data)
{
	int *count2 = (int *)private_data;
	(*count2)++;
	dbwrap_record_delete(rec);
	return 0;
}

static bool run_local_rbtree(int dummy)
{
	struct db_context *db;
	bool ret = false;
	int i;
	NTSTATUS status;
	int count = 0;
	int count2 = 0;

	db = db_open_rbt(NULL);

	if (db == NULL) {
		d_fprintf(stderr, "db_open_rbt failed\n");
		return false;
	}

	for (i=0; i<1000; i++) {
		char *key, *value;

		if (asprintf(&key, "key%ld", random()) == -1) {
			goto done;
		}
		if (asprintf(&value, "value%ld", random()) == -1) {
			SAFE_FREE(key);
			goto done;
		}

		if (!rbt_testval(db, key, value)) {
			SAFE_FREE(key);
			SAFE_FREE(value);
			goto done;
		}

		SAFE_FREE(value);
		if (asprintf(&value, "value%ld", random()) == -1) {
			SAFE_FREE(key);
			goto done;
		}

		if (!rbt_testval(db, key, value)) {
			SAFE_FREE(key);
			SAFE_FREE(value);
			goto done;
		}

		SAFE_FREE(key);
		SAFE_FREE(value);
	}

	ret = true;
	count = 0; count2 = 0;
	status = dbwrap_traverse_read(db, local_rbtree_traverse_read,
				      &count2, &count);
	printf("%s: read1: %d %d, %s\n", __func__, count, count2, nt_errstr(status));
	if ((count != count2) || (count != 1000)) {
		ret = false;
	}
	count = 0; count2 = 0;
	status = dbwrap_traverse(db, local_rbtree_traverse_delete,
				 &count2, &count);
	printf("%s: delete: %d %d, %s\n", __func__, count, count2, nt_errstr(status));
	if ((count != count2) || (count != 1000)) {
		ret = false;
	}
	count = 0; count2 = 0;
	status = dbwrap_traverse_read(db, local_rbtree_traverse_read,
				      &count2, &count);
	printf("%s: read2: %d %d, %s\n", __func__, count, count2, nt_errstr(status));
	if ((count != count2) || (count != 0)) {
		ret = false;
	}

 done:
	TALLOC_FREE(db);
	return ret;
}


/*
  local test for character set functions

  This is a very simple test for the functionality in convert_string_error()
 */
static bool run_local_convert_string(int dummy)
{
	TALLOC_CTX *tmp_ctx = talloc_new(NULL);
	const char *test_strings[2] = { "March", "M\303\244rz" };
	char dst[7];
	int i;

	for (i=0; i<2; i++) {
		const char *str = test_strings[i];
		int len = strlen(str);
		size_t converted_size;
		bool ret;

		memset(dst, 'X', sizeof(dst));

		/* first try with real source length */
		ret = convert_string_error(CH_UNIX, CH_UTF8,
					   str, len,
					   dst, sizeof(dst),
					   &converted_size);
		if (ret != true) {
			d_fprintf(stderr, "Failed to convert '%s' to CH_DISPLAY\n", str);
			goto failed;
		}

		if (converted_size != len) {
			d_fprintf(stderr, "Converted size of '%s' should be %d - got %d\n",
				  str, len, (int)converted_size);
			goto failed;
		}

		if (strncmp(str, dst, converted_size) != 0) {
			d_fprintf(stderr, "Expected '%s' to match '%s'\n", str, dst);
			goto failed;
		}

		if (strlen(str) != converted_size) {
			d_fprintf(stderr, "Expected '%s' length %d - got %d\n", str,
				  (int)strlen(str), (int)converted_size);
			goto failed;
		}

		if (dst[converted_size] != 'X') {
			d_fprintf(stderr, "Expected no termination of '%s'\n", dst);
			goto failed;
		}

		/* now with srclen==-1, this causes the nul to be
		 * converted too */
		ret = convert_string_error(CH_UNIX, CH_UTF8,
					   str, -1,
					   dst, sizeof(dst),
					   &converted_size);
		if (ret != true) {
			d_fprintf(stderr, "Failed to convert '%s' to CH_DISPLAY\n", str);
			goto failed;
		}

		if (converted_size != len+1) {
			d_fprintf(stderr, "Converted size of '%s' should be %d - got %d\n",
				  str, len, (int)converted_size);
			goto failed;
		}

		if (strncmp(str, dst, converted_size) != 0) {
			d_fprintf(stderr, "Expected '%s' to match '%s'\n", str, dst);
			goto failed;
		}

		if (len+1 != converted_size) {
			d_fprintf(stderr, "Expected '%s' length %d - got %d\n", str,
				  len+1, (int)converted_size);
			goto failed;
		}

		if (dst[converted_size] != 'X') {
			d_fprintf(stderr, "Expected no termination of '%s'\n", dst);
			goto failed;
		}

	}


	TALLOC_FREE(tmp_ctx);
	return true;
failed:
	TALLOC_FREE(tmp_ctx);
	return false;
}


struct talloc_dict_test {
	int content;
};

static int talloc_dict_traverse_fn(DATA_BLOB key, void *data, void *priv)
{
	int *count = (int *)priv;
	*count += 1;
	return 0;
}

static bool run_local_talloc_dict(int dummy)
{
	struct talloc_dict *dict;
	struct talloc_dict_test *t;
	int key, count, res;
	bool ok;

	dict = talloc_dict_init(talloc_tos());
	if (dict == NULL) {
		return false;
	}

	t = talloc(talloc_tos(), struct talloc_dict_test);
	if (t == NULL) {
		return false;
	}

	key = 1;
	t->content = 1;
	ok = talloc_dict_set(dict, data_blob_const(&key, sizeof(key)), &t);
	if (!ok) {
		return false;
	}

	count = 0;
	res = talloc_dict_traverse(dict, talloc_dict_traverse_fn, &count);
	if (res == -1) {
		return false;
	}

	if (count != 1) {
		return false;
	}

	if (count != res) {
		return false;
	}

	TALLOC_FREE(dict);

	return true;
}

static bool run_local_string_to_sid(int dummy) {
	struct dom_sid sid;

	if (string_to_sid(&sid, "S--1-5-32-545")) {
		printf("allowing S--1-5-32-545\n");
		return false;
	}
	if (string_to_sid(&sid, "S-1-5-32-+545")) {
		printf("allowing S-1-5-32-+545\n");
		return false;
	}
	if (string_to_sid(&sid, "S-1-2-3-4-5-6-7-8-9-0-1-2-3-4-5-6-7-8-9-0")) {
		printf("allowing S-1-2-3-4-5-6-7-8-9-0-1-2-3-4-5-6-7-8-9-0\n");
		return false;
	}
	if (string_to_sid(&sid, "S-1-5-32-545-abc")) {
		printf("allowing S-1-5-32-545-abc\n");
		return false;
	}
	if (string_to_sid(&sid, "S-300-5-32-545")) {
		printf("allowing S-300-5-32-545\n");
		return false;
	}
	if (string_to_sid(&sid, "S-1-0xfffffffffffffe-32-545")) {
		printf("allowing S-1-0xfffffffffffffe-32-545\n");
		return false;
	}
	if (string_to_sid(&sid, "S-1-0xffffffffffff-5294967297-545")) {
		printf("allowing S-1-0xffffffffffff-5294967297-545\n");
		return false;
	}
	if (!string_to_sid(&sid, "S-1-0xfffffffffffe-32-545")) {
		printf("could not parse S-1-0xfffffffffffe-32-545\n");
		return false;
	}
	if (!string_to_sid(&sid, "S-1-5-32-545")) {
		printf("could not parse S-1-5-32-545\n");
		return false;
	}
	if (!dom_sid_equal(&sid, &global_sid_Builtin_Users)) {
		printf("mis-parsed S-1-5-32-545 as %s\n",
		       sid_string_tos(&sid));
		return false;
	}
	return true;
}

static bool sid_to_string_test(const char *expected) {
	char *str;
	bool res = true;
	struct dom_sid sid;

	if (!string_to_sid(&sid, expected)) {
		printf("could not parse %s\n", expected);
		return false;
	}

	str = dom_sid_string(NULL, &sid);
	if (strcmp(str, expected)) {
		printf("Comparison failed (%s != %s)\n", str, expected);
		res = false;
	}
	TALLOC_FREE(str);
	return res;
}

static bool run_local_sid_to_string(int dummy) {
	if (!sid_to_string_test("S-1-0xffffffffffff-1-1-1-1-1-1-1-1-1-1-1-1"))
		return false;
	if (!sid_to_string_test("S-1-545"))
		return false;
	if (!sid_to_string_test("S-255-3840-1-1-1-1"))
		return false;
	return true;
}

static bool run_local_binary_to_sid(int dummy) {
	struct dom_sid *sid = talloc(NULL, struct dom_sid);
	static const uint8_t good_binary_sid[] = {
		0x1, /* revision number */
		15, /* num auths */
		0x1, 0x1, 0x1, 0x1, 0x1, 0x1, /* id_auth */
		0x1, 0x1, 0x1, 0x1, /* auth[0] */
		0x1, 0x1, 0x1, 0x1, /* auth[1] */
		0x1, 0x1, 0x1, 0x1, /* auth[2] */
		0x1, 0x1, 0x1, 0x1, /* auth[3] */
		0x1, 0x1, 0x1, 0x1, /* auth[4] */
		0x1, 0x1, 0x1, 0x1, /* auth[5] */
		0x1, 0x1, 0x1, 0x1, /* auth[6] */
		0x1, 0x1, 0x1, 0x1, /* auth[7] */
		0x1, 0x1, 0x1, 0x1, /* auth[8] */
		0x1, 0x1, 0x1, 0x1, /* auth[9] */
		0x1, 0x1, 0x1, 0x1, /* auth[10] */
		0x1, 0x1, 0x1, 0x1, /* auth[11] */
		0x1, 0x1, 0x1, 0x1, /* auth[12] */
		0x1, 0x1, 0x1, 0x1, /* auth[13] */
		0x1, 0x1, 0x1, 0x1, /* auth[14] */
	};

	static const uint8_t long_binary_sid[] = {
		0x1, /* revision number */
		15, /* num auths */
		0x1, 0x1, 0x1, 0x1, 0x1, 0x1, /* id_auth */
		0x1, 0x1, 0x1, 0x1, /* auth[0] */
		0x1, 0x1, 0x1, 0x1, /* auth[1] */
		0x1, 0x1, 0x1, 0x1, /* auth[2] */
		0x1, 0x1, 0x1, 0x1, /* auth[3] */
		0x1, 0x1, 0x1, 0x1, /* auth[4] */
		0x1, 0x1, 0x1, 0x1, /* auth[5] */
		0x1, 0x1, 0x1, 0x1, /* auth[6] */
		0x1, 0x1, 0x1, 0x1, /* auth[7] */
		0x1, 0x1, 0x1, 0x1, /* auth[8] */
		0x1, 0x1, 0x1, 0x1, /* auth[9] */
		0x1, 0x1, 0x1, 0x1, /* auth[10] */
		0x1, 0x1, 0x1, 0x1, /* auth[11] */
		0x1, 0x1, 0x1, 0x1, /* auth[12] */
		0x1, 0x1, 0x1, 0x1, /* auth[13] */
		0x1, 0x1, 0x1, 0x1, /* auth[14] */
		0x1, 0x1, 0x1, 0x1, /* auth[15] */
		0x1, 0x1, 0x1, 0x1, /* auth[16] */
		0x1, 0x1, 0x1, 0x1, /* auth[17] */
	};

	static const uint8_t long_binary_sid2[] = {
		0x1, /* revision number */
		32, /* num auths */
		0x1, 0x1, 0x1, 0x1, 0x1, 0x1, /* id_auth */
		0x1, 0x1, 0x1, 0x1, /* auth[0] */
		0x1, 0x1, 0x1, 0x1, /* auth[1] */
		0x1, 0x1, 0x1, 0x1, /* auth[2] */
		0x1, 0x1, 0x1, 0x1, /* auth[3] */
		0x1, 0x1, 0x1, 0x1, /* auth[4] */
		0x1, 0x1, 0x1, 0x1, /* auth[5] */
		0x1, 0x1, 0x1, 0x1, /* auth[6] */
		0x1, 0x1, 0x1, 0x1, /* auth[7] */
		0x1, 0x1, 0x1, 0x1, /* auth[8] */
		0x1, 0x1, 0x1, 0x1, /* auth[9] */
		0x1, 0x1, 0x1, 0x1, /* auth[10] */
		0x1, 0x1, 0x1, 0x1, /* auth[11] */
		0x1, 0x1, 0x1, 0x1, /* auth[12] */
		0x1, 0x1, 0x1, 0x1, /* auth[13] */
		0x1, 0x1, 0x1, 0x1, /* auth[14] */
		0x1, 0x1, 0x1, 0x1, /* auth[15] */
		0x1, 0x1, 0x1, 0x1, /* auth[16] */
		0x1, 0x1, 0x1, 0x1, /* auth[17] */
		0x1, 0x1, 0x1, 0x1, /* auth[18] */
		0x1, 0x1, 0x1, 0x1, /* auth[19] */
		0x1, 0x1, 0x1, 0x1, /* auth[20] */
		0x1, 0x1, 0x1, 0x1, /* auth[21] */
		0x1, 0x1, 0x1, 0x1, /* auth[22] */
		0x1, 0x1, 0x1, 0x1, /* auth[23] */
		0x1, 0x1, 0x1, 0x1, /* auth[24] */
		0x1, 0x1, 0x1, 0x1, /* auth[25] */
		0x1, 0x1, 0x1, 0x1, /* auth[26] */
		0x1, 0x1, 0x1, 0x1, /* auth[27] */
		0x1, 0x1, 0x1, 0x1, /* auth[28] */
		0x1, 0x1, 0x1, 0x1, /* auth[29] */
		0x1, 0x1, 0x1, 0x1, /* auth[30] */
		0x1, 0x1, 0x1, 0x1, /* auth[31] */
	};

	if (!sid_parse(good_binary_sid, sizeof(good_binary_sid), sid)) {
		return false;
	}
	if (sid_parse(long_binary_sid2, sizeof(long_binary_sid2), sid)) {
		return false;
	}
	if (sid_parse(long_binary_sid, sizeof(long_binary_sid), sid)) {
		return false;
	}
	return true;
}

/* Split a path name into filename and stream name components. Canonicalise
 * such that an implicit $DATA token is always explicit.
 *
 * The "specification" of this function can be found in the
 * run_local_stream_name() function in torture.c, I've tried those
 * combinations against a W2k3 server.
 */

static NTSTATUS split_ntfs_stream_name(TALLOC_CTX *mem_ctx, const char *fname,
				       char **pbase, char **pstream)
{
	char *base = NULL;
	char *stream = NULL;
	char *sname; /* stream name */
	const char *stype; /* stream type */

	DEBUG(10, ("split_ntfs_stream_name called for [%s]\n", fname));

	sname = strchr_m(fname, ':');

	if (sname == NULL) {
		if (pbase != NULL) {
			base = talloc_strdup(mem_ctx, fname);
			NT_STATUS_HAVE_NO_MEMORY(base);
		}
		goto done;
	}

	if (pbase != NULL) {
		base = talloc_strndup(mem_ctx, fname, PTR_DIFF(sname, fname));
		NT_STATUS_HAVE_NO_MEMORY(base);
	}

	sname += 1;

	stype = strchr_m(sname, ':');

	if (stype == NULL) {
		sname = talloc_strdup(mem_ctx, sname);
		stype = "$DATA";
	}
	else {
		if (strcasecmp_m(stype, ":$DATA") != 0) {
			/*
			 * If there is an explicit stream type, so far we only
			 * allow $DATA. Is there anything else allowed? -- vl
			 */
			DEBUG(10, ("[%s] is an invalid stream type\n", stype));
			TALLOC_FREE(base);
			return NT_STATUS_OBJECT_NAME_INVALID;
		}
		sname = talloc_strndup(mem_ctx, sname, PTR_DIFF(stype, sname));
		stype += 1;
	}

	if (sname == NULL) {
		TALLOC_FREE(base);
		return NT_STATUS_NO_MEMORY;
	}

	if (sname[0] == '\0') {
		/*
		 * no stream name, so no stream
		 */
		goto done;
	}

	if (pstream != NULL) {
		stream = talloc_asprintf(mem_ctx, "%s:%s", sname, stype);
		if (stream == NULL) {
			TALLOC_FREE(sname);
			TALLOC_FREE(base);
			return NT_STATUS_NO_MEMORY;
		}
		/*
		 * upper-case the type field
		 */
		(void)strupper_m(strchr_m(stream, ':')+1);
	}

 done:
	if (pbase != NULL) {
		*pbase = base;
	}
	if (pstream != NULL) {
		*pstream = stream;
	}
	return NT_STATUS_OK;
}

static bool test_stream_name(const char *fname, const char *expected_base,
			     const char *expected_stream,
			     NTSTATUS expected_status)
{
	NTSTATUS status;
	char *base = NULL;
	char *stream = NULL;

	status = split_ntfs_stream_name(talloc_tos(), fname, &base, &stream);
	if (!NT_STATUS_EQUAL(status, expected_status)) {
		goto error;
	}

	if (!NT_STATUS_IS_OK(status)) {
		return true;
	}

	if (base == NULL) goto error;

	if (strcmp(expected_base, base) != 0) goto error;

	if ((expected_stream != NULL) && (stream == NULL)) goto error;
	if ((expected_stream == NULL) && (stream != NULL)) goto error;

	if ((stream != NULL) && (strcmp(expected_stream, stream) != 0))
		goto error;

	TALLOC_FREE(base);
	TALLOC_FREE(stream);
	return true;

 error:
	d_fprintf(stderr, "Do test_stream(%s, %s, %s, %s)\n",
		  fname, expected_base ? expected_base : "<NULL>",
		  expected_stream ? expected_stream : "<NULL>",
		  nt_errstr(expected_status));
	d_fprintf(stderr, "-> base=%s, stream=%s, status=%s\n",
		  base ? base : "<NULL>", stream ? stream : "<NULL>",
		  nt_errstr(status));
	TALLOC_FREE(base);
	TALLOC_FREE(stream);
	return false;
}

static bool run_local_stream_name(int dummy)
{
	bool ret = true;

	ret &= test_stream_name(
		"bla", "bla", NULL, NT_STATUS_OK);
	ret &= test_stream_name(
		"bla::$DATA", "bla", NULL, NT_STATUS_OK);
	ret &= test_stream_name(
		"bla:blub:", "bla", NULL, NT_STATUS_OBJECT_NAME_INVALID);
	ret &= test_stream_name(
		"bla::", NULL, NULL, NT_STATUS_OBJECT_NAME_INVALID);
	ret &= test_stream_name(
		"bla::123", "bla", NULL, NT_STATUS_OBJECT_NAME_INVALID);
	ret &= test_stream_name(
		"bla:$DATA", "bla", "$DATA:$DATA", NT_STATUS_OK);
	ret &= test_stream_name(
		"bla:x:$DATA", "bla", "x:$DATA", NT_STATUS_OK);
	ret &= test_stream_name(
		"bla:x", "bla", "x:$DATA", NT_STATUS_OK);

	return ret;
}

static bool data_blob_equal(DATA_BLOB a, DATA_BLOB b)
{
	if (a.length != b.length) {
		printf("a.length=%d != b.length=%d\n",
		       (int)a.length, (int)b.length);
		return false;
	}
	if (memcmp(a.data, b.data, a.length) != 0) {
		printf("a.data and b.data differ\n");
		return false;
	}
	return true;
}

static bool run_local_memcache(int dummy)
{
	struct memcache *cache;
	DATA_BLOB k1, k2, k3;
	DATA_BLOB d1, d3;
	DATA_BLOB v1, v3;

	TALLOC_CTX *mem_ctx;
	char *ptr1 = NULL;
	char *ptr2 = NULL;

	char *str1, *str2;
	size_t size1, size2;
	bool ret = false;

	mem_ctx = talloc_init("foo");
	if (mem_ctx == NULL) {
		return false;
	}

	/* STAT_CACHE TESTS */

	cache = memcache_init(NULL, sizeof(void *) == 8 ? 200 : 100);

	if (cache == NULL) {
		printf("memcache_init failed\n");
		return false;
	}

	d1 = data_blob_const("d1", 2);
	d3 = data_blob_const("d3", 2);

	k1 = data_blob_const("d1", 2);
	k2 = data_blob_const("d2", 2);
	k3 = data_blob_const("d3", 2);

	memcache_add(cache, STAT_CACHE, k1, d1);

	if (!memcache_lookup(cache, STAT_CACHE, k1, &v1)) {
		printf("could not find k1\n");
		return false;
	}
	if (!data_blob_equal(d1, v1)) {
		return false;
	}

	memcache_add(cache, STAT_CACHE, k1, d3);

	if (!memcache_lookup(cache, STAT_CACHE, k1, &v3)) {
		printf("could not find replaced k1\n");
		return false;
	}
	if (!data_blob_equal(d3, v3)) {
		return false;
	}

	TALLOC_FREE(cache);

	/* GETWD_CACHE TESTS */
	str1 = talloc_strdup(mem_ctx, "string1");
	if (str1 == NULL) {
		return false;
	}
	ptr2 = str1; /* Keep an alias for comparison. */

	str2 = talloc_strdup(mem_ctx, "string2");
	if (str2 == NULL) {
		return false;
	}

	cache = memcache_init(NULL, sizeof(void *) == 8 ? 200 : 100);
	if (cache == NULL) {
		printf("memcache_init failed\n");
		return false;
	}

	memcache_add_talloc(cache, GETWD_CACHE, k2, &str1);
	/* str1 == NULL now. */
	ptr1 = memcache_lookup_talloc(cache, GETWD_CACHE, k2);
	if (ptr1 == NULL) {
		printf("could not find k2\n");
		return false;
	}
	if (ptr1 != ptr2) {
		printf("fetch of k2 got wrong string\n");
		return false;
	}

	/* Add a blob to ensure k2 gets purged. */
	d3 = data_blob_talloc_zero(mem_ctx, 180);
	memcache_add(cache, STAT_CACHE, k3, d3);

	ptr2 = memcache_lookup_talloc(cache, GETWD_CACHE, k2);
	if (ptr2 != NULL) {
		printf("Did find k2, should have been purged\n");
		return false;
	}

	TALLOC_FREE(cache);
	TALLOC_FREE(mem_ctx);

	mem_ctx = talloc_init("foo");
	if (mem_ctx == NULL) {
		return false;
	}

	cache = memcache_init(NULL, 0);
	if (cache == NULL) {
		return false;
	}

	str1 = talloc_strdup(mem_ctx, "string1");
	if (str1 == NULL) {
		return false;
	}
	str2 = talloc_strdup(mem_ctx, "string2");
	if (str2 == NULL) {
		return false;
	}
	memcache_add_talloc(cache, SINGLETON_CACHE_TALLOC,
			    data_blob_string_const("torture"), &str1);
	size1 = talloc_total_size(cache);

	memcache_add_talloc(cache, SINGLETON_CACHE_TALLOC,
			    data_blob_string_const("torture"), &str2);
	size2 = talloc_total_size(cache);

	printf("size1=%d, size2=%d\n", (int)size1, (int)size2);

	if (size2 > size1) {
		printf("memcache leaks memory!\n");
		goto fail;
	}

	ret = true;
 fail:
	TALLOC_FREE(cache);
	return ret;
}

static void wbclient_done(struct tevent_req *req)
{
	wbcErr wbc_err;
	struct winbindd_response *wb_resp;
	int *i = (int *)tevent_req_callback_data_void(req);

	wbc_err = wb_trans_recv(req, req, &wb_resp);
	TALLOC_FREE(req);
	*i += 1;
	d_printf("wb_trans_recv %d returned %s\n", *i, wbcErrorString(wbc_err));
}

static bool run_wbclient_multi_ping(int dummy)
{
	struct tevent_context *ev;
	struct wb_context **wb_ctx;
	struct winbindd_request wb_req;
	bool result = false;
	int i, j;

	BlockSignals(True, SIGPIPE);

	ev = tevent_context_init(talloc_tos());
	if (ev == NULL) {
		goto fail;
	}

	wb_ctx = talloc_array(ev, struct wb_context *, torture_nprocs);
	if (wb_ctx == NULL) {
		goto fail;
	}

	ZERO_STRUCT(wb_req);
	wb_req.cmd = WINBINDD_PING;

	d_printf("torture_nprocs=%d, numops=%d\n", (int)torture_nprocs, (int)torture_numops);

	for (i=0; i<torture_nprocs; i++) {
		wb_ctx[i] = wb_context_init(ev, NULL);
		if (wb_ctx[i] == NULL) {
			goto fail;
		}
		for (j=0; j<torture_numops; j++) {
			struct tevent_req *req;
			req = wb_trans_send(ev, ev, wb_ctx[i],
					    (j % 2) == 0, &wb_req);
			if (req == NULL) {
				goto fail;
			}
			tevent_req_set_callback(req, wbclient_done, &i);
		}
	}

	i = 0;

	while (i < torture_nprocs * torture_numops) {
		tevent_loop_once(ev);
	}

	result = true;
 fail:
	TALLOC_FREE(ev);
	return result;
}

static void getaddrinfo_finished(struct tevent_req *req)
{
	char *name = (char *)tevent_req_callback_data_void(req);
	struct addrinfo *ainfo;
	int res;

	res = getaddrinfo_recv(req, &ainfo);
	if (res != 0) {
		d_printf("gai(%s) returned %s\n", name, gai_strerror(res));
		return;
	}
	d_printf("gai(%s) succeeded\n", name);
	freeaddrinfo(ainfo);
}

static bool run_getaddrinfo_send(int dummy)
{
	TALLOC_CTX *frame = talloc_stackframe();
	struct fncall_context *ctx;
	struct tevent_context *ev;
	bool result = false;
	const char *names[4] = { "www.samba.org", "notfound.samba.org",
				 "www.slashdot.org", "heise.de" };
	struct tevent_req *reqs[4];
	int i;

	ev = samba_tevent_context_init(frame);
	if (ev == NULL) {
		goto fail;
	}

	ctx = fncall_context_init(frame, 4);

	for (i=0; i<ARRAY_SIZE(names); i++) {
		reqs[i] = getaddrinfo_send(frame, ev, ctx, names[i], NULL,
					   NULL);
		if (reqs[i] == NULL) {
			goto fail;
		}
		tevent_req_set_callback(reqs[i], getaddrinfo_finished,
					discard_const_p(void, names[i]));
	}

	for (i=0; i<ARRAY_SIZE(reqs); i++) {
		tevent_loop_once(ev);
	}

	result = true;
fail:
	TALLOC_FREE(frame);
	return result;
}

static bool dbtrans_inc(struct db_context *db)
{
	struct db_record *rec;
	uint32_t val;
	bool ret = false;
	NTSTATUS status;
	TDB_DATA value;

	rec = dbwrap_fetch_locked(db, db, string_term_tdb_data("transtest"));
	if (rec == NULL) {
		printf(__location__ "fetch_lock failed\n");
		return false;
	}

	value = dbwrap_record_get_value(rec);

	if (value.dsize != sizeof(uint32_t)) {
		printf(__location__ "value.dsize = %d\n",
		       (int)value.dsize);
		goto fail;
	}

	memcpy(&val, value.dptr, sizeof(val));
	val += 1;

	status = dbwrap_record_store(
		rec, make_tdb_data((uint8_t *)&val, sizeof(val)), 0);
	if (!NT_STATUS_IS_OK(status)) {
		printf(__location__ "store failed: %s\n",
		       nt_errstr(status));
		goto fail;
	}

	ret = true;
fail:
	TALLOC_FREE(rec);
	return ret;
}

static bool run_local_dbtrans(int dummy)
{
	struct db_context *db;
	struct db_record *rec;
	NTSTATUS status;
	uint32_t initial;
	int res;
	TDB_DATA value;

	db = db_open(talloc_tos(), "transtest.tdb", 0, TDB_DEFAULT,
		     O_RDWR|O_CREAT, 0600, DBWRAP_LOCK_ORDER_1,
		     DBWRAP_FLAG_NONE);
	if (db == NULL) {
		printf("Could not open transtest.db\n");
		return false;
	}

	res = dbwrap_transaction_start(db);
	if (res != 0) {
		printf(__location__ "transaction_start failed\n");
		return false;
	}

	rec = dbwrap_fetch_locked(db, db, string_term_tdb_data("transtest"));
	if (rec == NULL) {
		printf(__location__ "fetch_lock failed\n");
		return false;
	}

	value = dbwrap_record_get_value(rec);

	if (value.dptr == NULL) {
		initial = 0;
		status = dbwrap_record_store(
			rec, make_tdb_data((uint8_t *)&initial,
					   sizeof(initial)),
			0);
		if (!NT_STATUS_IS_OK(status)) {
			printf(__location__ "store returned %s\n",
			       nt_errstr(status));
			return false;
		}
	}

	TALLOC_FREE(rec);

	res = dbwrap_transaction_commit(db);
	if (res != 0) {
		printf(__location__ "transaction_commit failed\n");
		return false;
	}

	while (true) {
		uint32_t val, val2;
		int i;

		res = dbwrap_transaction_start(db);
		if (res != 0) {
			printf(__location__ "transaction_start failed\n");
			break;
		}

		status = dbwrap_fetch_uint32_bystring(db, "transtest", &val);
		if (!NT_STATUS_IS_OK(status)) {
			printf(__location__ "dbwrap_fetch_uint32 failed: %s\n",
			       nt_errstr(status));
			break;
		}

		for (i=0; i<10; i++) {
			if (!dbtrans_inc(db)) {
				return false;
			}
		}

		status = dbwrap_fetch_uint32_bystring(db, "transtest", &val2);
		if (!NT_STATUS_IS_OK(status)) {
			printf(__location__ "dbwrap_fetch_uint32 failed: %s\n",
			       nt_errstr(status));
			break;
		}

		if (val2 != val + 10) {
			printf(__location__ "val=%d, val2=%d\n",
			       (int)val, (int)val2);
			break;
		}

		printf("val2=%d\r", val2);

		res = dbwrap_transaction_commit(db);
		if (res != 0) {
			printf(__location__ "transaction_commit failed\n");
			break;
		}
	}

	TALLOC_FREE(db);
	return true;
}

/*
 * Just a dummy test to be run under a debugger. There's no real way
 * to inspect the tevent_select specific function from outside of
 * tevent_select.c.
 */

static bool run_local_tevent_select(int dummy)
{
	struct tevent_context *ev;
	struct tevent_fd *fd1, *fd2;
	bool result = false;

	ev = tevent_context_init_byname(NULL, "select");
	if (ev == NULL) {
		d_fprintf(stderr, "tevent_context_init_byname failed\n");
		goto fail;
	}

	fd1 = tevent_add_fd(ev, ev, 2, 0, NULL, NULL);
	if (fd1 == NULL) {
		d_fprintf(stderr, "tevent_add_fd failed\n");
		goto fail;
	}
	fd2 = tevent_add_fd(ev, ev, 3, 0, NULL, NULL);
	if (fd2 == NULL) {
		d_fprintf(stderr, "tevent_add_fd failed\n");
		goto fail;
	}
	TALLOC_FREE(fd2);

	fd2 = tevent_add_fd(ev, ev, 1, 0, NULL, NULL);
	if (fd2 == NULL) {
		d_fprintf(stderr, "tevent_add_fd failed\n");
		goto fail;
	}

	result = true;
fail:
	TALLOC_FREE(ev);
	return result;
}

static bool run_local_hex_encode_buf(int dummy)
{
	char buf[17];
	uint8_t src[8];
	int i;

	for (i=0; i<sizeof(src); i++) {
		src[i] = i;
	}
	hex_encode_buf(buf, src, sizeof(src));
	if (strcmp(buf, "0001020304050607") != 0) {
	       	return false;
	}
	hex_encode_buf(buf, NULL, 0);
	if (buf[0] != '\0') {
		return false;
	}
	return true;
}

static const char *remove_duplicate_addrs2_test_strings_vector[] = {
	"0.0.0.0",
	"::0",
	"1.2.3.1",
	"0.0.0.0",
	"0.0.0.0",
	"1.2.3.2",
	"1.2.3.3",
	"1.2.3.4",
	"1.2.3.5",
	"::0",
	"1.2.3.6",
	"1.2.3.7",
	"::0",
	"::0",
	"::0",
	"1.2.3.8",
	"1.2.3.9",
	"1.2.3.10",
	"1.2.3.11",
	"1.2.3.12",
	"1.2.3.13",
	"1001:1111:1111:1000:0:1111:1111:1111",
	"1.2.3.1",
	"1.2.3.2",
	"1.2.3.3",
	"1.2.3.12",
	"::0",
	"::0"
};

static const char *remove_duplicate_addrs2_test_strings_result[] = {
	"1.2.3.1",
	"1.2.3.2",
	"1.2.3.3",
	"1.2.3.4",
	"1.2.3.5",
	"1.2.3.6",
	"1.2.3.7",
	"1.2.3.8",
	"1.2.3.9",
	"1.2.3.10",
	"1.2.3.11",
	"1.2.3.12",
	"1.2.3.13",
	"1001:1111:1111:1000:0:1111:1111:1111"
};

static bool run_local_remove_duplicate_addrs2(int dummy)
{
	struct ip_service test_vector[28];
	int count, i;

	/* Construct the sockaddr_storage test vector. */
	for (i = 0; i < 28; i++) {
		struct addrinfo hints;
		struct addrinfo *res = NULL;
		int ret;

		memset(&hints, '\0', sizeof(hints));
		hints.ai_flags = AI_NUMERICHOST;
		ret = getaddrinfo(remove_duplicate_addrs2_test_strings_vector[i],
				NULL,
				&hints,
				&res);
		if (ret) {
			fprintf(stderr, "getaddrinfo failed on [%s]\n",
				remove_duplicate_addrs2_test_strings_vector[i]);
			return false;
		}
		memset(&test_vector[i], '\0', sizeof(test_vector[i]));
		memcpy(&test_vector[i].ss,
			res->ai_addr,
			res->ai_addrlen);
		freeaddrinfo(res);
	}

	count = remove_duplicate_addrs2(test_vector, i);

	if (count != 14) {
		fprintf(stderr, "count wrong (%d) should be 14\n",
			count);
		return false;
	}

	for (i = 0; i < count; i++) {
		char addr[INET6_ADDRSTRLEN];

		print_sockaddr(addr, sizeof(addr), &test_vector[i].ss);

		if (strcmp(addr, remove_duplicate_addrs2_test_strings_result[i]) != 0) {
			fprintf(stderr, "mismatch on [%d] [%s] [%s]\n",
				i,
				addr,
				remove_duplicate_addrs2_test_strings_result[i]);
			return false;
		}
	}

	printf("run_local_remove_duplicate_addrs2: success\n");
	return true;
}

static bool run_local_tdb_opener(int dummy)
{
	TDB_CONTEXT *t;
	unsigned v = 0;

	while (1) {
		t = tdb_open("test.tdb", 1000, TDB_CLEAR_IF_FIRST,
			     O_RDWR|O_CREAT, 0755);
		if (t == NULL) {
			perror("tdb_open failed");
			return false;
		}
		tdb_close(t);

		v += 1;
		printf("\r%u", v);
	}
	return true;
}

static bool run_local_tdb_writer(int dummy)
{
	TDB_CONTEXT *t;
	unsigned v = 0;
	TDB_DATA val;

	t = tdb_open("test.tdb", 1000, 0, O_RDWR|O_CREAT, 0755);
	if (t == 0) {
		perror("tdb_open failed");
		return 1;
	}

	val.dptr = (uint8_t *)&v;
	val.dsize = sizeof(v);

	while (1) {
		TDB_DATA data;
		int ret;

		ret = tdb_store(t, val, val, 0);
		if (ret != 0) {
			printf("%s\n", tdb_errorstr(t));
		}
		v += 1;
		printf("\r%u", v);

		data = tdb_fetch(t, val);
		if (data.dptr != NULL) {
			SAFE_FREE(data.dptr);
		}
	}
	return true;
}

static bool run_local_canonicalize_path(int dummy)
{
	const char *src[] = {
			"/foo/..",
			"/..",
			"/foo/bar/../baz",
			"/foo/././",
			"/../foo",
			".././././",
			".././././../../../boo",
			"./..",
			NULL
			};
	const char *dst[] = {
			"/",
			"/",
			"/foo/baz",
			"/foo",
			"/foo",
			"/",
			"/boo",
			"/",
			NULL
			};
	unsigned int i;

	for (i = 0; src[i] != NULL; i++) {
		char *d = canonicalize_absolute_path(talloc_tos(), src[i]);
		if (d == NULL) {
			perror("talloc fail\n");
			return false;
		}
		if (strcmp(d, dst[i]) != 0) {
			d_fprintf(stderr,
				"canonicalize missmatch %s -> %s != %s",
				src[i], d, dst[i]);
			return false;
		}
		talloc_free(d);
	}
	return true;
}

static bool run_ign_bad_negprot(int dummy)
{
	struct tevent_context *ev;
	struct tevent_req *req;
	struct smbXcli_conn *conn;
	struct sockaddr_storage ss;
	NTSTATUS status;
	int fd;
	bool ok;

	printf("starting ignore bad negprot\n");

	ok = resolve_name(host, &ss, 0x20, true);
	if (!ok) {
		d_fprintf(stderr, "Could not resolve name %s\n", host);
		return false;
	}

	status = open_socket_out(&ss, 445, 10000, &fd);
	if (!NT_STATUS_IS_OK(status)) {
		d_fprintf(stderr, "open_socket_out failed: %s\n",
			  nt_errstr(status));
		return false;
	}

	conn = smbXcli_conn_create(talloc_tos(), fd, host, SMB_SIGNING_OFF, 0,
				   NULL, 0);
	if (conn == NULL) {
		d_fprintf(stderr, "smbXcli_conn_create failed\n");
		return false;
	}

	status = smbXcli_negprot(conn, 0, PROTOCOL_CORE, PROTOCOL_CORE);
	if (NT_STATUS_IS_OK(status)) {
		d_fprintf(stderr, "smbXcli_negprot succeeded!\n");
		return false;
	}

	ev = samba_tevent_context_init(talloc_tos());
	if (ev == NULL) {
		d_fprintf(stderr, "samba_tevent_context_init failed\n");
		return false;
	}

	req = smb1cli_session_setup_nt1_send(
		ev, ev, conn, 0, getpid(), NULL, 65503, 2, 1, 0, "", "",
		data_blob_null, data_blob_null, 0x40,
		"Windows 2000 2195", "Windows 2000 5.0");
	if (req == NULL) {
		d_fprintf(stderr, "smb1cli_session_setup_nt1_send failed\n");
		return false;
	}

	ok = tevent_req_poll_ntstatus(req, ev, &status);
	if (!ok) {
		d_fprintf(stderr, "tevent_req_poll failed\n");
		return false;
	}

	status = smb1cli_session_setup_nt1_recv(req, NULL, NULL, NULL, NULL,
						NULL, NULL);
	if (!NT_STATUS_EQUAL(status, NT_STATUS_CONNECTION_RESET)) {
		d_fprintf(stderr, "smb1cli_session_setup_nt1_recv returned "
			  "%s, expected NT_STATUS_CONNECTION_RESET\n",
			  nt_errstr(status));
		return false;
	}

	TALLOC_FREE(conn);

	printf("starting ignore bad negprot\n");

	return true;
}

static double create_procs(bool (*fn)(int), bool *result)
{
	int i, status;
	volatile pid_t *child_status;
	volatile bool *child_status_out;
	int synccount;
	int tries = 8;
	struct timeval start;

	synccount = 0;

	child_status = (volatile pid_t *)anonymous_shared_allocate(sizeof(pid_t)*torture_nprocs);
	if (!child_status) {
		printf("Failed to setup shared memory\n");
		return -1;
	}

	child_status_out = (volatile bool *)anonymous_shared_allocate(sizeof(bool)*torture_nprocs);
	if (!child_status_out) {
		printf("Failed to setup result status shared memory\n");
		return -1;
	}

	for (i = 0; i < torture_nprocs; i++) {
		child_status[i] = 0;
		child_status_out[i] = True;
	}

	start = timeval_current();

	for (i=0;i<torture_nprocs;i++) {
		procnum = i;
		if (fork() == 0) {
			pid_t mypid = getpid();
			sys_srandom(((int)mypid) ^ ((int)time(NULL)));

			slprintf(myname,sizeof(myname),"CLIENT%d", i);

			while (1) {
				if (torture_open_connection(&current_cli, i)) break;
				if (tries-- == 0) {
					printf("pid %d failed to start\n", (int)getpid());
					_exit(1);
				}
				smb_msleep(10);	
			}

			child_status[i] = getpid();

			while (child_status[i] && timeval_elapsed(&start) < 5) smb_msleep(2);

			child_status_out[i] = fn(i);
			_exit(0);
		}
	}

	do {
		synccount = 0;
		for (i=0;i<torture_nprocs;i++) {
			if (child_status[i]) synccount++;
		}
		if (synccount == torture_nprocs) break;
		smb_msleep(10);
	} while (timeval_elapsed(&start) < 30);

	if (synccount != torture_nprocs) {
		printf("FAILED TO START %d CLIENTS (started %d)\n", torture_nprocs, synccount);
		*result = False;
		return timeval_elapsed(&start);
	}

	/* start the client load */
	start = timeval_current();

	for (i=0;i<torture_nprocs;i++) {
		child_status[i] = 0;
	}

	printf("%d clients started\n", torture_nprocs);

	for (i=0;i<torture_nprocs;i++) {
		while (waitpid(0, &status, 0) == -1 && errno == EINTR) /* noop */ ;
	}

	printf("\n");

	for (i=0;i<torture_nprocs;i++) {
		if (!child_status_out[i]) {
			*result = False;
		}
	}
	return timeval_elapsed(&start);
}

#define FLAG_MULTIPROC 1

static struct {
	const char *name;
	bool (*fn)(int);
	unsigned flags;
} torture_ops[] = {
	{"FDPASS", run_fdpasstest, 0},
	{"LOCK1",  run_locktest1,  0},
	{"LOCK2",  run_locktest2,  0},
	{"LOCK3",  run_locktest3,  0},
	{"LOCK4",  run_locktest4,  0},
	{"LOCK5",  run_locktest5,  0},
	{"LOCK6",  run_locktest6,  0},
	{"LOCK7",  run_locktest7,  0},
	{"LOCK8",  run_locktest8,  0},
	{"LOCK9",  run_locktest9,  0},
	{"UNLINK", run_unlinktest, 0},
	{"BROWSE", run_browsetest, 0},
	{"ATTR",   run_attrtest,   0},
	{"TRANS2", run_trans2test, 0},
	{"MAXFID", run_maxfidtest, FLAG_MULTIPROC},
	{"TORTURE",run_torture,    FLAG_MULTIPROC},
	{"RANDOMIPC", run_randomipc, 0},
	{"NEGNOWAIT", run_negprot_nowait, 0},
	{"NBENCH",  run_nbench, 0},
	{"NBENCH2", run_nbench2, 0},
	{"OPLOCK1",  run_oplock1, 0},
	{"OPLOCK2",  run_oplock2, 0},
	{"OPLOCK4",  run_oplock4, 0},
	{"DIR",  run_dirtest, 0},
	{"DIR1",  run_dirtest1, 0},
	{"DIR-CREATETIME",  run_dir_createtime, 0},
	{"DENY1",  torture_denytest1, 0},
	{"DENY2",  torture_denytest2, 0},
	{"TCON",  run_tcon_test, 0},
	{"TCONDEV",  run_tcon_devtype_test, 0},
	{"RW1",  run_readwritetest, 0},
	{"RW2",  run_readwritemulti, FLAG_MULTIPROC},
	{"RW3",  run_readwritelarge, 0},
	{"RW-SIGNING",  run_readwritelarge_signtest, 0},
	{"OPEN", run_opentest, 0},
	{"POSIX", run_simple_posix_open_test, 0},
	{"POSIX-APPEND", run_posix_append, 0},
	{"POSIX-SYMLINK-ACL", run_acl_symlink_test, 0},
	{"POSIX-SYMLINK-EA", run_ea_symlink_test, 0},
	{"POSIX-STREAM-DELETE", run_posix_stream_delete, 0},
	{"POSIX-OFD-LOCK", run_posix_ofd_lock_test, 0},
	{"WINDOWS-BAD-SYMLINK", run_symlink_open_test, 0},
	{"CASE-INSENSITIVE-CREATE", run_case_insensitive_create, 0},
	{"ASYNC-ECHO", run_async_echo, 0},
	{ "UID-REGRESSION-TEST", run_uid_regression_test, 0},
	{ "SHORTNAME-TEST", run_shortname_test, 0},
	{ "ADDRCHANGE", run_addrchange, 0},
#if 1
	{"OPENATTR", run_openattrtest, 0},
#endif
	{"XCOPY", run_xcopy, 0},
	{"RENAME", run_rename, 0},
	{"RENAME-ACCESS", run_rename_access, 0},
	{"OWNER-RIGHTS", run_owner_rights, 0},
	{"DELETE", run_deletetest, 0},
	{"WILDDELETE", run_wild_deletetest, 0},
	{"DELETE-LN", run_deletetest_ln, 0},
	{"PROPERTIES", run_properties, 0},
	{"MANGLE", torture_mangle, 0},
	{"MANGLE1", run_mangle1, 0},
	{"MANGLE-ILLEGAL", run_mangle_illegal, 0},
	{"W2K", run_w2ktest, 0},
	{"TRANS2SCAN", torture_trans2_scan, 0},
	{"NTTRANSSCAN", torture_nttrans_scan, 0},
	{"UTABLE", torture_utable, 0},
	{"CASETABLE", torture_casetable, 0},
	{"ERRMAPEXTRACT", run_error_map_extract, 0},
	{"PIPE_NUMBER", run_pipe_number, 0},
	{"TCON2",  run_tcon2_test, 0},
	{"IOCTL",  torture_ioctl_test, 0},
	{"CHKPATH",  torture_chkpath_test, 0},
	{"FDSESS", run_fdsesstest, 0},
	{ "EATEST", run_eatest, 0},
	{ "SESSSETUP_BENCH", run_sesssetup_bench, 0},
	{ "CHAIN1", run_chain1, 0},
	{ "CHAIN2", run_chain2, 0},
	{ "CHAIN3", run_chain3, 0},
	{ "WINDOWS-WRITE", run_windows_write, 0},
	{ "LARGE_READX", run_large_readx, 0},
	{ "NTTRANS-CREATE", run_nttrans_create, 0},
	{ "NTTRANS-FSCTL", run_nttrans_fsctl, 0},
	{ "CLI_ECHO", run_cli_echo, 0},
	{ "GETADDRINFO", run_getaddrinfo_send, 0},
	{ "TLDAP", run_tldap },
	{ "STREAMERROR", run_streamerror },
	{ "NOTIFY-BENCH", run_notify_bench },
	{ "NOTIFY-BENCH2", run_notify_bench2 },
	{ "NOTIFY-BENCH3", run_notify_bench3 },
	{ "BAD-NBT-SESSION", run_bad_nbt_session },
	{ "IGN-BAD-NEGPROT", run_ign_bad_negprot },
	{ "SMB-ANY-CONNECT", run_smb_any_connect },
	{ "NOTIFY-ONLINE", run_notify_online },
	{ "SMB2-BASIC", run_smb2_basic },
	{ "SMB2-NEGPROT", run_smb2_negprot },
	{ "SMB2-SESSION-RECONNECT", run_smb2_session_reconnect },
	{ "SMB2-TCON-DEPENDENCE", run_smb2_tcon_dependence },
	{ "SMB2-MULTI-CHANNEL", run_smb2_multi_channel },
	{ "SMB2-SESSION-REAUTH", run_smb2_session_reauth },
	{ "SMB2-FTRUNCATE", run_smb2_ftruncate },
	{ "CLEANUP1", run_cleanup1 },
	{ "CLEANUP2", run_cleanup2 },
	{ "CLEANUP3", run_cleanup3 },
	{ "CLEANUP4", run_cleanup4 },
	{ "OPLOCK-CANCEL", run_oplock_cancel },
	{ "PIDHIGH", run_pidhigh },
	{ "LOCAL-SUBSTITUTE", run_local_substitute, 0},
	{ "LOCAL-GENCACHE", run_local_gencache, 0},
	{ "LOCAL-TALLOC-DICT", run_local_talloc_dict, 0},
	{ "LOCAL-DBWRAP-WATCH1", run_dbwrap_watch1, 0 },
	{ "LOCAL-DBWRAP-WATCH2", run_dbwrap_watch2, 0 },
	{ "LOCAL-MESSAGING-READ1", run_messaging_read1, 0 },
	{ "LOCAL-MESSAGING-READ2", run_messaging_read2, 0 },
	{ "LOCAL-MESSAGING-READ3", run_messaging_read3, 0 },
	{ "LOCAL-MESSAGING-READ4", run_messaging_read4, 0 },
	{ "LOCAL-MESSAGING-FDPASS1", run_messaging_fdpass1, 0 },
	{ "LOCAL-MESSAGING-FDPASS2", run_messaging_fdpass2, 0 },
	{ "LOCAL-MESSAGING-FDPASS2a", run_messaging_fdpass2a, 0 },
	{ "LOCAL-MESSAGING-FDPASS2b", run_messaging_fdpass2b, 0 },
	{ "LOCAL-BASE64", run_local_base64, 0},
	{ "LOCAL-RBTREE", run_local_rbtree, 0},
	{ "LOCAL-MEMCACHE", run_local_memcache, 0},
	{ "LOCAL-STREAM-NAME", run_local_stream_name, 0},
	{ "WBCLIENT-MULTI-PING", run_wbclient_multi_ping, 0},
	{ "LOCAL-string_to_sid", run_local_string_to_sid, 0},
	{ "LOCAL-sid_to_string", run_local_sid_to_string, 0},
	{ "LOCAL-binary_to_sid", run_local_binary_to_sid, 0},
	{ "LOCAL-DBTRANS", run_local_dbtrans, 0},
	{ "LOCAL-TEVENT-SELECT", run_local_tevent_select, 0},
	{ "LOCAL-CONVERT-STRING", run_local_convert_string, 0},
	{ "LOCAL-CONV-AUTH-INFO", run_local_conv_auth_info, 0},
	{ "LOCAL-hex_encode_buf", run_local_hex_encode_buf, 0},
	{ "LOCAL-IDMAP-TDB-COMMON", run_idmap_tdb_common_test, 0},
	{ "LOCAL-remove_duplicate_addrs2", run_local_remove_duplicate_addrs2, 0},
	{ "local-tdb-opener", run_local_tdb_opener, 0 },
	{ "local-tdb-writer", run_local_tdb_writer, 0 },
	{ "LOCAL-DBWRAP-CTDB", run_local_dbwrap_ctdb, 0 },
	{ "LOCAL-BENCH-PTHREADPOOL", run_bench_pthreadpool, 0 },
	{ "LOCAL-PTHREADPOOL-TEVENT", run_pthreadpool_tevent, 0 },
<<<<<<< HEAD
=======
	{ "LOCAL-G-LOCK1", run_g_lock1, 0 },
	{ "LOCAL-G-LOCK2", run_g_lock2, 0 },
	{ "LOCAL-G-LOCK3", run_g_lock3, 0 },
	{ "LOCAL-G-LOCK4", run_g_lock4, 0 },
	{ "LOCAL-G-LOCK5", run_g_lock5, 0 },
>>>>>>> aaa7d4da
	{ "LOCAL-CANONICALIZE-PATH", run_local_canonicalize_path, 0 },
	{ "qpathinfo-bufsize", run_qpathinfo_bufsize, 0 },
	{NULL, NULL, 0}};

/*
 * dummy function to satisfy linker dependency
 */
struct tevent_context *winbind_event_context(void);
struct tevent_context *winbind_event_context(void)
{
	return NULL;
}

/****************************************************************************
run a specified test or "ALL"
****************************************************************************/
static bool run_test(const char *name)
{
	bool ret = True;
	bool result = True;
	bool found = False;
	int i;
	double t;
	if (strequal(name,"ALL")) {
		for (i=0;torture_ops[i].name;i++) {
			run_test(torture_ops[i].name);
		}
		found = True;
	}

	for (i=0;torture_ops[i].name;i++) {
		fstr_sprintf(randomfname, "\\XX%x", 
			 (unsigned)random());

		if (strequal(name, torture_ops[i].name)) {
			found = True;
			printf("Running %s\n", name);
			if (torture_ops[i].flags & FLAG_MULTIPROC) {
				t = create_procs(torture_ops[i].fn, &result);
				if (!result) { 
					ret = False;
					printf("TEST %s FAILED!\n", name);
				}
			} else {
				struct timeval start;
				start = timeval_current();
				if (!torture_ops[i].fn(0)) {
					ret = False;
					printf("TEST %s FAILED!\n", name);
				}
				t = timeval_elapsed(&start);
			}
			printf("%s took %g secs\n\n", name, t);
		}
	}

	if (!found) {
		printf("Did not find a test named %s\n", name);
		ret = False;
	}

	return ret;
}


static void usage(void)
{
	int i;

	printf("WARNING samba4 test suite is much more complete nowadays.\n");
	printf("Please use samba4 torture.\n\n");

	printf("Usage: smbtorture //server/share <options> TEST1 TEST2 ...\n");

	printf("\t-d debuglevel\n");
	printf("\t-U user%%pass\n");
	printf("\t-k                    use kerberos\n");
	printf("\t-N numprocs\n");
	printf("\t-n my_netbios_name\n");
	printf("\t-W workgroup\n");
	printf("\t-o num_operations\n");
	printf("\t-O socket_options\n");
	printf("\t-m maximum protocol\n");
	printf("\t-L use oplocks\n");
	printf("\t-c CLIENT.TXT         specify client load file for NBENCH\n");
	printf("\t-A showall\n");
	printf("\t-p port\n");
	printf("\t-s seed\n");
	printf("\t-b unclist_filename   specify multiple shares for multiple connections\n");
	printf("\t-f filename           filename to test\n");
	printf("\t-e                    encrypt\n");
	printf("\n\n");

	printf("tests are:");
	for (i=0;torture_ops[i].name;i++) {
		printf(" %s", torture_ops[i].name);
	}
	printf("\n");

	printf("default test is ALL\n");

	exit(1);
}

/****************************************************************************
  main program
****************************************************************************/
 int main(int argc,char *argv[])
{
	int opt, i;
	char *p;
	int gotuser = 0;
	int gotpass = 0;
	bool correct = True;
	TALLOC_CTX *frame = talloc_stackframe();
	int seed = time(NULL);

#ifdef HAVE_SETBUFFER
	setbuffer(stdout, NULL, 0);
#endif

	setup_logging("smbtorture", DEBUG_STDOUT);

	smb_init_locale();
	fault_setup();

	if (is_default_dyn_CONFIGFILE()) {
		if(getenv("SMB_CONF_PATH")) {
			set_dyn_CONFIGFILE(getenv("SMB_CONF_PATH"));
		}
	}
	lp_load_global(get_dyn_CONFIGFILE());
	load_interfaces();

	if (argc < 2) {
		usage();
	}

        for(p = argv[1]; *p; p++)
          if(*p == '\\')
            *p = '/';

	if (strncmp(argv[1], "//", 2)) {
		usage();
	}

	fstrcpy(host, &argv[1][2]);
	p = strchr_m(&host[2],'/');
	if (!p) {
		usage();
	}
	*p = 0;
	fstrcpy(share, p+1);

	fstrcpy(myname, get_myname(talloc_tos()));
	if (!*myname) {
		fprintf(stderr, "Failed to get my hostname.\n");
		return 1;
	}

	if (*username == 0 && getenv("LOGNAME")) {
	  fstrcpy(username,getenv("LOGNAME"));
	}

	argc--;
	argv++;

	fstrcpy(workgroup, lp_workgroup());

	while ((opt = getopt(argc, argv, "p:hW:U:n:N:O:o:m:Ll:d:Aec:ks:b:B:f:"))
	       != EOF) {
		switch (opt) {
		case 'p':
			port_to_use = atoi(optarg);
			break;
		case 's':
			seed = atoi(optarg);
			break;
		case 'W':
			fstrcpy(workgroup,optarg);
			break;
		case 'm':
			lp_set_cmdline("client max protocol", optarg);
			break;
		case 'N':
			torture_nprocs = atoi(optarg);
			break;
		case 'o':
			torture_numops = atoi(optarg);
			break;
		case 'd':
			lp_set_cmdline("log level", optarg);
			break;
		case 'O':
			sockops = optarg;
			break;
		case 'L':
			use_oplocks = True;
			break;
		case 'l':
			local_path = optarg;
			break;
		case 'A':
			torture_showall = True;
			break;
		case 'n':
			fstrcpy(myname, optarg);
			break;
		case 'c':
			client_txt = optarg;
			break;
		case 'e':
			do_encrypt = true;
			break;
		case 'k':
#ifdef HAVE_KRB5
			use_kerberos = True;
#else
			d_printf("No kerberos support compiled in\n");
			exit(1);
#endif
			break;
		case 'U':
			gotuser = 1;
			fstrcpy(username,optarg);
			p = strchr_m(username,'%');
			if (p) {
				*p = 0;
				fstrcpy(password, p+1);
				gotpass = 1;
			}
			break;
		case 'b':
			fstrcpy(multishare_conn_fname, optarg);
			use_multishare_conn = True;
			break;
		case 'B':
			torture_blocksize = atoi(optarg);
			break;
		case 'f':
			test_filename = SMB_STRDUP(optarg);
			break;
		default:
			printf("Unknown option %c (%d)\n", (char)opt, opt);
			usage();
		}
	}

	d_printf("using seed %d\n", seed);

	srandom(seed);

	if(use_kerberos && !gotuser) gotpass = True;

	while (!gotpass) {
		char pwd[256] = {0};
		int rc;

		rc = samba_getpass("Password:", pwd, sizeof(pwd), false, false);
		if (rc == 0) {
			fstrcpy(password, pwd);
			gotpass = 1;
		}
	}

	printf("host=%s share=%s user=%s myname=%s\n", 
	       host, share, username, myname);

	torture_creds = cli_session_creds_init(frame,
					       username,
					       workgroup,
					       NULL, /* realm */
					       password,
					       use_kerberos,
					       false, /* fallback_after_kerberos */
					       false, /* use_ccache */
					       false); /* password_is_nt_hash */
	if (torture_creds == NULL) {
		d_printf("cli_session_creds_init() failed.\n");
		exit(1);
	}

	if (argc == optind) {
		correct = run_test("ALL");
	} else {
		for (i=optind;i<argc;i++) {
			if (!run_test(argv[i])) {
				correct = False;
			}
		}
	}

	TALLOC_FREE(frame);

	if (correct) {
		return(0);
	} else {
		return(1);
	}
}<|MERGE_RESOLUTION|>--- conflicted
+++ resolved
@@ -11688,14 +11688,11 @@
 	{ "LOCAL-DBWRAP-CTDB", run_local_dbwrap_ctdb, 0 },
 	{ "LOCAL-BENCH-PTHREADPOOL", run_bench_pthreadpool, 0 },
 	{ "LOCAL-PTHREADPOOL-TEVENT", run_pthreadpool_tevent, 0 },
-<<<<<<< HEAD
-=======
 	{ "LOCAL-G-LOCK1", run_g_lock1, 0 },
 	{ "LOCAL-G-LOCK2", run_g_lock2, 0 },
 	{ "LOCAL-G-LOCK3", run_g_lock3, 0 },
 	{ "LOCAL-G-LOCK4", run_g_lock4, 0 },
 	{ "LOCAL-G-LOCK5", run_g_lock5, 0 },
->>>>>>> aaa7d4da
 	{ "LOCAL-CANONICALIZE-PATH", run_local_canonicalize_path, 0 },
 	{ "qpathinfo-bufsize", run_qpathinfo_bufsize, 0 },
 	{NULL, NULL, 0}};
