--- conflicted
+++ resolved
@@ -1149,12 +1149,8 @@
 		flags |= CLI_FULL_CONNECTION_USE_NT_HASH;
 	}
 
-<<<<<<< HEAD
-	rpcclient_netlogon_domain = get_cmdline_auth_info_domain(rpcclient_auth_info);
-=======
 	rpcclient_netlogon_domain = get_cmdline_auth_info_domain(
 			popt_get_cmdline_auth_info());
->>>>>>> aaa7d4da
 	if (rpcclient_netlogon_domain == NULL ||
 	    rpcclient_netlogon_domain[0] == '\0')
 	{
