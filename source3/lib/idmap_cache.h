/*
 * Unix SMB/CIFS implementation.
 * ID Mapping Cache
 *
 * Copyright (C) Volker Lendecke	2008
 *
 * This program is free software; you can redistribute it and/or modify
 * it under the terms of the GNU General Public License as published by
 * the Free Software Foundation; either version 3 of the License, or
 * (at your option) any later version.
 *
 * This program is distributed in the hope that it will be useful,
 * but WITHOUT ANY WARRANTY; without even the implied warranty of
 * MERCHANTABILITY or FITNESS FOR A PARTICULAR PURPOSE.  See the
 * GNU General Public License for more details.
 *
 * You should have received a copy of the GNU General Public License
 * along with this program.  If not, see <http://www.gnu.org/licenses/>.
 */

#ifndef _LIB_IDMAP_CACHE_H_
#define _LIB_IDMAP_CACHE_H_

/* The following definitions come from lib/idmap_cache.c  */
struct unixid;
bool idmap_cache_find_sid2unixid(const struct dom_sid *sid, struct unixid *id,
				  bool *expired);
bool idmap_cache_find_sid2uid(const struct dom_sid *sid, uid_t *puid,
			      bool *expired);
bool idmap_cache_find_sid2gid(const struct dom_sid *sid, gid_t *pgid,
			      bool *expired);
<<<<<<< HEAD
bool idmap_cache_find_uid2sid(uid_t uid, struct dom_sid *sid, bool *expired);
bool idmap_cache_find_gid2sid(gid_t gid, struct dom_sid *sid, bool *expired);
=======
>>>>>>> 1f07059a
bool idmap_cache_find_xid2sid(
	const struct unixid *id, struct dom_sid *sid, bool *expired);
void idmap_cache_set_sid2unixid(const struct dom_sid *sid, struct unixid *unix_id);

bool idmap_cache_del_uid(uid_t uid);
bool idmap_cache_del_gid(gid_t gid);
bool idmap_cache_del_sid(const struct dom_sid *sid);

#endif /* _LIB_IDMAP_CACHE_H_ */<|MERGE_RESOLUTION|>--- conflicted
+++ resolved
@@ -29,11 +29,6 @@
 			      bool *expired);
 bool idmap_cache_find_sid2gid(const struct dom_sid *sid, gid_t *pgid,
 			      bool *expired);
-<<<<<<< HEAD
-bool idmap_cache_find_uid2sid(uid_t uid, struct dom_sid *sid, bool *expired);
-bool idmap_cache_find_gid2sid(gid_t gid, struct dom_sid *sid, bool *expired);
-=======
->>>>>>> 1f07059a
 bool idmap_cache_find_xid2sid(
 	const struct unixid *id, struct dom_sid *sid, bool *expired);
 void idmap_cache_set_sid2unixid(const struct dom_sid *sid, struct unixid *unix_id);
