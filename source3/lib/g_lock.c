/*
   Unix SMB/CIFS implementation.
   global locks based on dbwrap and messaging
   Copyright (C) 2009 by Volker Lendecke

   This program is free software; you can redistribute it and/or modify
   it under the terms of the GNU General Public License as published by
   the Free Software Foundation; either version 3 of the License, or
   (at your option) any later version.

   This program is distributed in the hope that it will be useful,
   but WITHOUT ANY WARRANTY; without even the implied warranty of
   MERCHANTABILITY or FITNESS FOR A PARTICULAR PURPOSE.  See the
   GNU General Public License for more details.

   You should have received a copy of the GNU General Public License
   along with this program.  If not, see <http://www.gnu.org/licenses/>.
*/

#include "includes.h"
#include "system/filesys.h"
#include "lib/util/server_id.h"
#include "dbwrap/dbwrap.h"
#include "dbwrap/dbwrap_open.h"
#include "dbwrap/dbwrap_watch.h"
#include "g_lock.h"
#include "util_tdb.h"
#include "../lib/util/tevent_ntstatus.h"
#include "messages.h"
#include "serverid.h"

struct g_lock_ctx {
	struct db_context *db;
	struct messaging_context *msg;
};

/*
 * The "g_lock.tdb" file contains records, indexed by the 0-terminated
 * lockname. The record contains an array of "struct g_lock_rec"
 * structures.
 */

#define G_LOCK_REC_LENGTH (SERVER_ID_BUF_LENGTH+1)

static void g_lock_rec_put(uint8_t buf[G_LOCK_REC_LENGTH],
			   const struct g_lock_rec rec)
{
	SCVAL(buf, 0, rec.lock_type);
	server_id_put(buf+1, rec.pid);
}

static void g_lock_rec_get(struct g_lock_rec *rec,
			   const uint8_t buf[G_LOCK_REC_LENGTH])
{
	rec->lock_type = CVAL(buf, 0);
	server_id_get(&rec->pid, buf+1);
}

struct g_lock {
	uint8_t *recsbuf;
	size_t num_recs;
	uint8_t *data;
	size_t datalen;
};

static bool g_lock_parse(uint8_t *buf, size_t buflen, struct g_lock *lck)
{
	size_t found_recs, data_ofs;

	if (buflen < sizeof(uint32_t)) {
		*lck = (struct g_lock) {0};
		return true;
	}

	found_recs = IVAL(buf, 0);

	buf += sizeof(uint32_t);
	buflen -= sizeof(uint32_t);
	if (found_recs > buflen/G_LOCK_REC_LENGTH) {
		return false;
	}

	data_ofs = found_recs * G_LOCK_REC_LENGTH;

	*lck = (struct g_lock) {
		.recsbuf = buf, .num_recs = found_recs,
		.data = buf+data_ofs, .datalen = buflen-data_ofs
	};

	return true;
}

static void g_lock_get_rec(struct g_lock *lck, size_t i,
			   struct g_lock_rec *rec)
{
	if (i >= lck->num_recs) {
		abort();
	}
	g_lock_rec_get(rec, lck->recsbuf + i*G_LOCK_REC_LENGTH);
}

static void g_lock_rec_del(struct g_lock *lck, size_t i)
{
	if (i >= lck->num_recs) {
		abort();
	}
	lck->num_recs -= 1;
	if (i < lck->num_recs) {
		uint8_t *recptr = lck->recsbuf + i*G_LOCK_REC_LENGTH;
		memcpy(recptr, lck->recsbuf + lck->num_recs*G_LOCK_REC_LENGTH,
		       G_LOCK_REC_LENGTH);
	}
}

static NTSTATUS g_lock_store(struct db_record *rec, struct g_lock *lck,
			     struct g_lock_rec *add)
{
	uint8_t sizebuf[4];
	uint8_t addbuf[G_LOCK_REC_LENGTH];

	struct TDB_DATA dbufs[] = {
		{ .dptr = sizebuf, .dsize = sizeof(sizebuf) },
		{ .dptr = lck->recsbuf,
		  .dsize = lck->num_recs * G_LOCK_REC_LENGTH },
		{ 0 },
		{ .dptr = lck->data, .dsize = lck->datalen }
	};

	if (add != NULL) {
		g_lock_rec_put(addbuf, *add);

		dbufs[2] = (TDB_DATA) {
			.dptr = addbuf, .dsize = G_LOCK_REC_LENGTH
		};

		lck->num_recs += 1;
	}

	SIVAL(sizebuf, 0, lck->num_recs);

	return dbwrap_record_storev(rec, dbufs, ARRAY_SIZE(dbufs), 0);
}

struct g_lock_ctx *g_lock_ctx_init(TALLOC_CTX *mem_ctx,
				   struct messaging_context *msg)
{
	struct g_lock_ctx *result;
	struct db_context *backend;
	char *db_path;

	result = talloc(mem_ctx, struct g_lock_ctx);
	if (result == NULL) {
		return NULL;
	}
	result->msg = msg;

	db_path = lock_path("g_lock.tdb");
	if (db_path == NULL) {
		TALLOC_FREE(result);
		return NULL;
	}

	backend = db_open(result, db_path, 0,
			  TDB_CLEAR_IF_FIRST|TDB_INCOMPATIBLE_HASH,
			  O_RDWR|O_CREAT, 0600,
			  DBWRAP_LOCK_ORDER_3,
			  DBWRAP_FLAG_NONE);
	TALLOC_FREE(db_path);
	if (backend == NULL) {
		DEBUG(1, ("g_lock_init: Could not open g_lock.tdb\n"));
		TALLOC_FREE(result);
		return NULL;
	}

	result->db = db_open_watched(result, backend, msg);
	if (result->db == NULL) {
		DBG_WARNING("g_lock_init: db_open_watched failed\n");
		TALLOC_FREE(result);
		return NULL;
	}
	return result;
}

static bool g_lock_conflicts(enum g_lock_type l1, enum g_lock_type l2)
{
	/*
	 * Only tested write locks so far. Very likely this routine
	 * needs to be fixed for read locks....
	 */
	if ((l1 == G_LOCK_READ) && (l2 == G_LOCK_READ)) {
		return false;
	}
	return true;
}

static NTSTATUS g_lock_trylock(struct db_record *rec, struct server_id self,
			       enum g_lock_type type,
			       struct server_id *blocker)
{
	TDB_DATA data;
	size_t i;
	struct g_lock lck;
	struct g_lock_rec _mylock;
	struct g_lock_rec *mylock = NULL;
	NTSTATUS status;
	bool modified = false;
	bool ok;

	data = dbwrap_record_get_value(rec);

	ok = g_lock_parse(data.dptr, data.dsize, &lck);
	if (!ok) {
		return NT_STATUS_INTERNAL_DB_CORRUPTION;
	}

	if ((type == G_LOCK_READ) && (lck.num_recs > 0)) {
		struct g_lock_rec check_rec;

		/*
		 * Read locks can stay around forever if the process
		 * dies. Do a heuristic check for process existence:
		 * Check one random process for existence. Hopefully
		 * this will keep runaway read locks under control.
		 */
		i = generate_random() % lck.num_recs;

		g_lock_get_rec(&lck, i, &check_rec);

		if (!serverid_exists(&check_rec.pid)) {
			g_lock_rec_del(&lck, i);
			modified = true;
		}
	}

	i = 0;

	while (i < lck.num_recs) {
		struct g_lock_rec lock;

		g_lock_get_rec(&lck, i, &lock);

		if (serverid_equal(&self, &lock.pid)) {
			if (lock.lock_type == type) {
				status = NT_STATUS_WAS_LOCKED;
				goto done;
			}
<<<<<<< HEAD
			my_lock = i;
			break;
		}
	}

	i=0;

	while (i < num_locks) {
		if (i == my_lock) {
			i++;
=======
			if (mylock != NULL) {
				status = NT_STATUS_INTERNAL_DB_CORRUPTION;
				goto done;
			}
			_mylock = lock;
			mylock = &_mylock;
			/*
			 * Remove "our" lock entry. Re-add it later
			 * with our new lock type.
			 */
			g_lock_rec_del(&lck, i);
			modified = true;
>>>>>>> 7c25ac38
			continue;
		}

		if (g_lock_conflicts(type, lock.lock_type)) {
			struct server_id pid = lock.pid;

			/*
			 * As the serverid_exists might recurse into
			 * the g_lock code, we use
			 * SERVERID_UNIQUE_ID_NOT_TO_VERIFY to avoid the loop
			 */
			pid.unique_id = SERVERID_UNIQUE_ID_NOT_TO_VERIFY;

			if (serverid_exists(&pid)) {
				status = NT_STATUS_LOCK_NOT_GRANTED;
				*blocker = lock.pid;
				goto done;
			}

			/*
			 * Delete stale conflicting entry
			 */
			g_lock_rec_del(&lck, i);
			modified = true;
			continue;
		}
		i++;
	}

	modified = true;

	_mylock = (struct g_lock_rec) {
		.pid = self,
		.lock_type = type
	};
	mylock = &_mylock;

	status = NT_STATUS_OK;
done:
	if (modified) {
		NTSTATUS store_status;

		store_status = g_lock_store(rec, &lck, mylock);
		if (!NT_STATUS_IS_OK(store_status)) {
			DBG_WARNING("g_lock_record_store failed: %s\n",
				    nt_errstr(store_status));
			status = store_status;
		}
	}
	return status;
}

struct g_lock_lock_state {
	struct tevent_context *ev;
	struct g_lock_ctx *ctx;
	const char *name;
	enum g_lock_type type;
};

static void g_lock_lock_retry(struct tevent_req *subreq);

struct g_lock_lock_fn_state {
	struct g_lock_lock_state *state;
	struct server_id self;

	struct tevent_req *watch_req;
	NTSTATUS status;
};

static void g_lock_lock_fn(struct db_record *rec, void *private_data)
{
	struct g_lock_lock_fn_state *state = private_data;
	struct server_id blocker;

	state->status = g_lock_trylock(rec, state->self, state->state->type,
				       &blocker);
	if (!NT_STATUS_EQUAL(state->status, NT_STATUS_LOCK_NOT_GRANTED)) {
		return;
	}

	state->watch_req = dbwrap_watched_watch_send(
		state->state, state->state->ev, rec, blocker);
}

struct tevent_req *g_lock_lock_send(TALLOC_CTX *mem_ctx,
				    struct tevent_context *ev,
				    struct g_lock_ctx *ctx,
				    const char *name,
				    enum g_lock_type type)
{
	struct tevent_req *req;
	struct g_lock_lock_state *state;
	struct g_lock_lock_fn_state fn_state;
	NTSTATUS status;

	req = tevent_req_create(mem_ctx, &state, struct g_lock_lock_state);
	if (req == NULL) {
		return NULL;
	}
	state->ev = ev;
	state->ctx = ctx;
	state->name = name;
	state->type = type;

	fn_state = (struct g_lock_lock_fn_state) {
		.state = state, .self = messaging_server_id(ctx->msg)
	};

	status = dbwrap_do_locked(ctx->db, string_term_tdb_data(name),
				  g_lock_lock_fn, &fn_state);
	if (tevent_req_nterror(req, status)) {
		DBG_DEBUG("dbwrap_do_locked failed: %s\n",
			  nt_errstr(status));
		return tevent_req_post(req, ev);
	}

	if (NT_STATUS_IS_OK(fn_state.status)) {
		tevent_req_done(req);
		return tevent_req_post(req, ev);
	}
	if (!NT_STATUS_EQUAL(fn_state.status, NT_STATUS_LOCK_NOT_GRANTED)) {
		tevent_req_nterror(req, fn_state.status);
		return tevent_req_post(req, ev);
	}

	if (tevent_req_nomem(fn_state.watch_req, req)) {
		return tevent_req_post(req, ev);
	}

	if (!tevent_req_set_endtime(
		    fn_state.watch_req, state->ev,
		    timeval_current_ofs(5 + sys_random() % 5, 0))) {
		tevent_req_oom(req);
		return tevent_req_post(req, ev);
	}
	tevent_req_set_callback(fn_state.watch_req, g_lock_lock_retry, req);
	return req;
}

static void g_lock_lock_retry(struct tevent_req *subreq)
{
	struct tevent_req *req = tevent_req_callback_data(
		subreq, struct tevent_req);
	struct g_lock_lock_state *state = tevent_req_data(
		req, struct g_lock_lock_state);
	struct g_lock_lock_fn_state fn_state;
	NTSTATUS status;

	status = dbwrap_watched_watch_recv(subreq, NULL, NULL);
	DBG_DEBUG("watch_recv returned %s\n", nt_errstr(status));
	TALLOC_FREE(subreq);

	if (!NT_STATUS_IS_OK(status) &&
	    !NT_STATUS_EQUAL(status, NT_STATUS_IO_TIMEOUT)) {
		tevent_req_nterror(req, status);
		return;
	}

	fn_state = (struct g_lock_lock_fn_state) {
		.state = state, .self = messaging_server_id(state->ctx->msg)
	};

	status = dbwrap_do_locked(state->ctx->db,
				  string_term_tdb_data(state->name),
				  g_lock_lock_fn, &fn_state);
	if (tevent_req_nterror(req, status)) {
		DBG_DEBUG("dbwrap_do_locked failed: %s\n",
			  nt_errstr(status));
		return;
	}

	if (NT_STATUS_IS_OK(fn_state.status)) {
		tevent_req_done(req);
		return;
	}
	if (!NT_STATUS_EQUAL(fn_state.status, NT_STATUS_LOCK_NOT_GRANTED)) {
		tevent_req_nterror(req, fn_state.status);
		return;
	}

	if (tevent_req_nomem(fn_state.watch_req, req)) {
		return;
	}

	if (!tevent_req_set_endtime(
		    fn_state.watch_req, state->ev,
		    timeval_current_ofs(5 + sys_random() % 5, 0))) {
		tevent_req_oom(req);
		return;
	}
	tevent_req_set_callback(fn_state.watch_req, g_lock_lock_retry, req);
}

NTSTATUS g_lock_lock_recv(struct tevent_req *req)
{
	return tevent_req_simple_recv_ntstatus(req);
}

NTSTATUS g_lock_lock(struct g_lock_ctx *ctx, const char *name,
		     enum g_lock_type type, struct timeval timeout)
{
	TALLOC_CTX *frame = talloc_stackframe();
	struct tevent_context *ev;
	struct tevent_req *req;
	struct timeval end;
	NTSTATUS status = NT_STATUS_NO_MEMORY;

	ev = samba_tevent_context_init(frame);
	if (ev == NULL) {
		goto fail;
	}
	req = g_lock_lock_send(frame, ev, ctx, name, type);
	if (req == NULL) {
		goto fail;
	}
	end = timeval_current_ofs(timeout.tv_sec, timeout.tv_usec);
	if (!tevent_req_set_endtime(req, ev, end)) {
		goto fail;
	}
	if (!tevent_req_poll_ntstatus(req, ev, &status)) {
		goto fail;
	}
	status = g_lock_lock_recv(req);
 fail:
	TALLOC_FREE(frame);
	return status;
}

struct g_lock_unlock_state {
	const char *name;
	struct server_id self;
	NTSTATUS status;
};

static void g_lock_unlock_fn(struct db_record *rec,
			     void *private_data)
{
	struct g_lock_unlock_state *state = private_data;
	TDB_DATA value;
	struct g_lock lck;
	size_t i;
	bool ok;

	value = dbwrap_record_get_value(rec);

	ok = g_lock_parse(value.dptr, value.dsize, &lck);
	if (!ok) {
		DBG_DEBUG("g_lock_get for %s failed\n", state->name);
		state->status = NT_STATUS_FILE_INVALID;
		return;
	}
	for (i=0; i<lck.num_recs; i++) {
		struct g_lock_rec lockrec;
		g_lock_get_rec(&lck, i, &lockrec);
		if (serverid_equal(&state->self, &lockrec.pid)) {
			break;
		}
	}
	if (i == lck.num_recs) {
		DBG_DEBUG("Lock not found, num_rec=%zu\n", lck.num_recs);
		state->status = NT_STATUS_NOT_FOUND;
		return;
	}

	g_lock_rec_del(&lck, i);

	if ((lck.num_recs == 0) && (lck.datalen == 0)) {
		state->status = dbwrap_record_delete(rec);
		return;
	}
	state->status = g_lock_store(rec, &lck, NULL);
}

NTSTATUS g_lock_unlock(struct g_lock_ctx *ctx, const char *name)
{
	struct g_lock_unlock_state state = {
		.self = messaging_server_id(ctx->msg), .name = name
	};
	NTSTATUS status;

	status = dbwrap_do_locked(ctx->db, string_term_tdb_data(name),
				  g_lock_unlock_fn, &state);
	if (!NT_STATUS_IS_OK(status)) {
		DBG_WARNING("dbwrap_do_locked failed: %s\n",
			    nt_errstr(status));
		return status;
	}
	if (!NT_STATUS_IS_OK(state.status)) {
		DBG_WARNING("g_lock_unlock_fn failed: %s\n",
			    nt_errstr(state.status));
		return state.status;
	}

	return NT_STATUS_OK;
}

struct g_lock_write_data_state {
	const char *name;
	struct server_id self;
	const uint8_t *data;
	size_t datalen;
	NTSTATUS status;
};

static void g_lock_write_data_fn(struct db_record *rec,
				 void *private_data)
{
	struct g_lock_write_data_state *state = private_data;
	TDB_DATA value;
	struct g_lock lck;
	size_t i;
	bool ok;

	value = dbwrap_record_get_value(rec);

	ok = g_lock_parse(value.dptr, value.dsize, &lck);
	if (!ok) {
		DBG_DEBUG("g_lock_parse for %s failed\n", state->name);
		state->status = NT_STATUS_INTERNAL_DB_CORRUPTION;
		return;
	}
	for (i=0; i<lck.num_recs; i++) {
		struct g_lock_rec lockrec;
		g_lock_get_rec(&lck, i, &lockrec);
		if ((lockrec.lock_type == G_LOCK_WRITE) &&
		    serverid_equal(&state->self, &lockrec.pid)) {
			break;
		}
	}
	if (i == lck.num_recs) {
		DBG_DEBUG("Not locked by us\n");
		state->status = NT_STATUS_NOT_LOCKED;
		return;
	}

	lck.data = discard_const_p(uint8_t, state->data);
	lck.datalen = state->datalen;
	state->status = g_lock_store(rec, &lck, NULL);
}

NTSTATUS g_lock_write_data(struct g_lock_ctx *ctx, const char *name,
			   const uint8_t *buf, size_t buflen)
{
	struct g_lock_write_data_state state = {
		.name = name, .self = messaging_server_id(ctx->msg),
		.data = buf, .datalen = buflen
	};
	NTSTATUS status;

	status = dbwrap_do_locked(ctx->db, string_term_tdb_data(name),
				  g_lock_write_data_fn, &state);
	if (!NT_STATUS_IS_OK(status)) {
		DBG_WARNING("dbwrap_do_locked failed: %s\n",
			    nt_errstr(status));
		return status;
	}
	if (!NT_STATUS_IS_OK(state.status)) {
		DBG_WARNING("g_lock_write_data_fn failed: %s\n",
			    nt_errstr(state.status));
		return state.status;
	}

	return NT_STATUS_OK;
}

struct g_lock_locks_state {
	int (*fn)(const char *name, void *private_data);
	void *private_data;
};

static int g_lock_locks_fn(struct db_record *rec, void *priv)
{
	TDB_DATA key;
	struct g_lock_locks_state *state = (struct g_lock_locks_state *)priv;

	key = dbwrap_record_get_key(rec);
	if ((key.dsize == 0) || (key.dptr[key.dsize-1] != 0)) {
		DEBUG(1, ("invalid key in g_lock.tdb, ignoring\n"));
		return 0;
	}
	return state->fn((char *)key.dptr, state->private_data);
}

int g_lock_locks(struct g_lock_ctx *ctx,
		 int (*fn)(const char *name, void *private_data),
		 void *private_data)
{
	struct g_lock_locks_state state;
	NTSTATUS status;
	int count;

	state.fn = fn;
	state.private_data = private_data;

	status = dbwrap_traverse_read(ctx->db, g_lock_locks_fn, &state, &count);
	if (!NT_STATUS_IS_OK(status)) {
		return -1;
	}
	return count;
}

struct g_lock_dump_state {
	TALLOC_CTX *mem_ctx;
	const char *name;
	void (*fn)(const struct g_lock_rec *locks,
		   size_t num_locks,
		   const uint8_t *data,
		   size_t datalen,
		   void *private_data);
	void *private_data;
	NTSTATUS status;
};

static void g_lock_dump_fn(TDB_DATA key, TDB_DATA data,
			   void *private_data)
{
	struct g_lock_dump_state *state = private_data;
	struct g_lock_rec *recs;
	struct g_lock lck;
	size_t i;
	bool ok;

	ok = g_lock_parse(data.dptr, data.dsize, &lck);
	if (!ok) {
		DBG_DEBUG("g_lock_parse failed for %s\n",
			  state->name);
		state->status = NT_STATUS_INTERNAL_DB_CORRUPTION;
		return;
	}

	recs = talloc_array(state->mem_ctx, struct g_lock_rec, lck.num_recs);
	if (recs == NULL) {
		DBG_DEBUG("talloc failed\n");
		state->status = NT_STATUS_NO_MEMORY;
		return;
	}

	for (i=0; i<lck.num_recs; i++) {
		g_lock_get_rec(&lck, i, &recs[i]);
	}

	state->fn(recs, lck.num_recs, lck.data, lck.datalen,
		  state->private_data);

	TALLOC_FREE(recs);

	state->status = NT_STATUS_OK;
}

NTSTATUS g_lock_dump(struct g_lock_ctx *ctx, const char *name,
		     void (*fn)(const struct g_lock_rec *locks,
				size_t num_locks,
				const uint8_t *data,
				size_t datalen,
				void *private_data),
		     void *private_data)
{
	struct g_lock_dump_state state = {
		.mem_ctx = ctx, .name = name,
		.fn = fn, .private_data = private_data
	};
	NTSTATUS status;

	status = dbwrap_parse_record(ctx->db, string_term_tdb_data(name),
				     g_lock_dump_fn, &state);
	if (!NT_STATUS_IS_OK(status)) {
		DBG_DEBUG("dbwrap_parse_record returned %s\n",
			  nt_errstr(status));
		return status;
	}
	if (!NT_STATUS_IS_OK(state.status)) {
		DBG_DEBUG("g_lock_dump_fn returned %s\n",
			  nt_errstr(state.status));
		return state.status;
	}
	return NT_STATUS_OK;
}

static bool g_lock_init_all(TALLOC_CTX *mem_ctx,
			    struct tevent_context **pev,
			    struct messaging_context **pmsg,
			    struct g_lock_ctx **pg_ctx)
{
	struct tevent_context *ev = NULL;
	struct messaging_context *msg = NULL;
	struct g_lock_ctx *g_ctx = NULL;

	ev = samba_tevent_context_init(mem_ctx);
	if (ev == NULL) {
		d_fprintf(stderr, "ERROR: could not init event context\n");
		goto fail;
	}
	msg = messaging_init(mem_ctx, ev);
	if (msg == NULL) {
		d_fprintf(stderr, "ERROR: could not init messaging context\n");
		goto fail;
	}
	g_ctx = g_lock_ctx_init(mem_ctx, msg);
	if (g_ctx == NULL) {
		d_fprintf(stderr, "ERROR: could not init g_lock context\n");
		goto fail;
	}

	*pev = ev;
	*pmsg = msg;
	*pg_ctx = g_ctx;
	return true;
fail:
	TALLOC_FREE(g_ctx);
	TALLOC_FREE(msg);
	TALLOC_FREE(ev);
	return false;
}

NTSTATUS g_lock_do(const char *name, enum g_lock_type lock_type,
		   struct timeval timeout,
		   void (*fn)(void *private_data), void *private_data)
{
	struct tevent_context *ev = NULL;
	struct messaging_context *msg = NULL;
	struct g_lock_ctx *g_ctx = NULL;
	NTSTATUS status;

	if (!g_lock_init_all(talloc_tos(), &ev, &msg, &g_ctx)) {
		status = NT_STATUS_ACCESS_DENIED;
		goto done;
	}

	status = g_lock_lock(g_ctx, name, lock_type, timeout);
	if (!NT_STATUS_IS_OK(status)) {
		goto done;
	}
	fn(private_data);
	g_lock_unlock(g_ctx, name);

done:
	TALLOC_FREE(g_ctx);
	TALLOC_FREE(msg);
	TALLOC_FREE(ev);
	return status;
}<|MERGE_RESOLUTION|>--- conflicted
+++ resolved
@@ -244,18 +244,6 @@
 				status = NT_STATUS_WAS_LOCKED;
 				goto done;
 			}
-<<<<<<< HEAD
-			my_lock = i;
-			break;
-		}
-	}
-
-	i=0;
-
-	while (i < num_locks) {
-		if (i == my_lock) {
-			i++;
-=======
 			if (mylock != NULL) {
 				status = NT_STATUS_INTERNAL_DB_CORRUPTION;
 				goto done;
@@ -268,7 +256,6 @@
 			 */
 			g_lock_rec_del(&lck, i);
 			modified = true;
->>>>>>> 7c25ac38
 			continue;
 		}
 
