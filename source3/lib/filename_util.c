/*
   Unix SMB/CIFS implementation.
   Filename utility functions.
   Copyright (C) Tim Prouty 2009

   This program is free software; you can redistribute it and/or modify
   it under the terms of the GNU General Public License as published by
   the Free Software Foundation; either version 3 of the License, or
   (at your option) any later version.

   This program is distributed in the hope that it will be useful,
   but WITHOUT ANY WARRANTY; without even the implied warranty of
   MERCHANTABILITY or FITNESS FOR A PARTICULAR PURPOSE.  See the
   GNU General Public License for more details.

   You should have received a copy of the GNU General Public License
   along with this program.  If not, see <http://www.gnu.org/licenses/>.
*/
#include "includes.h"

/**
 * XXX: This is temporary and there should be no callers of this outside of
 * this file once smb_filename is plumbed through all path based operations.
 * The one legitimate caller currently is smb_fname_str_dbg(), which this
 * could be made static for.
 */
NTSTATUS get_full_smb_filename(TALLOC_CTX *ctx,
			       const struct smb_filename *smb_fname,
			       char **full_name)
{
	if (smb_fname->stream_name) {
		/* stream_name must always be NULL if there is no stream. */
		SMB_ASSERT(smb_fname->stream_name[0] != '\0');

		*full_name = talloc_asprintf(ctx, "%s%s", smb_fname->base_name,
					     smb_fname->stream_name);
	} else {
		*full_name = talloc_strdup(ctx, smb_fname->base_name);
	}

	if (!*full_name) {
		return NT_STATUS_NO_MEMORY;
	}

	return NT_STATUS_OK;
}

/**
 * There are actually legitimate callers of this such as functions that
 * enumerate streams using the vfs_streaminfo interface and then want to
 * operate on each stream.
 */
struct smb_filename *synthetic_smb_fname(TALLOC_CTX *mem_ctx,
					 const char *base_name,
					 const char *stream_name,
					 const SMB_STRUCT_STAT *psbuf,
					 uint32_t flags)
{
	struct smb_filename smb_fname_loc = { 0, };

	/* Setup the base_name/stream_name. */
	smb_fname_loc.base_name = discard_const_p(char, base_name);
	smb_fname_loc.stream_name = discard_const_p(char, stream_name);
	smb_fname_loc.flags = flags;

	/* Copy the psbuf if one was given. */
	if (psbuf)
		smb_fname_loc.st = *psbuf;

	/* Let cp_smb_filename() do the heavy lifting. */
	return cp_smb_filename(mem_ctx, &smb_fname_loc);
}

/**
 * Utility function used by VFS calls that must *NOT* operate
 * on a stream filename, only the base_name.
 */
struct smb_filename *cp_smb_filename_nostream(TALLOC_CTX *mem_ctx,
					const struct smb_filename *smb_fname_in)
{
	struct smb_filename *smb_fname = cp_smb_filename(mem_ctx,
							smb_fname_in);
	if (smb_fname == NULL) {
		return NULL;
	}
	TALLOC_FREE(smb_fname->stream_name);
	return smb_fname;
}

/**
 * There are a few legitimate users of this.
 */
struct smb_filename *synthetic_smb_fname_split(TALLOC_CTX *ctx,
						const char *fname,
						bool posix_path)
{
	char *stream_name = NULL;
	char *base_name = NULL;
	struct smb_filename *ret;
	bool ok;

	if (posix_path) {
		/* No stream name looked for. */
		return synthetic_smb_fname(ctx,
				fname,
				NULL,
				NULL,
				SMB_FILENAME_POSIX_PATH);
	}

	ok = split_stream_filename(ctx,
				fname,
				&base_name,
				&stream_name);
	if (!ok) {
		return NULL;
	}

	ret = synthetic_smb_fname(ctx, base_name, stream_name, NULL, 0);
	TALLOC_FREE(base_name);
	TALLOC_FREE(stream_name);
	return ret;
}

/**
 * Return a string using the talloc_tos()
 */
const char *smb_fname_str_dbg(const struct smb_filename *smb_fname)
{
	char *fname = NULL;
	NTSTATUS status;

	if (smb_fname == NULL) {
		return "";
	}
	status = get_full_smb_filename(talloc_tos(), smb_fname, &fname);
	if (!NT_STATUS_IS_OK(status)) {
		return "";
	}
	return fname;
}

/**
 * Return a debug string of the path name of an fsp using the talloc_tos().
 */
const char *fsp_str_dbg(const struct files_struct *fsp)
{
	return smb_fname_str_dbg(fsp->fsp_name);
}

/**
 * Create a debug string for the fnum of an fsp.
 *
 * This is allocated to talloc_tos() or a string constant
 * in certain corner cases. The returned string should
 * hence not be free'd directly but only via the talloc stack.
 */
const char *fsp_fnum_dbg(const struct files_struct *fsp)
{
	char *str;

	if (fsp == NULL) {
		return "fnum [fsp is NULL]";
	}

	if (fsp->fnum == FNUM_FIELD_INVALID) {
		return "fnum [invalid value]";
	}

	str = talloc_asprintf(talloc_tos(), "fnum %llu",
			      (unsigned long long)fsp->fnum);
	if (str == NULL) {
		DEBUG(1, ("%s: talloc_asprintf failed\n", __FUNCTION__));
		return "fnum [talloc failed!]";
	}

	return str;
}

struct smb_filename *cp_smb_filename(TALLOC_CTX *mem_ctx,
				     const struct smb_filename *in)
{
	struct smb_filename *out;
	size_t base_len = 0;
	size_t stream_len = 0;
	size_t lcomp_len = 0;
	int num = 0;

	/* stream_name must always be NULL if there is no stream. */
	if (in->stream_name) {
		SMB_ASSERT(in->stream_name[0] != '\0');
	}

	if (in->base_name != NULL) {
		base_len = strlen(in->base_name) + 1;
		num += 1;
	}
	if (in->stream_name != NULL) {
		stream_len = strlen(in->stream_name) + 1;
		num += 1;
	}
	if (in->original_lcomp != NULL) {
		lcomp_len = strlen(in->original_lcomp) + 1;
		num += 1;
	}

	out = talloc_pooled_object(mem_ctx, struct smb_filename,
				num, stream_len + base_len + lcomp_len);
	if (out == NULL) {
		return NULL;
	}
	ZERO_STRUCTP(out);

	/*
	 * The following allocations cannot fail as we
	 * pre-allocated space for them in the out pooled
	 * object.
	 */
	if (in->base_name != NULL) {
		out->base_name = talloc_memdup(
				out, in->base_name, base_len);
		talloc_set_name_const(out->base_name,
				      out->base_name);
	}
	if (in->stream_name != NULL) {
		out->stream_name = talloc_memdup(
				out, in->stream_name, stream_len);
		talloc_set_name_const(out->stream_name,
				      out->stream_name);
	}
	if (in->original_lcomp != NULL) {
		out->original_lcomp = talloc_memdup(
				out, in->original_lcomp, lcomp_len);
		talloc_set_name_const(out->original_lcomp,
				      out->original_lcomp);
	}
	out->flags = in->flags;
	out->st = in->st;
	return out;
}

static void assert_valid_stream_smb_fname(const struct smb_filename *smb_fname)
{
	/* stream_name must always be NULL if there is no stream. */
	if (smb_fname->stream_name) {
		SMB_ASSERT(smb_fname->stream_name[0] != '\0');
	}

	if (smb_fname->flags & SMB_FILENAME_POSIX_PATH) {
		SMB_ASSERT(smb_fname->stream_name == NULL);
	}
}

/****************************************************************************
 Simple check to determine if a smb_fname is a real named stream or the
 default stream.
 ***************************************************************************/

bool is_ntfs_stream_smb_fname(const struct smb_filename *smb_fname)
{
	assert_valid_stream_smb_fname(smb_fname);

	if (smb_fname->stream_name == NULL) {
<<<<<<< HEAD
		return false;
	}

	return true;
}

/****************************************************************************
 Simple check to determine if a smb_fname is pointing to a normal file or
 a named stream that is not the default stream "::$DATA".

  foo           -> false
  foo::$DATA    -> false
  foo:bar       -> true
  foo:bar:$DATA -> true

 ***************************************************************************/

bool is_named_stream(const struct smb_filename *smb_fname)
{
	assert_valid_stream_smb_fname(smb_fname);

	if (smb_fname->stream_name == NULL) {
		return false;
	}

=======
		return false;
	}

	return true;
}

/****************************************************************************
 Simple check to determine if a smb_fname is pointing to a normal file or
 a named stream that is not the default stream "::$DATA".

  foo           -> false
  foo::$DATA    -> false
  foo:bar       -> true
  foo:bar:$DATA -> true

 ***************************************************************************/

bool is_named_stream(const struct smb_filename *smb_fname)
{
	assert_valid_stream_smb_fname(smb_fname);

	if (smb_fname->stream_name == NULL) {
		return false;
	}

>>>>>>> df7c3d5b
	if (strequal_m(smb_fname->stream_name, "::$DATA")) {
		return false;
	}

	return true;
}

/****************************************************************************
 Returns true if the filename's stream == "::$DATA"
 ***************************************************************************/
bool is_ntfs_default_stream_smb_fname(const struct smb_filename *smb_fname)
{
	assert_valid_stream_smb_fname(smb_fname);

	if (smb_fname->stream_name == NULL) {
		return false;
	}

	return strequal_m(smb_fname->stream_name, "::$DATA");
}

/****************************************************************************
 Filter out Windows invalid EA names (list probed from Windows 2012).
****************************************************************************/

static char bad_ea_name_chars[] = "\"*+,/:;<=>?[\\]|";

bool is_invalid_windows_ea_name(const char *name)
{
	int i;
	/* EA name is pulled as ascii so we can examine
	   individual bytes here. */
	for (i = 0; name[i] != 0; i++) {
		int val = (name[i] & 0xff);
		if (val < ' ' || strchr(bad_ea_name_chars, val)) {
			return true;
		}
	}
	return false;
}

bool ea_list_has_invalid_name(struct ea_list *ea_list)
{
	for (;ea_list; ea_list = ea_list->next) {
		if (is_invalid_windows_ea_name(ea_list->ea.name)) {
			return true;
		}
	}
	return false;
}

/****************************************************************************
 Split an incoming name into tallocd filename and stream components.
 Returns true on success, false on out of memory.
****************************************************************************/

bool split_stream_filename(TALLOC_CTX *ctx,
				const char *filename_in,
				char **filename_out,
				char **streamname_out)
{
	const char *stream_name = NULL;
	char *stream_out = NULL;
	char *file_out = NULL;

	stream_name = strchr_m(filename_in, ':');

	if (stream_name) {
		stream_out = talloc_strdup(ctx, stream_name);
		if (stream_out == NULL) {
			return false;
		}
		file_out = talloc_strndup(ctx,
					filename_in,
					PTR_DIFF(stream_name, filename_in));
	} else {
		file_out = talloc_strdup(ctx, filename_in);
	}

	if (file_out == NULL) {
		TALLOC_FREE(stream_out);
		return false;
	}

	if (filename_out) {
		*filename_out = file_out;
	}
	if (streamname_out) {
		*streamname_out = stream_out;
	}
	return true;
}

/**
 * Checks whether the first part of path is a valid GMT token
 */
bool is_gmt_token(const char *path)
{
	struct tm tm;
	char *p = NULL;

	p = strptime(path, GMT_FORMAT, &tm);
	if (p == NULL) {
		/* Not a valid timestring. */
		return false;
	}
	if (p[0] != '\0' && p[0] != '/') {
		return false;
	}
	return true;
}<|MERGE_RESOLUTION|>--- conflicted
+++ resolved
@@ -261,7 +261,6 @@
 	assert_valid_stream_smb_fname(smb_fname);
 
 	if (smb_fname->stream_name == NULL) {
-<<<<<<< HEAD
 		return false;
 	}
 
@@ -287,33 +286,6 @@
 		return false;
 	}
 
-=======
-		return false;
-	}
-
-	return true;
-}
-
-/****************************************************************************
- Simple check to determine if a smb_fname is pointing to a normal file or
- a named stream that is not the default stream "::$DATA".
-
-  foo           -> false
-  foo::$DATA    -> false
-  foo:bar       -> true
-  foo:bar:$DATA -> true
-
- ***************************************************************************/
-
-bool is_named_stream(const struct smb_filename *smb_fname)
-{
-	assert_valid_stream_smb_fname(smb_fname);
-
-	if (smb_fname->stream_name == NULL) {
-		return false;
-	}
-
->>>>>>> df7c3d5b
 	if (strequal_m(smb_fname->stream_name, "::$DATA")) {
 		return false;
 	}
