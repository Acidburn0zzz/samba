/* 
   Unix SMB/CIFS implementation.
   Samba internal messaging functions
   Copyright (C) 2007 by Volker Lendecke
   Copyright (C) 2007 by Andrew Tridgell

   This program is free software; you can redistribute it and/or modify
   it under the terms of the GNU General Public License as published by
   the Free Software Foundation; either version 3 of the License, or
   (at your option) any later version.

   This program is distributed in the hope that it will be useful,
   but WITHOUT ANY WARRANTY; without even the implied warranty of
   MERCHANTABILITY or FITNESS FOR A PARTICULAR PURPOSE.  See the
   GNU General Public License for more details.

   You should have received a copy of the GNU General Public License
   along with this program.  If not, see <http://www.gnu.org/licenses/>.
*/

#include "includes.h"
#include "util_tdb.h"
#include "serverid.h"
#include "ctdbd_conn.h"
#include "system/select.h"

#include "messages.h"

/*
 * It is not possible to include ctdb.h and tdb_compat.h (included via
 * some other include above) without warnings. This fixes those
 * warnings.
 */

#ifdef typesafe_cb
#undef typesafe_cb
#endif

#ifdef typesafe_cb_preargs
#undef typesafe_cb_preargs
#endif

#ifdef typesafe_cb_postargs
#undef typesafe_cb_postargs
#endif

/* paths to these include files come from --with-ctdb= in configure */

#include "ctdb.h"
#include "ctdb_private.h"

struct ctdbd_connection {
	struct messaging_context *msg_ctx;
	uint32_t reqid;
	uint32_t our_vnn;
	uint64_t rand_srvid;
	int fd;
	struct tevent_fd *fde;

	bool (*release_ip_handler)(const char *ip_addr, void *private_data);
	void *release_ip_priv;
};

static uint32_t ctdbd_next_reqid(struct ctdbd_connection *conn)
{
	conn->reqid += 1;
	if (conn->reqid == 0) {
		conn->reqid += 1;
	}
	return conn->reqid;
}

static NTSTATUS ctdbd_control(struct ctdbd_connection *conn,
			      uint32_t vnn, uint32_t opcode,
			      uint64_t srvid, uint32_t flags, TDB_DATA data,
			      TALLOC_CTX *mem_ctx, TDB_DATA *outdata,
			      int *cstatus);

/*
 * exit on fatal communications errors with the ctdbd daemon
 */
static void cluster_fatal(const char *why)
{
	DEBUG(0,("cluster fatal event: %s - exiting immediately\n", why));
	/* we don't use smb_panic() as we don't want to delay to write
	   a core file. We need to release this process id immediately
	   so that someone else can take over without getting sharing
	   violations */
	_exit(1);
}

/*
 *
 */
static void ctdb_packet_dump(struct ctdb_req_header *hdr)
{
	if (DEBUGLEVEL < 11) {
		return;
	}
	DEBUGADD(11, ("len=%d, magic=%x, vers=%d, gen=%d, op=%d, reqid=%d\n",
		      (int)hdr->length, (int)hdr->ctdb_magic,
		      (int)hdr->ctdb_version, (int)hdr->generation,
		      (int)hdr->operation, (int)hdr->reqid));
}

/*
 * Register a srvid with ctdbd
 */
NTSTATUS register_with_ctdbd(struct ctdbd_connection *conn, uint64_t srvid)
{

	int cstatus;
	return ctdbd_control(conn, CTDB_CURRENT_NODE,
			     CTDB_CONTROL_REGISTER_SRVID, srvid, 0,
			     tdb_null, NULL, NULL, &cstatus);
}

/*
 * get our vnn from the cluster
 */
static NTSTATUS get_cluster_vnn(struct ctdbd_connection *conn, uint32_t *vnn)
{
	int32_t cstatus=-1;
	NTSTATUS status;
	status = ctdbd_control(conn,
			       CTDB_CURRENT_NODE, CTDB_CONTROL_GET_PNN, 0, 0,
			       tdb_null, NULL, NULL, &cstatus);
	if (!NT_STATUS_IS_OK(status)) {
		DEBUG(1, ("ctdbd_control failed: %s\n", nt_errstr(status)));
		return status;
	}
	*vnn = (uint32_t)cstatus;
	return status;
}

/*
 * Are we active (i.e. not banned or stopped?)
 */
static bool ctdbd_working(struct ctdbd_connection *conn, uint32_t vnn)
{
	int32_t cstatus=-1;
	NTSTATUS status;
	TDB_DATA outdata;
	struct ctdb_node_map *m;
	uint32_t failure_flags;
	bool ret = false;
	int i;

	status = ctdbd_control(conn, CTDB_CURRENT_NODE,
			       CTDB_CONTROL_GET_NODEMAP, 0, 0,
			       tdb_null, talloc_tos(), &outdata, &cstatus);
	if (!NT_STATUS_IS_OK(status)) {
		DEBUG(1, ("ctdbd_control failed: %s\n", nt_errstr(status)));
		return false;
	}
	if ((cstatus != 0) || (outdata.dptr == NULL)) {
		DEBUG(2, ("Received invalid ctdb data\n"));
		return false;
	}

	m = (struct ctdb_node_map *)outdata.dptr;

	for (i=0; i<m->num; i++) {
		if (vnn == m->nodes[i].pnn) {
			break;
		}
	}

	if (i == m->num) {
		DEBUG(2, ("Did not find ourselves (node %d) in nodemap\n",
			  (int)vnn));
		goto fail;
	}

	failure_flags = NODE_FLAGS_BANNED | NODE_FLAGS_DISCONNECTED
		| NODE_FLAGS_PERMANENTLY_DISABLED | NODE_FLAGS_STOPPED;

	if ((m->nodes[i].flags & failure_flags) != 0) {
		DEBUG(2, ("Node has status %x, not active\n",
			  (int)m->nodes[i].flags));
		goto fail;
	}

	ret = true;
fail:
	TALLOC_FREE(outdata.dptr);
	return ret;
}

uint32_t ctdbd_vnn(const struct ctdbd_connection *conn)
{
	return conn->our_vnn;
}

const char *lp_ctdbd_socket(void)
{
	const char *ret;

	ret = lp__ctdbd_socket();
	if (ret != NULL && strlen(ret) > 0) {
		return ret;
	}

	return CTDB_PATH;
}

/*
 * Get us a ctdb connection
 */

static int ctdbd_connect(int *pfd)
{
	const char *sockname = lp_ctdbd_socket();
	struct sockaddr_un addr = { 0, };
	int fd;
	socklen_t salen;
	size_t namelen;

	fd = socket(AF_UNIX, SOCK_STREAM, 0);
	if (fd == -1) {
		int err = errno;
		DEBUG(3, ("Could not create socket: %s\n", strerror(err)));
		return err;
	}

	addr.sun_family = AF_UNIX;

	namelen = strlcpy(addr.sun_path, sockname, sizeof(addr.sun_path));
	if (namelen >= sizeof(addr.sun_path)) {
		DEBUG(3, ("%s: Socket name too long: %s\n", __func__,
			  sockname));
		close(fd);
		return ENAMETOOLONG;
	}

	salen = sizeof(struct sockaddr_un);

	if (connect(fd, (struct sockaddr *)(void *)&addr, salen) == -1) {
		int err = errno;
		DEBUG(1, ("connect(%s) failed: %s\n", sockname,
			  strerror(err)));
		close(fd);
		return err;
	}

	*pfd = fd;
	return 0;
}

/*
 * State necessary to defer an incoming message while we are waiting for a
 * ctdb reply.
 */

struct deferred_msg_state {
	struct messaging_context *msg_ctx;
	struct messaging_rec *rec;
};

/*
 * Timed event handler for the deferred message
 */

static void deferred_message_dispatch(struct tevent_context *event_ctx,
				      struct tevent_timer *te,
				      struct timeval now,
				      void *private_data)
{
	struct deferred_msg_state *state = talloc_get_type_abort(
		private_data, struct deferred_msg_state);

	messaging_dispatch_rec(state->msg_ctx, state->rec);
	TALLOC_FREE(state);
	TALLOC_FREE(te);
}

/*
 * Fetch a messaging_rec from an incoming ctdb style message
 */

static struct messaging_rec *ctdb_pull_messaging_rec(TALLOC_CTX *mem_ctx,
						     size_t overall_length,
						     struct ctdb_req_message *msg)
{
	struct messaging_rec *result;
	DATA_BLOB blob;
	enum ndr_err_code ndr_err;

	if ((overall_length < offsetof(struct ctdb_req_message, data))
	    || (overall_length
		< offsetof(struct ctdb_req_message, data) + msg->datalen)) {

		cluster_fatal("got invalid msg length");
	}

	if (!(result = talloc(mem_ctx, struct messaging_rec))) {
		DEBUG(0, ("talloc failed\n"));
		return NULL;
	}

	blob = data_blob_const(msg->data, msg->datalen);

	ndr_err = ndr_pull_struct_blob(
		&blob, result, result,
		(ndr_pull_flags_fn_t)ndr_pull_messaging_rec);

	if (!NDR_ERR_CODE_IS_SUCCESS(ndr_err)) {
		DEBUG(0, ("ndr_pull_struct_blob failed: %s\n",
			  ndr_errstr(ndr_err)));
		TALLOC_FREE(result);
		return NULL;
	}

	if (DEBUGLEVEL >= 11) {
		DEBUG(11, ("ctdb_pull_messaging_rec:\n"));
		NDR_PRINT_DEBUG(messaging_rec, result);
	}

	return result;
}

static NTSTATUS ctdb_read_packet(int fd, TALLOC_CTX *mem_ctx,
				 struct ctdb_req_header **result)
{
	int timeout = lp_ctdb_timeout();
	struct ctdb_req_header *req;
	int ret, revents;
	uint32_t msglen;
	NTSTATUS status;

	if (timeout == 0) {
		timeout = -1;
	}

	if (timeout != -1) {
		ret = poll_one_fd(fd, POLLIN, timeout, &revents);
		if (ret == -1) {
			return map_nt_error_from_unix(errno);
		}
		if (ret == 0) {
			return NT_STATUS_IO_TIMEOUT;
		}
		if (ret != 1) {
			return NT_STATUS_UNEXPECTED_IO_ERROR;
		}
	}

	status = read_data(fd, (char *)&msglen, sizeof(msglen));
	if (!NT_STATUS_IS_OK(status)) {
		return status;
	}

	if (msglen < sizeof(struct ctdb_req_header)) {
		return NT_STATUS_UNEXPECTED_IO_ERROR;
	}

	req = talloc_size(mem_ctx, msglen);
	if (req == NULL) {
		return NT_STATUS_NO_MEMORY;
	}
	talloc_set_name_const(req, "struct ctdb_req_header");

	req->length = msglen;

	status = read_data(fd, ((char *)req) + sizeof(msglen),
			   msglen - sizeof(msglen));
	if (!NT_STATUS_IS_OK(status)) {
		return status;
	}

	*result = req;
	return NT_STATUS_OK;
}

/*
 * Read a full ctdbd request. If we have a messaging context, defer incoming
 * messages that might come in between.
 */

static NTSTATUS ctdb_read_req(struct ctdbd_connection *conn, uint32_t reqid,
			      TALLOC_CTX *mem_ctx,
			      struct ctdb_req_header **result)
{
	struct ctdb_req_header *hdr;
	NTSTATUS status;

 next_pkt:

	status = ctdb_read_packet(conn->fd, mem_ctx, &hdr);
	if (!NT_STATUS_IS_OK(status)) {
		DEBUG(0, ("ctdb_read_packet failed: %s\n", nt_errstr(status)));
		cluster_fatal("ctdbd died\n");
	}

	DEBUG(11, ("Received ctdb packet\n"));
	ctdb_packet_dump(hdr);

	if (hdr->operation == CTDB_REQ_MESSAGE) {
		struct tevent_timer *evt;
		struct deferred_msg_state *msg_state;
		struct ctdb_req_message *msg = (struct ctdb_req_message *)hdr;

		if (conn->msg_ctx == NULL) {
			DEBUG(1, ("Got a message without having a msg ctx, "
				  "dropping msg %llu\n",
				  (long long unsigned)msg->srvid));
			goto next_pkt;
		}

		if ((conn->release_ip_handler != NULL)
		    && (msg->srvid == CTDB_SRVID_RELEASE_IP)) {
			bool ret;

			/* must be dispatched immediately */
			DEBUG(10, ("received CTDB_SRVID_RELEASE_IP\n"));
			ret = conn->release_ip_handler((const char *)msg->data,
						       conn->release_ip_priv);
<<<<<<< HEAD
			if (ret) {
				/*
				 * We need to release the ip,
				 * so return an error to the upper layers.
				 *
				 * We make sure we don't trigger this again.
				 */
				conn->release_ip_handler = NULL;
				conn->release_ip_priv = NULL;
				return NT_STATUS_ADDRESS_CLOSED;
			}
=======
>>>>>>> e05a4321
			TALLOC_FREE(hdr);

			if (ret) {
				/*
				 * We need to release the ip,
				 * so return an error to the upper layers.
				 *
				 * We make sure we don't trigger this again.
				 */
				conn->release_ip_handler = NULL;
				conn->release_ip_priv = NULL;
				return NT_STATUS_ADDRESS_CLOSED;
			}
			goto next_pkt;
		}

		if ((msg->srvid == CTDB_SRVID_RECONFIGURE)
		    || (msg->srvid == CTDB_SRVID_SAMBA_NOTIFY)) {

			DEBUG(1, ("ctdb_read_req: Got %s message\n",
				  (msg->srvid == CTDB_SRVID_RECONFIGURE)
				  ? "cluster reconfigure" : "SAMBA_NOTIFY"));

			messaging_send(conn->msg_ctx,
				       messaging_server_id(conn->msg_ctx),
				       MSG_SMB_BRL_VALIDATE, &data_blob_null);
			TALLOC_FREE(hdr);
			goto next_pkt;
		}

		msg_state = talloc(NULL, struct deferred_msg_state);
		if (msg_state == NULL) {
			DEBUG(0, ("talloc failed\n"));
			TALLOC_FREE(hdr);
			goto next_pkt;
		}

		if (!(msg_state->rec = ctdb_pull_messaging_rec(
			      msg_state, msg->hdr.length, msg))) {
			DEBUG(0, ("ctdbd_pull_messaging_rec failed\n"));
			TALLOC_FREE(msg_state);
			TALLOC_FREE(hdr);
			goto next_pkt;
		}

		TALLOC_FREE(hdr);

		msg_state->msg_ctx = conn->msg_ctx;

		/*
		 * We're waiting for a call reply, but an async message has
		 * crossed. Defer dispatching to the toplevel event loop.
		 */
		evt = tevent_add_timer(messaging_tevent_context(conn->msg_ctx),
				      messaging_tevent_context(conn->msg_ctx),
				      timeval_zero(),
				      deferred_message_dispatch,
				      msg_state);
		if (evt == NULL) {
			DEBUG(0, ("event_add_timed failed\n"));
			TALLOC_FREE(msg_state);
			TALLOC_FREE(hdr);
			goto next_pkt;
		}

		goto next_pkt;
	}

	if ((reqid != 0) && (hdr->reqid != reqid)) {
		/* we got the wrong reply */
		DEBUG(0,("Discarding mismatched ctdb reqid %u should have "
			 "been %u\n", hdr->reqid, reqid));
		TALLOC_FREE(hdr);
		goto next_pkt;
	}

	*result = talloc_move(mem_ctx, &hdr);

	return NT_STATUS_OK;
}

static int ctdbd_connection_destructor(struct ctdbd_connection *c)
{
	close(c->fd);
	return 0;
}
/*
 * Get us a ctdbd connection
 */

static NTSTATUS ctdbd_init_connection(TALLOC_CTX *mem_ctx,
				      struct ctdbd_connection **pconn)
{
	struct ctdbd_connection *conn;
	int ret;
	NTSTATUS status;

	if (!(conn = talloc_zero(mem_ctx, struct ctdbd_connection))) {
		DEBUG(0, ("talloc failed\n"));
		return NT_STATUS_NO_MEMORY;
	}

	ret = ctdbd_connect(&conn->fd);
	if (ret != 0) {
		status = map_nt_error_from_unix(errno);
		DEBUG(10, ("ctdbd_connect failed: %s\n", strerror(errno)));
		goto fail;
	}
	talloc_set_destructor(conn, ctdbd_connection_destructor);

	status = get_cluster_vnn(conn, &conn->our_vnn);

	if (!NT_STATUS_IS_OK(status)) {
		DEBUG(10, ("get_cluster_vnn failed: %s\n", nt_errstr(status)));
		goto fail;
	}

	if (!ctdbd_working(conn, conn->our_vnn)) {
		DEBUG(2, ("Node is not working, can not connect\n"));
		status = NT_STATUS_INTERNAL_DB_ERROR;
		goto fail;
	}

	generate_random_buffer((unsigned char *)&conn->rand_srvid,
			       sizeof(conn->rand_srvid));

	status = register_with_ctdbd(conn, conn->rand_srvid);

	if (!NT_STATUS_IS_OK(status)) {
		DEBUG(5, ("Could not register random srvid: %s\n",
			  nt_errstr(status)));
		goto fail;
	}

	*pconn = conn;
	return NT_STATUS_OK;

 fail:
	TALLOC_FREE(conn);
	return status;
}

/*
 * Get us a ctdbd connection and register us as a process
 */

NTSTATUS ctdbd_messaging_connection(TALLOC_CTX *mem_ctx,
				    struct ctdbd_connection **pconn)
{
        struct ctdbd_connection *conn;
	NTSTATUS status;

	status = ctdbd_init_connection(mem_ctx, &conn);

	if (!NT_STATUS_IS_OK(status)) {
		return status;
	}

	status = register_with_ctdbd(conn, (uint64_t)getpid());
	if (!NT_STATUS_IS_OK(status)) {
		goto fail;
	}

	status = register_with_ctdbd(conn, MSG_SRVID_SAMBA);
	if (!NT_STATUS_IS_OK(status)) {
		goto fail;
	}

	status = register_with_ctdbd(conn, CTDB_SRVID_SAMBA_NOTIFY);
	if (!NT_STATUS_IS_OK(status)) {
		goto fail;
	}

	*pconn = conn;
	return NT_STATUS_OK;

 fail:
	TALLOC_FREE(conn);
	return status;
}

struct messaging_context *ctdb_conn_msg_ctx(struct ctdbd_connection *conn)
{
	return conn->msg_ctx;
}

int ctdbd_conn_get_fd(struct ctdbd_connection *conn)
{
	return conn->fd;
}

/*
 * Packet handler to receive and handle a ctdb message
 */
static NTSTATUS ctdb_handle_message(struct messaging_context *msg_ctx,
				    struct ctdbd_connection *conn,
				    struct ctdb_req_header *hdr)
{
	struct ctdb_req_message *msg;
	struct messaging_rec *msg_rec;

	if (hdr->operation != CTDB_REQ_MESSAGE) {
		DEBUG(0, ("Received async msg of type %u, discarding\n",
			  hdr->operation));
		return NT_STATUS_INVALID_PARAMETER;
	}

	msg = (struct ctdb_req_message *)hdr;

	if ((conn->release_ip_handler != NULL)
	    && (msg->srvid == CTDB_SRVID_RELEASE_IP)) {
		bool ret;

		/* must be dispatched immediately */
		DEBUG(10, ("received CTDB_SRVID_RELEASE_IP\n"));
		ret = conn->release_ip_handler((const char *)msg->data,
					       conn->release_ip_priv);
		if (ret) {
			/*
			 * We need to release the ip.
			 *
			 * We make sure we don't trigger this again.
			 */
			conn->release_ip_handler = NULL;
			conn->release_ip_priv = NULL;
		}
<<<<<<< HEAD
		TALLOC_FREE(buf);
=======
>>>>>>> e05a4321
		return NT_STATUS_OK;
	}

	SMB_ASSERT(conn->msg_ctx != NULL);

	if ((msg->srvid == CTDB_SRVID_RECONFIGURE)
	    || (msg->srvid == CTDB_SRVID_SAMBA_NOTIFY)){
		DEBUG(0,("Got cluster reconfigure message\n"));
		/*
		 * when the cluster is reconfigured or someone of the
		 * family has passed away (SAMBA_NOTIFY), we need to
		 * clean the brl database
		 */
		messaging_send(conn->msg_ctx,
			       messaging_server_id(conn->msg_ctx),
			       MSG_SMB_BRL_VALIDATE, &data_blob_null);

		return NT_STATUS_OK;
	}

	/* only messages to our pid or the broadcast are valid here */
	if (msg->srvid != getpid() && msg->srvid != MSG_SRVID_SAMBA) {
		DEBUG(0,("Got unexpected message with srvid=%llu\n", 
			 (unsigned long long)msg->srvid));
		return NT_STATUS_OK;
	}

	msg_rec = ctdb_pull_messaging_rec(talloc_tos(), msg->hdr.length, msg);
	if (msg_rec == NULL) {
		DEBUG(10, ("ctdb_pull_messaging_rec failed\n"));
		return NT_STATUS_NO_MEMORY;
	}
	messaging_dispatch_rec(conn->msg_ctx, msg_rec);
	return NT_STATUS_OK;
}

/*
 * The ctdbd socket is readable asynchronuously
 */

static void ctdbd_socket_handler(struct tevent_context *event_ctx,
				 struct tevent_fd *event,
				 uint16 flags,
				 void *private_data)
{
	struct ctdbd_connection *conn = talloc_get_type_abort(
		private_data, struct ctdbd_connection);
	struct ctdb_req_header *hdr;
	NTSTATUS status;

	status = ctdb_read_packet(conn->fd, talloc_tos(), &hdr);
	if (!NT_STATUS_IS_OK(status)) {
		DEBUG(0, ("ctdb_read_packet failed: %s\n", nt_errstr(status)));
		cluster_fatal("ctdbd died\n");
	}

	status = ctdb_handle_message(conn->msg_ctx, conn, hdr);
	if (!NT_STATUS_IS_OK(status)) {
		DEBUG(10, ("could not handle incoming message: %s\n",
			   nt_errstr(status)));
	}
}

/*
 * Prepare a ctdbd connection to receive messages
 */

NTSTATUS ctdbd_register_msg_ctx(struct ctdbd_connection *conn,
				struct messaging_context *msg_ctx)
{
	SMB_ASSERT(conn->msg_ctx == NULL);
	SMB_ASSERT(conn->fde == NULL);

	if (!(conn->fde = tevent_add_fd(messaging_tevent_context(msg_ctx),
				       conn,
				       conn->fd,
				       TEVENT_FD_READ,
				       ctdbd_socket_handler,
				       conn))) {
		DEBUG(0, ("event_add_fd failed\n"));
		return NT_STATUS_NO_MEMORY;
	}

	conn->msg_ctx = msg_ctx;

	return NT_STATUS_OK;
}

/*
 * Send a messaging message across a ctdbd
 */

NTSTATUS ctdbd_messaging_send(struct ctdbd_connection *conn,
			      uint32_t dst_vnn, uint64_t dst_srvid,
			      struct messaging_rec *msg)
{
	DATA_BLOB blob;
	NTSTATUS status;
	enum ndr_err_code ndr_err;

	ndr_err = ndr_push_struct_blob(
		&blob, talloc_tos(), msg,
		(ndr_push_flags_fn_t)ndr_push_messaging_rec);

	if (!NDR_ERR_CODE_IS_SUCCESS(ndr_err)) {
		DEBUG(0, ("ndr_push_struct_blob failed: %s\n",
			  ndr_errstr(ndr_err)));
		return ndr_map_error2ntstatus(ndr_err);
	}

	status = ctdbd_messaging_send_blob(conn, dst_vnn, dst_srvid,
					   blob.data, blob.length);
	TALLOC_FREE(blob.data);
	return status;
}

NTSTATUS ctdbd_messaging_send_blob(struct ctdbd_connection *conn,
				   uint32_t dst_vnn, uint64_t dst_srvid,
				   const uint8_t *buf, size_t buflen)
{
	struct ctdb_req_message r;
	struct iovec iov[2];
	ssize_t nwritten;

	r.hdr.length = offsetof(struct ctdb_req_message, data) + buflen;
	r.hdr.ctdb_magic = CTDB_MAGIC;
	r.hdr.ctdb_version = CTDB_VERSION;
	r.hdr.generation = 1;
	r.hdr.operation  = CTDB_REQ_MESSAGE;
	r.hdr.destnode   = dst_vnn;
	r.hdr.srcnode    = conn->our_vnn;
	r.hdr.reqid      = 0;
	r.srvid          = dst_srvid;
	r.datalen        = buflen;

	DEBUG(10, ("ctdbd_messaging_send: Sending ctdb packet\n"));
	ctdb_packet_dump(&r.hdr);

	iov[0].iov_base = &r;
	iov[0].iov_len = offsetof(struct ctdb_req_message, data);
	iov[1].iov_base = discard_const_p(uint8_t, buf);
	iov[1].iov_len = buflen;

	nwritten = write_data_iov(conn->fd, iov, ARRAY_SIZE(iov));
	if (nwritten == -1) {
		DEBUG(3, ("write_data_iov failed: %s\n", strerror(errno)));
		cluster_fatal("cluster dispatch daemon msg write error\n");
	}

	return NT_STATUS_OK;
}

/*
 * send/recv a generic ctdb control message
 */
static NTSTATUS ctdbd_control(struct ctdbd_connection *conn,
			      uint32_t vnn, uint32_t opcode,
			      uint64_t srvid, uint32_t flags,
			      TDB_DATA data,
			      TALLOC_CTX *mem_ctx, TDB_DATA *outdata,
			      int *cstatus)
{
	struct ctdb_req_control req;
	struct ctdb_req_header *hdr;
	struct ctdb_reply_control *reply = NULL;
	struct ctdbd_connection *new_conn = NULL;
	struct iovec iov[2];
	ssize_t nwritten;
	NTSTATUS status;

	if (conn == NULL) {
		status = ctdbd_init_connection(NULL, &new_conn);

		if (!NT_STATUS_IS_OK(status)) {
			DEBUG(10, ("Could not init temp connection: %s\n",
				   nt_errstr(status)));
			goto fail;
		}

		conn = new_conn;
	}

	ZERO_STRUCT(req);
	req.hdr.length = offsetof(struct ctdb_req_control, data) + data.dsize;
	req.hdr.ctdb_magic   = CTDB_MAGIC;
	req.hdr.ctdb_version = CTDB_VERSION;
	req.hdr.operation    = CTDB_REQ_CONTROL;
	req.hdr.reqid        = ctdbd_next_reqid(conn);
	req.hdr.destnode     = vnn;
	req.opcode           = opcode;
	req.srvid            = srvid;
	req.datalen          = data.dsize;
	req.flags            = flags;

	DEBUG(10, ("ctdbd_control: Sending ctdb packet\n"));
	ctdb_packet_dump(&req.hdr);

	iov[0].iov_base = &req;
	iov[0].iov_len = offsetof(struct ctdb_req_control, data);
	iov[1].iov_base = data.dptr;
	iov[1].iov_len = data.dsize;

	nwritten = write_data_iov(conn->fd, iov, ARRAY_SIZE(iov));
	if (nwritten == -1) {
		DEBUG(3, ("write_data_iov failed: %s\n", strerror(errno)));
		cluster_fatal("cluster dispatch daemon msg write error\n");
	}

	if (flags & CTDB_CTRL_FLAG_NOREPLY) {
		TALLOC_FREE(new_conn);
		if (cstatus) {
			*cstatus = 0;
		}
		return NT_STATUS_OK;
	}

	status = ctdb_read_req(conn, req.hdr.reqid, NULL, &hdr);

	if (!NT_STATUS_IS_OK(status)) {
		DEBUG(10, ("ctdb_read_req failed: %s\n", nt_errstr(status)));
		goto fail;
	}

	if (hdr->operation != CTDB_REPLY_CONTROL) {
		DEBUG(0, ("received invalid reply\n"));
		goto fail;
	}
	reply = (struct ctdb_reply_control *)hdr;

	if (outdata) {
		if (!(outdata->dptr = (uint8 *)talloc_memdup(
			      mem_ctx, reply->data, reply->datalen))) {
			TALLOC_FREE(reply);
			return NT_STATUS_NO_MEMORY;
		}
		outdata->dsize = reply->datalen;
	}
	if (cstatus) {
		(*cstatus) = reply->status;
	}

	status = NT_STATUS_OK;

 fail:
	TALLOC_FREE(new_conn);
	TALLOC_FREE(reply);
	return status;
}

/*
 * see if a remote process exists
 */
bool ctdbd_process_exists(struct ctdbd_connection *conn, uint32_t vnn, pid_t pid)
{
	struct server_id id;
	bool result;

	id.pid = pid;
	id.vnn = vnn;

	if (!ctdb_processes_exist(conn, &id, 1, &result)) {
		DEBUG(10, ("ctdb_processes_exist failed\n"));
		return false;
	}
	return result;
}

bool ctdb_processes_exist(struct ctdbd_connection *conn,
			  const struct server_id *pids, int num_pids,
			  bool *results)
{
	TALLOC_CTX *frame = talloc_stackframe();
	int i, num_received;
	NTSTATUS status;
	uint32_t *reqids;
	bool result = false;

	reqids = talloc_array(talloc_tos(), uint32_t, num_pids);
	if (reqids == NULL) {
		goto fail;
	}

	for (i=0; i<num_pids; i++) {
		struct ctdb_req_control req;
		pid_t pid;
		struct iovec iov[2];
		ssize_t nwritten;

		results[i] = false;
		reqids[i] = ctdbd_next_reqid(conn);

		ZERO_STRUCT(req);

		/*
		 * pids[i].pid is uint64_t, scale down to pid_t which
		 * is the wire protocol towards ctdb.
		 */
		pid = pids[i].pid;

		DEBUG(10, ("Requesting PID %d/%d, reqid=%d\n",
			   (int)pids[i].vnn, (int)pid,
			   (int)reqids[i]));

		req.hdr.length = offsetof(struct ctdb_req_control, data);
		req.hdr.length += sizeof(pid);
		req.hdr.ctdb_magic   = CTDB_MAGIC;
		req.hdr.ctdb_version = CTDB_VERSION;
		req.hdr.operation    = CTDB_REQ_CONTROL;
		req.hdr.reqid        = reqids[i];
		req.hdr.destnode     = pids[i].vnn;
		req.opcode           = CTDB_CONTROL_PROCESS_EXISTS;
		req.srvid            = 0;
		req.datalen          = sizeof(pid);
		req.flags            = 0;

		DEBUG(10, ("ctdbd_control: Sending ctdb packet\n"));
		ctdb_packet_dump(&req.hdr);

		iov[0].iov_base = &req;
		iov[0].iov_len = offsetof(struct ctdb_req_control, data);
		iov[1].iov_base = &pid;
		iov[1].iov_len = sizeof(pid);

		nwritten = write_data_iov(conn->fd, iov, ARRAY_SIZE(iov));
		if (nwritten == -1) {
			status = map_nt_error_from_unix(errno);
			DEBUG(10, ("write_data_iov failed: %s\n",
				   strerror(errno)));
			goto fail;
		}
	}

	num_received = 0;

	while (num_received < num_pids) {
		struct ctdb_req_header *hdr;
		struct ctdb_reply_control *reply;
		uint32_t reqid;

		status = ctdb_read_req(conn, 0, talloc_tos(), &hdr);
		if (!NT_STATUS_IS_OK(status)) {
			DEBUG(10, ("ctdb_read_req failed: %s\n",
				   nt_errstr(status)));
			goto fail;
		}

		if (hdr->operation != CTDB_REPLY_CONTROL) {
			DEBUG(10, ("Received invalid reply\n"));
			goto fail;
		}
		reply = (struct ctdb_reply_control *)hdr;

		reqid = reply->hdr.reqid;

		DEBUG(10, ("Received reqid %d\n", (int)reqid));

		for (i=0; i<num_pids; i++) {
			if (reqid == reqids[i]) {
				break;
			}
		}
		if (i == num_pids) {
			DEBUG(10, ("Received unknown record number %u\n",
				   (unsigned)reqid));
			goto fail;
		}
		results[i] = ((reply->status) == 0);
		TALLOC_FREE(reply);
		num_received += 1;
	}

	result = true;
fail:
	TALLOC_FREE(frame);
	return result;
}

struct ctdb_vnn_list {
	uint32_t vnn;
	uint32_t reqid;
	unsigned num_srvids;
	unsigned num_filled;
	uint64_t *srvids;
	unsigned *pid_indexes;
};

/*
 * Get a list of all vnns mentioned in a list of
 * server_ids. vnn_indexes tells where in the vnns array we have to
 * place the pids.
 */
static bool ctdb_collect_vnns(TALLOC_CTX *mem_ctx,
			      const struct server_id *pids, unsigned num_pids,
			      struct ctdb_vnn_list **pvnns,
			      unsigned *pnum_vnns)
{
	struct ctdb_vnn_list *vnns = NULL;
	unsigned *vnn_indexes = NULL;
	unsigned i, num_vnns = 0;

	vnn_indexes = talloc_array(mem_ctx, unsigned, num_pids);
	if (vnn_indexes == NULL) {
		DEBUG(1, ("talloc_array failed\n"));
		goto fail;
	}

	for (i=0; i<num_pids; i++) {
		unsigned j;
		uint32_t vnn = pids[i].vnn;

		for (j=0; j<num_vnns; j++) {
			if (vnn == vnns[j].vnn) {
				break;
			}
		}
		vnn_indexes[i] = j;

		if (j < num_vnns) {
			/*
			 * Already in the array
			 */
			vnns[j].num_srvids += 1;
			continue;
		}
		vnns = talloc_realloc(mem_ctx, vnns, struct ctdb_vnn_list,
				      num_vnns+1);
		if (vnns == NULL) {
			DEBUG(1, ("talloc_realloc failed\n"));
			goto fail;
		}
		vnns[num_vnns].vnn = vnn;
		vnns[num_vnns].num_srvids = 1;
		vnns[num_vnns].num_filled = 0;
		num_vnns += 1;
	}
	for (i=0; i<num_vnns; i++) {
		struct ctdb_vnn_list *vnn = &vnns[i];

		vnn->srvids = talloc_array(vnns, uint64_t, vnn->num_srvids);
		if (vnn->srvids == NULL) {
			DEBUG(1, ("talloc_array failed\n"));
			goto fail;
		}
		vnn->pid_indexes = talloc_array(vnns, unsigned,
						vnn->num_srvids);
		if (vnn->pid_indexes == NULL) {
			DEBUG(1, ("talloc_array failed\n"));
			goto fail;
		}
	}
	for (i=0; i<num_pids; i++) {
		struct ctdb_vnn_list *vnn = &vnns[vnn_indexes[i]];
		vnn->srvids[vnn->num_filled] = pids[i].unique_id;
		vnn->pid_indexes[vnn->num_filled] = i;
		vnn->num_filled += 1;
	}

	TALLOC_FREE(vnn_indexes);
	*pvnns = vnns;
	*pnum_vnns = num_vnns;
	return true;
fail:
	TALLOC_FREE(vnns);
	TALLOC_FREE(vnn_indexes);
	return false;
}

bool ctdb_serverids_exist_supported(struct ctdbd_connection *conn)
{
#ifndef HAVE_CTDB_CONTROL_CHECK_SRVIDS_DECL
	return false;
#else /* HAVE_CTDB_CONTROL_CHECK_SRVIDS_DECL */
	return true;
#endif /* HAVE_CTDB_CONTROL_CHECK_SRVIDS_DECL */
}

bool ctdb_serverids_exist(struct ctdbd_connection *conn,
			  const struct server_id *pids, unsigned num_pids,
			  bool *results)
{
#ifndef HAVE_CTDB_CONTROL_CHECK_SRVIDS_DECL
	return false;
#else /* HAVE_CTDB_CONTROL_CHECK_SRVIDS_DECL */
	unsigned i, num_received;
	NTSTATUS status;
	struct ctdb_vnn_list *vnns = NULL;
	unsigned num_vnns;

	if (!ctdb_collect_vnns(talloc_tos(), pids, num_pids,
			       &vnns, &num_vnns)) {
		DEBUG(1, ("ctdb_collect_vnns failed\n"));
		goto fail;
	}

	for (i=0; i<num_vnns; i++) {
		struct ctdb_vnn_list *vnn = &vnns[i];
		struct ctdb_req_control req;
		struct iovec iov[2];
		ssize_t nwritten;

		vnn->reqid = ctdbd_next_reqid(conn);

		ZERO_STRUCT(req);

		DEBUG(10, ("Requesting VNN %d, reqid=%d, num_srvids=%u\n",
			   (int)vnn->vnn, (int)vnn->reqid, vnn->num_srvids));

		req.hdr.length = offsetof(struct ctdb_req_control, data);
		req.hdr.ctdb_magic   = CTDB_MAGIC;
		req.hdr.ctdb_version = CTDB_VERSION;
		req.hdr.operation    = CTDB_REQ_CONTROL;
		req.hdr.reqid        = vnn->reqid;
		req.hdr.destnode     = vnn->vnn;
		req.opcode           = CTDB_CONTROL_CHECK_SRVIDS;
		req.srvid            = 0;
		req.datalen          = sizeof(uint64_t) * vnn->num_srvids;
		req.hdr.length	    += req.datalen;
		req.flags            = 0;

		DEBUG(10, ("ctdbd_control: Sending ctdb packet\n"));
		ctdb_packet_dump(&req.hdr);

		iov[0].iov_base = &req;
		iov[0].iov_len = offsetof(struct ctdb_req_control, data);
		iov[1].iov_base = vnn->srvids;
		iov[1].iov_len = req.datalen;

		nwritten = write_data_iov(conn->fd, iov, ARRAY_SIZE(iov));
		if (nwritten == -1) {
			status = map_nt_error_from_unix(errno);
			DEBUG(10, ("write_data_iov failed: %s\n",
				   strerror(errno)));
			goto fail;
		}
	}

	num_received = 0;

	while (num_received < num_vnns) {
		struct ctdb_req_header *hdr;
		struct ctdb_reply_control *reply;
		struct ctdb_vnn_list *vnn;
		uint32_t reqid;
		uint8_t *reply_data;

		status = ctdb_read_req(conn, 0, talloc_tos(), &hdr);
		if (!NT_STATUS_IS_OK(status)) {
			DEBUG(1, ("ctdb_read_req failed: %s\n",
				  nt_errstr(status)));
			goto fail;
		}

		if (hdr->operation != CTDB_REPLY_CONTROL) {
			DEBUG(1, ("Received invalid reply %u\n",
				  (unsigned)reply->hdr.operation));
			goto fail;
		}
		reply = (struct ctdb_reply_control *)hdr;

		reqid = reply->hdr.reqid;

		DEBUG(10, ("Received reqid %d\n", (int)reqid));

		for (i=0; i<num_vnns; i++) {
			if (reqid == vnns[i].reqid) {
				break;
			}
		}
		if (i == num_vnns) {
			DEBUG(1, ("Received unknown reqid number %u\n",
				  (unsigned)reqid));
			goto fail;
		}

		DEBUG(10, ("Found index %u\n", i));

		vnn = &vnns[i];

		DEBUG(10, ("Received vnn %u, vnn->num_srvids %u, datalen %u\n",
			   (unsigned)vnn->vnn, vnn->num_srvids,
			   (unsigned)reply->datalen));

		if (reply->datalen >= ((vnn->num_srvids+7)/8)) {
			/*
			 * Got a real reply
			 */
			reply_data = reply->data;
		} else {
			/*
			 * Got an error reply
			 */
			DEBUG(5, ("Received short reply len %d, status %u, "
				  "errorlen %u\n",
				  (unsigned)reply->datalen,
				  (unsigned)reply->status,
				  (unsigned)reply->errorlen));
			dump_data(5, reply->data, reply->errorlen);

			/*
			 * This will trigger everything set to false
			 */
			reply_data = NULL;
		}

		for (i=0; i<vnn->num_srvids; i++) {
			int idx = vnn->pid_indexes[i];

			if (pids[i].unique_id ==
			    SERVERID_UNIQUE_ID_NOT_TO_VERIFY) {
				results[idx] = true;
				continue;
			}
			results[idx] =
				(reply_data != NULL) &&
				((reply_data[i/8] & (1<<(i%8))) != 0);
		}

		TALLOC_FREE(reply);
		num_received += 1;
	}

	TALLOC_FREE(vnns);
	return true;
fail:
	cluster_fatal("serverids_exist failed");
	return false;
#endif /* HAVE_CTDB_CONTROL_CHECK_SRVIDS_DECL */
}

/*
 * Get a db path
 */
char *ctdbd_dbpath(struct ctdbd_connection *conn,
		   TALLOC_CTX *mem_ctx, uint32_t db_id)
{
	NTSTATUS status;
	TDB_DATA data;
	int32_t cstatus;

	data.dptr = (uint8_t*)&db_id;
	data.dsize = sizeof(db_id);

	status = ctdbd_control(conn, CTDB_CURRENT_NODE,
			       CTDB_CONTROL_GETDBPATH, 0, 0, data, 
			       mem_ctx, &data, &cstatus);
	if (!NT_STATUS_IS_OK(status) || cstatus != 0) {
		DEBUG(0,(__location__ " ctdb_control for getdbpath failed\n"));
		return NULL;
	}

	return (char *)data.dptr;
}

/*
 * attach to a ctdb database
 */
NTSTATUS ctdbd_db_attach(struct ctdbd_connection *conn,
			 const char *name, uint32_t *db_id, int tdb_flags)
{
	NTSTATUS status;
	TDB_DATA data;
	int32_t cstatus;
	bool persistent = (tdb_flags & TDB_CLEAR_IF_FIRST) == 0;

	data = string_term_tdb_data(name);

	status = ctdbd_control(conn, CTDB_CURRENT_NODE,
			       persistent
			       ? CTDB_CONTROL_DB_ATTACH_PERSISTENT
			       : CTDB_CONTROL_DB_ATTACH,
			       tdb_flags, 0, data, NULL, &data, &cstatus);
	if (!NT_STATUS_IS_OK(status)) {
		DEBUG(0, (__location__ " ctdb_control for db_attach "
			  "failed: %s\n", nt_errstr(status)));
		return status;
	}

	if (cstatus != 0 || data.dsize != sizeof(uint32_t)) {
		DEBUG(0,(__location__ " ctdb_control for db_attach failed\n"));
		return NT_STATUS_INTERNAL_ERROR;
	}

	*db_id = *(uint32_t *)data.dptr;
	talloc_free(data.dptr);

	if (!(tdb_flags & TDB_SEQNUM)) {
		return NT_STATUS_OK;
	}

	data.dptr = (uint8_t *)db_id;
	data.dsize = sizeof(*db_id);

	status = ctdbd_control(conn, CTDB_CURRENT_NODE,
			       CTDB_CONTROL_ENABLE_SEQNUM, 0, 0, data, 
			       NULL, NULL, &cstatus);
	if (!NT_STATUS_IS_OK(status) || cstatus != 0) {
		DEBUG(0,(__location__ " ctdb_control for enable seqnum "
			 "failed\n"));
		return NT_STATUS_IS_OK(status) ? NT_STATUS_INTERNAL_ERROR :
			status;
	}

	return NT_STATUS_OK;
}

/*
 * force the migration of a record to this node
 */
NTSTATUS ctdbd_migrate(struct ctdbd_connection *conn, uint32_t db_id,
		       TDB_DATA key)
{
	struct ctdb_req_call req;
	struct ctdb_req_header *hdr;
	struct iovec iov[2];
	ssize_t nwritten;
	NTSTATUS status;

	ZERO_STRUCT(req);

	req.hdr.length = offsetof(struct ctdb_req_call, data) + key.dsize;
	req.hdr.ctdb_magic   = CTDB_MAGIC;
	req.hdr.ctdb_version = CTDB_VERSION;
	req.hdr.operation    = CTDB_REQ_CALL;
	req.hdr.reqid        = ctdbd_next_reqid(conn);
	req.flags            = CTDB_IMMEDIATE_MIGRATION;
	req.callid           = CTDB_NULL_FUNC;
	req.db_id            = db_id;
	req.keylen           = key.dsize;

	DEBUG(10, ("ctdbd_migrate: Sending ctdb packet\n"));
	ctdb_packet_dump(&req.hdr);

	iov[0].iov_base = &req;
	iov[0].iov_len = offsetof(struct ctdb_req_call, data);
	iov[1].iov_base = key.dptr;
	iov[1].iov_len = key.dsize;

	nwritten = write_data_iov(conn->fd, iov, ARRAY_SIZE(iov));
	if (nwritten == -1) {
		DEBUG(3, ("write_data_iov failed: %s\n", strerror(errno)));
		cluster_fatal("cluster dispatch daemon msg write error\n");
	}

	status = ctdb_read_req(conn, req.hdr.reqid, NULL, &hdr);

	if (!NT_STATUS_IS_OK(status)) {
		DEBUG(0, ("ctdb_read_req failed: %s\n", nt_errstr(status)));
		goto fail;
	}

	if (hdr->operation != CTDB_REPLY_CALL) {
		DEBUG(0, ("received invalid reply\n"));
		status = NT_STATUS_INTERNAL_ERROR;
		goto fail;
	}

	status = NT_STATUS_OK;
 fail:

	TALLOC_FREE(hdr);
	return status;
}

/*
 * Fetch a record and parse it
 */
NTSTATUS ctdbd_parse(struct ctdbd_connection *conn, uint32_t db_id,
		     TDB_DATA key, bool local_copy,
		     void (*parser)(TDB_DATA key, TDB_DATA data,
				    void *private_data),
		     void *private_data)
{
	struct ctdb_req_call req;
	struct ctdb_req_header *hdr = NULL;
	struct ctdb_reply_call *reply;
	struct iovec iov[2];
	ssize_t nwritten;
	NTSTATUS status;
	uint32_t flags;

#ifdef HAVE_CTDB_WANT_READONLY_DECL
	flags = local_copy ? CTDB_WANT_READONLY : 0;
#else
	flags = 0;
#endif

	ZERO_STRUCT(req);

	req.hdr.length = offsetof(struct ctdb_req_call, data) + key.dsize;
	req.hdr.ctdb_magic   = CTDB_MAGIC;
	req.hdr.ctdb_version = CTDB_VERSION;
	req.hdr.operation    = CTDB_REQ_CALL;
	req.hdr.reqid        = ctdbd_next_reqid(conn);
	req.flags            = flags;
	req.callid           = CTDB_FETCH_FUNC;
	req.db_id            = db_id;
	req.keylen           = key.dsize;

	iov[0].iov_base = &req;
	iov[0].iov_len = offsetof(struct ctdb_req_call, data);
	iov[1].iov_base = key.dptr;
	iov[1].iov_len = key.dsize;

	nwritten = write_data_iov(conn->fd, iov, ARRAY_SIZE(iov));
	if (nwritten == -1) {
		DEBUG(3, ("write_data_iov failed: %s\n", strerror(errno)));
		cluster_fatal("cluster dispatch daemon msg write error\n");
	}

	status = ctdb_read_req(conn, req.hdr.reqid, NULL, &hdr);

	if (!NT_STATUS_IS_OK(status)) {
		DEBUG(0, ("ctdb_read_req failed: %s\n", nt_errstr(status)));
		goto fail;
	}

	if (hdr->operation != CTDB_REPLY_CALL) {
		DEBUG(0, ("received invalid reply\n"));
		status = NT_STATUS_INTERNAL_ERROR;
		goto fail;
	}
	reply = (struct ctdb_reply_call *)hdr;

	if (reply->datalen == 0) {
		/*
		 * Treat an empty record as non-existing
		 */
		status = NT_STATUS_NOT_FOUND;
		goto fail;
	}

	if (reply->datalen == 0) {
		/*
		 * Treat an empty record as non-existing
		 */
		status = NT_STATUS_NOT_FOUND;
		goto fail;
	}

	parser(key, make_tdb_data(&reply->data[0], reply->datalen),
	       private_data);

	status = NT_STATUS_OK;
 fail:
	TALLOC_FREE(hdr);
	return status;
}

/*
  Traverse a ctdb database. This uses a kind-of hackish way to open a second
  connection to ctdbd to avoid the hairy recursive and async problems with
  everything in-line.
*/

NTSTATUS ctdbd_traverse(uint32_t db_id,
			void (*fn)(TDB_DATA key, TDB_DATA data,
				   void *private_data),
			void *private_data)
{
	struct ctdbd_connection *conn;
	NTSTATUS status;

	TDB_DATA key, data;
	struct ctdb_traverse_start t;
	int cstatus;

	become_root();
	status = ctdbd_init_connection(NULL, &conn);
	unbecome_root();
	if (!NT_STATUS_IS_OK(status)) {
		DEBUG(0, ("ctdbd_init_connection failed: %s\n",
			  nt_errstr(status)));
		return status;
	}

	t.db_id = db_id;
	t.srvid = conn->rand_srvid;
	t.reqid = ctdbd_next_reqid(conn);

	data.dptr = (uint8_t *)&t;
	data.dsize = sizeof(t);

	status = ctdbd_control(conn, CTDB_CURRENT_NODE,
			       CTDB_CONTROL_TRAVERSE_START, conn->rand_srvid, 0,
			       data, NULL, NULL, &cstatus);

	if (!NT_STATUS_IS_OK(status) || (cstatus != 0)) {

		DEBUG(0,("ctdbd_control failed: %s, %d\n", nt_errstr(status),
			 cstatus));

		if (NT_STATUS_IS_OK(status)) {
			/*
			 * We need a mapping here
			 */
			status = NT_STATUS_UNSUCCESSFUL;
		}
		TALLOC_FREE(conn);
		return status;
	}

	while (True) {
		struct ctdb_req_header *hdr;
		struct ctdb_req_message *m;
		struct ctdb_rec_data *d;

		status = ctdb_read_packet(conn->fd, conn, &hdr);
		if (!NT_STATUS_IS_OK(status)) {
			DEBUG(0, ("ctdb_read_packet failed: %s\n",
				  nt_errstr(status)));
			cluster_fatal("ctdbd died\n");
		}

		if (hdr->operation != CTDB_REQ_MESSAGE) {
			DEBUG(0, ("Got operation %u, expected a message\n",
				  (unsigned)hdr->operation));
			TALLOC_FREE(conn);
			return NT_STATUS_UNEXPECTED_IO_ERROR;
		}

		m = (struct ctdb_req_message *)hdr;
		d = (struct ctdb_rec_data *)&m->data[0];
		if (m->datalen < sizeof(uint32_t) || m->datalen != d->length) {
			DEBUG(0, ("Got invalid traverse data of length %d\n",
				  (int)m->datalen));
			TALLOC_FREE(conn);
			return NT_STATUS_UNEXPECTED_IO_ERROR;
		}

		key.dsize = d->keylen;
		key.dptr  = &d->data[0];
		data.dsize = d->datalen;
		data.dptr = &d->data[d->keylen];

		if (key.dsize == 0 && data.dsize == 0) {
			/* end of traverse */
			TALLOC_FREE(conn);
			return NT_STATUS_OK;
		}

		if (data.dsize < sizeof(struct ctdb_ltdb_header)) {
			DEBUG(0, ("Got invalid ltdb header length %d\n",
				  (int)data.dsize));
			TALLOC_FREE(conn);
			return NT_STATUS_UNEXPECTED_IO_ERROR;
		}
		data.dsize -= sizeof(struct ctdb_ltdb_header);
		data.dptr += sizeof(struct ctdb_ltdb_header);

		if (fn != NULL) {
			fn(key, data, private_data);
		}
	}
	return NT_STATUS_OK;
}

/*
   This is used to canonicalize a ctdb_sock_addr structure.
*/
static void smbd_ctdb_canonicalize_ip(const struct sockaddr_storage *in,
				      struct sockaddr_storage *out)
{
	memcpy(out, in, sizeof (*out));

#ifdef HAVE_IPV6
	if (in->ss_family == AF_INET6) {
		const char prefix[12] = { 0,0,0,0,0,0,0,0,0,0,0xff,0xff };
		const struct sockaddr_in6 *in6 =
			(const struct sockaddr_in6 *)in;
		struct sockaddr_in *out4 = (struct sockaddr_in *)out;
		if (memcmp(&in6->sin6_addr, prefix, 12) == 0) {
			memset(out, 0, sizeof(*out));
#ifdef HAVE_SOCK_SIN_LEN
			out4->sin_len = sizeof(*out);
#endif
			out4->sin_family = AF_INET;
			out4->sin_port   = in6->sin6_port;
			memcpy(&out4->sin_addr, &in6->sin6_addr.s6_addr[12], 4);
		}
	}
#endif
}

/*
 * Register us as a server for a particular tcp connection
 */

NTSTATUS ctdbd_register_ips(struct ctdbd_connection *conn,
			    const struct sockaddr_storage *_server,
			    const struct sockaddr_storage *_client,
			    bool (*release_ip_handler)(const char *ip_addr,
						       void *private_data),
			    void *private_data)
{
	/*
	 * we still use ctdb_control_tcp for ipv4
	 * because we want to work against older ctdb
	 * versions at runtime
	 */
	struct ctdb_control_tcp p4;
#ifdef HAVE_STRUCT_CTDB_CONTROL_TCP_ADDR
	struct ctdb_control_tcp_addr p;
#endif
	TDB_DATA data;
	NTSTATUS status;
	struct sockaddr_storage client;
	struct sockaddr_storage server;

	/*
	 * Only one connection so far
	 */
	SMB_ASSERT(conn->release_ip_handler == NULL);

	smbd_ctdb_canonicalize_ip(_client, &client);
	smbd_ctdb_canonicalize_ip(_server, &server);

	switch (client.ss_family) {
	case AF_INET:
		memcpy(&p4.dest, &server, sizeof(p4.dest));
		memcpy(&p4.src, &client, sizeof(p4.src));
		data.dptr = (uint8_t *)&p4;
		data.dsize = sizeof(p4);
		break;
#ifdef HAVE_STRUCT_CTDB_CONTROL_TCP_ADDR
	case AF_INET6:
		memcpy(&p.dest.ip6, &server, sizeof(p.dest.ip6));
		memcpy(&p.src.ip6, &client, sizeof(p.src.ip6));
		data.dptr = (uint8_t *)&p;
		data.dsize = sizeof(p);
		break;
#endif
	default:
		return NT_STATUS_INTERNAL_ERROR;
	}

	conn->release_ip_handler = release_ip_handler;
	conn->release_ip_priv = private_data;

	/*
	 * We want to be told about IP releases
	 */

	status = register_with_ctdbd(conn, CTDB_SRVID_RELEASE_IP);
	if (!NT_STATUS_IS_OK(status)) {
		return status;
	}

	/*
	 * inform ctdb of our tcp connection, so if IP takeover happens ctdb
	 * can send an extra ack to trigger a reset for our client, so it
	 * immediately reconnects
	 */
	return ctdbd_control(conn, CTDB_CURRENT_NODE, 
			     CTDB_CONTROL_TCP_CLIENT, 0,
			     CTDB_CTRL_FLAG_NOREPLY, data, NULL, NULL, NULL);
}

/*
 * We want to handle reconfigure events
 */
NTSTATUS ctdbd_register_reconfigure(struct ctdbd_connection *conn)
{
	return register_with_ctdbd(conn, CTDB_SRVID_RECONFIGURE);
}

/*
  call a control on the local node
 */
NTSTATUS ctdbd_control_local(struct ctdbd_connection *conn, uint32_t opcode,
			     uint64_t srvid, uint32_t flags, TDB_DATA data,
			     TALLOC_CTX *mem_ctx, TDB_DATA *outdata,
			     int *cstatus)
{
	return ctdbd_control(conn, CTDB_CURRENT_NODE, opcode, srvid, flags, data, mem_ctx, outdata, cstatus);
}

NTSTATUS ctdb_watch_us(struct ctdbd_connection *conn)
{
	struct ctdb_client_notify_register reg_data;
	size_t struct_len;
	NTSTATUS status;
	int cstatus;

	reg_data.srvid = CTDB_SRVID_SAMBA_NOTIFY;
	reg_data.len = 1;
	reg_data.notify_data[0] = 0;

	struct_len = offsetof(struct ctdb_client_notify_register,
			      notify_data) + reg_data.len;

	status = ctdbd_control_local(
		conn, CTDB_CONTROL_REGISTER_NOTIFY, conn->rand_srvid, 0,
		make_tdb_data((uint8_t *)&reg_data, struct_len),
		NULL, NULL, &cstatus);
	if (!NT_STATUS_IS_OK(status)) {
		DEBUG(1, ("ctdbd_control_local failed: %s\n",
			  nt_errstr(status)));
	}
	return status;
}

NTSTATUS ctdb_unwatch(struct ctdbd_connection *conn)
{
	struct ctdb_client_notify_deregister dereg_data;
	NTSTATUS status;
	int cstatus;

	dereg_data.srvid = CTDB_SRVID_SAMBA_NOTIFY;

	status = ctdbd_control_local(
		conn, CTDB_CONTROL_DEREGISTER_NOTIFY, conn->rand_srvid, 0,
		make_tdb_data((uint8_t *)&dereg_data, sizeof(dereg_data)),
		NULL, NULL, &cstatus);
	if (!NT_STATUS_IS_OK(status)) {
		DEBUG(1, ("ctdbd_control_local failed: %s\n",
			  nt_errstr(status)));
	}
	return status;
}

NTSTATUS ctdbd_probe(void)
{
	/*
	 * Do a very early check if ctdbd is around to avoid an abort and core
	 * later
	 */
	struct ctdbd_connection *conn = NULL;
	NTSTATUS status;

	status = ctdbd_messaging_connection(talloc_tos(), &conn);

	/*
	 * We only care if we can connect.
	 */
	TALLOC_FREE(conn);

	return status;
}<|MERGE_RESOLUTION|>--- conflicted
+++ resolved
@@ -415,20 +415,6 @@
 			DEBUG(10, ("received CTDB_SRVID_RELEASE_IP\n"));
 			ret = conn->release_ip_handler((const char *)msg->data,
 						       conn->release_ip_priv);
-<<<<<<< HEAD
-			if (ret) {
-				/*
-				 * We need to release the ip,
-				 * so return an error to the upper layers.
-				 *
-				 * We make sure we don't trigger this again.
-				 */
-				conn->release_ip_handler = NULL;
-				conn->release_ip_priv = NULL;
-				return NT_STATUS_ADDRESS_CLOSED;
-			}
-=======
->>>>>>> e05a4321
 			TALLOC_FREE(hdr);
 
 			if (ret) {
@@ -655,10 +641,6 @@
 			conn->release_ip_handler = NULL;
 			conn->release_ip_priv = NULL;
 		}
-<<<<<<< HEAD
-		TALLOC_FREE(buf);
-=======
->>>>>>> e05a4321
 		return NT_STATUS_OK;
 	}
 
@@ -1481,14 +1463,6 @@
 		goto fail;
 	}
 	reply = (struct ctdb_reply_call *)hdr;
-
-	if (reply->datalen == 0) {
-		/*
-		 * Treat an empty record as non-existing
-		 */
-		status = NT_STATUS_NOT_FOUND;
-		goto fail;
-	}
 
 	if (reply->datalen == 0) {
 		/*
