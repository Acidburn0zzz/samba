/* 
   Unix SMB/CIFS implementation.
   string substitution functions
   Copyright (C) Andrew Tridgell 1992-2000
   Copyright (C) Gerald Carter   2006

   This program is free software; you can redistribute it and/or modify
   it under the terms of the GNU General Public License as published by
   the Free Software Foundation; either version 3 of the License, or
   (at your option) any later version.

   This program is distributed in the hope that it will be useful,
   but WITHOUT ANY WARRANTY; without even the implied warranty of
   MERCHANTABILITY or FITNESS FOR A PARTICULAR PURPOSE.  See the
   GNU General Public License for more details.

   You should have received a copy of the GNU General Public License
   along with this program.  If not, see <http://www.gnu.org/licenses/>.
*/


#include "includes.h"
#include "system/passwd.h"
#include "secrets.h"
#include "auth.h"

userdom_struct current_user_info;
fstring remote_proto="UNKNOWN";

/**
 * Set the 'local' machine name
 * @param local_name the name we are being called
 * @param if this is the 'final' name for us, not be be changed again
 */

static char *local_machine;

void free_local_machine_name(void)
{
	TALLOC_FREE(local_machine);
}

bool set_local_machine_name(const char *local_name, bool perm)
{
	static bool already_perm = false;
	char *tmp_local_machine = NULL;
	size_t len;

	if (already_perm) {
		return true;
	}

	tmp_local_machine = talloc_strdup(NULL, local_name);
	if (!tmp_local_machine) {
		return false;
	}
	trim_char(tmp_local_machine,' ',' ');

	TALLOC_FREE(local_machine);
	len = strlen(tmp_local_machine);
	local_machine = (char *)TALLOC_ZERO(NULL, len+1);
	if (!local_machine) {
		TALLOC_FREE(tmp_local_machine);
		return false;
	}
	/* alpha_strcpy includes the space for the terminating nul. */
	alpha_strcpy(local_machine,tmp_local_machine,
			SAFE_NETBIOS_CHARS,len+1);
	if (!strlower_m(local_machine)) {
		TALLOC_FREE(tmp_local_machine);
		return false;
	}
	TALLOC_FREE(tmp_local_machine);

	already_perm = perm;

	return true;
}

const char *get_local_machine_name(void)
{
	if (!local_machine || !*local_machine) {
		return lp_netbios_name();
	}

	return local_machine;
}

/**
 * Set the 'remote' machine name
 * @param remote_name the name our client wants to be called by
 * @param if this is the 'final' name for them, not be be changed again
 */

static char *remote_machine;

bool set_remote_machine_name(const char *remote_name, bool perm)
{
	static bool already_perm = False;
	char *tmp_remote_machine;
	size_t len;

	if (already_perm) {
		return true;
	}

	tmp_remote_machine = talloc_strdup(NULL, remote_name);
	if (!tmp_remote_machine) {
		return false;
	}
	trim_char(tmp_remote_machine,' ',' ');

	TALLOC_FREE(remote_machine);
	len = strlen(tmp_remote_machine);
	remote_machine = (char *)TALLOC_ZERO(NULL, len+1);
	if (!remote_machine) {
		TALLOC_FREE(tmp_remote_machine);
		return false;
	}

	/* alpha_strcpy includes the space for the terminating nul. */
	alpha_strcpy(remote_machine,tmp_remote_machine,
			SAFE_NETBIOS_CHARS,len+1);
	if (!strlower_m(remote_machine)) {
		TALLOC_FREE(tmp_remote_machine);
		return false;
	}
	TALLOC_FREE(tmp_remote_machine);

	already_perm = perm;

	return true;
}

const char *get_remote_machine_name(void)
{
	return remote_machine ? remote_machine : "";
}

/*******************************************************************
 Setup the string used by %U substitution.
********************************************************************/

static char *smb_user_name;

void sub_set_smb_name(const char *name)
{
	char *tmp;
	size_t len;
	bool is_machine_account = false;

	/* don't let anonymous logins override the name */
	if (!name || !*name) {
		return;
	}

	tmp = talloc_strdup(NULL, name);
	if (!tmp) {
		return;
	}
	trim_char(tmp, ' ', ' ');
	if (!strlower_m(tmp)) {
		TALLOC_FREE(tmp);
		return;
	}

	len = strlen(tmp);

	if (len == 0) {
		TALLOC_FREE(tmp);
		return;
	}

	/* long story but here goes....we have to allow usernames
	   ending in '$' as they are valid machine account names.
	   So check for a machine account and re-add the '$'
	   at the end after the call to alpha_strcpy().   --jerry  */

	if (tmp[len-1] == '$') {
		is_machine_account = True;
	}

	TALLOC_FREE(smb_user_name);
	smb_user_name = (char *)TALLOC_ZERO(NULL, len+1);
	if (!smb_user_name) {
		TALLOC_FREE(tmp);
		return;
	}

	/* alpha_strcpy includes the space for the terminating nul. */
	alpha_strcpy(smb_user_name, tmp,
			SAFE_NETBIOS_CHARS,
			len+1);

	TALLOC_FREE(tmp);

	if (is_machine_account) {
		len = strlen(smb_user_name);
		smb_user_name[len-1] = '$';
	}
}

static char sub_peeraddr[INET6_ADDRSTRLEN];
static const char *sub_peername = NULL;
static char sub_sockaddr[INET6_ADDRSTRLEN];

void sub_set_socket_ids(const char *peeraddr, const char *peername,
			const char *sockaddr)
{
	const char *addr = peeraddr;

	if (strnequal(addr, "::ffff:", 7)) {
		addr += 7;
	}
	strlcpy(sub_peeraddr, addr, sizeof(sub_peeraddr));

	if (sub_peername != NULL &&
			sub_peername != sub_peeraddr) {
		talloc_free(discard_const_p(char,sub_peername));
		sub_peername = NULL;
	}
	sub_peername = talloc_strdup(NULL, peername);
	if (sub_peername == NULL) {
		sub_peername = sub_peeraddr;
	}

	/*
	 * Shouldn't we do the ::ffff: cancellation here as well? The
	 * original code in talloc_sub_basic() did not do it, so I'm
	 * leaving it out here as well for compatibility.
	 */
	strlcpy(sub_sockaddr, sockaddr, sizeof(sub_sockaddr));
}

static const char *get_smb_user_name(void)
{
	return smb_user_name ? smb_user_name : "";
}

/*******************************************************************
 Setup the strings used by substitutions. Called per packet. Ensure
 %U name is set correctly also.

 smb_name must be sanitized by alpha_strcpy
********************************************************************/

void set_current_user_info(const char *smb_name, const char *unix_name,
			   const char *domain)
{
	static const void *last_smb_name;
	static const void *last_unix_name;
	static const void *last_domain;

	if (likely(last_smb_name == smb_name &&
	    last_unix_name == unix_name &&
	    last_domain == domain))
	{
		return;
	}

	fstrcpy(current_user_info.smb_name, smb_name);
	fstrcpy(current_user_info.unix_name, unix_name);
	fstrcpy(current_user_info.domain, domain);

	/* The following is safe as current_user_info.smb_name
	 * has already been sanitised in register_existing_vuid. */

	sub_set_smb_name(current_user_info.smb_name);

	last_smb_name = smb_name;
	last_unix_name = unix_name;
	last_domain = domain;
}

/*******************************************************************
 Return the current active user name.
*******************************************************************/

const char *get_current_username(void)
{
	if (current_user_info.smb_name[0] == '\0' ) {
		return get_smb_user_name();
	}

	return current_user_info.smb_name;
}

/*******************************************************************
 Given a pointer to a %$(NAME) in p and the whole string in str
 expand it as an environment variable.
 str must be a talloced string.
 Return a new allocated and expanded string.
 Based on code by Branko Cibej <branko.cibej@hermes.si>
 When this is called p points at the '%' character.
 May substitute multiple occurrencies of the same env var.
********************************************************************/

static char *realloc_expand_env_var(char *str, char *p)
{
	char *envname;
	char *envval;
	char *q, *r;
	int copylen;

	if (p[0] != '%' || p[1] != '$' || p[2] != '(') {
		return str;
	}

	/*
	 * Look for the terminating ')'.
	 */

	if ((q = strchr_m(p,')')) == NULL) {
		DEBUG(0,("expand_env_var: Unterminated environment variable [%s]\n", p));
		return str;
	}

	/*
	 * Extract the name from within the %$(NAME) string.
	 */

	r = p + 3;
	copylen = q - r;

	/* reserve space for use later add %$() chars */
	if ( (envname = talloc_array(talloc_tos(), char, copylen + 1 + 4)) == NULL ) {
		return NULL;
	}

	strncpy(envname,r,copylen);
	envname[copylen] = '\0';

	if ((envval = getenv(envname)) == NULL) {
		DEBUG(0,("expand_env_var: Environment variable [%s] not set\n", envname));
		TALLOC_FREE(envname);
		return str;
	}

	/*
	 * Copy the full %$(NAME) into envname so it
	 * can be replaced.
	 */

	copylen = q + 1 - p;
	strncpy(envname,p,copylen);
	envname[copylen] = '\0';
	r = realloc_string_sub(str, envname, envval);
	TALLOC_FREE(envname);

	return r;
}

/*******************************************************************
 Patch from jkf@soton.ac.uk
 Added this to implement %p (NIS auto-map version of %H)
*******************************************************************/

static const char *automount_path(const char *user_name)
{
	TALLOC_CTX *ctx = talloc_tos();
	const char *server_path;

	/* use the passwd entry as the default */
	/* this will be the default if WITH_AUTOMOUNT is not used or fails */

	server_path = talloc_strdup(ctx, get_user_home_dir(ctx, user_name));
	if (!server_path) {
		return "";
	}

#if (defined(HAVE_NETGROUP) && defined (WITH_AUTOMOUNT))

	if (lp_nis_homedir()) {
		const char *home_path_start;
		char *automount_value = automount_lookup(ctx, user_name);

		if(automount_value && strlen(automount_value) > 0) {
			home_path_start = strchr_m(automount_value,':');
			if (home_path_start != NULL) {
				DEBUG(5, ("NIS lookup succeeded. "
					"Home path is: %s\n",
					home_path_start ?
						(home_path_start+1):""));
				server_path = talloc_strdup(ctx,
							home_path_start+1);
				if (!server_path) {
					server_path = "";
				}
			}
		} else {
			/* NIS key lookup failed: default to
			 * user home directory from password file */
			DEBUG(5, ("NIS lookup failed. Using Home path from "
			"passwd file. Home path is: %s\n", server_path ));
		}
	}
#endif

	DEBUG(4,("Home server path: %s\n", server_path));
	return server_path;
}

/*******************************************************************
 Patch from jkf@soton.ac.uk
 This is Luke's original function with the NIS lookup code
 moved out to a separate function.
*******************************************************************/

static const char *automount_server(const char *user_name)
{
	TALLOC_CTX *ctx = talloc_tos();
	const char *server_name;
	const char *local_machine_name = get_local_machine_name();

	/* use the local machine name as the default */
	/* this will be the default if WITH_AUTOMOUNT is not used or fails */
	if (local_machine_name && *local_machine_name) {
		server_name = talloc_strdup(ctx, local_machine_name);
	} else {
		server_name = talloc_strdup(ctx, lp_netbios_name());
	}

	if (!server_name) {
		return "";
	}

#if (defined(HAVE_NETGROUP) && defined (WITH_AUTOMOUNT))
	if (lp_nis_homedir()) {
		char *p;
		char *srv;
		char *automount_value = automount_lookup(ctx, user_name);
		if (!automount_value) {
			return "";
		}
		srv = talloc_strdup(ctx, automount_value);
		if (!srv) {
			return "";
		}
		p = strchr_m(srv, ':');
		if (!p) {
			return "";
		}
		*p = '\0';
		server_name = srv;
		DEBUG(5, ("NIS lookup succeeded.  Home server %s\n",
					server_name));
	}
#endif

	DEBUG(4,("Home server: %s\n", server_name));
	return server_name;
}

/****************************************************************************
 Do some standard substitutions in a string.
 len is the length in bytes of the space allowed in string str. If zero means
 don't allow expansions.
****************************************************************************/

void standard_sub_basic(const char *smb_name, const char *domain_name,
			char *str, size_t len)
{
	char *s;

	if ( (s = talloc_sub_basic(talloc_tos(), smb_name, domain_name, str )) != NULL ) {
		strncpy( str, s, len );
	}

	TALLOC_FREE( s );
}

/*
 * Limit addresses to hexalpha charactes and underscore, safe for path
 * components for Windows clients.
 */
static void make_address_pathsafe(char *addr)
{
	while(addr && *addr) {
		if(!isxdigit(*addr)) {
			*addr = '_';
		}
		++addr;
	}
}

/****************************************************************************
 Do some standard substitutions in a string.
 This function will return a talloced string that has to be freed.
****************************************************************************/

char *talloc_sub_basic(TALLOC_CTX *mem_ctx,
			const char *smb_name,
			const char *domain_name,
			const char *str)
{
	char *b, *p, *s, *r, *a_string;
	fstring pidstr, vnnstr;
	const char *local_machine_name = get_local_machine_name();
	TALLOC_CTX *tmp_ctx = NULL;

	/* workaround to prevent a crash while looking at bug #687 */

	if (!str) {
		DEBUG(0,("talloc_sub_basic: NULL source string!  This should not happen\n"));
		return NULL;
	}

	a_string = talloc_strdup(mem_ctx, str);
	if (a_string == NULL) {
		DEBUG(0, ("talloc_sub_basic: Out of memory!\n"));
		return NULL;
	}

	tmp_ctx = talloc_stackframe();

	for (s = a_string; (p = strchr_m(s, '%')); s = a_string + (p - b)) {

		r = NULL;
		b = a_string;

		switch (*(p+1)) {
		case 'U' : 
			r = strlower_talloc(tmp_ctx, smb_name);
			if (r == NULL) {
				goto error;
			}
			a_string = realloc_string_sub(a_string, "%U", r);
			break;
		case 'G' : {
			struct passwd *pass;
			bool is_domain_name = false;
			const char *sep = lp_winbind_separator();

			if (domain_name != NULL && domain_name[0] != '\0' &&
			    (lp_security() == SEC_ADS ||
			     lp_security() == SEC_DOMAIN)) {
				r = talloc_asprintf(tmp_ctx,
						    "%s%c%s",
						    domain_name,
						    *sep,
						    smb_name);
				is_domain_name = true;
			} else {
				r = talloc_strdup(tmp_ctx, smb_name);
			}
			if (r == NULL) {
				goto error;
			}

			pass = Get_Pwnam_alloc(tmp_ctx, r);
			if (pass != NULL) {
				char *group_name;

				group_name = gidtoname(pass->pw_gid);
				if (is_domain_name) {
					char *group_sep;
					group_sep = strchr_m(group_name, *sep);
					if (group_sep != NULL) {
						group_name = group_sep + 1;
					}
				}
				a_string = realloc_string_sub(a_string,
							      "%G",
							      group_name);
			}
			TALLOC_FREE(pass);
			break;
		}
		case 'D' :
			r = strupper_talloc(tmp_ctx, domain_name);
			if (r == NULL) {
				goto error;
			}
			a_string = realloc_string_sub(a_string, "%D", r);
			break;
		case 'I' : {
			a_string = realloc_string_sub(
				a_string, "%I",
				sub_peeraddr[0] ? sub_peeraddr : "0.0.0.0");
			break;
		}
		case 'J' : {
			r = talloc_strdup(tmp_ctx,
				sub_peeraddr[0] ? sub_peeraddr : "0.0.0.0");
			make_address_pathsafe(r);
			a_string = realloc_string_sub(a_string, "%J", r);
			break;
		}
		case 'i': 
			a_string = realloc_string_sub(
				a_string, "%i",
				sub_sockaddr[0] ? sub_sockaddr : "0.0.0.0");
			break;
		case 'j' : {
			r = talloc_strdup(tmp_ctx,
				sub_sockaddr[0] ? sub_sockaddr : "0.0.0.0");
			make_address_pathsafe(r);
			a_string = realloc_string_sub(a_string, "%j", r);
			break;
		}
		case 'L' : 
			if ( strncasecmp_m(p, "%LOGONSERVER%", strlen("%LOGONSERVER%")) == 0 ) {
				break;
			}
			if (local_machine_name && *local_machine_name) {
				a_string = realloc_string_sub(a_string, "%L", local_machine_name); 
			} else {
				a_string = realloc_string_sub(a_string, "%L", lp_netbios_name());
			}
			break;
		case 'N':
			a_string = realloc_string_sub(a_string, "%N", automount_server(smb_name));
			break;
		case 'M' :
			a_string = realloc_string_sub(a_string, "%M",
						      sub_peername ? sub_peername : "");
			break;
		case 'R' :
			a_string = realloc_string_sub(a_string, "%R", remote_proto);
			break;
		case 'T' :
			a_string = realloc_string_sub(a_string, "%T", current_timestring(tmp_ctx, False));
			break;
		case 't' :
			a_string = realloc_string_sub(a_string, "%t",
						      current_minimal_timestring(tmp_ctx, False));
			break;
		case 'a' :
			a_string = realloc_string_sub(a_string, "%a",
					get_remote_arch_str());
			break;
		case 'd' :
			slprintf(pidstr,sizeof(pidstr)-1, "%d",(int)getpid());
			a_string = realloc_string_sub(a_string, "%d", pidstr);
			break;
		case 'h' :
			a_string = realloc_string_sub(a_string, "%h", myhostname());
			break;
		case 'm' :
			a_string = realloc_string_sub(a_string, "%m",
						      remote_machine
						      ? remote_machine
						      : "");
			break;
		case 'v' :
			a_string = realloc_string_sub(a_string, "%v", samba_version_string());
			break;
		case 'w' :
			a_string = realloc_string_sub(a_string, "%w", lp_winbind_separator());
			break;
		case '$' :
			a_string = realloc_expand_env_var(a_string, p); /* Expand environment variables */
			break;
		case 'V' :
			slprintf(vnnstr,sizeof(vnnstr)-1, "%u", get_my_vnn());
			a_string = realloc_string_sub(a_string, "%V", vnnstr);
			break;
		default: 
			break;
		}

		p++;
		TALLOC_FREE(r);

		if (a_string == NULL) {
			goto done;
		}
	}

	goto done;

error:
	TALLOC_FREE(a_string);

done:
	TALLOC_FREE(tmp_ctx);
	return a_string;
}

/****************************************************************************
 Do some specific substitutions in a string.
 This function will return an allocated string that have to be freed.
****************************************************************************/

char *talloc_sub_specified(TALLOC_CTX *mem_ctx,
			const char *input_string,
			const char *username,
			const char *grpname,
			const char *domain,
			uid_t uid,
			gid_t gid)
{
	char *a_string;
	char *ret_string = NULL;
	char *b, *p, *s;
	TALLOC_CTX *tmp_ctx;

	if (!(tmp_ctx = talloc_new(mem_ctx))) {
		DEBUG(0, ("talloc_new failed\n"));
		return NULL;
	}

	a_string = talloc_strdup(tmp_ctx, input_string);
	if (a_string == NULL) {
		DEBUG(0, ("talloc_sub_specified: Out of memory!\n"));
		goto done;
	}

	for (s = a_string; (p = strchr_m(s, '%')); s = a_string + (p - b)) {

		b = a_string;

		switch (*(p+1)) {
		case 'U' : 
			a_string = talloc_string_sub(
				tmp_ctx, a_string, "%U", username);
			break;
		case 'u' : 
			a_string = talloc_string_sub(
				tmp_ctx, a_string, "%u", username);
			break;
		case 'G' :
			if (gid != -1) {
				const char *name;

				if (grpname != NULL) {
					name = grpname;
				} else {
					name = gidtoname(gid);
				}

				a_string = talloc_string_sub(tmp_ctx,
							     a_string,
							     "%G",
							     name);
			} else {
				a_string = talloc_string_sub(
					tmp_ctx, a_string,
					"%G", "NO_GROUP");
			}
			break;
		case 'g' :
			if (gid != -1) {
				const char *name;

				if (grpname != NULL) {
					name = grpname;
				} else {
					name = gidtoname(gid);
				}

				a_string = talloc_string_sub(tmp_ctx,
							     a_string,
							     "%g",
							     name);
			} else {
				a_string = talloc_string_sub(
					tmp_ctx, a_string, "%g", "NO_GROUP");
			}
			break;
		case 'D' :
			a_string = talloc_string_sub(tmp_ctx, a_string,
						     "%D", domain);
			break;
		case 'N' : 
			a_string = talloc_string_sub(
				tmp_ctx, a_string, "%N",
				automount_server(username)); 
			break;
		default: 
			break;
		}

		p++;
		if (a_string == NULL) {
			goto done;
		}
	}

	/* Watch out, using "mem_ctx" here, so all intermediate stuff goes
	 * away with the TALLOC_FREE(tmp_ctx) further down. */

	ret_string = talloc_sub_basic(mem_ctx, username, domain, a_string);

 done:
	TALLOC_FREE(tmp_ctx);
	return ret_string;
}

/****************************************************************************
****************************************************************************/

char *talloc_sub_advanced(TALLOC_CTX *ctx,
			const char *servicename,
			const char *user,
			const char *connectpath,
			gid_t gid,
			const char *str)
{
	char *a_string;
	char *b, *p, *s;

	a_string = talloc_strdup(talloc_tos(), str);
	if (a_string == NULL) {
		DEBUG(0, ("talloc_sub_advanced_only: Out of memory!\n"));
		return NULL;
	}

	for (s = a_string; (p = strchr_m(s, '%')); s = a_string + (p - b)) {

		b = a_string;

		switch (*(p+1)) {
		case 'N' :
			a_string = realloc_string_sub(a_string, "%N", automount_server(user));
			break;
		case 'H': {
			char *h;
			if ((h = get_user_home_dir(talloc_tos(), user)))
				a_string = realloc_string_sub(a_string, "%H", h);
			TALLOC_FREE(h);
			break;
		}
		case 'P': 
			a_string = realloc_string_sub(a_string, "%P", connectpath); 
			break;
		case 'S': 
			a_string = realloc_string_sub(a_string, "%S", servicename);
			break;
		case 'g': 
			a_string = realloc_string_sub(a_string, "%g", gidtoname(gid)); 
			break;
		case 'u': 
			a_string = realloc_string_sub(a_string, "%u", user); 
			break;

			/* Patch from jkf@soton.ac.uk Left the %N (NIS
			 * server name) in standard_sub_basic as it is
			 * a feature for logon servers, hence uses the
			 * username.  The %p (NIS server path) code is
			 * here as it is used instead of the default
			 * "path =" string in [homes] and so needs the
			 * service name, not the username.  */
		case 'p': 
			a_string = realloc_string_sub(a_string, "%p",
						      automount_path(servicename)); 
			break;

		default: 
			break;
		}

		p++;
		if (a_string == NULL) {
			return NULL;
		}
	}

	return a_string;
<<<<<<< HEAD
}

char *talloc_sub_full(TALLOC_CTX *ctx,
			const char *servicename,
			const char *user,
			const char *connectpath,
			gid_t gid,
			const char *smb_name,
			const char *domain_name,
			const char *str)
{
	char *a_string, *ret_string;

	a_string = talloc_sub_advanced(ctx, servicename, user, connectpath,
				       gid, str);
	if (a_string == NULL) {
		return NULL;
	}

	ret_string = talloc_sub_basic(ctx, smb_name, domain_name, a_string);
	TALLOC_FREE(a_string);
	return ret_string;
=======
>>>>>>> df7c3d5b
}

char *talloc_sub_full(TALLOC_CTX *ctx,
			const char *servicename,
			const char *user,
			const char *connectpath,
			gid_t gid,
			const char *smb_name,
			const char *domain_name,
			const char *str)
{
	char *a_string, *ret_string;

	a_string = talloc_sub_advanced(ctx, servicename, user, connectpath,
				       gid, str);
	if (a_string == NULL) {
		return NULL;
	}

	ret_string = talloc_sub_basic(ctx, smb_name, domain_name, a_string);
	TALLOC_FREE(a_string);
	return ret_string;
}<|MERGE_RESOLUTION|>--- conflicted
+++ resolved
@@ -857,7 +857,6 @@
 	}
 
 	return a_string;
-<<<<<<< HEAD
 }
 
 char *talloc_sub_full(TALLOC_CTX *ctx,
@@ -880,28 +879,4 @@
 	ret_string = talloc_sub_basic(ctx, smb_name, domain_name, a_string);
 	TALLOC_FREE(a_string);
 	return ret_string;
-=======
->>>>>>> df7c3d5b
-}
-
-char *talloc_sub_full(TALLOC_CTX *ctx,
-			const char *servicename,
-			const char *user,
-			const char *connectpath,
-			gid_t gid,
-			const char *smb_name,
-			const char *domain_name,
-			const char *str)
-{
-	char *a_string, *ret_string;
-
-	a_string = talloc_sub_advanced(ctx, servicename, user, connectpath,
-				       gid, str);
-	if (a_string == NULL) {
-		return NULL;
-	}
-
-	ret_string = talloc_sub_basic(ctx, smb_name, domain_name, a_string);
-	TALLOC_FREE(a_string);
-	return ret_string;
 }