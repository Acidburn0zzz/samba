/*
   Unix SMB/CIFS implementation.
   Winbind Utility functions

   Copyright (C) Gerald (Jerry) Carter   2007

   This program is free software; you can redistribute it and/or modify
   it under the terms of the GNU General Public License as published by
   the Free Software Foundation; either version 3 of the License, or
   (at your option) any later version.

   This program is distributed in the hope that it will be useful,
   but WITHOUT ANY WARRANTY; without even the implied warranty of
   MERCHANTABILITY or FITNESS FOR A PARTICULAR PURPOSE.  See the
   GNU General Public License for more details.

   You should have received a copy of the GNU General Public License
   along with this program.  If not, see <http://www.gnu.org/licenses/>.
*/

#ifndef __LIB__WINBIND_UTIL_H__
#define __LIB__WINBIND_UTIL_H__

#include "../librpc/gen_ndr/lsa.h"
#include "librpc/gen_ndr/idmap.h"

/* needed for wbcErr below */
#include "nsswitch/libwbclient/wbclient.h"

/* The following definitions come from lib/winbind_util.c  */

bool winbind_lookup_name(const char *dom_name, const char *name, struct dom_sid *sid,
                         enum lsa_SidType *name_type);
bool winbind_lookup_sid(TALLOC_CTX *mem_ctx, const struct dom_sid *sid,
			const char **domain, const char **name,
                        enum lsa_SidType *name_type);
bool winbind_ping(void);
bool winbind_sid_to_uid(uid_t *puid, const struct dom_sid *sid);
bool winbind_sid_to_gid(gid_t *pgid, const struct dom_sid *sid);
<<<<<<< HEAD
bool winbind_gid_to_sid(struct dom_sid *sid, gid_t gid);
=======
>>>>>>> 1f07059a
bool winbind_xid_to_sid(struct dom_sid *sid, const struct unixid *xid);
struct passwd * winbind_getpwnam(const char * sname);
struct passwd * winbind_getpwsid(const struct dom_sid *sid);
wbcErr wb_is_trusted_domain(const char *domain);
bool winbind_lookup_rids(TALLOC_CTX *mem_ctx,
			 const struct dom_sid *domain_sid,
			 int num_rids, uint32_t *rids,
			 const char **domain_name,
			 const char ***names, enum lsa_SidType **types);
bool winbind_allocate_uid(uid_t *uid);
bool winbind_allocate_gid(gid_t *gid);
bool winbind_lookup_usersids(TALLOC_CTX *mem_ctx,
			     const struct dom_sid *user_sid,
			     uint32_t *p_num_sids,
			     struct dom_sid **p_sids);

#endif /* __LIB__WINBIND_UTIL_H__ */<|MERGE_RESOLUTION|>--- conflicted
+++ resolved
@@ -37,10 +37,6 @@
 bool winbind_ping(void);
 bool winbind_sid_to_uid(uid_t *puid, const struct dom_sid *sid);
 bool winbind_sid_to_gid(gid_t *pgid, const struct dom_sid *sid);
-<<<<<<< HEAD
-bool winbind_gid_to_sid(struct dom_sid *sid, gid_t gid);
-=======
->>>>>>> 1f07059a
 bool winbind_xid_to_sid(struct dom_sid *sid, const struct unixid *xid);
 struct passwd * winbind_getpwnam(const char * sname);
 struct passwd * winbind_getpwsid(const struct dom_sid *sid);
