/*
   Unix SMB/CIFS implementation.
   Database interface wrapper around ctdbd
   Copyright (C) Volker Lendecke 2007-2009
   Copyright (C) Michael Adam 2009

   This program is free software; you can redistribute it and/or modify
   it under the terms of the GNU General Public License as published by
   the Free Software Foundation; either version 3 of the License, or
   (at your option) any later version.

   This program is distributed in the hope that it will be useful,
   but WITHOUT ANY WARRANTY; without even the implied warranty of
   MERCHANTABILITY or FITNESS FOR A PARTICULAR PURPOSE.  See the
   GNU General Public License for more details.

   You should have received a copy of the GNU General Public License
   along with this program.  If not, see <http://www.gnu.org/licenses/>.
*/

#include "includes.h"
#include "system/filesys.h"
#include "lib/tdb_wrap/tdb_wrap.h"
#include "util_tdb.h"
#include "dbwrap/dbwrap.h"
#include "dbwrap/dbwrap_ctdb.h"
#include "dbwrap/dbwrap_rbt.h"
#include "lib/param/param.h"

/*
 * It is not possible to include ctdb.h and tdb_compat.h (included via
 * some other include above) without warnings. This fixes those
 * warnings.
 */

#ifdef typesafe_cb
#undef typesafe_cb
#endif

#ifdef typesafe_cb_preargs
#undef typesafe_cb_preargs
#endif

#ifdef typesafe_cb_postargs
#undef typesafe_cb_postargs
#endif

#include "ctdb.h"
#include "ctdb_private.h"
#include "ctdbd_conn.h"
#include "dbwrap/dbwrap.h"
#include "dbwrap/dbwrap_private.h"
#include "dbwrap/dbwrap_ctdb.h"
#include "g_lock.h"
#include "messages.h"

struct db_ctdb_transaction_handle {
	struct db_ctdb_ctx *ctx;
	/*
	 * we store the writes done under a transaction:
	 */
	struct ctdb_marshall_buffer *m_write;
	uint32_t nesting;
	bool nested_cancel;
	char *lock_name;
};

struct db_ctdb_ctx {
	struct db_context *db;
	struct tdb_wrap *wtdb;
	uint32_t db_id;
	struct db_ctdb_transaction_handle *transaction;
	struct g_lock_ctx *lock_ctx;

	/* thresholds for warning messages */
	int warn_unlock_msecs;
	int warn_migrate_msecs;
	int warn_migrate_attempts;
	int warn_locktime_msecs;
};

struct db_ctdb_rec {
	struct db_ctdb_ctx *ctdb_ctx;
	struct ctdb_ltdb_header header;
	struct timeval lock_time;
};

static NTSTATUS tdb_error_to_ntstatus(struct tdb_context *tdb)
{
	enum TDB_ERROR tret = tdb_error(tdb);

	return map_nt_error_from_tdb(tret);
}

struct db_ctdb_ltdb_parse_state {
	void (*parser)(TDB_DATA key, struct ctdb_ltdb_header *header,
		       TDB_DATA data, void *private_data);
	void *private_data;
};

static int db_ctdb_ltdb_parser(TDB_DATA key, TDB_DATA data,
			       void *private_data)
{
	struct db_ctdb_ltdb_parse_state *state =
		(struct db_ctdb_ltdb_parse_state *)private_data;

	if (data.dsize < sizeof(struct ctdb_ltdb_header)) {
		return -1;
	}
<<<<<<< HEAD
	if (data.dsize == sizeof(struct ctdb_ltdb_header)) {
		/*
		 * Making this a separate case that needs fixing
		 * separately. This is an empty record. ctdbd does not
		 * distinguish between empty and deleted records. Samba right
		 * now can live without empty records, so lets treat zero-size
		 * (i.e. deleted) records as non-existing.
		 */
		return -1;
	}
=======

>>>>>>> e05a4321
	state->parser(
		key, (struct ctdb_ltdb_header *)data.dptr,
		make_tdb_data(data.dptr + sizeof(struct ctdb_ltdb_header),
			      data.dsize - sizeof(struct ctdb_ltdb_header)),
		state->private_data);
	return 0;
}

static NTSTATUS db_ctdb_ltdb_parse(
	struct db_ctdb_ctx *db, TDB_DATA key,
	void (*parser)(TDB_DATA key, struct ctdb_ltdb_header *header,
		       TDB_DATA data, void *private_data),
	void *private_data)
{
	struct db_ctdb_ltdb_parse_state state;
	int ret;

	state.parser = parser;
	state.private_data = private_data;

	ret = tdb_parse_record(db->wtdb->tdb, key, db_ctdb_ltdb_parser,
			       &state);
	if (ret == -1) {
		return NT_STATUS_NOT_FOUND;
	}
	return NT_STATUS_OK;
}

/*
 * Store a record together with the ctdb record header
 * in the local copy of the database.
 */
static NTSTATUS db_ctdb_ltdb_store(struct db_ctdb_ctx *db,
				   TDB_DATA key,
				   struct ctdb_ltdb_header *header,
				   TDB_DATA data)
{
	TDB_DATA rec;
	int ret;

	rec.dsize = data.dsize + sizeof(struct ctdb_ltdb_header);
	rec.dptr = (uint8_t *)talloc_size(talloc_tos(), rec.dsize);

	if (rec.dptr == NULL) {
		return NT_STATUS_NO_MEMORY;
	}

	memcpy(rec.dptr, header, sizeof(struct ctdb_ltdb_header));
	memcpy(sizeof(struct ctdb_ltdb_header) + (uint8_t *)rec.dptr, data.dptr, data.dsize);

	ret = tdb_store(db->wtdb->tdb, key, rec, TDB_REPLACE);

	talloc_free(rec.dptr);

	return (ret == 0) ? NT_STATUS_OK
			  : tdb_error_to_ntstatus(db->wtdb->tdb);

}

/*
  form a ctdb_rec_data record from a key/data pair
 */
static struct ctdb_rec_data *db_ctdb_marshall_record(TALLOC_CTX *mem_ctx, uint32_t reqid,
						  TDB_DATA key,
						  struct ctdb_ltdb_header *header,
						  TDB_DATA data)
{
	size_t length;
	struct ctdb_rec_data *d;

	length = offsetof(struct ctdb_rec_data, data) + key.dsize +
		data.dsize + sizeof(*header);
	d = (struct ctdb_rec_data *)talloc_size(mem_ctx, length);
	if (d == NULL) {
		return NULL;
	}
	d->length = length;
	d->reqid = reqid;
	d->keylen = key.dsize;
	memcpy(&d->data[0], key.dptr, key.dsize);

	d->datalen = data.dsize + sizeof(*header);
	memcpy(&d->data[key.dsize], header, sizeof(*header));
	memcpy(&d->data[key.dsize+sizeof(*header)], data.dptr, data.dsize);
	return d;
}


/* helper function for marshalling multiple records */
static struct ctdb_marshall_buffer *db_ctdb_marshall_add(TALLOC_CTX *mem_ctx,
					       struct ctdb_marshall_buffer *m,
					       uint64_t db_id,
					       uint32_t reqid,
					       TDB_DATA key,
					       struct ctdb_ltdb_header *header,
					       TDB_DATA data)
{
	struct ctdb_rec_data *r;
	size_t m_size, r_size;
	struct ctdb_marshall_buffer *m2 = NULL;

	r = db_ctdb_marshall_record(talloc_tos(), reqid, key, header, data);
	if (r == NULL) {
		talloc_free(m);
		return NULL;
	}

	if (m == NULL) {
		m = (struct ctdb_marshall_buffer *)talloc_zero_size(
			mem_ctx, offsetof(struct ctdb_marshall_buffer, data));
		if (m == NULL) {
			goto done;
		}
		m->db_id = db_id;
	}

	m_size = talloc_get_size(m);
	r_size = talloc_get_size(r);

	m2 = (struct ctdb_marshall_buffer *)talloc_realloc_size(
		mem_ctx, m,  m_size + r_size);
	if (m2 == NULL) {
		talloc_free(m);
		goto done;
	}

	memcpy(m_size + (uint8_t *)m2, r, r_size);

	m2->count++;

done:
	talloc_free(r);
	return m2;
}

/* we've finished marshalling, return a data blob with the marshalled records */
static TDB_DATA db_ctdb_marshall_finish(struct ctdb_marshall_buffer *m)
{
	TDB_DATA data;
	data.dptr = (uint8_t *)m;
	data.dsize = talloc_get_size(m);
	return data;
}

/*
   loop over a marshalling buffer

     - pass r==NULL to start
     - loop the number of times indicated by m->count
*/
static struct ctdb_rec_data *db_ctdb_marshall_loop_next_key(
	struct ctdb_marshall_buffer *m, struct ctdb_rec_data *r, TDB_DATA *key)
{
	if (r == NULL) {
		r = (struct ctdb_rec_data *)&m->data[0];
	} else {
		r = (struct ctdb_rec_data *)(r->length + (uint8_t *)r);
	}

	key->dptr   = &r->data[0];
	key->dsize  = r->keylen;
	return r;
}

static bool db_ctdb_marshall_buf_parse(
	struct ctdb_rec_data *r, uint32_t *reqid,
	struct ctdb_ltdb_header **header, TDB_DATA *data)
{
	if (r->datalen < sizeof(struct ctdb_ltdb_header)) {
		return false;
	}

	*reqid = r->reqid;

	data->dptr  = &r->data[r->keylen] + sizeof(struct ctdb_ltdb_header);
	data->dsize = r->datalen - sizeof(struct ctdb_ltdb_header);

	*header = (struct ctdb_ltdb_header *)&r->data[r->keylen];

	return true;
}

/**
 * CTDB transaction destructor
 */
static int db_ctdb_transaction_destructor(struct db_ctdb_transaction_handle *h)
{
	NTSTATUS status;

	status = g_lock_unlock(h->ctx->lock_ctx, h->lock_name);
	if (!NT_STATUS_IS_OK(status)) {
		DEBUG(0, ("g_lock_unlock failed for %s: %s\n", h->lock_name,
			  nt_errstr(status)));
		return -1;
	}
	return 0;
}

/**
 * CTDB dbwrap API: transaction_start function
 * starts a transaction on a persistent database
 */
static int db_ctdb_transaction_start(struct db_context *db)
{
	struct db_ctdb_transaction_handle *h;
	NTSTATUS status;
	struct db_ctdb_ctx *ctx = talloc_get_type_abort(db->private_data,
							struct db_ctdb_ctx);

	if (!db->persistent) {
		DEBUG(0,("transactions not supported on non-persistent database 0x%08x\n", 
			 ctx->db_id));
		return -1;
	}

	if (ctx->transaction) {
		ctx->transaction->nesting++;
		DEBUG(5, (__location__ " transaction start on db 0x%08x: nesting %d -> %d\n",
			  ctx->db_id, ctx->transaction->nesting - 1, ctx->transaction->nesting));
		return 0;
	}

	h = talloc_zero(db, struct db_ctdb_transaction_handle);
	if (h == NULL) {
		DEBUG(0,(__location__ " oom for transaction handle\n"));
		return -1;
	}

	h->ctx = ctx;

	h->lock_name = talloc_asprintf(h, "transaction_db_0x%08x",
				       (unsigned int)ctx->db_id);
	if (h->lock_name == NULL) {
		DEBUG(0, ("talloc_asprintf failed\n"));
		TALLOC_FREE(h);
		return -1;
	}

	/*
	 * Wait a day, i.e. forever...
	 */
	status = g_lock_lock(ctx->lock_ctx, h->lock_name, G_LOCK_WRITE,
			     timeval_set(86400, 0));
	if (!NT_STATUS_IS_OK(status)) {
		DEBUG(0, ("g_lock_lock failed: %s\n", nt_errstr(status)));
		TALLOC_FREE(h);
		return -1;
	}

	talloc_set_destructor(h, db_ctdb_transaction_destructor);

	ctx->transaction = h;

	DEBUG(5,(__location__ " transaction started on db 0x%08x\n", ctx->db_id));

	return 0;
}

static bool parse_newest_in_marshall_buffer(
	struct ctdb_marshall_buffer *buf, TDB_DATA key,
	void (*parser)(TDB_DATA key, struct ctdb_ltdb_header *header,
		       TDB_DATA data, void *private_data),
	void *private_data)
{
	struct ctdb_rec_data *rec = NULL;
	struct ctdb_ltdb_header *h = NULL;
	TDB_DATA data;
	int i;

	if (buf == NULL) {
		return false;
	}

	/*
	 * Walk the list of records written during this
	 * transaction. If we want to read one we have already
	 * written, return the last written sample. Thus we do not do
	 * a "break;" for the first hit, this record might have been
	 * overwritten later.
	 */

	for (i=0; i<buf->count; i++) {
		TDB_DATA tkey;
		uint32_t reqid;

		rec = db_ctdb_marshall_loop_next_key(buf, rec, &tkey);
		if (rec == NULL) {
			return false;
		}

		if (!tdb_data_equal(key, tkey)) {
			continue;
		}

		if (!db_ctdb_marshall_buf_parse(rec, &reqid, &h, &data)) {
			return false;
		}
	}

	if (h == NULL) {
		return false;
	}

	parser(key, h, data, private_data);

	return true;
}

struct pull_newest_from_marshall_buffer_state {
	struct ctdb_ltdb_header *pheader;
	TALLOC_CTX *mem_ctx;
	TDB_DATA *pdata;
};

static void pull_newest_from_marshall_buffer_parser(
	TDB_DATA key, struct ctdb_ltdb_header *header,
	TDB_DATA data, void *private_data)
{
	struct pull_newest_from_marshall_buffer_state *state =
		(struct pull_newest_from_marshall_buffer_state *)private_data;

	if (state->pheader != NULL) {
		memcpy(state->pheader, header, sizeof(*state->pheader));
	}
	if (state->pdata != NULL) {
		state->pdata->dsize = data.dsize;
		state->pdata->dptr = (uint8_t *)talloc_memdup(
			state->mem_ctx, data.dptr, data.dsize);
	}
}

static bool pull_newest_from_marshall_buffer(struct ctdb_marshall_buffer *buf,
					     TDB_DATA key,
					     struct ctdb_ltdb_header *pheader,
					     TALLOC_CTX *mem_ctx,
					     TDB_DATA *pdata)
{
	struct pull_newest_from_marshall_buffer_state state;

	state.pheader = pheader;
	state.mem_ctx = mem_ctx;
	state.pdata = pdata;

	if (!parse_newest_in_marshall_buffer(
		    buf, key, pull_newest_from_marshall_buffer_parser,
		    &state)) {
		return false;
	}
	if ((pdata != NULL) && (pdata->dsize != 0) && (pdata->dptr == NULL)) {
		/* ENOMEM */
		return false;
	}
	return true;
}

static NTSTATUS db_ctdb_store_transaction(struct db_record *rec, TDB_DATA data, int flag);
static NTSTATUS db_ctdb_delete_transaction(struct db_record *rec);

static struct db_record *db_ctdb_fetch_locked_transaction(struct db_ctdb_ctx *ctx,
							  TALLOC_CTX *mem_ctx,
							  TDB_DATA key)
{
	struct db_record *result;
	TDB_DATA ctdb_data;

	if (!(result = talloc(mem_ctx, struct db_record))) {
		DEBUG(0, ("talloc failed\n"));
		return NULL;
	}

	result->db = ctx->db;
	result->private_data = ctx->transaction;

	result->key.dsize = key.dsize;
	result->key.dptr = (uint8_t *)talloc_memdup(result, key.dptr,
						    key.dsize);
	if (result->key.dptr == NULL) {
		DEBUG(0, ("talloc failed\n"));
		TALLOC_FREE(result);
		return NULL;
	}

	result->store = db_ctdb_store_transaction;
	result->delete_rec = db_ctdb_delete_transaction;

	if (pull_newest_from_marshall_buffer(ctx->transaction->m_write, key,
					     NULL, result, &result->value)) {
		return result;
	}

	ctdb_data = tdb_fetch_compat(ctx->wtdb->tdb, key);
	if (ctdb_data.dptr == NULL) {
		/* create the record */
		result->value = tdb_null;
		return result;
	}

	result->value.dsize = ctdb_data.dsize - sizeof(struct ctdb_ltdb_header);
	result->value.dptr = NULL;

	if ((result->value.dsize != 0)
	    && !(result->value.dptr = (uint8_t *)talloc_memdup(
			 result, ctdb_data.dptr + sizeof(struct ctdb_ltdb_header),
			 result->value.dsize))) {
		DEBUG(0, ("talloc failed\n"));
		TALLOC_FREE(result);
	}

	SAFE_FREE(ctdb_data.dptr);

	return result;
}

static int db_ctdb_record_destructor(struct db_record **recp)
{
	struct db_record *rec = talloc_get_type_abort(*recp, struct db_record);
	struct db_ctdb_transaction_handle *h = talloc_get_type_abort(
		rec->private_data, struct db_ctdb_transaction_handle);
	int ret = h->ctx->db->transaction_commit(h->ctx->db);
	if (ret != 0) {
		DEBUG(0,(__location__ " transaction_commit failed\n"));
	}
	return 0;
}

/*
  auto-create a transaction for persistent databases
 */
static struct db_record *db_ctdb_fetch_locked_persistent(struct db_ctdb_ctx *ctx,
							 TALLOC_CTX *mem_ctx,
							 TDB_DATA key)
{
	int res;
	struct db_record *rec, **recp;

	res = db_ctdb_transaction_start(ctx->db);
	if (res == -1) {
		return NULL;
	}

	rec = db_ctdb_fetch_locked_transaction(ctx, mem_ctx, key);
	if (rec == NULL) {
		ctx->db->transaction_cancel(ctx->db);
		return NULL;
	}

	/* destroy this transaction when we release the lock */
	recp = talloc(rec, struct db_record *);
	if (recp == NULL) {
		ctx->db->transaction_cancel(ctx->db);
		talloc_free(rec);
		return NULL;
	}
	*recp = rec;
	talloc_set_destructor(recp, db_ctdb_record_destructor);
	return rec;
}


/*
  stores a record inside a transaction
 */
static NTSTATUS db_ctdb_transaction_store(struct db_ctdb_transaction_handle *h,
					  TDB_DATA key, TDB_DATA data)
{
	TALLOC_CTX *tmp_ctx = talloc_new(h);
	TDB_DATA rec;
	struct ctdb_ltdb_header header;

	ZERO_STRUCT(header);

	/* we need the header so we can update the RSN */

	if (!pull_newest_from_marshall_buffer(h->m_write, key, &header,
					      NULL, NULL)) {

		rec = tdb_fetch_compat(h->ctx->wtdb->tdb, key);

		if (rec.dptr != NULL) {
			memcpy(&header, rec.dptr,
			       sizeof(struct ctdb_ltdb_header));
			rec.dsize -= sizeof(struct ctdb_ltdb_header);

			/*
			 * a special case, we are writing the same
			 * data that is there now
			 */
			if (data.dsize == rec.dsize &&
			    memcmp(data.dptr,
				   rec.dptr + sizeof(struct ctdb_ltdb_header),
				   data.dsize) == 0) {
				SAFE_FREE(rec.dptr);
				talloc_free(tmp_ctx);
				return NT_STATUS_OK;
			}
		}
		SAFE_FREE(rec.dptr);
	}

	header.dmaster = get_my_vnn();
	header.rsn++;

	h->m_write = db_ctdb_marshall_add(h, h->m_write, h->ctx->db_id, 0, key, &header, data);
	if (h->m_write == NULL) {
		DEBUG(0,(__location__ " Failed to add to marshalling record\n"));
		talloc_free(tmp_ctx);
		return NT_STATUS_NO_MEMORY;
	}

	talloc_free(tmp_ctx);
	return NT_STATUS_OK;
}


/* 
   a record store inside a transaction
 */
static NTSTATUS db_ctdb_store_transaction(struct db_record *rec, TDB_DATA data, int flag)
{
	struct db_ctdb_transaction_handle *h = talloc_get_type_abort(
		rec->private_data, struct db_ctdb_transaction_handle);
	NTSTATUS status;

	status = db_ctdb_transaction_store(h, rec->key, data);
	return status;
}

/*
   a record delete inside a transaction
 */
static NTSTATUS db_ctdb_delete_transaction(struct db_record *rec)
{
	struct db_ctdb_transaction_handle *h = talloc_get_type_abort(
		rec->private_data, struct db_ctdb_transaction_handle);
	NTSTATUS status;

	status =  db_ctdb_transaction_store(h, rec->key, tdb_null);
	return status;
}

static void db_ctdb_fetch_db_seqnum_parser(
	TDB_DATA key, struct ctdb_ltdb_header *header,
	TDB_DATA data, void *private_data)
{
	uint64_t *seqnum = (uint64_t *)private_data;

	if (data.dsize != sizeof(uint64_t)) {
		*seqnum = 0;
		return;
	}
	memcpy(seqnum, data.dptr, sizeof(*seqnum));
}

/**
 * Fetch the db sequence number of a persistent db directly from the db.
 */
static NTSTATUS db_ctdb_fetch_db_seqnum_from_db(struct db_ctdb_ctx *db,
						uint64_t *seqnum)
{
	NTSTATUS status;
	TDB_DATA key;

	if (seqnum == NULL) {
		return NT_STATUS_INVALID_PARAMETER;
	}

	key = string_term_tdb_data(CTDB_DB_SEQNUM_KEY);

	status = db_ctdb_ltdb_parse(
		db, key, db_ctdb_fetch_db_seqnum_parser, seqnum);

	if (NT_STATUS_IS_OK(status)) {
		return NT_STATUS_OK;
	}
	if (NT_STATUS_EQUAL(status, NT_STATUS_NOT_FOUND)) {
		*seqnum = 0;
		return NT_STATUS_OK;
	}
	return status;
}

/**
 * Store the database sequence number inside a transaction.
 */
static NTSTATUS db_ctdb_store_db_seqnum(struct db_ctdb_transaction_handle *h,
					uint64_t seqnum)
{
	NTSTATUS status;
	const char *keyname = CTDB_DB_SEQNUM_KEY;
	TDB_DATA key;
	TDB_DATA data;

	key = string_term_tdb_data(keyname);

	data.dptr = (uint8_t *)&seqnum;
	data.dsize = sizeof(uint64_t);

	status = db_ctdb_transaction_store(h, key, data);

	return status;
}

/*
  commit a transaction
 */
static int db_ctdb_transaction_commit(struct db_context *db)
{
	struct db_ctdb_ctx *ctx = talloc_get_type_abort(db->private_data,
							struct db_ctdb_ctx);
	NTSTATUS rets;
	int status;
	struct db_ctdb_transaction_handle *h = ctx->transaction;
	uint64_t old_seqnum, new_seqnum;
	int ret;

	if (h == NULL) {
		DEBUG(0,(__location__ " transaction commit with no open transaction on db 0x%08x\n", ctx->db_id));
		return -1;
	}

	if (h->nested_cancel) {
		db->transaction_cancel(db);
		DEBUG(5,(__location__ " Failed transaction commit after nested cancel\n"));
		return -1;
	}

	if (h->nesting != 0) {
		h->nesting--;
		DEBUG(5, (__location__ " transaction commit on db 0x%08x: nesting %d -> %d\n",
			  ctx->db_id, ctx->transaction->nesting + 1, ctx->transaction->nesting));
		return 0;
	}

	if (h->m_write == NULL) {
		/*
		 * No changes were made, so don't change the seqnum,
		 * don't push to other node, just exit with success.
		 */
		ret = 0;
		goto done;
	}

	DEBUG(5,(__location__ " transaction commit on db 0x%08x\n", ctx->db_id));

	/*
	 * As the last db action before committing, bump the database sequence
	 * number. Note that this undoes all changes to the seqnum records
	 * performed under the transaction. This record is not meant to be
	 * modified by user interaction. It is for internal use only...
	 */
	rets = db_ctdb_fetch_db_seqnum_from_db(ctx, &old_seqnum);
	if (!NT_STATUS_IS_OK(rets)) {
		DEBUG(1, (__location__ " failed to fetch the db sequence number "
			  "in transaction commit on db 0x%08x\n", ctx->db_id));
		ret = -1;
		goto done;
	}

	new_seqnum = old_seqnum + 1;

	rets = db_ctdb_store_db_seqnum(h, new_seqnum);
	if (!NT_STATUS_IS_OK(rets)) {
		DEBUG(1, (__location__ "failed to store the db sequence number "
			  " in transaction commit on db 0x%08x\n", ctx->db_id));
		ret = -1;
		goto done;
	}

again:
	/* tell ctdbd to commit to the other nodes */
	rets = ctdbd_control_local(messaging_ctdbd_connection(),
				   CTDB_CONTROL_TRANS3_COMMIT,
				   h->ctx->db_id, 0,
				   db_ctdb_marshall_finish(h->m_write),
				   NULL, NULL, &status);
	if (!NT_STATUS_IS_OK(rets) || status != 0) {
		/*
		 * The TRANS3_COMMIT control should only possibly fail when a
		 * recovery has been running concurrently. In any case, the db
		 * will be the same on all nodes, either the new copy or the
		 * old copy.  This can be detected by comparing the old and new
		 * local sequence numbers.
		 */
		rets = db_ctdb_fetch_db_seqnum_from_db(ctx, &new_seqnum);
		if (!NT_STATUS_IS_OK(rets)) {
			DEBUG(1, (__location__ " failed to refetch db sequence "
				  "number after failed TRANS3_COMMIT\n"));
			ret = -1;
			goto done;
		}

		if (new_seqnum == old_seqnum) {
			/* Recovery prevented all our changes: retry. */
			goto again;
		}
		if (new_seqnum != (old_seqnum + 1)) {
			DEBUG(0, (__location__ " ERROR: new_seqnum[%lu] != "
				  "old_seqnum[%lu] + (0 or 1) after failed "
				  "TRANS3_COMMIT - this should not happen!\n",
				  (unsigned long)new_seqnum,
				  (unsigned long)old_seqnum));
			ret = -1;
			goto done;
		}
		/*
		 * Recovery propagated our changes to all nodes, completing
		 * our commit for us - succeed.
		 */
	}

	ret = 0;

done:
	h->ctx->transaction = NULL;
	talloc_free(h);
	return ret;
}


/*
  cancel a transaction
 */
static int db_ctdb_transaction_cancel(struct db_context *db)
{
	struct db_ctdb_ctx *ctx = talloc_get_type_abort(db->private_data,
							struct db_ctdb_ctx);
	struct db_ctdb_transaction_handle *h = ctx->transaction;

	if (h == NULL) {
		DEBUG(0,(__location__ " transaction cancel with no open transaction on db 0x%08x\n", ctx->db_id));
		return -1;
	}

	if (h->nesting != 0) {
		h->nesting--;
		h->nested_cancel = true;
		DEBUG(5, (__location__ " transaction cancel on db 0x%08x: nesting %d -> %d\n",
			  ctx->db_id, ctx->transaction->nesting + 1, ctx->transaction->nesting));
		return 0;
	}

	DEBUG(5,(__location__ " Cancel transaction on db 0x%08x\n", ctx->db_id));

	ctx->transaction = NULL;
	talloc_free(h);
	return 0;
}


static NTSTATUS db_ctdb_store(struct db_record *rec, TDB_DATA data, int flag)
{
	struct db_ctdb_rec *crec = talloc_get_type_abort(
		rec->private_data, struct db_ctdb_rec);

	return db_ctdb_ltdb_store(crec->ctdb_ctx, rec->key, &(crec->header), data);
}



#ifdef HAVE_CTDB_CONTROL_SCHEDULE_FOR_DELETION_DECL
static NTSTATUS db_ctdb_send_schedule_for_deletion(struct db_record *rec)
{
	NTSTATUS status;
	struct ctdb_control_schedule_for_deletion *dd;
	TDB_DATA indata;
	int cstatus;
	struct db_ctdb_rec *crec = talloc_get_type_abort(
		rec->private_data, struct db_ctdb_rec);

	indata.dsize = offsetof(struct ctdb_control_schedule_for_deletion, key) + rec->key.dsize;
	indata.dptr = talloc_zero_array(crec, uint8_t, indata.dsize);
	if (indata.dptr == NULL) {
		DEBUG(0, (__location__ " talloc failed!\n"));
		return NT_STATUS_NO_MEMORY;
	}

	dd = (struct ctdb_control_schedule_for_deletion *)(void *)indata.dptr;
	dd->db_id = crec->ctdb_ctx->db_id;
	dd->hdr = crec->header;
	dd->keylen = rec->key.dsize;
	memcpy(dd->key, rec->key.dptr, rec->key.dsize);

	status = ctdbd_control_local(messaging_ctdbd_connection(),
				     CTDB_CONTROL_SCHEDULE_FOR_DELETION,
				     crec->ctdb_ctx->db_id,
				     CTDB_CTRL_FLAG_NOREPLY, /* flags */
				     indata,
				     NULL, /* outdata */
				     NULL, /* errmsg */
				     &cstatus);
	talloc_free(indata.dptr);

	if (!NT_STATUS_IS_OK(status) || cstatus != 0) {
		DEBUG(1, (__location__ " Error sending local control "
			  "SCHEDULE_FOR_DELETION: %s, cstatus = %d\n",
			  nt_errstr(status), cstatus));
		if (NT_STATUS_IS_OK(status)) {
			status = NT_STATUS_UNSUCCESSFUL;
		}
	}

	return status;
}
#endif

static NTSTATUS db_ctdb_delete(struct db_record *rec)
{
	NTSTATUS status;

	/*
	 * We have to store the header with empty data. TODO: Fix the
	 * tdb-level cleanup
	 */

	status = db_ctdb_store(rec, tdb_null, 0);
	if (!NT_STATUS_IS_OK(status)) {
		return status;
	}

#ifdef HAVE_CTDB_CONTROL_SCHEDULE_FOR_DELETION_DECL
	status = db_ctdb_send_schedule_for_deletion(rec);
#endif

	return status;
}

static int db_ctdb_record_destr(struct db_record* data)
{
	struct db_ctdb_rec *crec = talloc_get_type_abort(
		data->private_data, struct db_ctdb_rec);
	int threshold;
	int ret;
	struct timeval before;
	double timediff;

	DEBUG(10, (DEBUGLEVEL > 10
		   ? "Unlocking db %u key %s\n"
		   : "Unlocking db %u key %.20s\n",
		   (int)crec->ctdb_ctx->db_id,
		   hex_encode_talloc(data, (unsigned char *)data->key.dptr,
			      data->key.dsize)));

	before = timeval_current();

	ret = tdb_chainunlock(crec->ctdb_ctx->wtdb->tdb, data->key);

	timediff = timeval_elapsed(&before);
	timediff *= 1000;	/* get us milliseconds */

	if (timediff > crec->ctdb_ctx->warn_unlock_msecs) {
		char *key;
		key = hex_encode_talloc(talloc_tos(),
					(unsigned char *)data->key.dptr,
					data->key.dsize);
		DEBUG(0, ("tdb_chainunlock on db %s, key %s took %f milliseconds\n",
			  tdb_name(crec->ctdb_ctx->wtdb->tdb), key,
			  timediff));
		TALLOC_FREE(key);
	}

	if (ret != 0) {
		DEBUG(0, ("tdb_chainunlock failed\n"));
		return -1;
	}

	threshold = crec->ctdb_ctx->warn_locktime_msecs;
	if (threshold != 0) {
		timediff = timeval_elapsed(&crec->lock_time) * 1000;
		if (timediff > threshold) {
			const char *key;

			key = hex_encode_talloc(data,
						(unsigned char *)data->key.dptr,
						data->key.dsize);
			DEBUG(0, ("Held tdb lock on db %s, key %s "
				  "%f milliseconds\n",
				  tdb_name(crec->ctdb_ctx->wtdb->tdb),
				  key, timediff));
		}
	}

	return 0;
}

/**
 * Check whether we have a valid local copy of the given record,
 * either for reading or for writing.
 */
static bool db_ctdb_can_use_local_hdr(const struct ctdb_ltdb_header *hdr,
				      bool read_only)
{
#ifdef HAVE_CTDB_WANT_READONLY_DECL
	if (hdr->dmaster != get_my_vnn()) {
		/* If we're not dmaster, it must be r/o copy. */
		return read_only && (hdr->flags & CTDB_REC_RO_HAVE_READONLY);
	}

	/*
	 * If we want write access, no one may have r/o copies.
	 */
	return read_only || !(hdr->flags & CTDB_REC_RO_HAVE_DELEGATIONS);
#else
	return (hdr->dmaster == get_my_vnn());
#endif
}

static bool db_ctdb_can_use_local_copy(TDB_DATA ctdb_data, bool read_only)
{
	if (ctdb_data.dptr == NULL) {
		return false;
	}

	if (ctdb_data.dsize < sizeof(struct ctdb_ltdb_header)) {
		return false;
	}

	return db_ctdb_can_use_local_hdr(
		(struct ctdb_ltdb_header *)ctdb_data.dptr, read_only);
}

static struct db_record *fetch_locked_internal(struct db_ctdb_ctx *ctx,
					       TALLOC_CTX *mem_ctx,
					       TDB_DATA key,
					       bool tryonly)
{
	struct db_record *result;
	struct db_ctdb_rec *crec;
	NTSTATUS status;
	TDB_DATA ctdb_data;
	int migrate_attempts;
	struct timeval migrate_start;
	struct timeval chainlock_start;
	struct timeval ctdb_start_time;
	double chainlock_time = 0;
	double ctdb_time = 0;
	int duration_msecs;
	int lockret;

	if (!(result = talloc(mem_ctx, struct db_record))) {
		DEBUG(0, ("talloc failed\n"));
		return NULL;
	}

	if (!(crec = talloc_zero(result, struct db_ctdb_rec))) {
		DEBUG(0, ("talloc failed\n"));
		TALLOC_FREE(result);
		return NULL;
	}

	result->db = ctx->db;
	result->private_data = (void *)crec;
	crec->ctdb_ctx = ctx;

	result->key.dsize = key.dsize;
	result->key.dptr = (uint8_t *)talloc_memdup(result, key.dptr,
						    key.dsize);
	if (result->key.dptr == NULL) {
		DEBUG(0, ("talloc failed\n"));
		TALLOC_FREE(result);
		return NULL;
	}

	migrate_attempts = 0;
	GetTimeOfDay(&migrate_start);

	/*
	 * Do a blocking lock on the record
	 */
again:

	if (DEBUGLEVEL >= 10) {
		char *keystr = hex_encode_talloc(result, key.dptr, key.dsize);
		DEBUG(10, (DEBUGLEVEL > 10
			   ? "Locking db %u key %s\n"
			   : "Locking db %u key %.20s\n",
			   (int)crec->ctdb_ctx->db_id, keystr));
		TALLOC_FREE(keystr);
	}

	GetTimeOfDay(&chainlock_start);
	lockret = tryonly
		? tdb_chainlock_nonblock(ctx->wtdb->tdb, key)
		: tdb_chainlock(ctx->wtdb->tdb, key);
	chainlock_time += timeval_elapsed(&chainlock_start);

	if (lockret != 0) {
		DEBUG(3, ("tdb_chainlock failed\n"));
		TALLOC_FREE(result);
		return NULL;
	}

	result->store = db_ctdb_store;
	result->delete_rec = db_ctdb_delete;
	talloc_set_destructor(result, db_ctdb_record_destr);

	ctdb_data = tdb_fetch_compat(ctx->wtdb->tdb, key);

	/*
	 * See if we have a valid record and we are the dmaster. If so, we can
	 * take the shortcut and just return it.
	 */

	if (!db_ctdb_can_use_local_copy(ctdb_data, false)) {
		SAFE_FREE(ctdb_data.dptr);
		tdb_chainunlock(ctx->wtdb->tdb, key);
		talloc_set_destructor(result, NULL);

		if (tryonly && (migrate_attempts != 0)) {
			DEBUG(5, ("record migrated away again\n"));
			TALLOC_FREE(result);
			return NULL;
		}

		migrate_attempts += 1;

		DEBUG(10, ("ctdb_data.dptr = %p, dmaster = %u (%u) %u\n",
			   ctdb_data.dptr, ctdb_data.dptr ?
			   ((struct ctdb_ltdb_header *)ctdb_data.dptr)->dmaster : -1,
			   get_my_vnn(),
			   ctdb_data.dptr ?
			   ((struct ctdb_ltdb_header *)ctdb_data.dptr)->flags : 0));

		GetTimeOfDay(&ctdb_start_time);
		status = ctdbd_migrate(messaging_ctdbd_connection(), ctx->db_id,
				       key);
		ctdb_time += timeval_elapsed(&ctdb_start_time);

		if (!NT_STATUS_IS_OK(status)) {
			DEBUG(5, ("ctdb_migrate failed: %s\n",
				  nt_errstr(status)));
			TALLOC_FREE(result);
			return NULL;
		}
		/* now its migrated, try again */
		goto again;
	}

	{
		double duration;
		duration = timeval_elapsed(&migrate_start);

		/*
		 * Convert the duration to milliseconds to avoid a
		 * floating-point division of
		 * lp_parm_int("migrate_duration") by 1000.
		 */
		duration_msecs = duration * 1000;
	}

	if ((migrate_attempts > ctx->warn_migrate_attempts) ||
	    (duration_msecs > ctx->warn_migrate_msecs)) {
		int chain = 0;

		if (tdb_get_flags(ctx->wtdb->tdb) & TDB_INCOMPATIBLE_HASH) {
			chain = tdb_jenkins_hash(&key) %
				tdb_hash_size(ctx->wtdb->tdb);
		}

		DEBUG(0, ("db_ctdb_fetch_locked for %s key %s, chain %d "
			  "needed %d attempts, %d milliseconds, "
			  "chainlock: %f ms, CTDB %f ms\n",
			  tdb_name(ctx->wtdb->tdb),
			  hex_encode_talloc(talloc_tos(),
					    (unsigned char *)key.dptr,
					    key.dsize),
			  chain,
			  migrate_attempts, duration_msecs,
			  chainlock_time * 1000.0,
			  ctdb_time * 1000.0));
	}

	GetTimeOfDay(&crec->lock_time);

	memcpy(&crec->header, ctdb_data.dptr, sizeof(crec->header));

	result->value.dsize = ctdb_data.dsize - sizeof(crec->header);
	result->value.dptr = NULL;

	if ((result->value.dsize != 0)
	    && !(result->value.dptr = (uint8_t *)talloc_memdup(
			 result, ctdb_data.dptr + sizeof(crec->header),
			 result->value.dsize))) {
		DEBUG(0, ("talloc failed\n"));
		TALLOC_FREE(result);
	}

	SAFE_FREE(ctdb_data.dptr);

	return result;
}

static struct db_record *db_ctdb_fetch_locked(struct db_context *db,
					      TALLOC_CTX *mem_ctx,
					      TDB_DATA key)
{
	struct db_ctdb_ctx *ctx = talloc_get_type_abort(db->private_data,
							struct db_ctdb_ctx);

	if (ctx->transaction != NULL) {
		return db_ctdb_fetch_locked_transaction(ctx, mem_ctx, key);
	}

	if (db->persistent) {
		return db_ctdb_fetch_locked_persistent(ctx, mem_ctx, key);
	}

	return fetch_locked_internal(ctx, mem_ctx, key, false);
}

static struct db_record *db_ctdb_try_fetch_locked(struct db_context *db,
						  TALLOC_CTX *mem_ctx,
						  TDB_DATA key)
{
	struct db_ctdb_ctx *ctx = talloc_get_type_abort(db->private_data,
							struct db_ctdb_ctx);

	if (ctx->transaction != NULL) {
		return db_ctdb_fetch_locked_transaction(ctx, mem_ctx, key);
	}

	if (db->persistent) {
		return db_ctdb_fetch_locked_persistent(ctx, mem_ctx, key);
	}

	return fetch_locked_internal(ctx, mem_ctx, key, true);
}

struct db_ctdb_parse_record_state {
	void (*parser)(TDB_DATA key, TDB_DATA data, void *private_data);
	void *private_data;
	bool ask_for_readonly_copy;
	bool done;
};

static void db_ctdb_parse_record_parser(
	TDB_DATA key, struct ctdb_ltdb_header *header,
	TDB_DATA data, void *private_data)
{
	struct db_ctdb_parse_record_state *state =
		(struct db_ctdb_parse_record_state *)private_data;
	state->parser(key, data, state->private_data);
}

static void db_ctdb_parse_record_parser_nonpersistent(
	TDB_DATA key, struct ctdb_ltdb_header *header,
	TDB_DATA data, void *private_data)
{
	struct db_ctdb_parse_record_state *state =
		(struct db_ctdb_parse_record_state *)private_data;

	if (db_ctdb_can_use_local_hdr(header, true)) {
		state->parser(key, data, state->private_data);
		state->done = true;
	} else {
		/*
		 * We found something in the db, so it seems that this record,
		 * while not usable locally right now, is popular. Ask for a
		 * R/O copy.
		 */
		state->ask_for_readonly_copy = true;
	}
}

static NTSTATUS db_ctdb_parse_record(struct db_context *db, TDB_DATA key,
				     void (*parser)(TDB_DATA key,
						    TDB_DATA data,
						    void *private_data),
				     void *private_data)
{
	struct db_ctdb_ctx *ctx = talloc_get_type_abort(
		db->private_data, struct db_ctdb_ctx);
	struct db_ctdb_parse_record_state state;
	NTSTATUS status;

	state.parser = parser;
	state.private_data = private_data;

	if (ctx->transaction != NULL) {
		struct db_ctdb_transaction_handle *h = ctx->transaction;
		bool found;

		/*
		 * Transactions only happen for persistent db's.
		 */

		found = parse_newest_in_marshall_buffer(
			h->m_write, key, db_ctdb_parse_record_parser, &state);

		if (found) {
			return NT_STATUS_OK;
		}
	}

	if (db->persistent) {
		/*
		 * Persistent db, but not found in the transaction buffer
		 */
		return db_ctdb_ltdb_parse(
			ctx, key, db_ctdb_parse_record_parser, &state);
	}

	state.done = false;
	state.ask_for_readonly_copy = false;

	status = db_ctdb_ltdb_parse(
		ctx, key, db_ctdb_parse_record_parser_nonpersistent, &state);
	if (NT_STATUS_IS_OK(status) && state.done) {
		return NT_STATUS_OK;
	}

	return ctdbd_parse(messaging_ctdbd_connection(), ctx->db_id, key,
			   state.ask_for_readonly_copy, parser, private_data);
}

struct traverse_state {
	struct db_context *db;
	int (*fn)(struct db_record *rec, void *private_data);
	void *private_data;
	int count;
};

static void traverse_callback(TDB_DATA key, TDB_DATA data, void *private_data)
{
	struct traverse_state *state = (struct traverse_state *)private_data;
	struct db_record *rec;
	TALLOC_CTX *tmp_ctx = talloc_new(state->db);
	/* we have to give them a locked record to prevent races */
	rec = db_ctdb_fetch_locked(state->db, tmp_ctx, key);
	if (rec && rec->value.dsize > 0) {
		state->fn(rec, state->private_data);
	}
	talloc_free(tmp_ctx);
}

static int traverse_persistent_callback(TDB_CONTEXT *tdb, TDB_DATA kbuf, TDB_DATA dbuf,
					void *private_data)
{
	struct traverse_state *state = (struct traverse_state *)private_data;
	struct db_record *rec;
	TALLOC_CTX *tmp_ctx = talloc_new(state->db);
	int ret = 0;

	/*
	 * Skip the __db_sequence_number__ key:
	 * This is used for persistent transactions internally.
	 */
	if (kbuf.dsize == strlen(CTDB_DB_SEQNUM_KEY) + 1 &&
	    strcmp((const char*)kbuf.dptr, CTDB_DB_SEQNUM_KEY) == 0)
	{
		goto done;
	}

	/* we have to give them a locked record to prevent races */
	rec = db_ctdb_fetch_locked(state->db, tmp_ctx, kbuf);
	if (rec && rec->value.dsize > 0) {
		ret = state->fn(rec, state->private_data);
	}

done:
	talloc_free(tmp_ctx);
	return ret;
}

/* wrapper to use traverse_persistent_callback with dbwrap */
static int traverse_persistent_callback_dbwrap(struct db_record *rec, void* data)
{
	return traverse_persistent_callback(NULL, rec->key, rec->value, data);
}


static int db_ctdb_traverse(struct db_context *db,
			    int (*fn)(struct db_record *rec,
				      void *private_data),
			    void *private_data)
{
	NTSTATUS status;
        struct db_ctdb_ctx *ctx = talloc_get_type_abort(db->private_data,
                                                        struct db_ctdb_ctx);
	struct traverse_state state;

	state.db = db;
	state.fn = fn;
	state.private_data = private_data;
	state.count = 0;

	if (db->persistent) {
		struct tdb_context *ltdb = ctx->wtdb->tdb;
		int ret;

		/* for persistent databases we don't need to do a ctdb traverse,
		   we can do a faster local traverse */
		ret = tdb_traverse(ltdb, traverse_persistent_callback, &state);
		if (ret < 0) {
			return ret;
		}
		if (ctx->transaction && ctx->transaction->m_write) {
			/*
			 * we now have to handle keys not yet
			 * present at transaction start
			 */
			struct db_context *newkeys = db_open_rbt(talloc_tos());
			struct ctdb_marshall_buffer *mbuf = ctx->transaction->m_write;
			struct ctdb_rec_data *rec=NULL;
			int i;
			int count = 0;

			if (newkeys == NULL) {
				return -1;
			}

			for (i=0; i<mbuf->count; i++) {
				TDB_DATA key;
				rec = db_ctdb_marshall_loop_next_key(
					mbuf, rec, &key);
				SMB_ASSERT(rec != NULL);

				if (!tdb_exists(ltdb, key)) {
					dbwrap_store(newkeys, key, tdb_null, 0);
				}
			}
			status = dbwrap_traverse(newkeys,
						 traverse_persistent_callback_dbwrap,
						 &state,
						 &count);
			talloc_free(newkeys);
			if (!NT_STATUS_IS_OK(status)) {
				return -1;
			}
			ret += count;
		}
		return ret;
	}

	status = ctdbd_traverse(ctx->db_id, traverse_callback, &state);
	if (!NT_STATUS_IS_OK(status)) {
		return -1;
	}
	return state.count;
}

static NTSTATUS db_ctdb_store_deny(struct db_record *rec, TDB_DATA data, int flag)
{
	return NT_STATUS_MEDIA_WRITE_PROTECTED;
}

static NTSTATUS db_ctdb_delete_deny(struct db_record *rec)
{
	return NT_STATUS_MEDIA_WRITE_PROTECTED;
}

static void traverse_read_callback(TDB_DATA key, TDB_DATA data, void *private_data)
{
	struct traverse_state *state = (struct traverse_state *)private_data;
	struct db_record rec;

	ZERO_STRUCT(rec);
	rec.db = state->db;
	rec.key = key;
	rec.value = data;
	rec.store = db_ctdb_store_deny;
	rec.delete_rec = db_ctdb_delete_deny;
	rec.private_data = NULL;
	state->fn(&rec, state->private_data);
	state->count++;
}

static int traverse_persistent_callback_read(TDB_CONTEXT *tdb, TDB_DATA kbuf, TDB_DATA dbuf,
					void *private_data)
{
	struct traverse_state *state = (struct traverse_state *)private_data;
	struct db_record rec;

	/*
	 * Skip the __db_sequence_number__ key:
	 * This is used for persistent transactions internally.
	 */
	if (kbuf.dsize == strlen(CTDB_DB_SEQNUM_KEY) + 1 &&
	    strcmp((const char*)kbuf.dptr, CTDB_DB_SEQNUM_KEY) == 0)
	{
		return 0;
	}

	ZERO_STRUCT(rec);
	rec.db = state->db;
	rec.key = kbuf;
	rec.value = dbuf;
	rec.store = db_ctdb_store_deny;
	rec.delete_rec = db_ctdb_delete_deny;
	rec.private_data = NULL;

	if (rec.value.dsize <= sizeof(struct ctdb_ltdb_header)) {
		/* a deleted record */
		return 0;
	}
	rec.value.dsize -= sizeof(struct ctdb_ltdb_header);
	rec.value.dptr += sizeof(struct ctdb_ltdb_header);

	state->count++;
	return state->fn(&rec, state->private_data);
}

static int db_ctdb_traverse_read(struct db_context *db,
				 int (*fn)(struct db_record *rec,
					   void *private_data),
				 void *private_data)
{
	NTSTATUS status;
        struct db_ctdb_ctx *ctx = talloc_get_type_abort(db->private_data,
                                                        struct db_ctdb_ctx);
	struct traverse_state state;

	state.db = db;
	state.fn = fn;
	state.private_data = private_data;
	state.count = 0;

	if (db->persistent) {
		/* for persistent databases we don't need to do a ctdb traverse,
		   we can do a faster local traverse */
		return tdb_traverse_read(ctx->wtdb->tdb, traverse_persistent_callback_read, &state);
	}

	status = ctdbd_traverse(ctx->db_id, traverse_read_callback, &state);
	if (!NT_STATUS_IS_OK(status)) {
		return -1;
	}
	return state.count;
}

static int db_ctdb_get_seqnum(struct db_context *db)
{
        struct db_ctdb_ctx *ctx = talloc_get_type_abort(db->private_data,
                                                        struct db_ctdb_ctx);
	return tdb_get_seqnum(ctx->wtdb->tdb);
}

static void db_ctdb_id(struct db_context *db, const uint8_t **id,
		       size_t *idlen)
{
	struct db_ctdb_ctx *ctx = talloc_get_type_abort(
		db->private_data, struct db_ctdb_ctx);

	*id = (uint8_t *)&ctx->db_id;
	*idlen = sizeof(ctx->db_id);
}

struct db_context *db_open_ctdb(TALLOC_CTX *mem_ctx,
				const char *name,
				int hash_size, int tdb_flags,
				int open_flags, mode_t mode,
				enum dbwrap_lock_order lock_order,
				uint64_t dbwrap_flags)
{
	struct db_context *result;
	struct db_ctdb_ctx *db_ctdb;
	char *db_path;
	struct ctdbd_connection *conn;
	struct loadparm_context *lp_ctx;
	struct ctdb_db_priority prio;
	NTSTATUS status;
	int cstatus;

	if (!lp_clustering()) {
		DEBUG(10, ("Clustering disabled -- no ctdb\n"));
		return NULL;
	}

	if (!(result = talloc_zero(mem_ctx, struct db_context))) {
		DEBUG(0, ("talloc failed\n"));
		TALLOC_FREE(result);
		return NULL;
	}

	if (!(db_ctdb = talloc(result, struct db_ctdb_ctx))) {
		DEBUG(0, ("talloc failed\n"));
		TALLOC_FREE(result);
		return NULL;
	}

	result->name = talloc_strdup(result, name);
	if (result->name == NULL) {
		DEBUG(0, ("talloc failed\n"));
		TALLOC_FREE(result);
		return NULL;
	}

	db_ctdb->transaction = NULL;
	db_ctdb->db = result;

	conn = messaging_ctdbd_connection();
	if (conn == NULL) {
		DEBUG(1, ("Could not connect to ctdb\n"));
		TALLOC_FREE(result);
		return NULL;
	}

	if (!NT_STATUS_IS_OK(ctdbd_db_attach(conn, name, &db_ctdb->db_id, tdb_flags))) {
		DEBUG(0, ("ctdbd_db_attach failed for %s\n", name));
		TALLOC_FREE(result);
		return NULL;
	}

	db_path = ctdbd_dbpath(conn, db_ctdb, db_ctdb->db_id);

	result->persistent = ((tdb_flags & TDB_CLEAR_IF_FIRST) == 0);
	result->lock_order = lock_order;

	/* only pass through specific flags */
	tdb_flags &= TDB_SEQNUM|TDB_VOLATILE;

	/* honor permissions if user has specified O_CREAT */
	if (open_flags & O_CREAT) {
		chmod(db_path, mode);
	}

	prio.db_id = db_ctdb->db_id;
	prio.priority = lock_order;

	status = ctdbd_control_local(
		conn, CTDB_CONTROL_SET_DB_PRIORITY, 0, 0,
		make_tdb_data((uint8_t *)&prio, sizeof(prio)),
		NULL, NULL, &cstatus);

	if (!NT_STATUS_IS_OK(status) || (cstatus != 0)) {
		DEBUG(1, ("CTDB_CONTROL_SET_DB_PRIORITY failed: %s, %d\n",
			  nt_errstr(status), cstatus));
		TALLOC_FREE(result);
		return NULL;
	}

#ifdef HAVE_CTDB_WANT_READONLY_DECL
	if (!result->persistent &&
	    (dbwrap_flags & DBWRAP_FLAG_OPTIMIZE_READONLY_ACCESS))
	{
		TDB_DATA indata;

		indata = make_tdb_data((uint8_t *)&db_ctdb->db_id,
				       sizeof(db_ctdb->db_id));

		status = ctdbd_control_local(
			conn, CTDB_CONTROL_SET_DB_READONLY, 0, 0, indata,
			NULL, NULL, &cstatus);
		if (!NT_STATUS_IS_OK(status) || (cstatus != 0)) {
			DEBUG(1, ("CTDB_CONTROL_SET_DB_READONLY failed: "
				  "%s, %d\n", nt_errstr(status), cstatus));
			TALLOC_FREE(result);
			return NULL;
		}
	}
#endif

	lp_ctx = loadparm_init_s3(db_path, loadparm_s3_helpers());

	if (hash_size == 0) {
		hash_size = lpcfg_tdb_hash_size(lp_ctx, db_path);
	}

	db_ctdb->wtdb = tdb_wrap_open(db_ctdb, db_path, hash_size,
				      lpcfg_tdb_flags(lp_ctx, tdb_flags),
				      O_RDWR, 0);
	talloc_unlink(db_path, lp_ctx);
	if (db_ctdb->wtdb == NULL) {
		DEBUG(0, ("Could not open tdb %s: %s\n", db_path, strerror(errno)));
		TALLOC_FREE(result);
		return NULL;
	}
	talloc_free(db_path);

	if (result->persistent) {
		db_ctdb->lock_ctx = g_lock_ctx_init(db_ctdb,
						    ctdb_conn_msg_ctx(conn));
		if (db_ctdb->lock_ctx == NULL) {
			DEBUG(0, ("g_lock_ctx_init failed\n"));
			TALLOC_FREE(result);
			return NULL;
		}
	}

	db_ctdb->warn_unlock_msecs = lp_parm_int(-1, "ctdb",
						 "unlock_warn_threshold", 5);
	db_ctdb->warn_migrate_attempts = lp_parm_int(-1, "ctdb",
						     "migrate_attempts", 10);
	db_ctdb->warn_migrate_msecs = lp_parm_int(-1, "ctdb",
						  "migrate_duration", 5000);
	db_ctdb->warn_locktime_msecs = lp_ctdb_locktime_warn_threshold();

	result->private_data = (void *)db_ctdb;
	result->fetch_locked = db_ctdb_fetch_locked;
	result->try_fetch_locked = db_ctdb_try_fetch_locked;
	result->parse_record = db_ctdb_parse_record;
	result->traverse = db_ctdb_traverse;
	result->traverse_read = db_ctdb_traverse_read;
	result->get_seqnum = db_ctdb_get_seqnum;
	result->transaction_start = db_ctdb_transaction_start;
	result->transaction_commit = db_ctdb_transaction_commit;
	result->transaction_cancel = db_ctdb_transaction_cancel;
	result->id = db_ctdb_id;
	result->stored_callback = NULL;

	DEBUG(3,("db_open_ctdb: opened database '%s' with dbid 0x%x\n",
		 name, db_ctdb->db_id));

	return result;
}<|MERGE_RESOLUTION|>--- conflicted
+++ resolved
@@ -107,20 +107,7 @@
 	if (data.dsize < sizeof(struct ctdb_ltdb_header)) {
 		return -1;
 	}
-<<<<<<< HEAD
-	if (data.dsize == sizeof(struct ctdb_ltdb_header)) {
-		/*
-		 * Making this a separate case that needs fixing
-		 * separately. This is an empty record. ctdbd does not
-		 * distinguish between empty and deleted records. Samba right
-		 * now can live without empty records, so lets treat zero-size
-		 * (i.e. deleted) records as non-existing.
-		 */
-		return -1;
-	}
-=======
-
->>>>>>> e05a4321
+
 	state->parser(
 		key, (struct ctdb_ltdb_header *)data.dptr,
 		make_tdb_data(data.dptr + sizeof(struct ctdb_ltdb_header),
