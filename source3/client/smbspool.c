/*
   Unix SMB/CIFS implementation.
   SMB backend for the Common UNIX Printing System ("CUPS")

   Copyright (C) Michael R Sweet            1999
   Copyright (C) Andrew Tridgell	    1994-1998
   Copyright (C) Andrew Bartlett	    2002
   Copyright (C) Rodrigo Fernandez-Vizarra  2005
   Copyright (C) James Peach		    2008

   This program is free software; you can redistribute it and/or modify
   it under the terms of the GNU General Public License as published by
   the Free Software Foundation; either version 3 of the License, or
   (at your option) any later version.

   This program is distributed in the hope that it will be useful,
   but WITHOUT ANY WARRANTY; without even the implied warranty of
   MERCHANTABILITY or FITNESS FOR A PARTICULAR PURPOSE.  See the
   GNU General Public License for more details.

   You should have received a copy of the GNU General Public License
   along with this program.  If not, see <http://www.gnu.org/licenses/>.
*/

#include "includes.h"
#include "system/filesys.h"
#include "system/passwd.h"
#include "system/kerberos.h"
#include "libsmb/libsmb.h"
#include "lib/param/param.h"
#include "lib/krb5_wrap/krb5_samba.h"

/*
 * Starting with CUPS 1.3, Kerberos support is provided by cupsd including
 * the forwarding of user credentials via the authenticated session between
 * user and server and the KRB5CCNAME environment variable which will point
 * to a temporary file or an in-memory representation depending on the version
 * of Kerberos you use.  As a result, all of the ticket code that used to
 * live here has been removed, and we depend on the user session (if you
 * run smbspool by hand) or cupsd to provide the necessary Kerberos info.
 *
 * Also, the AUTH_USERNAME and AUTH_PASSWORD environment variables provide
 * for per-job authentication for non-Kerberized printing.  We use those
 * if there is no username and password specified in the device URI.
 *
 * Finally, if we have an authentication failure we return exit code 2
 * which tells CUPS to hold the job for authentication and bug the user
 * to get the necessary credentials.
 */

#define MAX_RETRY_CONNECT        3


/*
 * Globals...
 */



/*
 * Local functions...
 */

<<<<<<< HEAD
static int      get_exit_code(struct cli_state * cli, NTSTATUS nt_status);
static void     list_devices(void);
static struct cli_state *smb_complete_connection(const char *, const char *,
	int, const char *, const char *, const char *, const char *, int, bool *need_auth);
static struct cli_state *smb_connect(const char *, const char *, int, const
	char *, const char *, const char *, const char *, bool *need_auth);
=======
static int      get_exit_code(NTSTATUS nt_status);
static void     list_devices(void);
static NTSTATUS
smb_complete_connection(struct cli_state **output_cli,
			const char *myname,
			const char *server,
			int port,
			const char *username,
			const char *password,
			const char *workgroup,
			const char *share,
			int flags);
static NTSTATUS
smb_connect(struct cli_state **output_cli,
	    const char *workgroup,
	    const char *server,
	    const int port,
	    const char *share,
	    const char *username,
	    const char *password,
	    const char *jobusername);
>>>>>>> c67d9a39
static int      smb_print(struct cli_state *, const char *, FILE *);
static char    *uri_unescape_alloc(const char *);
#if 0
static bool     smb_encrypt;
#endif

static const char *auth_info_required;

/*
 * 'main()' - Main entry for SMB backend.
 */

int				/* O - Exit status */
main(int argc,			/* I - Number of command-line arguments */
     char *argv[])
{				/* I - Command-line arguments */
	int             i;	/* Looping var */
	int             copies;	/* Number of copies */
	int             port;	/* Port number */
	char            uri[1024],	/* URI */
	               *sep,	/* Pointer to separator */
	               *tmp, *tmp2;	/* Temp pointers to do escaping */
	const char     *password = NULL;	/* Password */
	const char     *username = NULL;	/* Username */
	char           *server,	/* Server name */
	               *printer;/* Printer name */
	const char     *workgroup;	/* Workgroup */
	FILE           *fp;	/* File to print */
	int             status = 1;	/* Status of LPD job */
	NTSTATUS nt_status = NT_STATUS_UNSUCCESSFUL;
	struct cli_state *cli = NULL;	/* SMB interface */
	int             tries = 0;
<<<<<<< HEAD
	bool		need_auth = true;
=======
>>>>>>> c67d9a39
	const char     *dev_uri = NULL;
	const char     *env = NULL;
	const char     *config_file = NULL;
	TALLOC_CTX     *frame = talloc_stackframe();
	const char *print_user = NULL;
	const char *print_title = NULL;
	const char *print_file = NULL;
	const char *print_copies = NULL;
	int cmp;
	int len;

	if (argc == 1) {
		/*
	         * NEW!  In CUPS 1.1 the backends are run with no arguments
		 * to list the available devices.  These can be devices
		 * served by this backend or any other backends (i.e. you
		 * can have an SNMP backend that is only used to enumerate
		 * the available network printers... :)
	         */

		list_devices();
		status = 0;
		goto done;
	}

	/*
	 * We need at least 5 options if the DEVICE_URI is passed via an env
	 * variable and printing data comes via stdin.
	 * We don't accept more than 7 options in total, including optional.
	 */
	if (argc < 5 || argc > 8) {
		fprintf(stderr,
"Usage: %s [DEVICE_URI] job-id user title copies options [file]\n"
"       The DEVICE_URI environment variable can also contain the\n"
"       destination printer:\n"
"\n"
"           smb://[username:password@][workgroup/]server[:port]/printer\n",
			argv[0]);
		goto done;
	}

	/*
	 * Find out if we have the device_uri in the command line.
	 *
	 * If we are started as a CUPS backend argv[0] is normally the
	 * device_uri!
	 */
	if (argc == 8) {
		/*
		 * smbspool <uri> <job> <user> <title> <copies> <options> <file>
		 * 0        1     2     3      4       5        6         7
		 */

		dev_uri = argv[1];

		print_user = argv[3];
		print_title = argv[4];
		print_copies = argv[5];
		print_file = argv[7];
	} else if (argc == 7) {
		int cmp1;
		int cmp2;

		/*
		 * <uri>    <job> <user> <title> <copies> <options> <file>
		 * smbspool <uri> <job>  <user>  <title>  <copies>  <options>
		 * smbspool <job> <user> <title> <copies> <options> <file> | DEVICE_URI
		 */
		cmp1 = strncmp(argv[0], "smb://", 6);
		cmp2 = strncmp(argv[1], "smb://", 6);

		if (cmp1 == 0) {
			/*
			 * <uri>    <job> <user> <title> <copies> <options> <file>
			 * 0        1     2      3       4        5         6
			 */
			dev_uri = argv[0];

			print_user = argv[2];
			print_title = argv[3];
			print_copies = argv[4];
			print_file = argv[6];
		} else if (cmp2 == 0) {
			/*
			 * smbspool <uri> <job>  <user>  <title>  <copies>  <options>
			 * 0        1     2      3       4        5         6
			 */
			dev_uri = argv[1];

			print_user = argv[3];
			print_title = argv[4];
			print_copies = argv[5];
			print_file = NULL;
		} else {
			/*
			 * smbspool <job> <user> <title> <copies> <options> <file> | DEVICE_URI
			 * 0        1     2      3       4        5         6
			 */
			print_user = argv[2];
			print_title = argv[3];
			print_copies = argv[4];
			print_file = argv[6];
		}
	} else if (argc == 6) {
		/*
		 * <uri>    <job> <user> <title> <copies> <options>
		 * smbspool <job> <user> <title> <copies> <options> | DEVICE_URI
		 * 0        1     2      3       4        5
		 */
		cmp = strncmp(argv[0], "smb://", 6);
		if (cmp == 0) {
			dev_uri = argv[0];
		}

		print_user = argv[2];
		print_title = argv[3];
		print_copies = argv[4];
	}

	if (print_file != NULL) {
		char *endp;

		fp = fopen(print_file, "rb");
		if (fp == NULL) {
			fprintf(stderr,
				"ERROR: Unable to open print file: %s",
				print_file);
			goto done;
		}

		copies = strtol(print_copies, &endp, 10);
		if (print_copies == endp) {
			perror("ERROR: Unable to determine number of copies");
			goto done;
		}
	} else {
		fp = stdin;
		copies = 1;
	}

	/*
	 * Find the URI ...
	 */
	if (dev_uri == NULL) {
		env = getenv("DEVICE_URI");
		if (env != NULL && env[0] != '\0') {
			dev_uri = env;
		}
	}

	if (dev_uri == NULL) {
		fprintf(stderr,
			"ERROR: No valid device URI has been specified\n");
		goto done;
	}

	cmp = strncmp(dev_uri, "smb://", 6);
	if (cmp != 0) {
		fprintf(stderr,
			"ERROR: No valid device URI has been specified\n");
		goto done;
	}
	len = snprintf(uri, sizeof(uri), "%s", dev_uri);
	if (len >= sizeof(uri)) {
		fprintf(stderr,
			"ERROR: The URI is too long.\n");
		goto done;
	}

	auth_info_required = getenv("AUTH_INFO_REQUIRED");
	if (auth_info_required == NULL) {
		auth_info_required = "none";
	}

	/*
         * Extract the destination from the URI...
         */

	if ((sep = strrchr_m(uri, '@')) != NULL) {
		tmp = uri + 6;
		*sep++ = '\0';

		/* username is in tmp */

		server = sep;

		/*
	         * Extract password as needed...
	         */

		if ((tmp2 = strchr_m(tmp, ':')) != NULL) {
			*tmp2++ = '\0';
			password = uri_unescape_alloc(tmp2);
		}
		username = uri_unescape_alloc(tmp);
	} else {
		env = getenv("AUTH_USERNAME");
		if (env != NULL && strlen(env) > 0) {
			username = env;
		}

		env = getenv("AUTH_PASSWORD");
		if (env != NULL && strlen(env) > 0) {
			password = env;
		}

		server = uri + 6;
	}

<<<<<<< HEAD
	if (password != empty_str) {
=======
	if (password != NULL) {
>>>>>>> c67d9a39
		auth_info_required = "username,password";
	}

	tmp = server;

	if ((sep = strchr_m(tmp, '/')) == NULL) {
		fputs("ERROR: Bad URI - need printer name!\n", stderr);
		goto done;
	}

	*sep++ = '\0';
	tmp2 = sep;

	if ((sep = strchr_m(tmp2, '/')) != NULL) {
		/*
	         * Convert to smb://[username:password@]workgroup/server/printer...
	         */

		*sep++ = '\0';

		workgroup = uri_unescape_alloc(tmp);
		server = uri_unescape_alloc(tmp2);
		printer = uri_unescape_alloc(sep);
	} else {
		workgroup = NULL;
		server = uri_unescape_alloc(tmp);
		printer = uri_unescape_alloc(tmp2);
	}

	if ((sep = strrchr_m(server, ':')) != NULL) {
		*sep++ = '\0';

		port = atoi(sep);
	} else {
		port = 0;
	}

	/*
         * Setup the SAMBA server state...
         */

	setup_logging("smbspool", DEBUG_STDERR);

	smb_init_locale();

	config_file = lp_default_path();
	if (!lp_load_client(config_file)) {
		fprintf(stderr,
			"ERROR: Can't load %s - run testparm to debug it\n",
			config_file);
		goto done;
	}

	if (workgroup == NULL) {
		workgroup = lp_workgroup();
	}

	load_interfaces();

	do {
<<<<<<< HEAD
		cli = smb_connect(workgroup,
				  server,
				  port,
				  printer,
				  username,
				  password,
				  print_user,
				  &need_auth);
		if (cli == NULL) {
			if (need_auth) {
				exit(2);
=======
		nt_status = smb_connect(&cli,
					workgroup,
					server,
					port,
					printer,
					username,
					password,
					print_user);
		if (!NT_STATUS_IS_OK(nt_status)) {
			status = get_exit_code(nt_status);
			if (status == 2) {
				fprintf(stderr,
					"DEBUG: Unable to connect to CIFS "
					"host: %s",
					nt_errstr(nt_status));
				goto done;
>>>>>>> c67d9a39
			} else if (getenv("CLASS") == NULL) {
				fprintf(stderr,
					"ERROR: Unable to connect to CIFS "
					"host: %s. Will retry in 60 "
					"seconds...\n",
					nt_errstr(nt_status));
				sleep(60);
				tries++;
			} else {
				fprintf(stderr,
					"ERROR: Unable to connect to CIFS "
					"host: %s. Trying next printer...\n",
					nt_errstr(nt_status));
				goto done;
			}
		}
	} while (!NT_STATUS_IS_OK(nt_status) && (tries < MAX_RETRY_CONNECT));

	if (cli == NULL) {
		fprintf(stderr, "ERROR: Unable to connect to CIFS host after (tried %d times)\n", tries);
		goto done;
	}

	/*
         * Now that we are connected to the server, ignore SIGTERM so that we
         * can finish out any page data the driver sends (e.g. to eject the
         * current page...  Only ignore SIGTERM if we are printing data from
         * stdin (otherwise you can't cancel raw jobs...)
         */

	if (argc < 7) {
		CatchSignal(SIGTERM, SIG_IGN);
	}

	/*
         * Queue the job...
         */

	for (i = 0; i < copies; i++) {
		status = smb_print(cli, print_title, fp);
		if (status != 0) {
			break;
		}
	}

	cli_shutdown(cli);

	/*
         * Return the queue status...
         */

done:

	TALLOC_FREE(frame);
	return (status);
}


/*
 * 'get_exit_code()' - Get the backend exit code based on the current error.
 */

static int
<<<<<<< HEAD
get_exit_code(struct cli_state * cli,
	      NTSTATUS nt_status)
=======
get_exit_code(NTSTATUS nt_status)
>>>>>>> c67d9a39
{
	size_t i;

	/* List of NTSTATUS errors that are considered
	 * authentication errors
	 */
	static const NTSTATUS auth_errors[] =
	{
		NT_STATUS_ACCESS_DENIED, NT_STATUS_ACCESS_VIOLATION,
		NT_STATUS_SHARING_VIOLATION, NT_STATUS_PRIVILEGE_NOT_HELD,
		NT_STATUS_INVALID_ACCOUNT_NAME, NT_STATUS_NO_SUCH_USER,
		NT_STATUS_WRONG_PASSWORD, NT_STATUS_LOGON_FAILURE,
		NT_STATUS_ACCOUNT_RESTRICTION, NT_STATUS_INVALID_LOGON_HOURS,
		NT_STATUS_PASSWORD_EXPIRED, NT_STATUS_ACCOUNT_DISABLED
	};


	fprintf(stderr,
		"DEBUG: get_exit_code(nt_status=%s [%x])\n",
		nt_errstr(nt_status), NT_STATUS_V(nt_status));

	for (i = 0; i < ARRAY_SIZE(auth_errors); i++) {
		if (!NT_STATUS_EQUAL(nt_status, auth_errors[i])) {
			continue;
		}

<<<<<<< HEAD
		if (cli) {
			fprintf(stderr, "ATTR: auth-info-required=%s\n", auth_info_required);
		}
=======
		fprintf(stderr, "ATTR: auth-info-required=%s\n", auth_info_required);
>>>>>>> c67d9a39

		/*
		 * 2 = authentication required...
		 */

		return (2);

	}

	/*
         * 1 = fail
         */

	return (1);
}


/*
 * 'list_devices()' - List the available printers seen on the network...
 */

static void
list_devices(void)
{
	/*
         * Eventually, search the local workgroup for available hosts and printers.
         */

	puts("network smb \"Unknown\" \"Windows Printer via SAMBA\"");
}


static NTSTATUS
smb_complete_connection(struct cli_state **output_cli,
			const char *myname,
			const char *server,
			int port,
			const char *username,
			const char *password,
			const char *workgroup,
			const char *share,
			int flags)
{
	struct cli_state *cli;	/* New connection */
	NTSTATUS        nt_status;
	struct cli_credentials *creds = NULL;
	bool use_kerberos = false;
	bool fallback_after_kerberos = false;

	/* Start the SMB connection */
	nt_status = cli_start_connection(&cli, myname, server, NULL, port,
					 SMB_SIGNING_DEFAULT, flags);
	if (!NT_STATUS_IS_OK(nt_status)) {
		fprintf(stderr, "ERROR: Connection failed: %s\n", nt_errstr(nt_status));
		return nt_status;
	}

	if (flags & CLI_FULL_CONNECTION_USE_KERBEROS) {
		auth_info_required = "negotiate";
		use_kerberos = true;
	}

	if (flags & CLI_FULL_CONNECTION_FALLBACK_AFTER_KERBEROS) {
		fallback_after_kerberos = true;
	}

	creds = cli_session_creds_init(cli,
				       username,
				       workgroup,
				       NULL, /* realm */
				       password,
				       use_kerberos,
				       fallback_after_kerberos,
				       false, /* use_ccache */
				       false); /* password_is_nt_hash */
	if (creds == NULL) {
		fprintf(stderr, "ERROR: cli_session_creds_init failed\n");
		cli_shutdown(cli);
		return NT_STATUS_NO_MEMORY;
	}

	nt_status = cli_session_setup_creds(cli, creds);
	if (!NT_STATUS_IS_OK(nt_status)) {
		fprintf(stderr, "ERROR: Session setup failed: %s\n", nt_errstr(nt_status));

<<<<<<< HEAD
		if (get_exit_code(cli, nt_status) == 2) {
			*need_auth = true;
		}

=======
>>>>>>> c67d9a39
		cli_shutdown(cli);

		return nt_status;
	}

	nt_status = cli_tree_connect_creds(cli, share, "?????", creds);
	if (!NT_STATUS_IS_OK(nt_status)) {
		fprintf(stderr, "ERROR: Tree connect failed (%s)\n",
			nt_errstr(nt_status));

<<<<<<< HEAD
		if (get_exit_code(cli, nt_status) == 2) {
			*need_auth = true;
		}

=======
>>>>>>> c67d9a39
		cli_shutdown(cli);

		return nt_status;
	}
#if 0
	/* Need to work out how to specify this on the URL. */
	if (smb_encrypt) {
		if (!cli_cm_force_encryption_creds(cli, creds, share)) {
			fprintf(stderr, "ERROR: encryption setup failed\n");
			cli_shutdown(cli);
			return NULL;
		}
	}
#endif

	*output_cli = cli;
	return NT_STATUS_OK;
}

static bool kerberos_ccache_is_valid(void) {
	krb5_context ctx;
	const char *ccache_name = NULL;
	krb5_ccache ccache = NULL;
	krb5_error_code code;

	code = smb_krb5_init_context_common(&ctx);
	if (code != 0) {
		DBG_ERR("kerberos init context failed (%s)\n",
			error_message(code));
		return false;
	}

	ccache_name = krb5_cc_default_name(ctx);
	if (ccache_name == NULL) {
		DBG_ERR("Failed to get default ccache name\n");
		krb5_free_context(ctx);
		return false;
	}

	code = krb5_cc_resolve(ctx, ccache_name, &ccache);
	if (code != 0) {
		DBG_ERR("Failed to resolve ccache name: %s\n",
			ccache_name);
		krb5_free_context(ctx);
		return false;
	} else {
		krb5_principal default_princ = NULL;
		char *princ_name = NULL;

		code = krb5_cc_get_principal(ctx,
					     ccache,
					     &default_princ);
		if (code != 0) {
			DBG_ERR("Failed to get default principal from "
				"ccache: %s\n",
				ccache_name);
			krb5_cc_close(ctx, ccache);
			krb5_free_context(ctx);
			return false;
		}

		code = krb5_unparse_name(ctx,
					 default_princ,
					 &princ_name);
		if (code == 0) {
			fprintf(stderr,
				"DEBUG: Try to authenticate as %s\n",
				princ_name);
			krb5_free_unparsed_name(ctx, princ_name);
		}
		krb5_free_principal(ctx, default_princ);
	}
	krb5_cc_close(ctx, ccache);
	krb5_free_context(ctx);

	return true;
}

/*
 * 'smb_connect()' - Return a connection to a server.
 */

static NTSTATUS
smb_connect(struct cli_state **output_cli,
	    const char *workgroup,	/* I - Workgroup */
	    const char *server,	/* I - Server */
	    const int port,	/* I - Port */
	    const char *share,	/* I - Printer */
	    const char *username,	/* I - Username */
	    const char *password,	/* I - Password */
	    const char *jobusername)	/* I - User who issued the print job */
{
	struct cli_state *cli = NULL;	/* New connection */
	char           *myname = NULL;	/* Client name */
	struct passwd  *pwd;
	int flags = CLI_FULL_CONNECTION_USE_KERBEROS;
	bool use_kerberos = false;
	const char *user = username;
	NTSTATUS nt_status;

	/*
         * Get the names and addresses of the client and server...
         */
	myname = get_myname(talloc_tos());
	if (!myname) {
		return NT_STATUS_NO_MEMORY;
	}


<<<<<<< HEAD
	if (username == NULL || username[0] == '\0') {
		if (kerberos_ccache_is_valid()) {
			goto kerberos_auth;
=======
	if (strcmp(auth_info_required, "negotiate") == 0) {
		if (!kerberos_ccache_is_valid()) {
			fprintf(stderr,
				"ERROR: No valid Kerberos credential cache "
				"found!\n");
			return NT_STATUS_LOGON_FAILURE;
>>>>>>> c67d9a39
		}
		user = jobusername;

		use_kerberos = true;
		fprintf(stderr,
			"DEBUG: Try to connect using Kerberos ...\n");
	} else if (strcmp(auth_info_required, "username,password") == 0) {
		if (username == NULL) {
			return NT_STATUS_INVALID_ACCOUNT_NAME;
		}

		/* Fallback to NTLM */
		flags |= CLI_FULL_CONNECTION_FALLBACK_AFTER_KERBEROS;

		fprintf(stderr,
			"DEBUG: Try to connect using username/password ...\n");
	} else {
		if (username != NULL) {
			flags |= CLI_FULL_CONNECTION_FALLBACK_AFTER_KERBEROS;
		} else if (kerberos_ccache_is_valid()) {
			auth_info_required = "negotiate";

			user = jobusername;
			use_kerberos = true;
		} else {
			fprintf(stderr,
				"DEBUG: This backend requires credentials!\n");
			return NT_STATUS_ACCESS_DENIED;
		}
	}

	nt_status = smb_complete_connection(&cli,
					    myname,
					    server,
					    port,
					    user,
					    password,
					    workgroup,
					    share,
					    flags);
	if (NT_STATUS_IS_OK(nt_status)) {
		fprintf(stderr, "DEBUG: SMB connection established.\n");

		*output_cli = cli;
		return NT_STATUS_OK;
	}

	if (!use_kerberos) {
		fprintf(stderr, "ERROR: SMB connection failed!\n");
		return nt_status;
	}

	/* give a chance for a passwordless NTLMSSP session setup */
	pwd = getpwuid(geteuid());
	if (pwd == NULL) {
		return NT_STATUS_ACCESS_DENIED;
	}

	nt_status = smb_complete_connection(&cli,
					    myname,
					    server,
					    port,
					    pwd->pw_name,
					    "",
					    workgroup,
					    share,
					    0);
	if (NT_STATUS_IS_OK(nt_status)) {
		fputs("DEBUG: Connected with NTLMSSP...\n", stderr);

		*output_cli = cli;
		return NT_STATUS_OK;
	}

	/*
         * last try. Use anonymous authentication
         */

	nt_status = smb_complete_connection(&cli,
					    myname,
					    server,
					    port,
					    "",
					    "",
					    workgroup,
					    share,
					    0);
	if (NT_STATUS_IS_OK(nt_status)) {
		*output_cli = cli;
		return NT_STATUS_OK;
	}

	return nt_status;
}


/*
 * 'smb_print()' - Queue a job for printing using the SMB protocol.
 */

static int			/* O - 0 = success, non-0 = failure */
smb_print(struct cli_state * cli,	/* I - SMB connection */
	  const char *print_title,		/* I - Title/job name */
	  FILE * fp)
{				/* I - File to print */
	uint16_t             fnum;	/* File number */
	int             nbytes,	/* Number of bytes read */
	                tbytes;	/* Total bytes read */
	char            buffer[8192],	/* Buffer for copy */
	               *ptr;	/* Pointer into title */
	char title[1024] = {0};
	int len;
	NTSTATUS nt_status;


	/*
	 * Sanitize the title...
	 */
	len = snprintf(title, sizeof(title), "%s", print_title);
	if (len != strlen(print_title)) {
		return 2;
	}

	for (ptr = title; *ptr; ptr++) {
		if (!isalnum((int) *ptr) && !isspace((int) *ptr)) {
			*ptr = '_';
		}
	}

	/*
         * Open the printer device...
         */

	nt_status = cli_open(cli, title, O_RDWR | O_CREAT | O_TRUNC, DENY_NONE,
			  &fnum);
	if (!NT_STATUS_IS_OK(nt_status)) {
		fprintf(stderr, "ERROR: %s opening remote spool %s\n",
			nt_errstr(nt_status), title);
<<<<<<< HEAD
		return get_exit_code(cli, nt_status);
=======
		return get_exit_code(nt_status);
>>>>>>> c67d9a39
	}

	/*
         * Copy the file to the printer...
         */

	if (fp != stdin)
		rewind(fp);

	tbytes = 0;

	while ((nbytes = fread(buffer, 1, sizeof(buffer), fp)) > 0) {
		NTSTATUS status;

		status = cli_writeall(cli, fnum, 0, (uint8_t *)buffer,
				      tbytes, nbytes, NULL);
		if (!NT_STATUS_IS_OK(status)) {
<<<<<<< HEAD
			int ret = get_exit_code(cli, status);
=======
			int ret = get_exit_code(status);
>>>>>>> c67d9a39
			fprintf(stderr, "ERROR: Error writing spool: %s\n",
				nt_errstr(status));
			fprintf(stderr, "DEBUG: Returning status %d...\n",
				ret);
			cli_close(cli, fnum);

			return (ret);
		}
		tbytes += nbytes;
	}

	nt_status = cli_close(cli, fnum);
	if (!NT_STATUS_IS_OK(nt_status)) {
		fprintf(stderr, "ERROR: %s closing remote spool %s\n",
			nt_errstr(nt_status), title);
<<<<<<< HEAD
		return get_exit_code(cli, nt_status);
=======
		return get_exit_code(nt_status);
>>>>>>> c67d9a39
	} else {
		return (0);
	}
}

static char *
uri_unescape_alloc(const char *uritok)
{
	char *ret;
	char *end;
	ret = (char *) SMB_STRDUP(uritok);
	if (!ret) {
		return NULL;
	}

	end = rfc1738_unescape(ret);
	if (end == NULL) {
		free(ret);
		return NULL;
	}
	return ret;
}<|MERGE_RESOLUTION|>--- conflicted
+++ resolved
@@ -61,14 +61,6 @@
  * Local functions...
  */
 
-<<<<<<< HEAD
-static int      get_exit_code(struct cli_state * cli, NTSTATUS nt_status);
-static void     list_devices(void);
-static struct cli_state *smb_complete_connection(const char *, const char *,
-	int, const char *, const char *, const char *, const char *, int, bool *need_auth);
-static struct cli_state *smb_connect(const char *, const char *, int, const
-	char *, const char *, const char *, const char *, bool *need_auth);
-=======
 static int      get_exit_code(NTSTATUS nt_status);
 static void     list_devices(void);
 static NTSTATUS
@@ -90,7 +82,6 @@
 	    const char *username,
 	    const char *password,
 	    const char *jobusername);
->>>>>>> c67d9a39
 static int      smb_print(struct cli_state *, const char *, FILE *);
 static char    *uri_unescape_alloc(const char *);
 #if 0
@@ -123,10 +114,6 @@
 	NTSTATUS nt_status = NT_STATUS_UNSUCCESSFUL;
 	struct cli_state *cli = NULL;	/* SMB interface */
 	int             tries = 0;
-<<<<<<< HEAD
-	bool		need_auth = true;
-=======
->>>>>>> c67d9a39
 	const char     *dev_uri = NULL;
 	const char     *env = NULL;
 	const char     *config_file = NULL;
@@ -336,11 +323,7 @@
 		server = uri + 6;
 	}
 
-<<<<<<< HEAD
-	if (password != empty_str) {
-=======
 	if (password != NULL) {
->>>>>>> c67d9a39
 		auth_info_required = "username,password";
 	}
 
@@ -401,19 +384,6 @@
 	load_interfaces();
 
 	do {
-<<<<<<< HEAD
-		cli = smb_connect(workgroup,
-				  server,
-				  port,
-				  printer,
-				  username,
-				  password,
-				  print_user,
-				  &need_auth);
-		if (cli == NULL) {
-			if (need_auth) {
-				exit(2);
-=======
 		nt_status = smb_connect(&cli,
 					workgroup,
 					server,
@@ -430,7 +400,6 @@
 					"host: %s",
 					nt_errstr(nt_status));
 				goto done;
->>>>>>> c67d9a39
 			} else if (getenv("CLASS") == NULL) {
 				fprintf(stderr,
 					"ERROR: Unable to connect to CIFS "
@@ -494,12 +463,7 @@
  */
 
 static int
-<<<<<<< HEAD
-get_exit_code(struct cli_state * cli,
-	      NTSTATUS nt_status)
-=======
 get_exit_code(NTSTATUS nt_status)
->>>>>>> c67d9a39
 {
 	size_t i;
 
@@ -526,13 +490,7 @@
 			continue;
 		}
 
-<<<<<<< HEAD
-		if (cli) {
-			fprintf(stderr, "ATTR: auth-info-required=%s\n", auth_info_required);
-		}
-=======
 		fprintf(stderr, "ATTR: auth-info-required=%s\n", auth_info_required);
->>>>>>> c67d9a39
 
 		/*
 		 * 2 = authentication required...
@@ -591,7 +549,6 @@
 	}
 
 	if (flags & CLI_FULL_CONNECTION_USE_KERBEROS) {
-		auth_info_required = "negotiate";
 		use_kerberos = true;
 	}
 
@@ -618,13 +575,6 @@
 	if (!NT_STATUS_IS_OK(nt_status)) {
 		fprintf(stderr, "ERROR: Session setup failed: %s\n", nt_errstr(nt_status));
 
-<<<<<<< HEAD
-		if (get_exit_code(cli, nt_status) == 2) {
-			*need_auth = true;
-		}
-
-=======
->>>>>>> c67d9a39
 		cli_shutdown(cli);
 
 		return nt_status;
@@ -635,13 +585,6 @@
 		fprintf(stderr, "ERROR: Tree connect failed (%s)\n",
 			nt_errstr(nt_status));
 
-<<<<<<< HEAD
-		if (get_exit_code(cli, nt_status) == 2) {
-			*need_auth = true;
-		}
-
-=======
->>>>>>> c67d9a39
 		cli_shutdown(cli);
 
 		return nt_status;
@@ -751,18 +694,12 @@
 	}
 
 
-<<<<<<< HEAD
-	if (username == NULL || username[0] == '\0') {
-		if (kerberos_ccache_is_valid()) {
-			goto kerberos_auth;
-=======
 	if (strcmp(auth_info_required, "negotiate") == 0) {
 		if (!kerberos_ccache_is_valid()) {
 			fprintf(stderr,
 				"ERROR: No valid Kerberos credential cache "
 				"found!\n");
 			return NT_STATUS_LOGON_FAILURE;
->>>>>>> c67d9a39
 		}
 		user = jobusername;
 
@@ -901,11 +838,7 @@
 	if (!NT_STATUS_IS_OK(nt_status)) {
 		fprintf(stderr, "ERROR: %s opening remote spool %s\n",
 			nt_errstr(nt_status), title);
-<<<<<<< HEAD
-		return get_exit_code(cli, nt_status);
-=======
 		return get_exit_code(nt_status);
->>>>>>> c67d9a39
 	}
 
 	/*
@@ -923,11 +856,7 @@
 		status = cli_writeall(cli, fnum, 0, (uint8_t *)buffer,
 				      tbytes, nbytes, NULL);
 		if (!NT_STATUS_IS_OK(status)) {
-<<<<<<< HEAD
-			int ret = get_exit_code(cli, status);
-=======
 			int ret = get_exit_code(status);
->>>>>>> c67d9a39
 			fprintf(stderr, "ERROR: Error writing spool: %s\n",
 				nt_errstr(status));
 			fprintf(stderr, "DEBUG: Returning status %d...\n",
@@ -943,11 +872,7 @@
 	if (!NT_STATUS_IS_OK(nt_status)) {
 		fprintf(stderr, "ERROR: %s closing remote spool %s\n",
 			nt_errstr(nt_status), title);
-<<<<<<< HEAD
-		return get_exit_code(cli, nt_status);
-=======
 		return get_exit_code(nt_status);
->>>>>>> c67d9a39
 	} else {
 		return (0);
 	}
