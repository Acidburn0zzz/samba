/*
   Unix SMB/CIFS implementation.

   Winbind status program.

   Copyright (C) Tim Potter      2000-2003
   Copyright (C) Andrew Bartlett <abartlet@samba.org> 2003-2004
   Copyright (C) Francesco Chemolli <kinkie@kame.usr.dsi.unimi.it> 2000
   Copyright (C) Robert O'Callahan 2006 (added cached credential code).
   Copyright (C) Kai Blin <kai@samba.org> 2008
   Copyright (C) Simo Sorce 2010

   This program is free software; you can redistribute it and/or modify
   it under the terms of the GNU General Public License as published by
   the Free Software Foundation; either version 3 of the License, or
   (at your option) any later version.

   This program is distributed in the hope that it will be useful,
   but WITHOUT ANY WARRANTY; without even the implied warranty of
   MERCHANTABILITY or FITNESS FOR A PARTICULAR PURPOSE.  See the
   GNU General Public License for more details.

   You should have received a copy of the GNU General Public License
   along with this program.  If not, see <http://www.gnu.org/licenses/>.
*/

#include "includes.h"
#include "lib/param/param.h"
#include "popt_common.h"
#include "libcli/security/security.h"
#include "utils/ntlm_auth.h"
#include "../libcli/auth/libcli_auth.h"
#include "auth/ntlmssp/ntlmssp.h"
#include "auth/gensec/gensec.h"
#include "auth/gensec/gensec_internal.h"
#include "auth/credentials/credentials.h"
#include "librpc/crypto/gse.h"
#include "smb_krb5.h"
#include "lib/util/tiniparser.h"
#include "../lib/crypto/arcfour.h"
#include "nsswitch/winbind_client.h"
#include "librpc/gen_ndr/krb5pac.h"
#include "../lib/util/asn1.h"
#include "auth/common_auth.h"
#include "source3/include/auth.h"
#include "source3/auth/proto.h"
#include "nsswitch/libwbclient/wbclient.h"
#include "lib/param/loadparm.h"
#include "lib/util/base64.h"

#if HAVE_KRB5
#include "auth/kerberos/pac_utils.h"
#endif

#ifndef PAM_WINBIND_CONFIG_FILE
#define PAM_WINBIND_CONFIG_FILE "/etc/security/pam_winbind.conf"
#endif

#define WINBIND_KRB5_AUTH	0x00000080

#undef DBGC_CLASS
#define DBGC_CLASS DBGC_WINBIND

#define INITIAL_BUFFER_SIZE 300
#define MAX_BUFFER_SIZE 630000

enum stdio_helper_mode {
	SQUID_2_4_BASIC,
	SQUID_2_5_BASIC,
	SQUID_2_5_NTLMSSP,
	NTLMSSP_CLIENT_1,
	GSS_SPNEGO_SERVER,
	GSS_SPNEGO_CLIENT,
	NTLM_SERVER_1,
	NTLM_CHANGE_PASSWORD_1,
	NUM_HELPER_MODES
};

enum ntlm_auth_cli_state {
	CLIENT_INITIAL = 0,
	CLIENT_RESPONSE,
	CLIENT_FINISHED,
	CLIENT_ERROR
};

struct ntlm_auth_state {
	TALLOC_CTX *mem_ctx;
	enum stdio_helper_mode helper_mode;
	enum ntlm_auth_cli_state cli_state;
	struct ntlmssp_state *ntlmssp_state;
	uint32_t neg_flags;
	char *want_feature_list;
	bool have_session_key;
	DATA_BLOB session_key;
	DATA_BLOB initial_message;
	void *gensec_private_1;
};
typedef void (*stdio_helper_function)(enum stdio_helper_mode stdio_helper_mode,
				      struct loadparm_context *lp_ctx,
				      struct ntlm_auth_state *state, char *buf,
					int length, void **private2);

static void manage_gensec_request(enum stdio_helper_mode stdio_helper_mode,
				  struct loadparm_context *lp_ctx,
				  char *buf, int length, void **private1);

static void manage_squid_request(enum stdio_helper_mode stdio_helper_mode,
				 struct loadparm_context *lp_ctx,
				 struct ntlm_auth_state *state,
				 stdio_helper_function fn, void **private2);

static void manage_squid_basic_request (enum stdio_helper_mode stdio_helper_mode,
				      struct loadparm_context *lp_ctx,
				      struct ntlm_auth_state *state,
					char *buf, int length, void **private2);

static void manage_squid_ntlmssp_request (enum stdio_helper_mode stdio_helper_mode,
				      struct loadparm_context *lp_ctx,
				      struct ntlm_auth_state *state,
					char *buf, int length, void **private2);

static void manage_client_ntlmssp_request (enum stdio_helper_mode stdio_helper_mode,
				      struct loadparm_context *lp_ctx,
				      struct ntlm_auth_state *state,
					char *buf, int length, void **private2);

static void manage_gss_spnego_request (enum stdio_helper_mode stdio_helper_mode,
				      struct loadparm_context *lp_ctx,
				      struct ntlm_auth_state *state,
					char *buf, int length, void **private2);

static void manage_gss_spnego_client_request (enum stdio_helper_mode stdio_helper_mode,
				      struct loadparm_context *lp_ctx,
				      struct ntlm_auth_state *state,
					char *buf, int length, void **private2);

static void manage_ntlm_server_1_request (enum stdio_helper_mode stdio_helper_mode,
				      struct loadparm_context *lp_ctx,
				      struct ntlm_auth_state *state,
					char *buf, int length, void **private2);

static void manage_ntlm_change_password_1_request(enum stdio_helper_mode stdio_helper_mode,
				      struct loadparm_context *lp_ctx,
				      struct ntlm_auth_state *state,
					char *buf, int length, void **private2);

static const struct {
	enum stdio_helper_mode mode;
	const char *name;
	stdio_helper_function fn;
} stdio_helper_protocols[] = {
	{ SQUID_2_4_BASIC, "squid-2.4-basic", manage_squid_basic_request},
	{ SQUID_2_5_BASIC, "squid-2.5-basic", manage_squid_basic_request},
	{ SQUID_2_5_NTLMSSP, "squid-2.5-ntlmssp", manage_squid_ntlmssp_request},
	{ NTLMSSP_CLIENT_1, "ntlmssp-client-1", manage_client_ntlmssp_request},
	{ GSS_SPNEGO_SERVER, "gss-spnego", manage_gss_spnego_request},
	{ GSS_SPNEGO_CLIENT, "gss-spnego-client", manage_gss_spnego_client_request},
	{ NTLM_SERVER_1, "ntlm-server-1", manage_ntlm_server_1_request},
	{ NTLM_CHANGE_PASSWORD_1, "ntlm-change-password-1", manage_ntlm_change_password_1_request},
	{ NUM_HELPER_MODES, NULL, NULL}
};

const char *opt_username;
const char *opt_domain;
const char *opt_workstation;
const char *opt_password;
static DATA_BLOB opt_challenge;
static DATA_BLOB opt_lm_response;
static DATA_BLOB opt_nt_response;
static int request_lm_key;
static int request_user_session_key;
static int use_cached_creds;
static int offline_logon;
static int opt_allow_mschapv2;

static const char *require_membership_of;
static const char *require_membership_of_sid;
static const char *opt_pam_winbind_conf;

const char *opt_target_service;
const char *opt_target_hostname;


/* This is a bit hairy, but the basic idea is to do a password callback
   to the calling application.  The callback comes from within gensec */

static void manage_gensec_get_pw_request(enum stdio_helper_mode stdio_helper_mode,
					 struct loadparm_context *lp_ctx,
					 struct ntlm_auth_state *state, char *buf, int length,
					 void **password)
{
	DATA_BLOB in;
	if (strlen(buf) < 2) {
		DEBUG(1, ("query [%s] invalid", buf));
		x_fprintf(x_stdout, "BH Query invalid\n");
		return;
	}

	if (strlen(buf) > 3) {
		in = base64_decode_data_blob(buf + 3);
	} else {
		in = data_blob(NULL, 0);
	}

	if (strncmp(buf, "PW ", 3) == 0) {

		*password = talloc_strndup(NULL,
					   (const char *)in.data, in.length);

		if (*password == NULL) {
			DEBUG(1, ("Out of memory\n"));
			x_fprintf(x_stdout, "BH Out of memory\n");
			data_blob_free(&in);
			return;
		}

		x_fprintf(x_stdout, "OK\n");
		data_blob_free(&in);
		return;
	}
	DEBUG(1, ("Asked for (and expected) a password\n"));
	x_fprintf(x_stdout, "BH Expected a password\n");
	data_blob_free(&in);
}

/**
 * Callback for password credentials.  This is not async, and when
 * GENSEC and the credentials code is made async, it will look rather
 * different.
 */

static const char *get_password(struct cli_credentials *credentials)
{
	TALLOC_CTX *frame = talloc_stackframe();
	char *password = NULL;
	struct ntlm_auth_state *state;

	state = talloc_zero(frame, struct ntlm_auth_state);
	if (state == NULL) {
		DEBUG(0, ("squid_stream: Failed to talloc ntlm_auth_state\n"));
		x_fprintf(x_stderr, "ERR\n");
		exit(1);
	}

	state->mem_ctx = state;

	/* Ask for a password */
	x_fprintf(x_stdout, "PW\n");

	manage_squid_request(NUM_HELPER_MODES /* bogus */, NULL, state, manage_gensec_get_pw_request, (void **)&password);
	talloc_steal(credentials, password);
	TALLOC_FREE(frame);
	return password;
}

/**
 * A limited set of features are defined with text strings as needed
 * by ntlm_auth
 *
 */
static void gensec_want_feature_list(struct gensec_security *state, char* feature_list)
{
	if (in_list("NTLMSSP_FEATURE_SESSION_KEY", feature_list, true)) {
		DEBUG(10, ("want GENSEC_FEATURE_SESSION_KEY\n"));
		gensec_want_feature(state, GENSEC_FEATURE_SESSION_KEY);
	}
	if (in_list("NTLMSSP_FEATURE_SIGN", feature_list, true)) {
		DEBUG(10, ("want GENSEC_FEATURE_SIGN\n"));
		gensec_want_feature(state, GENSEC_FEATURE_SIGN);
	}
	if (in_list("NTLMSSP_FEATURE_SEAL", feature_list, true)) {
		DEBUG(10, ("want GENSEC_FEATURE_SEAL\n"));
		gensec_want_feature(state, GENSEC_FEATURE_SEAL);
	}
	if (in_list("NTLMSSP_FEATURE_CCACHE", feature_list, true)) {
		DEBUG(10, ("want GENSEC_FEATURE_NTLM_CCACHE\n"));
		gensec_want_feature(state, GENSEC_FEATURE_NTLM_CCACHE);
	}
}

static char winbind_separator(void)
{
	struct winbindd_response response;
	static bool got_sep;
	static char sep;

	if (got_sep)
		return sep;

	ZERO_STRUCT(response);

	/* Send off request */

	if (winbindd_request_response(NULL, WINBINDD_INFO, NULL, &response) !=
	    NSS_STATUS_SUCCESS) {
		d_printf("could not obtain winbind separator!\n");
		return *lp_winbind_separator();
	}

	sep = response.data.info.winbind_separator;
	got_sep = True;

	if (!sep) {
		d_printf("winbind separator was NULL!\n");
		return *lp_winbind_separator();
	}

	return sep;
}

const char *get_winbind_domain(void)
{
	struct winbindd_response response;

	static fstring winbind_domain;
	if (*winbind_domain) {
		return winbind_domain;
	}

	ZERO_STRUCT(response);

	/* Send off request */

	if (winbindd_request_response(NULL, WINBINDD_DOMAIN_NAME, NULL, &response) !=
	    NSS_STATUS_SUCCESS) {
		DEBUG(1, ("could not obtain winbind domain name!\n"));
		return lp_workgroup();
	}

	fstrcpy(winbind_domain, response.data.domain_name);

	return winbind_domain;

}

const char *get_winbind_netbios_name(void)
{
	struct winbindd_response response;

	static fstring winbind_netbios_name;

	if (*winbind_netbios_name) {
		return winbind_netbios_name;
	}

	ZERO_STRUCT(response);

	/* Send off request */

	if (winbindd_request_response(NULL, WINBINDD_NETBIOS_NAME, NULL, &response) !=
	    NSS_STATUS_SUCCESS) {
		DEBUG(1, ("could not obtain winbind netbios name!\n"));
		return lp_netbios_name();
	}

	fstrcpy(winbind_netbios_name, response.data.netbios_name);

	return winbind_netbios_name;

}

DATA_BLOB get_challenge(void) 
{
	static DATA_BLOB chal;
	if (opt_challenge.length)
		return opt_challenge;

	chal = data_blob(NULL, 8);

	generate_random_buffer(chal.data, chal.length);
	return chal;
}

/* Copy of parse_domain_user from winbindd_util.c.  Parse a string of the
   form DOMAIN/user into a domain and a user */

static bool parse_ntlm_auth_domain_user(const char *domuser, fstring domain, 
				     fstring user)
{

	char *p = strchr(domuser,winbind_separator());

	if (!p) {
		return False;
	}

	fstrcpy(user, p+1);
	fstrcpy(domain, domuser);
	domain[PTR_DIFF(p, domuser)] = 0;
	return strupper_m(domain);
}

static bool get_require_membership_sid(void) {
	struct winbindd_request request;
	struct winbindd_response response;

	if (!require_membership_of) {
		return True;
	}

	if (require_membership_of_sid) {
		return True;
	}

	/* Otherwise, ask winbindd for the name->sid request */

	ZERO_STRUCT(request);
	ZERO_STRUCT(response);

	if (!parse_ntlm_auth_domain_user(require_membership_of, 
					 request.data.name.dom_name, 
					 request.data.name.name)) {
		DEBUG(0, ("Could not parse %s into separate domain/name parts!\n",
			  require_membership_of));
		return False;
	}

	if (winbindd_request_response(NULL, WINBINDD_LOOKUPNAME, &request, &response) !=
	    NSS_STATUS_SUCCESS) {
		DEBUG(0, ("Winbindd lookupname failed to resolve %s into a SID!\n", 
			  require_membership_of));
		return False;
	}

	require_membership_of_sid = SMB_STRDUP(response.data.sid.sid);

	if (require_membership_of_sid)
		return True;

	return False;
}

/* 
 * Get some configuration from pam_winbind.conf to see if we 
 * need to contact trusted domain
 */

int get_pam_winbind_config()
{
	int ctrl = 0;
	struct tiniparser_dictionary *d = NULL;

	if (!opt_pam_winbind_conf || !*opt_pam_winbind_conf) {
		opt_pam_winbind_conf = PAM_WINBIND_CONFIG_FILE;
	}

	d = tiniparser_load(opt_pam_winbind_conf);

	if (!d) {
		return 0;
	}

	if (tiniparser_getboolean(d, "global:krb5_auth", false)) {
		ctrl |= WINBIND_KRB5_AUTH;
	}

	tiniparser_freedict(d);

	return ctrl;
}

/* Authenticate a user with a plaintext password */

static bool check_plaintext_auth(const char *user, const char *pass,
				 bool stdout_diagnostics)
{
	struct winbindd_request request;
	struct winbindd_response response;
        NSS_STATUS result;

	if (!get_require_membership_sid()) {
		return False;
	}

	/* Send off request */

	ZERO_STRUCT(request);
	ZERO_STRUCT(response);

	fstrcpy(request.data.auth.user, user);
	fstrcpy(request.data.auth.pass, pass);
	if (require_membership_of_sid) {
		strlcpy(request.data.auth.require_membership_of_sid,
			require_membership_of_sid,
			sizeof(request.data.auth.require_membership_of_sid));
	}

	if (offline_logon) {
		request.flags |= WBFLAG_PAM_CACHED_LOGIN;
	}

	result = winbindd_request_response(NULL, WINBINDD_PAM_AUTH, &request, &response);

	/* Display response */

	if (stdout_diagnostics) {
		if ((result != NSS_STATUS_SUCCESS) && (response.data.auth.nt_status == 0)) {
			d_printf("Reading winbind reply failed! (0x01)\n");
		}

		d_printf("%s: %s (0x%x)\n",
			 response.data.auth.nt_status_string,
			 response.data.auth.error_string,
			 response.data.auth.nt_status);
	} else {
		if ((result != NSS_STATUS_SUCCESS) && (response.data.auth.nt_status == 0)) {
			DEBUG(1, ("Reading winbind reply failed! (0x01)\n"));
		}

		DEBUG(3, ("%s: %s (0x%x)\n",
			  response.data.auth.nt_status_string,
			  response.data.auth.error_string,
			  response.data.auth.nt_status));
	}

        return (result == NSS_STATUS_SUCCESS);
}

/* authenticate a user with an encrypted username/password */

NTSTATUS contact_winbind_auth_crap(const char *username,
				   const char *domain,
				   const char *workstation,
				   const DATA_BLOB *challenge,
				   const DATA_BLOB *lm_response,
				   const DATA_BLOB *nt_response,
				   uint32_t flags,
				   uint32_t extra_logon_parameters,
				   uint8_t lm_key[8],
				   uint8_t user_session_key[16],
				   char **error_string,
				   char **unix_name)
{
	NTSTATUS nt_status;
        NSS_STATUS result;
	struct winbindd_request request;
	struct winbindd_response response;

	if (!get_require_membership_sid()) {
		return NT_STATUS_INVALID_PARAMETER;
	}

	ZERO_STRUCT(request);
	ZERO_STRUCT(response);

	request.flags = flags;

	request.data.auth_crap.logon_parameters = extra_logon_parameters
		| MSV1_0_ALLOW_WORKSTATION_TRUST_ACCOUNT | MSV1_0_ALLOW_SERVER_TRUST_ACCOUNT;

	if (opt_allow_mschapv2) {
			request.data.auth_crap.logon_parameters |= MSV1_0_ALLOW_MSVCHAPV2;
	}

	if (require_membership_of_sid)
		fstrcpy(request.data.auth_crap.require_membership_of_sid, require_membership_of_sid);

        fstrcpy(request.data.auth_crap.user, username);
	fstrcpy(request.data.auth_crap.domain, domain);

	fstrcpy(request.data.auth_crap.workstation, 
		workstation);

	memcpy(request.data.auth_crap.chal, challenge->data, MIN(challenge->length, 8));

	if (lm_response && lm_response->length) {
		memcpy(request.data.auth_crap.lm_resp, 
		       lm_response->data, 
		       MIN(lm_response->length, sizeof(request.data.auth_crap.lm_resp)));
		request.data.auth_crap.lm_resp_len = lm_response->length;
	}

	if (nt_response && nt_response->length) {
		if (nt_response->length > sizeof(request.data.auth_crap.nt_resp)) {
			request.flags = request.flags | WBFLAG_BIG_NTLMV2_BLOB;
			request.extra_len = nt_response->length;
			request.extra_data.data = SMB_MALLOC_ARRAY(char, request.extra_len);
			if (request.extra_data.data == NULL) {
				return NT_STATUS_NO_MEMORY;
			}
			memcpy(request.extra_data.data, nt_response->data,
			       nt_response->length);

		} else {
			memcpy(request.data.auth_crap.nt_resp,
			       nt_response->data, nt_response->length);
		}
                request.data.auth_crap.nt_resp_len = nt_response->length;
	}

	result = winbindd_request_response(NULL, WINBINDD_PAM_AUTH_CRAP, &request, &response);
	SAFE_FREE(request.extra_data.data);

	/* Display response */

	if ((result != NSS_STATUS_SUCCESS) && (response.data.auth.nt_status == 0)) {
		nt_status = NT_STATUS_UNSUCCESSFUL;
		if (error_string)
			*error_string = smb_xstrdup("Reading winbind reply failed!");
		winbindd_free_response(&response);
		return nt_status;
	}

	nt_status = (NT_STATUS(response.data.auth.nt_status));
	if (!NT_STATUS_IS_OK(nt_status)) {
		if (error_string) 
			*error_string = smb_xstrdup(response.data.auth.error_string);
		winbindd_free_response(&response);
		return nt_status;
	}

	if ((flags & WBFLAG_PAM_LMKEY) && lm_key) {
		memcpy(lm_key, response.data.auth.first_8_lm_hash, 
		       sizeof(response.data.auth.first_8_lm_hash));
	}
	if ((flags & WBFLAG_PAM_USER_SESSION_KEY) && user_session_key) {
		memcpy(user_session_key, response.data.auth.user_session_key, 
			sizeof(response.data.auth.user_session_key));
	}

	if (flags & WBFLAG_PAM_UNIX_NAME) {
		*unix_name = SMB_STRDUP(response.data.auth.unix_username);
		if (!*unix_name) {
			winbindd_free_response(&response);
			return NT_STATUS_NO_MEMORY;
		}
	}

	winbindd_free_response(&response);
	return nt_status;
}

/* contact server to change user password using auth crap */
static NTSTATUS contact_winbind_change_pswd_auth_crap(const char *username,
						      const char *domain,
						      const DATA_BLOB new_nt_pswd,
						      const DATA_BLOB old_nt_hash_enc,
						      const DATA_BLOB new_lm_pswd,
						      const DATA_BLOB old_lm_hash_enc,
						      char  **error_string)
{
	NTSTATUS nt_status;
	NSS_STATUS result;
	struct winbindd_request request;
	struct winbindd_response response;

	if (!get_require_membership_sid())
	{
		if(error_string)
			*error_string = smb_xstrdup("Can't get membership sid.");
		return NT_STATUS_INVALID_PARAMETER;
	}

	ZERO_STRUCT(request);
	ZERO_STRUCT(response);

	if(username != NULL)
		fstrcpy(request.data.chng_pswd_auth_crap.user, username);
	if(domain != NULL)
		fstrcpy(request.data.chng_pswd_auth_crap.domain,domain);

	if(new_nt_pswd.length)
	{
		memcpy(request.data.chng_pswd_auth_crap.new_nt_pswd, new_nt_pswd.data, sizeof(request.data.chng_pswd_auth_crap.new_nt_pswd));
		request.data.chng_pswd_auth_crap.new_nt_pswd_len = new_nt_pswd.length;
	}

	if(old_nt_hash_enc.length)
	{
		memcpy(request.data.chng_pswd_auth_crap.old_nt_hash_enc, old_nt_hash_enc.data, sizeof(request.data.chng_pswd_auth_crap.old_nt_hash_enc));
		request.data.chng_pswd_auth_crap.old_nt_hash_enc_len = old_nt_hash_enc.length;
	}

	if(new_lm_pswd.length)
	{
		memcpy(request.data.chng_pswd_auth_crap.new_lm_pswd, new_lm_pswd.data, sizeof(request.data.chng_pswd_auth_crap.new_lm_pswd));
		request.data.chng_pswd_auth_crap.new_lm_pswd_len = new_lm_pswd.length;
	}

	if(old_lm_hash_enc.length)
	{
		memcpy(request.data.chng_pswd_auth_crap.old_lm_hash_enc, old_lm_hash_enc.data, sizeof(request.data.chng_pswd_auth_crap.old_lm_hash_enc));
		request.data.chng_pswd_auth_crap.old_lm_hash_enc_len = old_lm_hash_enc.length;
	}

	result = winbindd_request_response(NULL, WINBINDD_PAM_CHNG_PSWD_AUTH_CRAP, &request, &response);

	/* Display response */

	if ((result != NSS_STATUS_SUCCESS) && (response.data.auth.nt_status == 0))
	{
		nt_status = NT_STATUS_UNSUCCESSFUL;
		if (error_string)
			*error_string = smb_xstrdup("Reading winbind reply failed!");
		winbindd_free_response(&response);
		return nt_status;
	}

	nt_status = (NT_STATUS(response.data.auth.nt_status));
	if (!NT_STATUS_IS_OK(nt_status))
	{
		if (error_string) 
			*error_string = smb_xstrdup(response.data.auth.error_string);
		winbindd_free_response(&response);
		return nt_status;
	}

	winbindd_free_response(&response);

    return nt_status;
}

static NTSTATUS ntlm_auth_generate_session_info(struct auth4_context *auth_context,
						TALLOC_CTX *mem_ctx,
						void *server_returned_info,
						const char *original_user_name,
						uint32_t session_info_flags,
						struct auth_session_info **session_info_out)
{
	const char *unix_username = (const char *)server_returned_info;
	bool ok;
	struct dom_sid *sids = NULL;
	struct auth_session_info *session_info = NULL;

	session_info = talloc_zero(mem_ctx, struct auth_session_info);
	if (session_info == NULL) {
		return NT_STATUS_NO_MEMORY;
	}

	session_info->unix_info = talloc_zero(session_info, struct auth_user_info_unix);
	if (session_info->unix_info == NULL) {
		TALLOC_FREE(session_info);
		return NT_STATUS_NO_MEMORY;
	}
	session_info->unix_info->unix_name = talloc_strdup(session_info->unix_info,
							   unix_username);
	if (session_info->unix_info->unix_name == NULL) {
		TALLOC_FREE(session_info);
		return NT_STATUS_NO_MEMORY;
	}

	session_info->security_token = talloc_zero(session_info, struct security_token);
	if (session_info->security_token == NULL) {
		TALLOC_FREE(session_info);
		return NT_STATUS_NO_MEMORY;
	}

	sids = talloc_zero_array(session_info->security_token,
				 struct dom_sid, 3);
	if (sids == NULL) {
		TALLOC_FREE(session_info);
		return NT_STATUS_NO_MEMORY;
	}
	ok = dom_sid_parse(SID_WORLD, &sids[0]);
	if (!ok) {
		TALLOC_FREE(session_info);
		return NT_STATUS_INTERNAL_ERROR;
	}
	ok = dom_sid_parse(SID_NT_NETWORK, &sids[1]);
	if (!ok) {
		TALLOC_FREE(session_info);
		return NT_STATUS_INTERNAL_ERROR;
	}
	ok = dom_sid_parse(SID_NT_AUTHENTICATED_USERS, &sids[2]);
	if (!ok) {
		TALLOC_FREE(session_info);
		return NT_STATUS_INTERNAL_ERROR;
	}

	session_info->security_token->num_sids = talloc_array_length(sids);
	session_info->security_token->sids = sids;

	*session_info_out = session_info;

	return NT_STATUS_OK;
}

static NTSTATUS ntlm_auth_generate_session_info_pac(struct auth4_context *auth_ctx,
						    TALLOC_CTX *mem_ctx,
						    struct smb_krb5_context *smb_krb5_context,
						    DATA_BLOB *pac_blob,
						    const char *princ_name,
						    const struct tsocket_address *remote_address,
						    uint32_t session_info_flags,
						    struct auth_session_info **session_info)
{
	TALLOC_CTX *tmp_ctx;
	struct PAC_LOGON_INFO *logon_info = NULL;
	char *unixuser;
	NTSTATUS status;
	char *domain = NULL;
	char *realm = NULL;
	char *user = NULL;
	char *p;

	tmp_ctx = talloc_new(mem_ctx);
	if (!tmp_ctx) {
		return NT_STATUS_NO_MEMORY;
	}

	if (pac_blob) {
#ifdef HAVE_KRB5
		status = kerberos_pac_logon_info(tmp_ctx, *pac_blob, NULL, NULL,
						 NULL, NULL, 0, &logon_info);
#else
		status = NT_STATUS_ACCESS_DENIED;
#endif
		if (!NT_STATUS_IS_OK(status)) {
			goto done;
		}
	}

	DEBUG(3, ("Kerberos ticket principal name is [%s]\n", princ_name));

	p = strchr_m(princ_name, '@');
	if (!p) {
		DEBUG(3, ("[%s] Doesn't look like a valid principal\n",
			  princ_name));
		return NT_STATUS_LOGON_FAILURE;
	}

	user = talloc_strndup(mem_ctx, princ_name, p - princ_name);
	if (!user) {
		return NT_STATUS_NO_MEMORY;
	}

	realm = talloc_strdup(talloc_tos(), p + 1);
	if (!realm) {
		return NT_STATUS_NO_MEMORY;
	}

	if (!strequal(realm, lp_realm())) {
		DEBUG(3, ("Ticket for foreign realm %s@%s\n", user, realm));
		if (!lp_allow_trusted_domains()) {
			return NT_STATUS_LOGON_FAILURE;
		}
	}

	if (logon_info && logon_info->info3.base.logon_domain.string) {
		domain = talloc_strdup(mem_ctx,
					logon_info->info3.base.logon_domain.string);
		if (!domain) {
			return NT_STATUS_NO_MEMORY;
		}
		DEBUG(10, ("Domain is [%s] (using PAC)\n", domain));
	} else {

		/* If we have winbind running, we can (and must) shorten the
		   username by using the short netbios name. Otherwise we will
		   have inconsistent user names. With Kerberos, we get the
		   fully qualified realm, with ntlmssp we get the short
		   name. And even w2k3 does use ntlmssp if you for example
		   connect to an ip address. */

		wbcErr wbc_status;
		struct wbcDomainInfo *info = NULL;

		DEBUG(10, ("Mapping [%s] to short name using winbindd\n",
			   realm));

		wbc_status = wbcDomainInfo(realm, &info);

		if (WBC_ERROR_IS_OK(wbc_status)) {
			domain = talloc_strdup(mem_ctx,
						info->short_name);
			wbcFreeMemory(info);
		} else {
			DEBUG(3, ("Could not find short name: %s\n",
				  wbcErrorString(wbc_status)));
			domain = talloc_strdup(mem_ctx, realm);
		}
		if (!domain) {
			return NT_STATUS_NO_MEMORY;
		}
		DEBUG(10, ("Domain is [%s] (using Winbind)\n", domain));
	}

	unixuser = talloc_asprintf(tmp_ctx, "%s%c%s", domain, winbind_separator(), user);
	if (!unixuser) {
		status = NT_STATUS_NO_MEMORY;
		goto done;
	}

	status = ntlm_auth_generate_session_info(auth_ctx, mem_ctx, unixuser, NULL, session_info_flags, session_info);

done:
	TALLOC_FREE(tmp_ctx);
	return status;
}



/**
 * Return the challenge as determined by the authentication subsystem 
 * @return an 8 byte random challenge
 */

static NTSTATUS ntlm_auth_get_challenge(struct auth4_context *auth_ctx,
					uint8_t chal[8])
{
	if (auth_ctx->challenge.data.length == 8) {
		DEBUG(5, ("auth_get_challenge: returning previous challenge by module %s (normal)\n", 
			  auth_ctx->challenge.set_by));
		memcpy(chal, auth_ctx->challenge.data.data, 8);
		return NT_STATUS_OK;
	}

	if (!auth_ctx->challenge.set_by) {
		generate_random_buffer(chal, 8);

		auth_ctx->challenge.data		= data_blob_talloc(auth_ctx, chal, 8);
		NT_STATUS_HAVE_NO_MEMORY(auth_ctx->challenge.data.data);
		auth_ctx->challenge.set_by		= "random";
	}

	DEBUG(10,("auth_get_challenge: challenge set by %s\n",
		 auth_ctx->challenge.set_by));

	return NT_STATUS_OK;
}

/**
 * NTLM2 authentication modifies the effective challenge, 
 * @param challenge The new challenge value
 */
static NTSTATUS ntlm_auth_set_challenge(struct auth4_context *auth_ctx, const uint8_t chal[8], const char *set_by) 
{
	auth_ctx->challenge.set_by = talloc_strdup(auth_ctx, set_by);
	NT_STATUS_HAVE_NO_MEMORY(auth_ctx->challenge.set_by);

	auth_ctx->challenge.data = data_blob_talloc(auth_ctx, chal, 8);
	NT_STATUS_HAVE_NO_MEMORY(auth_ctx->challenge.data.data);

	return NT_STATUS_OK;
}

/**
 * Check the password on an NTLMSSP login.  
 *
 * Return the session keys used on the connection.
 */

static NTSTATUS winbind_pw_check(struct auth4_context *auth4_context, 
				 TALLOC_CTX *mem_ctx,
				 const struct auth_usersupplied_info *user_info, 
				 void **server_returned_info,
				 DATA_BLOB *session_key, DATA_BLOB *lm_session_key)
{
	static const char zeros[16] = { 0, };
	NTSTATUS nt_status;
	char *error_string = NULL;
	uint8_t lm_key[8]; 
	uint8_t user_sess_key[16]; 
	char *unix_name = NULL;

	nt_status = contact_winbind_auth_crap(user_info->client.account_name, user_info->client.domain_name, 
					      user_info->workstation_name, 
					      &auth4_context->challenge.data,
					      &user_info->password.response.lanman,
					      &user_info->password.response.nt,
					      WBFLAG_PAM_LMKEY | WBFLAG_PAM_USER_SESSION_KEY | WBFLAG_PAM_UNIX_NAME,
					      0,
					      lm_key, user_sess_key, 
					      &error_string, &unix_name);

	if (NT_STATUS_IS_OK(nt_status)) {
		if (memcmp(lm_key, zeros, 8) != 0) {
			*lm_session_key = data_blob_talloc(mem_ctx, NULL, 16);
			memcpy(lm_session_key->data, lm_key, 8);
			memset(lm_session_key->data+8, '\0', 8);
		}

		if (memcmp(user_sess_key, zeros, 16) != 0) {
			*session_key = data_blob_talloc(mem_ctx, user_sess_key, 16);
		}
		*server_returned_info = talloc_strdup(mem_ctx,
						      unix_name);
	} else {
		DEBUG(NT_STATUS_EQUAL(nt_status, NT_STATUS_ACCESS_DENIED) ? 0 : 3, 
		      ("Login for user [%s]\\[%s]@[%s] failed due to [%s]\n", 
		       user_info->client.domain_name, user_info->client.account_name,
		       user_info->workstation_name, 
		       error_string ? error_string : "unknown error (NULL)"));
	}

	SAFE_FREE(error_string);
	SAFE_FREE(unix_name);
	return nt_status;
}

static NTSTATUS local_pw_check(struct auth4_context *auth4_context, 
				TALLOC_CTX *mem_ctx,
				const struct auth_usersupplied_info *user_info, 
				void **server_returned_info,
				DATA_BLOB *session_key, DATA_BLOB *lm_session_key)
{
	NTSTATUS nt_status;
	struct samr_Password lm_pw, nt_pw;

	nt_lm_owf_gen (opt_password, nt_pw.hash, lm_pw.hash);

	nt_status = ntlm_password_check(mem_ctx,
					true, true, 0,
					&auth4_context->challenge.data,
					&user_info->password.response.lanman,
					&user_info->password.response.nt,
					user_info->client.account_name,
					user_info->client.account_name,
					user_info->client.domain_name, 
					&lm_pw, &nt_pw, session_key, lm_session_key);

	if (NT_STATUS_IS_OK(nt_status)) {
		*server_returned_info = talloc_asprintf(mem_ctx,
							"%s%c%s", user_info->client.domain_name,
							*lp_winbind_separator(), 
							user_info->client.account_name);
	} else {
		DEBUG(3, ("Login for user [%s]\\[%s]@[%s] failed due to [%s]\n", 
			  user_info->client.domain_name, user_info->client.account_name,
			  user_info->workstation_name, 
			  nt_errstr(nt_status)));
	}
	return nt_status;
}

static NTSTATUS ntlm_auth_prepare_gensec_client(TALLOC_CTX *mem_ctx,
						struct loadparm_context *lp_ctx,
						struct gensec_security **gensec_security_out)
{
	struct gensec_security *gensec_security = NULL;
	NTSTATUS nt_status;
	TALLOC_CTX *tmp_ctx;
	const struct gensec_security_ops **backends = NULL;
	struct gensec_settings *gensec_settings = NULL;
	size_t idx = 0;

	tmp_ctx = talloc_new(mem_ctx);
	NT_STATUS_HAVE_NO_MEMORY(tmp_ctx);

	gensec_settings = lpcfg_gensec_settings(tmp_ctx, lp_ctx);
	if (gensec_settings == NULL) {
		DEBUG(10, ("lpcfg_gensec_settings failed\n"));
		TALLOC_FREE(tmp_ctx);
		return NT_STATUS_NO_MEMORY;
	}

	backends = talloc_zero_array(gensec_settings,
				     const struct gensec_security_ops *, 4);
	if (backends == NULL) {
		TALLOC_FREE(tmp_ctx);
		return NT_STATUS_NO_MEMORY;
	}
	gensec_settings->backends = backends;

	gensec_init();

	/* These need to be in priority order, krb5 before NTLMSSP */
#if defined(HAVE_KRB5)
	backends[idx++] = &gensec_gse_krb5_security_ops;
#endif

	backends[idx++] = gensec_security_by_oid(NULL, GENSEC_OID_NTLMSSP);

	backends[idx++] = gensec_security_by_oid(NULL, GENSEC_OID_SPNEGO);

	nt_status = gensec_client_start(NULL, &gensec_security,
					gensec_settings);
	if (!NT_STATUS_IS_OK(nt_status)) {
		TALLOC_FREE(tmp_ctx);
		return nt_status;
	}

	talloc_unlink(tmp_ctx, gensec_settings);

	if (opt_target_service != NULL) {
		nt_status = gensec_set_target_service(gensec_security,
						      opt_target_service);
		if (!NT_STATUS_IS_OK(nt_status)) {
			TALLOC_FREE(tmp_ctx);
			return nt_status;
<<<<<<< HEAD
		}
	}

	if (opt_target_hostname != NULL) {
		nt_status = gensec_set_target_hostname(gensec_security,
						       opt_target_hostname);
		if (!NT_STATUS_IS_OK(nt_status)) {
			TALLOC_FREE(tmp_ctx);
			return nt_status;
		}
	}

=======
		}
	}

	if (opt_target_hostname != NULL) {
		nt_status = gensec_set_target_hostname(gensec_security,
						       opt_target_hostname);
		if (!NT_STATUS_IS_OK(nt_status)) {
			TALLOC_FREE(tmp_ctx);
			return nt_status;
		}
	}

>>>>>>> a4dd3c91
	*gensec_security_out = talloc_steal(mem_ctx, gensec_security);
	TALLOC_FREE(tmp_ctx);
	return NT_STATUS_OK;
}

static struct auth4_context *make_auth4_context_ntlm_auth(TALLOC_CTX *mem_ctx, bool local_pw)
{
	struct auth4_context *auth4_context = talloc_zero(mem_ctx, struct auth4_context);
	if (auth4_context == NULL) {
		DEBUG(10, ("failed to allocate auth4_context failed\n"));
		return NULL;
	}
	auth4_context->generate_session_info = ntlm_auth_generate_session_info;
	auth4_context->generate_session_info_pac = ntlm_auth_generate_session_info_pac;
	auth4_context->get_ntlm_challenge = ntlm_auth_get_challenge;
	auth4_context->set_ntlm_challenge = ntlm_auth_set_challenge;
	if (local_pw) {
		auth4_context->check_ntlm_password = local_pw_check;
	} else {
		auth4_context->check_ntlm_password = winbind_pw_check;
	}
	auth4_context->private_data = NULL;
	return auth4_context;
}

static NTSTATUS ntlm_auth_prepare_gensec_server(TALLOC_CTX *mem_ctx,
						struct loadparm_context *lp_ctx,
						struct gensec_security **gensec_security_out)
{
	struct gensec_security *gensec_security;
	NTSTATUS nt_status;

	TALLOC_CTX *tmp_ctx;
	const struct gensec_security_ops **backends;
	struct gensec_settings *gensec_settings;
	size_t idx = 0;
	struct cli_credentials *server_credentials;
	
	struct auth4_context *auth4_context;

	tmp_ctx = talloc_new(mem_ctx);
	NT_STATUS_HAVE_NO_MEMORY(tmp_ctx);

	auth4_context = make_auth4_context_ntlm_auth(tmp_ctx, opt_password);
	if (auth4_context == NULL) {
		TALLOC_FREE(tmp_ctx);
		return NT_STATUS_NO_MEMORY;
	}
	
	gensec_settings = lpcfg_gensec_settings(tmp_ctx, lp_ctx);
	if (lp_ctx == NULL) {
		DEBUG(10, ("lpcfg_gensec_settings failed\n"));
		TALLOC_FREE(tmp_ctx);
		return NT_STATUS_NO_MEMORY;
	}
	
	/* 
	 * This should be a 'netbios domain -> DNS domain'
	 * mapping, and can currently validly return NULL on
	 * poorly configured systems.
	 *
	 * This is used for the NTLMSSP server
	 *
	 */
	if (opt_password) {
		gensec_settings->server_netbios_name = lp_netbios_name();
		gensec_settings->server_netbios_domain = lp_workgroup();
	} else {
		gensec_settings->server_netbios_name = get_winbind_netbios_name();
		gensec_settings->server_netbios_domain = get_winbind_domain();
	}
	
	gensec_settings->server_dns_domain = strlower_talloc(gensec_settings,
							     get_mydnsdomname(talloc_tos()));
	gensec_settings->server_dns_name = strlower_talloc(gensec_settings,
							   get_mydnsfullname());
	
	backends = talloc_zero_array(gensec_settings,
				     const struct gensec_security_ops *, 4);
	
	if (backends == NULL) {
		TALLOC_FREE(tmp_ctx);
		return NT_STATUS_NO_MEMORY;
	}
	gensec_settings->backends = backends;

	gensec_init();
	
	/* These need to be in priority order, krb5 before NTLMSSP */
#if defined(HAVE_KRB5)
	backends[idx++] = &gensec_gse_krb5_security_ops;
#endif

	backends[idx++] = gensec_security_by_oid(NULL, GENSEC_OID_NTLMSSP);

	backends[idx++] = gensec_security_by_oid(NULL, GENSEC_OID_SPNEGO);

	/*
	 * This is anonymous for now, because we just use it
	 * to set the kerberos state at the moment
	 */
	server_credentials = cli_credentials_init_anon(tmp_ctx);
	if (!server_credentials) {
		DEBUG(0, ("auth_generic_prepare: Failed to init server credentials\n"));
		return NT_STATUS_NO_MEMORY;
	}
	
	cli_credentials_set_conf(server_credentials, lp_ctx);
	
	if (lp_server_role() == ROLE_ACTIVE_DIRECTORY_DC || lp_security() == SEC_ADS || USE_KERBEROS_KEYTAB) {
		cli_credentials_set_kerberos_state(server_credentials, CRED_AUTO_USE_KERBEROS);
	} else {
		cli_credentials_set_kerberos_state(server_credentials, CRED_DONT_USE_KERBEROS);
	}
	
	nt_status = gensec_server_start(tmp_ctx, gensec_settings,
					auth4_context, &gensec_security);
	
	if (!NT_STATUS_IS_OK(nt_status)) {
		TALLOC_FREE(tmp_ctx);
		return nt_status;
	}
	
	gensec_set_credentials(gensec_security, server_credentials);
	
	gensec_want_feature(gensec_security, GENSEC_FEATURE_SIGN);
	gensec_want_feature(gensec_security, GENSEC_FEATURE_SEAL);

	talloc_unlink(tmp_ctx, lp_ctx);
	talloc_unlink(tmp_ctx, server_credentials);
	talloc_unlink(tmp_ctx, gensec_settings);
	talloc_unlink(tmp_ctx, auth4_context);

	*gensec_security_out = talloc_steal(mem_ctx, gensec_security);
	TALLOC_FREE(tmp_ctx);
	return NT_STATUS_OK;
}

static void manage_client_ntlmssp_request(enum stdio_helper_mode stdio_helper_mode,
				   struct loadparm_context *lp_ctx,
				   struct ntlm_auth_state *state,
						char *buf, int length, void **private2)
{
	manage_gensec_request(stdio_helper_mode, lp_ctx, buf, length, &state->gensec_private_1);
	return;
}

static void manage_squid_basic_request(enum stdio_helper_mode stdio_helper_mode,
				   struct loadparm_context *lp_ctx,
				   struct ntlm_auth_state *state,
					char *buf, int length, void **private2)
{
	char *user, *pass;	
	user=buf;

	pass=(char *)memchr(buf,' ',length);
	if (!pass) {
		DEBUG(2, ("Password not found. Denying access\n"));
		x_fprintf(x_stdout, "ERR\n");
		return;
	}
	*pass='\0';
	pass++;

	if (state->helper_mode == SQUID_2_5_BASIC) {
		rfc1738_unescape(user);
		rfc1738_unescape(pass);
	}

	if (check_plaintext_auth(user, pass, False)) {
		x_fprintf(x_stdout, "OK\n");
	} else {
		x_fprintf(x_stdout, "ERR\n");
	}
}

static void manage_gensec_request(enum stdio_helper_mode stdio_helper_mode,
				  struct loadparm_context *lp_ctx,
				  char *buf, int length, void **private1)
{
	DATA_BLOB in;
	DATA_BLOB out = data_blob(NULL, 0);
	char *out_base64 = NULL;
	const char *reply_arg = NULL;
	struct gensec_ntlm_state {
		struct gensec_security *gensec_state;
		const char *set_password;
	};
	struct gensec_ntlm_state *state;

	NTSTATUS nt_status;
	bool first = false;
	const char *reply_code;
	struct cli_credentials *creds;

	static char *want_feature_list = NULL;
	static DATA_BLOB session_key;

	TALLOC_CTX *mem_ctx;

	if (*private1) {
		state = (struct gensec_ntlm_state *)*private1;
	} else {
		state = talloc_zero(NULL, struct gensec_ntlm_state);
		if (!state) {
			x_fprintf(x_stdout, "BH No Memory\n");
			exit(1);
		}
		*private1 = state;
		if (opt_password) {
			state->set_password = opt_password;
		}
	}

	if (strlen(buf) < 2) {
		DEBUG(1, ("query [%s] invalid", buf));
		x_fprintf(x_stdout, "BH Query invalid\n");
		return;
	}

	if (strlen(buf) > 3) {
		if(strncmp(buf, "SF ", 3) == 0) {
			DEBUG(10, ("Setting flags to negotiate\n"));
			talloc_free(want_feature_list);
			want_feature_list = talloc_strndup(state, buf+3, strlen(buf)-3);
			x_fprintf(x_stdout, "OK\n");
			return;
		}
		in = base64_decode_data_blob(buf + 3);
	} else {
		in = data_blob(NULL, 0);
	}

	if (strncmp(buf, "YR", 2) == 0) {
		if (state->gensec_state) {
			talloc_free(state->gensec_state);
			state->gensec_state = NULL;
		}
	} else if ( (strncmp(buf, "OK", 2) == 0)) {
		/* Just return BH, like ntlm_auth from Samba 3 does. */
		x_fprintf(x_stdout, "BH Command expected\n");
		data_blob_free(&in);
		return;
	} else if ( (strncmp(buf, "TT ", 3) != 0) &&
		    (strncmp(buf, "KK ", 3) != 0) &&
		    (strncmp(buf, "AF ", 3) != 0) &&
		    (strncmp(buf, "NA ", 3) != 0) &&
		    (strncmp(buf, "UG", 2) != 0) &&
		    (strncmp(buf, "PW ", 3) != 0) &&
		    (strncmp(buf, "GK", 2) != 0) &&
		    (strncmp(buf, "GF", 2) != 0)) {
		DEBUG(1, ("SPNEGO request [%s] invalid prefix\n", buf));
		x_fprintf(x_stdout, "BH SPNEGO request invalid prefix\n");
		data_blob_free(&in);
		return;
	}

	mem_ctx = talloc_named(NULL, 0, "manage_gensec_request internal mem_ctx");

	/* setup gensec */
	if (!(state->gensec_state)) {
		switch (stdio_helper_mode) {
		case GSS_SPNEGO_CLIENT:
			/*
			 * cached credentials are only supported by
			 * NTLMSSP_CLIENT_1 for now.
			 */
			use_cached_creds = false;
			/* fall through */
		case NTLMSSP_CLIENT_1:
			/* setup the client side */

			if (state->set_password != NULL) {
				use_cached_creds = false;
			}

			if (use_cached_creds) {
				struct wbcCredentialCacheParams params;
				struct wbcCredentialCacheInfo *info = NULL;
				struct wbcAuthErrorInfo *error = NULL;
				wbcErr wbc_status;

				params.account_name = opt_username;
				params.domain_name = opt_domain;
				params.level = WBC_CREDENTIAL_CACHE_LEVEL_NTLMSSP;
				params.num_blobs = 0;
				params.blobs = NULL;

				wbc_status = wbcCredentialCache(&params, &info,
								&error);
				wbcFreeMemory(error);
				if (!WBC_ERROR_IS_OK(wbc_status)) {
					use_cached_creds = false;
				}
				wbcFreeMemory(info);
			}

			nt_status = ntlm_auth_prepare_gensec_client(state, lp_ctx,
								    &state->gensec_state);
			if (!NT_STATUS_IS_OK(nt_status)) {
				x_fprintf(x_stdout, "BH GENSEC mech failed to start: %s\n", nt_errstr(nt_status));
				talloc_free(mem_ctx);
				return;
			}

			creds = cli_credentials_init(state->gensec_state);
			cli_credentials_set_conf(creds, lp_ctx);
			if (opt_username) {
				cli_credentials_set_username(creds, opt_username, CRED_SPECIFIED);
			}
			if (opt_domain) {
				cli_credentials_set_domain(creds, opt_domain, CRED_SPECIFIED);
			}
			if (use_cached_creds) {
				gensec_want_feature(state->gensec_state,
						    GENSEC_FEATURE_NTLM_CCACHE);
			} else if (state->set_password) {
				cli_credentials_set_password(creds, state->set_password, CRED_SPECIFIED);
			} else {
				cli_credentials_set_password_callback(creds, get_password);
			}
			if (opt_workstation) {
				cli_credentials_set_workstation(creds, opt_workstation, CRED_SPECIFIED);
			}

			gensec_set_credentials(state->gensec_state, creds);

			break;
		case GSS_SPNEGO_SERVER:
		case SQUID_2_5_NTLMSSP:
		{
			nt_status = ntlm_auth_prepare_gensec_server(state, lp_ctx,
								    &state->gensec_state);
			if (!NT_STATUS_IS_OK(nt_status)) {
				x_fprintf(x_stdout, "BH GENSEC mech failed to start: %s\n", nt_errstr(nt_status));
				talloc_free(mem_ctx);
				return;
			}
			break;
		}
		default:
			talloc_free(mem_ctx);
			abort();
		}

		gensec_want_feature_list(state->gensec_state, want_feature_list);

		switch (stdio_helper_mode) {
		case GSS_SPNEGO_CLIENT:
		case GSS_SPNEGO_SERVER:
			nt_status = gensec_start_mech_by_oid(state->gensec_state, GENSEC_OID_SPNEGO);
			if (!in.length) {
				first = true;
			}
			break;
		case NTLMSSP_CLIENT_1:
			if (!in.length) {
				first = true;
			}
			/* fall through */
		case SQUID_2_5_NTLMSSP:
			nt_status = gensec_start_mech_by_oid(state->gensec_state, GENSEC_OID_NTLMSSP);
			break;
		default:
			talloc_free(mem_ctx);
			abort();
		}

		if (!NT_STATUS_IS_OK(nt_status)) {
			DEBUG(1, ("GENSEC mech failed to start: %s\n", nt_errstr(nt_status)));
			x_fprintf(x_stdout, "BH GENSEC mech failed to start\n");
			talloc_free(mem_ctx);
			return;
		}

	}

	/* update */

	if (strncmp(buf, "PW ", 3) == 0) {
		state->set_password = talloc_strndup(state,
						     (const char *)in.data,
						     in.length);

		cli_credentials_set_password(gensec_get_credentials(state->gensec_state),
					     state->set_password,
					     CRED_SPECIFIED);
		x_fprintf(x_stdout, "OK\n");
		data_blob_free(&in);
		talloc_free(mem_ctx);
		return;
	}

	if (strncmp(buf, "GK", 2) == 0) {
		char *base64_key;
		DEBUG(10, ("Requested session key\n"));
		nt_status = gensec_session_key(state->gensec_state, mem_ctx, &session_key);
		if(!NT_STATUS_IS_OK(nt_status)) {
			DEBUG(1, ("gensec_session_key failed: %s\n", nt_errstr(nt_status)));
			x_fprintf(x_stdout, "BH No session key\n");
			talloc_free(mem_ctx);
			return;
		} else {
			base64_key = base64_encode_data_blob(state, session_key);
			SMB_ASSERT(base64_key != NULL);
			x_fprintf(x_stdout, "GK %s\n", base64_key);
			talloc_free(base64_key);
		}
		talloc_free(mem_ctx);
		return;
	}

	if (strncmp(buf, "GF", 2) == 0) {
		uint32_t neg_flags;

		DEBUG(10, ("Requested negotiated NTLMSSP feature flags\n"));

		neg_flags = gensec_ntlmssp_neg_flags(state->gensec_state);
		if (neg_flags == 0) {
			x_fprintf(x_stdout, "BH\n");
			return;
		}

		x_fprintf(x_stdout, "GF 0x%08x\n", neg_flags);
		return;
	}

	nt_status = gensec_update(state->gensec_state, mem_ctx, in, &out);

	/* don't leak 'bad password'/'no such user' info to the network client */
	nt_status = nt_status_squash(nt_status);

	if (out.length) {
		out_base64 = base64_encode_data_blob(mem_ctx, out);
		SMB_ASSERT(out_base64 != NULL);
	} else {
		out_base64 = NULL;
	}

	if (NT_STATUS_EQUAL(nt_status, NT_STATUS_MORE_PROCESSING_REQUIRED)) {
		reply_arg = "*";
		if (first && state->gensec_state->gensec_role == GENSEC_CLIENT) {
			reply_code = "YR";
		} else if (state->gensec_state->gensec_role == GENSEC_CLIENT) {
			reply_code = "KK";
		} else if (state->gensec_state->gensec_role == GENSEC_SERVER) {
			reply_code = "TT";
		} else {
			abort();
		}


	} else if (NT_STATUS_EQUAL(nt_status, NT_STATUS_ACCESS_DENIED)) {
		reply_code = "BH NT_STATUS_ACCESS_DENIED";
		reply_arg = nt_errstr(nt_status);
		DEBUG(1, ("GENSEC login failed: %s\n", nt_errstr(nt_status)));
	} else if (NT_STATUS_EQUAL(nt_status, NT_STATUS_UNSUCCESSFUL)) {
		reply_code = "BH NT_STATUS_UNSUCCESSFUL";
		reply_arg = nt_errstr(nt_status);
		DEBUG(1, ("GENSEC login failed: %s\n", nt_errstr(nt_status)));
	} else if (!NT_STATUS_IS_OK(nt_status)) {
		reply_code = "NA";
		reply_arg = nt_errstr(nt_status);
		DEBUG(1, ("GENSEC login failed: %s\n", nt_errstr(nt_status)));
	} else if /* OK */ (state->gensec_state->gensec_role == GENSEC_SERVER) {
		struct auth_session_info *session_info;

		nt_status = gensec_session_info(state->gensec_state, mem_ctx, &session_info);
		if (!NT_STATUS_IS_OK(nt_status)) {
			reply_code = "BH Failed to retrive session info";
			reply_arg = nt_errstr(nt_status);
			DEBUG(1, ("GENSEC failed to retrieve the session info: %s\n", nt_errstr(nt_status)));
		} else {

			reply_code = "AF";
			reply_arg = talloc_strdup(state->gensec_state, session_info->unix_info->unix_name);
			if (reply_arg == NULL) {
				reply_code = "BH out of memory";
				reply_arg = nt_errstr(NT_STATUS_NO_MEMORY);
			}
			talloc_free(session_info);
		}
	} else if (state->gensec_state->gensec_role == GENSEC_CLIENT) {
		reply_code = "AF";
		reply_arg = out_base64;
	} else {
		abort();
	}

	switch (stdio_helper_mode) {
	case GSS_SPNEGO_SERVER:
		x_fprintf(x_stdout, "%s %s %s\n", reply_code,
			  out_base64 ? out_base64 : "*",
			  reply_arg ? reply_arg : "*");
		break;
	default:
		if (out_base64) {
			x_fprintf(x_stdout, "%s %s\n", reply_code, out_base64);
		} else if (reply_arg) {
			x_fprintf(x_stdout, "%s %s\n", reply_code, reply_arg);
		} else {
			x_fprintf(x_stdout, "%s\n", reply_code);
		}
	}

	talloc_free(mem_ctx);
	return;
}

static void manage_gss_spnego_request(enum stdio_helper_mode stdio_helper_mode,
				   struct loadparm_context *lp_ctx,
				   struct ntlm_auth_state *state,
				      char *buf, int length, void **private2)
{
	manage_gensec_request(stdio_helper_mode, lp_ctx, buf, length, &state->gensec_private_1);
	return;
}

static void manage_squid_ntlmssp_request(enum stdio_helper_mode stdio_helper_mode,
				   struct loadparm_context *lp_ctx,
				   struct ntlm_auth_state *state,
					 char *buf, int length, void **private2)
{
	manage_gensec_request(stdio_helper_mode, lp_ctx, buf, length, &state->gensec_private_1);
	return;
}

static void manage_gss_spnego_client_request(enum stdio_helper_mode stdio_helper_mode,
				   struct loadparm_context *lp_ctx,
				   struct ntlm_auth_state *state,
					     char *buf, int length, void **private2)
{
	manage_gensec_request(stdio_helper_mode, lp_ctx, buf, length, &state->gensec_private_1);
	return;
}

static void manage_ntlm_server_1_request(enum stdio_helper_mode stdio_helper_mode,
				   struct loadparm_context *lp_ctx,
				   struct ntlm_auth_state *state,
						char *buf, int length, void **private2)
{
	char *request, *parameter;	
	static DATA_BLOB challenge;
	static DATA_BLOB lm_response;
	static DATA_BLOB nt_response;
	static char *full_username;
	static char *username;
	static char *domain;
	static char *plaintext_password;
	static bool ntlm_server_1_user_session_key;
	static bool ntlm_server_1_lm_session_key;

	if (strequal(buf, ".")) {
		if (!full_username && !username) {	
			x_fprintf(x_stdout, "Error: No username supplied!\n");
		} else if (plaintext_password) {
			/* handle this request as plaintext */
			if (!full_username) {
				if (asprintf(&full_username, "%s%c%s", domain, winbind_separator(), username) == -1) {
					x_fprintf(x_stdout, "Error: Out of memory in asprintf!\n.\n");
					return;
				}
			}
			if (check_plaintext_auth(full_username, plaintext_password, False)) {
				x_fprintf(x_stdout, "Authenticated: Yes\n");
			} else {
				x_fprintf(x_stdout, "Authenticated: No\n");
			}
		} else if (!lm_response.data && !nt_response.data) {
			x_fprintf(x_stdout, "Error: No password supplied!\n");
		} else if (!challenge.data) {	
			x_fprintf(x_stdout, "Error: No lanman-challenge supplied!\n");
		} else {
			char *error_string = NULL;
			uchar lm_key[8];
			uchar user_session_key[16];
			uint32_t flags = 0;
			NTSTATUS nt_status;
			if (full_username && !username) {
				fstring fstr_user;
				fstring fstr_domain;

				if (!parse_ntlm_auth_domain_user(full_username, fstr_user, fstr_domain)) {
					/* username might be 'tainted', don't print into our new-line deleimianted stream */
					x_fprintf(x_stdout, "Error: Could not parse into domain and username\n");
				}
				SAFE_FREE(username);
				SAFE_FREE(domain);
				username = smb_xstrdup(fstr_user);
				domain = smb_xstrdup(fstr_domain);
			}

			if (opt_password) {
				DATA_BLOB nt_session_key, lm_session_key;
				struct samr_Password lm_pw, nt_pw;
				TALLOC_CTX *mem_ctx = talloc_new(NULL);
				ZERO_STRUCT(user_session_key);
				ZERO_STRUCT(lm_key);

				nt_lm_owf_gen (opt_password, nt_pw.hash, lm_pw.hash);
				nt_status = ntlm_password_check(mem_ctx,
								true, true, 0,
								&challenge,
								&lm_response,
								&nt_response,
								username,
								username,
								domain,
								&lm_pw, &nt_pw,
								&nt_session_key,
								&lm_session_key);
				error_string = smb_xstrdup(get_friendly_nt_error_msg(nt_status));
				if (ntlm_server_1_user_session_key) {
					if (nt_session_key.length == sizeof(user_session_key)) {
						memcpy(user_session_key,
						       nt_session_key.data,
						       sizeof(user_session_key));
					}
				}
				if (ntlm_server_1_lm_session_key) {
					if (lm_session_key.length == sizeof(lm_key)) {
						memcpy(lm_key,
						       lm_session_key.data,
						       sizeof(lm_key));
					}
				}
				TALLOC_FREE(mem_ctx);

			} else {
				if (!domain) {
					domain = smb_xstrdup(get_winbind_domain());
				}

				if (ntlm_server_1_lm_session_key)
					flags |= WBFLAG_PAM_LMKEY;

				if (ntlm_server_1_user_session_key)
					flags |= WBFLAG_PAM_USER_SESSION_KEY;

				nt_status = contact_winbind_auth_crap(username,
								      domain,
								      lp_netbios_name(),
								      &challenge,
								      &lm_response,
								      &nt_response,
								      flags, 0,
								      lm_key,
								      user_session_key,
								      &error_string,
								      NULL);
			}

			if (!NT_STATUS_IS_OK(nt_status)) {
				x_fprintf(x_stdout, "Authenticated: No\n");
				x_fprintf(x_stdout, "Authentication-Error: %s\n.\n", error_string);
			} else {
				static char zeros[16];
				char *hex_lm_key;
				char *hex_user_session_key;

				x_fprintf(x_stdout, "Authenticated: Yes\n");

				if (ntlm_server_1_lm_session_key 
				    && (memcmp(zeros, lm_key, 
					       sizeof(lm_key)) != 0)) {
					hex_lm_key = hex_encode_talloc(NULL,
								(const unsigned char *)lm_key,
								sizeof(lm_key));
					x_fprintf(x_stdout, "LANMAN-Session-Key: %s\n", hex_lm_key);
					TALLOC_FREE(hex_lm_key);
				}

				if (ntlm_server_1_user_session_key 
				    && (memcmp(zeros, user_session_key, 
					       sizeof(user_session_key)) != 0)) {
					hex_user_session_key = hex_encode_talloc(NULL,
									  (const unsigned char *)user_session_key, 
									  sizeof(user_session_key));
					x_fprintf(x_stdout, "User-Session-Key: %s\n", hex_user_session_key);
					TALLOC_FREE(hex_user_session_key);
				}
			}
			SAFE_FREE(error_string);
		}
		/* clear out the state */
		challenge = data_blob_null;
		nt_response = data_blob_null;
		lm_response = data_blob_null;
		SAFE_FREE(full_username);
		SAFE_FREE(username);
		SAFE_FREE(domain);
		SAFE_FREE(plaintext_password);
		ntlm_server_1_user_session_key = False;
		ntlm_server_1_lm_session_key = False;
		x_fprintf(x_stdout, ".\n");

		return;
	}

	request = buf;

	/* Indicates a base64 encoded structure */
	parameter = strstr_m(request, ":: ");
	if (!parameter) {
		parameter = strstr_m(request, ": ");

		if (!parameter) {
			DEBUG(0, ("Parameter not found!\n"));
			x_fprintf(x_stdout, "Error: Parameter not found!\n.\n");
			return;
		}

		parameter[0] ='\0';
		parameter++;
		parameter[0] ='\0';
		parameter++;

	} else {
		parameter[0] ='\0';
		parameter++;
		parameter[0] ='\0';
		parameter++;
		parameter[0] ='\0';
		parameter++;

		base64_decode_inplace(parameter);
	}

	if (strequal(request, "LANMAN-Challenge")) {
		challenge = strhex_to_data_blob(NULL, parameter);
		if (challenge.length != 8) {
			x_fprintf(x_stdout, "Error: hex decode of %s failed! (got %d bytes, expected 8)\n.\n", 
				  parameter,
				  (int)challenge.length);
			challenge = data_blob_null;
		}
	} else if (strequal(request, "NT-Response")) {
		nt_response = strhex_to_data_blob(NULL, parameter);
		if (nt_response.length < 24) {
			x_fprintf(x_stdout, "Error: hex decode of %s failed! (only got %d bytes, needed at least 24)\n.\n", 
				  parameter,
				  (int)nt_response.length);
			nt_response = data_blob_null;
		}
	} else if (strequal(request, "LANMAN-Response")) {
		lm_response = strhex_to_data_blob(NULL, parameter);
		if (lm_response.length != 24) {
			x_fprintf(x_stdout, "Error: hex decode of %s failed! (got %d bytes, expected 24)\n.\n", 
				  parameter,
				  (int)lm_response.length);
			lm_response = data_blob_null;
		}
	} else if (strequal(request, "Password")) {
		plaintext_password = smb_xstrdup(parameter);
	} else if (strequal(request, "NT-Domain")) {
		domain = smb_xstrdup(parameter);
	} else if (strequal(request, "Username")) {
		username = smb_xstrdup(parameter);
	} else if (strequal(request, "Full-Username")) {
		full_username = smb_xstrdup(parameter);
	} else if (strequal(request, "Request-User-Session-Key")) {
		ntlm_server_1_user_session_key = strequal(parameter, "Yes");
	} else if (strequal(request, "Request-LanMan-Session-Key")) {
		ntlm_server_1_lm_session_key = strequal(parameter, "Yes");
	} else {
		x_fprintf(x_stdout, "Error: Unknown request %s\n.\n", request);
	}
}

static void manage_ntlm_change_password_1_request(enum stdio_helper_mode stdio_helper_mode,
						  struct loadparm_context *lp_ctx,
						  struct ntlm_auth_state *state,
						  char *buf, int length, void **private2)
{
	char *request, *parameter;	
	static DATA_BLOB new_nt_pswd;
	static DATA_BLOB old_nt_hash_enc;
	static DATA_BLOB new_lm_pswd;
	static DATA_BLOB old_lm_hash_enc;
	static char *full_username = NULL;
	static char *username = NULL;
	static char *domain = NULL;
	static char *newpswd =  NULL;
	static char *oldpswd = NULL;

	if (strequal(buf, "."))	{
		if(newpswd && oldpswd) {
			uchar old_nt_hash[16];
			uchar old_lm_hash[16];
			uchar new_nt_hash[16];
			uchar new_lm_hash[16];

			new_nt_pswd = data_blob(NULL, 516);
			old_nt_hash_enc = data_blob(NULL, 16);

			/* Calculate the MD4 hash (NT compatible) of the
			 * password */
			E_md4hash(oldpswd, old_nt_hash);
			E_md4hash(newpswd, new_nt_hash);

			/* E_deshash returns false for 'long'
			   passwords (> 14 DOS chars).  

			   Therefore, don't send a buffer
			   encrypted with the truncated hash
			   (it could allow an even easier
			   attack on the password)

			   Likewise, obey the admin's restriction
			*/

			if (lp_client_lanman_auth() &&
			    E_deshash(newpswd, new_lm_hash) &&
			    E_deshash(oldpswd, old_lm_hash)) {
				new_lm_pswd = data_blob(NULL, 516);
				old_lm_hash_enc = data_blob(NULL, 16);
				encode_pw_buffer(new_lm_pswd.data, newpswd,
						 STR_UNICODE);

				arcfour_crypt(new_lm_pswd.data, old_nt_hash, 516);
				E_old_pw_hash(new_nt_hash, old_lm_hash,
					      old_lm_hash_enc.data);
			} else {
				new_lm_pswd.data = NULL;
				new_lm_pswd.length = 0;
				old_lm_hash_enc.data = NULL;
				old_lm_hash_enc.length = 0;
			}

			encode_pw_buffer(new_nt_pswd.data, newpswd,
					 STR_UNICODE);

			arcfour_crypt(new_nt_pswd.data, old_nt_hash, 516);
			E_old_pw_hash(new_nt_hash, old_nt_hash,
				      old_nt_hash_enc.data);
		}

		if (!full_username && !username) {	
			x_fprintf(x_stdout, "Error: No username supplied!\n");
		} else if ((!new_nt_pswd.data || !old_nt_hash_enc.data) &&
			   (!new_lm_pswd.data || old_lm_hash_enc.data) ) {
			x_fprintf(x_stdout, "Error: No NT or LM password "
				  "blobs supplied!\n");
		} else {
			char *error_string = NULL;

			if (full_username && !username)	{
				fstring fstr_user;
				fstring fstr_domain;

				if (!parse_ntlm_auth_domain_user(full_username,
								 fstr_user,
								 fstr_domain)) {
					/* username might be 'tainted', don't
					 * print into our new-line
					 * deleimianted stream */
					x_fprintf(x_stdout, "Error: Could not "
						  "parse into domain and "
						  "username\n");
					SAFE_FREE(username);
					username = smb_xstrdup(full_username);
				} else {
					SAFE_FREE(username);
					SAFE_FREE(domain);
					username = smb_xstrdup(fstr_user);
					domain = smb_xstrdup(fstr_domain);
				}

			}

			if(!NT_STATUS_IS_OK(contact_winbind_change_pswd_auth_crap(
						    username, domain,
						    new_nt_pswd,
						    old_nt_hash_enc,
						    new_lm_pswd,
						    old_lm_hash_enc,
						    &error_string))) {
				x_fprintf(x_stdout, "Password-Change: No\n");
				x_fprintf(x_stdout, "Password-Change-Error: "
					  "%s\n.\n", error_string);
			} else {
				x_fprintf(x_stdout, "Password-Change: Yes\n");
			}

			SAFE_FREE(error_string);
		}
		/* clear out the state */
		new_nt_pswd = data_blob_null;
		old_nt_hash_enc = data_blob_null;
		new_lm_pswd = data_blob_null;
		old_nt_hash_enc = data_blob_null;
		SAFE_FREE(full_username);
		SAFE_FREE(username);
		SAFE_FREE(domain);
		SAFE_FREE(newpswd);
		SAFE_FREE(oldpswd);
		x_fprintf(x_stdout, ".\n");

		return;
	}

	request = buf;

	/* Indicates a base64 encoded structure */
	parameter = strstr_m(request, ":: ");
	if (!parameter) {
		parameter = strstr_m(request, ": ");

		if (!parameter)	{
			DEBUG(0, ("Parameter not found!\n"));
			x_fprintf(x_stdout, "Error: Parameter not found!\n.\n");
			return;
		}

		parameter[0] ='\0';
		parameter++;
		parameter[0] ='\0';
		parameter++;
	} else {
		parameter[0] ='\0';
		parameter++;
		parameter[0] ='\0';
		parameter++;
		parameter[0] ='\0';
		parameter++;

		base64_decode_inplace(parameter);
	}

	if (strequal(request, "new-nt-password-blob")) {
		new_nt_pswd = strhex_to_data_blob(NULL, parameter);
		if (new_nt_pswd.length != 516) {
			x_fprintf(x_stdout, "Error: hex decode of %s failed! "
				  "(got %d bytes, expected 516)\n.\n", 
				  parameter,
				  (int)new_nt_pswd.length);
			new_nt_pswd = data_blob_null;
		}
	} else if (strequal(request, "old-nt-hash-blob")) {
		old_nt_hash_enc = strhex_to_data_blob(NULL, parameter);
		if (old_nt_hash_enc.length != 16) {
			x_fprintf(x_stdout, "Error: hex decode of %s failed! "
				  "(got %d bytes, expected 16)\n.\n", 
				  parameter,
				  (int)old_nt_hash_enc.length);
			old_nt_hash_enc = data_blob_null;
		}
	} else if (strequal(request, "new-lm-password-blob")) {
		new_lm_pswd = strhex_to_data_blob(NULL, parameter);
		if (new_lm_pswd.length != 516) {
			x_fprintf(x_stdout, "Error: hex decode of %s failed! "
				  "(got %d bytes, expected 516)\n.\n", 
				  parameter,
				  (int)new_lm_pswd.length);
			new_lm_pswd = data_blob_null;
		}
	}
	else if (strequal(request, "old-lm-hash-blob"))	{
		old_lm_hash_enc = strhex_to_data_blob(NULL, parameter);
		if (old_lm_hash_enc.length != 16)
		{
			x_fprintf(x_stdout, "Error: hex decode of %s failed! "
				  "(got %d bytes, expected 16)\n.\n", 
				  parameter,
				  (int)old_lm_hash_enc.length);
			old_lm_hash_enc = data_blob_null;
		}
	} else if (strequal(request, "nt-domain")) {
		domain = smb_xstrdup(parameter);
	} else if(strequal(request, "username")) {
		username = smb_xstrdup(parameter);
	} else if(strequal(request, "full-username")) {
		username = smb_xstrdup(parameter);
	} else if(strequal(request, "new-password")) {
		newpswd = smb_xstrdup(parameter);
	} else if (strequal(request, "old-password")) {
		oldpswd = smb_xstrdup(parameter);
	} else {
		x_fprintf(x_stdout, "Error: Unknown request %s\n.\n", request);
	}
}

static void manage_squid_request(enum stdio_helper_mode stdio_helper_mode,
				   struct loadparm_context *lp_ctx,
				   struct ntlm_auth_state *state,
		stdio_helper_function fn, void **private2)
{
	char *buf;
	char tmp[INITIAL_BUFFER_SIZE+1];
	int length, buf_size = 0;
	char *c;

	buf = talloc_strdup(state->mem_ctx, "");
	if (!buf) {
		DEBUG(0, ("Failed to allocate input buffer.\n"));
		x_fprintf(x_stderr, "ERR\n");
		exit(1);
	}

	do {

		/* this is not a typo - x_fgets doesn't work too well under
		 * squid */
		if (fgets(tmp, sizeof(tmp)-1, stdin) == NULL) {
			if (ferror(stdin)) {
				DEBUG(1, ("fgets() failed! dying..... errno=%d "
					  "(%s)\n", ferror(stdin),
					  strerror(ferror(stdin))));

				exit(1);
			}
			exit(0);
		}

		buf = talloc_strdup_append_buffer(buf, tmp);
		buf_size += INITIAL_BUFFER_SIZE;

		if (buf_size > MAX_BUFFER_SIZE) {
			DEBUG(2, ("Oversized message\n"));
			x_fprintf(x_stderr, "ERR\n");
			talloc_free(buf);
			return;
		}

		c = strchr(buf, '\n');
	} while (c == NULL);

	*c = '\0';
	length = c-buf;

	DEBUG(10, ("Got '%s' from squid (length: %d).\n",buf,length));

	if (buf[0] == '\0') {
		DEBUG(2, ("Invalid Request\n"));
		x_fprintf(x_stderr, "ERR\n");
		talloc_free(buf);
		return;
	}

	fn(stdio_helper_mode, lp_ctx, state, buf, length, private2);
	talloc_free(buf);
}


static void squid_stream(enum stdio_helper_mode stdio_mode,
			 struct loadparm_context *lp_ctx,
			 stdio_helper_function fn) {
	TALLOC_CTX *mem_ctx;
	struct ntlm_auth_state *state;

	/* initialize FDescs */
	x_setbuf(x_stdout, NULL);
	x_setbuf(x_stderr, NULL);

	mem_ctx = talloc_init("ntlm_auth");
	if (!mem_ctx) {
		DEBUG(0, ("squid_stream: Failed to create talloc context\n"));
		x_fprintf(x_stderr, "ERR\n");
		exit(1);
	}

	state = talloc_zero(mem_ctx, struct ntlm_auth_state);
	if (!state) {
		DEBUG(0, ("squid_stream: Failed to talloc ntlm_auth_state\n"));
		x_fprintf(x_stderr, "ERR\n");
		exit(1);
	}

	state->mem_ctx = mem_ctx;
	state->helper_mode = stdio_mode;

	while(1) {
		TALLOC_CTX *frame = talloc_stackframe();
		manage_squid_request(stdio_mode, lp_ctx, state, fn, NULL);
		TALLOC_FREE(frame);
	}
}


/* Authenticate a user with a challenge/response */

static bool check_auth_crap(void)
{
	NTSTATUS nt_status;
	uint32_t flags = 0;
	char lm_key[8];
	char user_session_key[16];
	char *hex_lm_key;
	char *hex_user_session_key;
	char *error_string;
	static uint8_t zeros[16];

	x_setbuf(x_stdout, NULL);

	if (request_lm_key) 
		flags |= WBFLAG_PAM_LMKEY;

	if (request_user_session_key) 
		flags |= WBFLAG_PAM_USER_SESSION_KEY;

	flags |= WBFLAG_PAM_NT_STATUS_SQUASH;

	nt_status = contact_winbind_auth_crap(opt_username, opt_domain, 
					      opt_workstation,
					      &opt_challenge, 
					      &opt_lm_response, 
					      &opt_nt_response, 
					      flags, 0,
					      (unsigned char *)lm_key, 
					      (unsigned char *)user_session_key, 
					      &error_string, NULL);

	if (!NT_STATUS_IS_OK(nt_status)) {
		x_fprintf(x_stdout, "%s (0x%x)\n", 
			  error_string,
			  NT_STATUS_V(nt_status));
		SAFE_FREE(error_string);
		return False;
	}

	if (request_lm_key 
	    && (memcmp(zeros, lm_key, 
		       sizeof(lm_key)) != 0)) {
		hex_lm_key = hex_encode_talloc(talloc_tos(), (const unsigned char *)lm_key,
					sizeof(lm_key));
		x_fprintf(x_stdout, "LM_KEY: %s\n", hex_lm_key);
		TALLOC_FREE(hex_lm_key);
	}
	if (request_user_session_key 
	    && (memcmp(zeros, user_session_key, 
		       sizeof(user_session_key)) != 0)) {
		hex_user_session_key = hex_encode_talloc(talloc_tos(), (const unsigned char *)user_session_key, 
						  sizeof(user_session_key));
		x_fprintf(x_stdout, "NT_KEY: %s\n", hex_user_session_key);
		TALLOC_FREE(hex_user_session_key);
	}

        return True;
}

/* Main program */

enum {
	OPT_USERNAME = 1000,
	OPT_DOMAIN,
	OPT_WORKSTATION,
	OPT_CHALLENGE,
	OPT_RESPONSE,
	OPT_LM,
	OPT_NT,
	OPT_PASSWORD,
	OPT_LM_KEY,
	OPT_USER_SESSION_KEY,
	OPT_DIAGNOSTICS,
	OPT_REQUIRE_MEMBERSHIP,
	OPT_USE_CACHED_CREDS,
	OPT_ALLOW_MSCHAPV2,
	OPT_PAM_WINBIND_CONF,
	OPT_TARGET_SERVICE,
	OPT_TARGET_HOSTNAME,
	OPT_OFFLINE_LOGON
};

 int main(int argc, const char **argv)
{
	TALLOC_CTX *frame = talloc_stackframe();
	int opt;
	static const char *helper_protocol;
	static int diagnostics;

	static const char *hex_challenge;
	static const char *hex_lm_response;
	static const char *hex_nt_response;
	struct loadparm_context *lp_ctx;
	poptContext pc;

	/* NOTE: DO NOT change this interface without considering the implications!
	   This is an external interface, which other programs will use to interact 
	   with this helper.
	*/

	/* We do not use single-letter command abbreviations, because they harm future 
	   interface stability. */

	struct poptOption long_options[] = {
		POPT_AUTOHELP
		{ "helper-protocol", 0, POPT_ARG_STRING, &helper_protocol, OPT_DOMAIN, "operate as a stdio-based helper", "helper protocol to use"},
 		{ "username", 0, POPT_ARG_STRING, &opt_username, OPT_USERNAME, "username"},
 		{ "domain", 0, POPT_ARG_STRING, &opt_domain, OPT_DOMAIN, "domain name"},
 		{ "workstation", 0, POPT_ARG_STRING, &opt_workstation, OPT_WORKSTATION, "workstation"},
 		{ "challenge", 0, POPT_ARG_STRING, &hex_challenge, OPT_CHALLENGE, "challenge (HEX encoded)"},
		{ "lm-response", 0, POPT_ARG_STRING, &hex_lm_response, OPT_LM, "LM Response to the challenge (HEX encoded)"},
		{ "nt-response", 0, POPT_ARG_STRING, &hex_nt_response, OPT_NT, "NT or NTLMv2 Response to the challenge (HEX encoded)"},
		{ "password", 0, POPT_ARG_STRING, &opt_password, OPT_PASSWORD, "User's plaintext password"},		
		{ "request-lm-key", 0, POPT_ARG_NONE, &request_lm_key, OPT_LM_KEY, "Retrieve LM session key"},
		{ "request-nt-key", 0, POPT_ARG_NONE, &request_user_session_key, OPT_USER_SESSION_KEY, "Retrieve User (NT) session key"},
		{ "use-cached-creds", 0, POPT_ARG_NONE, &use_cached_creds, OPT_USE_CACHED_CREDS, "Use cached credentials if no password is given"},
		{ "allow-mschapv2", 0, POPT_ARG_NONE, &opt_allow_mschapv2, OPT_ALLOW_MSCHAPV2, "Explicitly allow MSCHAPv2" },
		{ "offline-logon", 0, POPT_ARG_NONE, &offline_logon,
		  OPT_OFFLINE_LOGON,
		  "Use cached passwords when DC is offline"},
		{ "diagnostics", 0, POPT_ARG_NONE, &diagnostics,
		  OPT_DIAGNOSTICS,
		  "Perform diagnostics on the authentication chain"},
		{ "require-membership-of", 0, POPT_ARG_STRING, &require_membership_of, OPT_REQUIRE_MEMBERSHIP, "Require that a user be a member of this group (either name or SID) for authentication to succeed" },
		{ "pam-winbind-conf", 0, POPT_ARG_STRING, &opt_pam_winbind_conf, OPT_PAM_WINBIND_CONF, "Require that request must set WBFLAG_PAM_CONTACT_TRUSTDOM when krb5 auth is required" },
		{ "target-service", 0, POPT_ARG_STRING, &opt_target_service, OPT_TARGET_SERVICE, "Target service (eg http)" },
		{ "target-hostname", 0, POPT_ARG_STRING, &opt_target_hostname, OPT_TARGET_HOSTNAME, "Target hostname" },
		POPT_COMMON_CONFIGFILE
		POPT_COMMON_VERSION
		POPT_COMMON_OPTION
		POPT_TABLEEND
	};

	/* Samba client initialisation */
	smb_init_locale();

	setup_logging("ntlm_auth", DEBUG_STDERR);
	fault_setup();

	/* Parse options */

	pc = poptGetContext("ntlm_auth", argc, argv, long_options, 0);

	/* Parse command line options */

	if (argc == 1) {
		poptPrintHelp(pc, stderr, 0);
		return 1;
	}

	while((opt = poptGetNextOpt(pc)) != -1) {
		/* Get generic config options like --configfile */
	}

	poptFreeContext(pc);

	if (!lp_load_global(get_dyn_CONFIGFILE())) {
		d_fprintf(stderr, "ntlm_auth: error opening config file %s. Error was %s\n",
			get_dyn_CONFIGFILE(), strerror(errno));
		exit(1);
	}

	pc = poptGetContext(NULL, argc, (const char **)argv, long_options, 
			    POPT_CONTEXT_KEEP_FIRST);

	while((opt = poptGetNextOpt(pc)) != -1) {
		switch (opt) {
		case OPT_CHALLENGE:
			opt_challenge = strhex_to_data_blob(NULL, hex_challenge);
			if (opt_challenge.length != 8) {
				x_fprintf(x_stderr, "hex decode of %s failed! (only got %d bytes)\n", 
					  hex_challenge,
					  (int)opt_challenge.length);
				exit(1);
			}
			break;
		case OPT_LM: 
			opt_lm_response = strhex_to_data_blob(NULL, hex_lm_response);
			if (opt_lm_response.length != 24) {
				x_fprintf(x_stderr, "hex decode of %s failed! (only got %d bytes)\n", 
					  hex_lm_response,
					  (int)opt_lm_response.length);
				exit(1);
			}
			break;

		case OPT_NT: 
			opt_nt_response = strhex_to_data_blob(NULL, hex_nt_response);
			if (opt_nt_response.length < 24) {
				x_fprintf(x_stderr, "hex decode of %s failed! (only got %d bytes)\n", 
					  hex_nt_response,
					  (int)opt_nt_response.length);
				exit(1);
			}
			break;

                case OPT_REQUIRE_MEMBERSHIP:
			if (strncasecmp_m("S-", require_membership_of, 2) == 0) {
				require_membership_of_sid = require_membership_of;
			}
			break;
		}
	}

	if (opt_username) {
		char *domain = SMB_STRDUP(opt_username);
		char *p = strchr_m(domain, *lp_winbind_separator());
		if (p) {
			opt_username = p+1;
			*p = '\0';
			if (opt_domain && !strequal(opt_domain, domain)) {
				x_fprintf(x_stderr, "Domain specified in username (%s) "
					"doesn't match specified domain (%s)!\n\n",
					domain, opt_domain);
				poptPrintHelp(pc, stderr, 0);
				exit(1);
			}
			opt_domain = domain;
		} else {
			SAFE_FREE(domain);
		}
	}

	/* Note: if opt_domain is "" then send no domain */
	if (opt_domain == NULL) {
		opt_domain = get_winbind_domain();
	}

	if (opt_workstation == NULL) {
		opt_workstation = "";
	}

	lp_ctx = loadparm_init_s3(NULL, loadparm_s3_helpers());
	if (lp_ctx == NULL) {
		x_fprintf(x_stderr, "loadparm_init_s3() failed!\n");
		exit(1);
	}

	if (helper_protocol) {
		int i;
		for (i=0; i<NUM_HELPER_MODES; i++) {
			if (strcmp(helper_protocol, stdio_helper_protocols[i].name) == 0) {
				squid_stream(stdio_helper_protocols[i].mode, lp_ctx, stdio_helper_protocols[i].fn);
				exit(0);
			}
		}
		x_fprintf(x_stderr, "unknown helper protocol [%s]\n\nValid helper protools:\n\n", helper_protocol);

		for (i=0; i<NUM_HELPER_MODES; i++) {
			x_fprintf(x_stderr, "%s\n", stdio_helper_protocols[i].name);
		}

		exit(1);
	}

	if (!opt_username || !*opt_username) {
		x_fprintf(x_stderr, "username must be specified!\n\n");
		poptPrintHelp(pc, stderr, 0);
		exit(1);
	}

	if (opt_challenge.length) {
		if (!check_auth_crap()) {
			exit(1);
		}
		exit(0);
	} 

	if (!opt_password) {
		char pwd[256] = {0};
		int rc;

		rc = samba_getpass("Password: ", pwd, sizeof(pwd), false, false);
		if (rc == 0) {
			opt_password = SMB_STRDUP(pwd);
		}
	}

	if (diagnostics) {
		if (!diagnose_ntlm_auth()) {
			return 1;
		}
	} else {
		fstring user;

		fstr_sprintf(user, "%s%c%s", opt_domain, winbind_separator(), opt_username);
		if (!check_plaintext_auth(user, opt_password, True)) {
			return 1;
		}
	}

	/* Exit code */

	poptFreeContext(pc);
	TALLOC_FREE(frame);
	return 0;
}<|MERGE_RESOLUTION|>--- conflicted
+++ resolved
@@ -1078,7 +1078,6 @@
 		if (!NT_STATUS_IS_OK(nt_status)) {
 			TALLOC_FREE(tmp_ctx);
 			return nt_status;
-<<<<<<< HEAD
 		}
 	}
 
@@ -1091,20 +1090,6 @@
 		}
 	}
 
-=======
-		}
-	}
-
-	if (opt_target_hostname != NULL) {
-		nt_status = gensec_set_target_hostname(gensec_security,
-						       opt_target_hostname);
-		if (!NT_STATUS_IS_OK(nt_status)) {
-			TALLOC_FREE(tmp_ctx);
-			return nt_status;
-		}
-	}
-
->>>>>>> a4dd3c91
 	*gensec_security_out = talloc_steal(mem_ctx, gensec_security);
 	TALLOC_FREE(tmp_ctx);
 	return NT_STATUS_OK;
