/*
   Samba Unix/Linux SMB client library
   Distributed SMB/CIFS Server Management Utility
   Copyright (C) 2001 Steve French  (sfrench@us.ibm.com)
   Copyright (C) 2001 Jim McDonough (jmcd@us.ibm.com)
   Copyright (C) 2001 Andrew Tridgell (tridge@samba.org)
   Copyright (C) 2001 Andrew Bartlett (abartlet@samba.org)
   Copyright (C) 2008 Kai Blin (kai@samba.org)

   Originally written by Steve and Jim. Largely rewritten by tridge in
   November 2001.

   Reworked again by abartlet in December 2001

   Another overhaul, moving functionality into plug-ins loaded on demand by Kai
   in May 2008.

   This program is free software; you can redistribute it and/or modify
   it under the terms of the GNU General Public License as published by
   the Free Software Foundation; either version 3 of the License, or
   (at your option) any later version.

   This program is distributed in the hope that it will be useful,
   but WITHOUT ANY WARRANTY; without even the implied warranty of
   MERCHANTABILITY or FITNESS FOR A PARTICULAR PURPOSE.  See the
   GNU General Public License for more details.

   You should have received a copy of the GNU General Public License
   along with this program.  If not, see <http://www.gnu.org/licenses/>.  */

/*****************************************************/
/*                                                   */
/*   Distributed SMB/CIFS Server Management Utility  */
/*                                                   */
/*   The intent was to make the syntax similar       */
/*   to the NET utility (first developed in DOS      */
/*   with additional interesting & useful functions  */
/*   added in later SMB server network operating     */
/*   systems).                                       */
/*                                                   */
/*****************************************************/

#include "includes.h"
#include "popt_common.h"
#include "utils/net.h"
#include "secrets.h"
#include "lib/netapi/netapi.h"
#include "../libcli/security/security.h"
#include "passdb.h"
#include "messages.h"

#ifdef WITH_FAKE_KASERVER
#include "utils/net_afs.h"
#endif

/***********************************************************************/
/* end of internationalization section                                 */
/***********************************************************************/

enum netr_SchannelType get_sec_channel_type(const char *param)
{
	if (!(param && *param)) {
		return get_default_sec_channel();
	} else {
		if (strequal(param, "PDC")) {
			return SEC_CHAN_BDC;
		} else if (strequal(param, "BDC")) {
			return SEC_CHAN_BDC;
		} else if (strequal(param, "MEMBER")) {
			return SEC_CHAN_WKSTA;
#if 0
		} else if (strequal(param, "DOMAIN")) {
			return SEC_CHAN_DOMAIN;
#endif
		} else {
			return get_default_sec_channel();
		}
	}
}

static int net_changetrustpw(struct net_context *c, int argc, const char **argv)
{
	if (net_ads_check_our_domain(c) == 0)
		return net_ads_changetrustpw(c, argc, argv);

	return net_rpc_changetrustpw(c, argc, argv);
}

static void set_line_buffering(FILE *f)
{
	setvbuf(f, NULL, _IOLBF, 0);
}

static int net_primarytrust_dumpinfo(struct net_context *c, int argc,
				     const char **argv)
{
	int role = lp_server_role();
	const char *domain = lp_workgroup();
	struct secrets_domain_info1 *info = NULL;
	bool include_secrets = c->opt_force;
	char *str = NULL;
	NTSTATUS status;

	if (role >= ROLE_ACTIVE_DIRECTORY_DC) {
		d_printf(_("net primarytrust dumpinfo is only supported "
			 "on a DOMAIN_MEMBER for now.\n"));
		return 1;
	}

	if (c->opt_stdin) {
		set_line_buffering(stdin);
		set_line_buffering(stdout);
		set_line_buffering(stderr);
	}

	status = secrets_fetch_or_upgrade_domain_info(domain,
						      talloc_tos(),
						      &info);
	if (!NT_STATUS_IS_OK(status)) {
		d_fprintf(stderr,
			  _("Unable to fetch the information for domain[%s] "
			  "in the secrets database.\n"),
			  domain);
		return 1;
	}

	str = secrets_domain_info_string(info, info, domain, include_secrets);
	if (str == NULL) {
		d_fprintf(stderr, "secrets_domain_info_string() failed.\n");
		return 1;
	}

	d_printf("%s", str);
	if (!c->opt_force) {
		d_printf(_("The password values are only included using "
			 "-f flag.\n"));
	}

	TALLOC_FREE(info);
	return 0;
}

/**
 * Entrypoint for 'net primarytrust' code.
 *
 * @param argc Standard argc.
 * @param argv Standard argv without initial components.
 *
 * @return Integer status (0 means success).
 */

static int net_primarytrust(struct net_context *c, int argc, const char **argv)
{
	struct functable func[] = {
		{
			"dumpinfo",
			net_primarytrust_dumpinfo,
			NET_TRANSPORT_LOCAL,
			N_("Dump the details of the workstation trust"),
			N_("  net [options] primarytrust dumpinfo'\n"
			   "    Dump the details of the workstation trust "
			   "in secrets.tdb.\n"
			   "    Requires the -f flag to include the password values.")
		},
		{NULL, NULL, 0, NULL, NULL}
	};

	return net_run_function(c, argc, argv, "net primarytrust", func);
}

static int net_changesecretpw(struct net_context *c, int argc,
			      const char **argv)
{
        char *trust_pw;
	int role = lp_server_role();

	if (role != ROLE_DOMAIN_MEMBER) {
		d_printf(_("Machine account password change only supported on a DOMAIN_MEMBER.\n"
			   "Do NOT use this function unless you know what it does!\n"
		           "This function will change the ADS Domain member "
			   "machine account password in the secrets.tdb file!\n"));
		return 1;
	}

	if(c->opt_force) {
		struct secrets_domain_info1 *info = NULL;
		struct secrets_domain_info1_change *prev = NULL;
		NTSTATUS status;
		struct timeval tv = timeval_current();
		NTTIME now = timeval_to_nttime(&tv);

		if (c->opt_stdin) {
			set_line_buffering(stdin);
			set_line_buffering(stdout);
			set_line_buffering(stderr);
		}

		trust_pw = get_pass(_("Enter machine password: "), c->opt_stdin);
		if (trust_pw == NULL) {
			    d_fprintf(stderr,
				      _("Error in reading machine password\n"));
			    return 1;
		}

		status = secrets_prepare_password_change(lp_workgroup(),
							 "localhost",
							 trust_pw,
							 talloc_tos(),
							 &info, &prev);
		if (!NT_STATUS_IS_OK(status)) {
			d_fprintf(stderr,
			        _("Unable to write the machine account password in the secrets database"));
			return 1;
<<<<<<< HEAD
		}
		if (prev != NULL) {
			d_fprintf(stderr,
			        _("Pending machine account password change found - aborting."));
			status = secrets_failed_password_change("localhost",
						NT_STATUS_REQUEST_NOT_ACCEPTED,
						NT_STATUS_NOT_COMMITTED,
						info);
			if (!NT_STATUS_IS_OK(status)) {
				d_fprintf(stderr,
				        _("Failed to abort machine account password change"));
			}
			return 1;
		}
		status = secrets_finish_password_change("localhost", now, info);
		if (!NT_STATUS_IS_OK(status)) {
			d_fprintf(stderr,
			        _("Unable to write the machine account password in the secrets database"));
			return 1;
		}
=======
		}
		if (prev != NULL) {
			d_fprintf(stderr,
			        _("Pending machine account password change found - aborting."));
			status = secrets_failed_password_change("localhost",
						NT_STATUS_REQUEST_NOT_ACCEPTED,
						NT_STATUS_NOT_COMMITTED,
						info);
			if (!NT_STATUS_IS_OK(status)) {
				d_fprintf(stderr,
				        _("Failed to abort machine account password change"));
			}
			return 1;
		}
		status = secrets_finish_password_change("localhost", now, info);
		if (!NT_STATUS_IS_OK(status)) {
			d_fprintf(stderr,
			        _("Unable to write the machine account password in the secrets database"));
			return 1;
		}
>>>>>>> aaa7d4da

		d_printf(_("Modified trust account password in secrets database\n"));
	}
	else {
		d_printf(_("Machine account password change requires the -f flag.\n"
			   "Do NOT use this function unless you know what it does!\n"
		           "This function will change the ADS Domain member "
			   "machine account password in the secrets.tdb file!\n"));
	}

        return 0;
}

/**
 * @brief Set the authorised user for winbindd access in secrets.tdb
 */
static int net_setauthuser(struct net_context *c, int argc, const char **argv)
{
	const char *password = NULL;

	if (!secrets_init()) {
		d_fprintf(stderr, _("Failed to open secrets.tdb.\n"));
		return 1;
	}

	/* Delete the settings. */
	if (argc >= 1) {
		if (strncmp(argv[0], "delete", 6) != 0) {
			d_fprintf(stderr,_("Usage:\n"));
			d_fprintf(stderr,
				  _("    net setauthuser -U user[%%password] \n"
				    "        Set the auth user account to user"
				    "password. Prompt for password if not "
				    "specified.\n"));
			d_fprintf(stderr,
				  _("    net setauthuser delete\n"
				    "        Delete the auth user setting.\n"));
			return 1;
		}
		secrets_delete_entry(SECRETS_AUTH_USER);
		secrets_delete_entry(SECRETS_AUTH_DOMAIN);
		secrets_delete_entry(SECRETS_AUTH_PASSWORD);
		return 0;
	}

	if (!c->opt_user_specified) {
		d_fprintf(stderr, _("Usage:\n"));
		d_fprintf(stderr,
			  _("    net setauthuser -U user[%%password]\n"
			    "        Set the auth user account to user"
			    "password. Prompt for password if not "
			    "specified.\n"));
		d_fprintf(stderr,
			  _("    net setauthuser delete\n"
			    "        Delete the auth user setting.\n"));
		return 1;
	}

	password = net_prompt_pass(c, _("the auth user"));
	if (password == NULL) {
		d_fprintf(stderr,_("Failed to get the auth users password.\n"));
		return 1;
	}

	if (!secrets_store(SECRETS_AUTH_USER, c->opt_user_name,
			   strlen(c->opt_user_name) + 1)) {
		d_fprintf(stderr, _("error storing auth user name\n"));
		return 1;
	}

	if (!secrets_store(SECRETS_AUTH_DOMAIN, c->opt_workgroup,
			   strlen(c->opt_workgroup) + 1)) {
		d_fprintf(stderr, _("error storing auth user domain\n"));
		return 1;
	}

	if (!secrets_store(SECRETS_AUTH_PASSWORD, password,
			   strlen(password) + 1)) {
		d_fprintf(stderr, _("error storing auth user password\n"));
		return 1;
	}

	return 0;
}

/**
 * @brief Get the auth user settings
 */
static int net_getauthuser(struct net_context *c, int argc, const char **argv)
{
	char *user, *domain, *password;

	/* Lift data from secrets file */

	secrets_fetch_ipc_userpass(&user, &domain, &password);

	if ((!user || !*user) && (!domain || !*domain ) &&
	    (!password || !*password)){

		SAFE_FREE(user);
		SAFE_FREE(domain);
		SAFE_FREE(password);
		d_printf(_("No authorised user configured\n"));
		return 0;
	}

	/* Pretty print authorised user info */

	d_printf("%s%s%s%s%s\n", domain ? domain : "",
		 domain ? lp_winbind_separator(): "", user,
		 password ? "%" : "", password ? password : "");

	SAFE_FREE(user);
	SAFE_FREE(domain);
	SAFE_FREE(password);

	return 0;
}
/*
 Retrieve our local SID or the SID for the specified name
 */
static int net_getlocalsid(struct net_context *c, int argc, const char **argv)
{
        struct dom_sid sid;
	const char *name;
	fstring sid_str;

	if (argc >= 1) {
		name = argv[0];
        }
	else {
		name = lp_netbios_name();
	}

	if(!initialize_password_db(false, NULL)) {
		d_fprintf(stderr, _("WARNING: Could not open passdb\n"));
		return 1;
	}

	/* first check to see if we can even access secrets, so we don't
	   panic when we can't. */

	if (!secrets_init()) {
		d_fprintf(stderr,
			  _("Unable to open secrets.tdb.  Can't fetch domain "
			    "SID for name: %s\n"), name);
		return 1;
	}

	/* Generate one, if it doesn't exist */
	get_global_sam_sid();

	if (!secrets_fetch_domain_sid(name, &sid)) {
		DEBUG(0, ("Can't fetch domain SID for name: %s\n", name));
		return 1;
	}
	sid_to_fstring(sid_str, &sid);
	d_printf(_("SID for domain %s is: %s\n"), name, sid_str);
	return 0;
}

static int net_setlocalsid(struct net_context *c, int argc, const char **argv)
{
	struct dom_sid sid;

	if ( (argc != 1)
	     || (strncmp(argv[0], "S-1-5-21-", strlen("S-1-5-21-")) != 0)
	     || (!string_to_sid(&sid, argv[0]))
	     || (sid.num_auths != 4)) {
		d_printf(_("Usage:"));
		d_printf(" net setlocalsid S-1-5-21-x-y-z\n");
		return 1;
	}

	if (!secrets_store_domain_sid(lp_netbios_name(), &sid)) {
		DEBUG(0,("Can't store domain SID as a pdc/bdc.\n"));
		return 1;
	}

	return 0;
}

static int net_setdomainsid(struct net_context *c, int argc, const char **argv)
{
	struct dom_sid sid;

	if ( (argc != 1)
	     || (strncmp(argv[0], "S-1-5-21-", strlen("S-1-5-21-")) != 0)
	     || (!string_to_sid(&sid, argv[0]))
	     || (sid.num_auths != 4)) {
		d_printf(_("Usage:"));
		d_printf(" net setdomainsid S-1-5-21-x-y-z\n");
		return 1;
	}

	if (!secrets_store_domain_sid(lp_workgroup(), &sid)) {
		DEBUG(0,("Can't store domain SID.\n"));
		return 1;
	}

	return 0;
}

static int net_getdomainsid(struct net_context *c, int argc, const char **argv)
{
	struct dom_sid domain_sid;
	fstring sid_str;

	if (argc > 0) {
		d_printf(_("Usage:"));
		d_printf(" net getdomainsid\n");
		return 1;
	}

	if(!initialize_password_db(false, NULL)) {
		d_fprintf(stderr, _("WARNING: Could not open passdb\n"));
		return 1;
	}

	/* first check to see if we can even access secrets, so we don't
	   panic when we can't. */

	if (!secrets_init()) {
		d_fprintf(stderr, _("Unable to open secrets.tdb.  Can't fetch "
				    "domain SID for name: %s\n"),
			  get_global_sam_name());
		return 1;
	}

	/* Generate one, if it doesn't exist */
	get_global_sam_sid();

	if (!IS_DC) {
		if (!secrets_fetch_domain_sid(lp_netbios_name(), &domain_sid)) {
			d_fprintf(stderr, _("Could not fetch local SID\n"));
			return 1;
		}
		sid_to_fstring(sid_str, &domain_sid);
		d_printf(_("SID for local machine %s is: %s\n"),
			 lp_netbios_name(), sid_str);
	}
	if (!secrets_fetch_domain_sid(c->opt_workgroup, &domain_sid)) {
		d_fprintf(stderr, _("Could not fetch domain SID\n"));
		return 1;
	}

	sid_to_fstring(sid_str, &domain_sid);
	d_printf(_("SID for domain %s is: %s\n"), c->opt_workgroup, sid_str);

	return 0;
}

static bool search_maxrid(struct pdb_search *search, const char *type,
			  uint32_t *max_rid)
{
	struct samr_displayentry *entries;
	uint32_t i, num_entries;

	if (search == NULL) {
		d_fprintf(stderr, _("get_maxrid: Could not search %s\n"), type);
		return false;
	}

	num_entries = pdb_search_entries(search, 0, 0xffffffff, &entries);
	for (i=0; i<num_entries; i++)
		*max_rid = MAX(*max_rid, entries[i].rid);
	TALLOC_FREE(search);
	return true;
}

static uint32_t get_maxrid(void)
{
	uint32_t max_rid = 0;

	if (!search_maxrid(pdb_search_users(talloc_tos(), 0), "users", &max_rid))
		return 0;

	if (!search_maxrid(pdb_search_groups(talloc_tos()), "groups", &max_rid))
		return 0;

	if (!search_maxrid(pdb_search_aliases(talloc_tos(),
					      get_global_sam_sid()),
			   "aliases", &max_rid))
		return 0;

	return max_rid;
}

static int net_maxrid(struct net_context *c, int argc, const char **argv)
{
	uint32_t rid;

	if (argc != 0) {
	        d_fprintf(stderr, "%s net maxrid\n", _("Usage:"));
		return 1;
	}

	if ((rid = get_maxrid()) == 0) {
		d_fprintf(stderr, _("can't get current maximum rid\n"));
		return 1;
	}

	d_printf(_("Currently used maximum rid: %d\n"), rid);

	return 0;
}

/* main function table */
static struct functable net_func[] = {
	{
		"rpc",
		net_rpc,
		NET_TRANSPORT_RPC,
		N_("Run functions using RPC transport"),
		N_("  Use 'net help rpc' to get more extensive information "
		   "about 'net rpc' commands.")
	},
	{
		"rap",
		net_rap,
		NET_TRANSPORT_RAP,
		N_("Run functions using RAP transport"),
		N_("  Use 'net help rap' to get more extensive information "
		   "about 'net rap' commands.")
	},
	{
		"ads",
		net_ads,
		NET_TRANSPORT_ADS,
		N_("Run functions using ADS transport"),
		N_("  Use 'net help ads' to get more extensive information "
		   "about 'net ads' commands.")
	},

	/* eventually these should auto-choose the transport ... */
	{
		"file",
		net_file,
		NET_TRANSPORT_RPC | NET_TRANSPORT_RAP,
		N_("Functions on remote opened files"),
		N_("  Use 'net help file' to get more information about 'net "
		   "file' commands.")
	},
	{
		"share",
		net_share,
		NET_TRANSPORT_RPC | NET_TRANSPORT_RAP,
		N_("Functions on shares"),
		N_("  Use 'net help share' to get more information about 'net "
		   "share' commands.")
	},
	{
		"session",
		net_rap_session,
		NET_TRANSPORT_RAP,
		N_("Manage sessions"),
		N_("  Use 'net help session' to get more information about "
		   "'net session' commands.")
	},
	{
		"server",
		net_rap_server,
		NET_TRANSPORT_RAP,
		N_("List servers in workgroup"),
		N_("  Use 'net help server' to get more information about 'net "
		   "server' commands.")
	},
	{
		"domain",
		net_rap_domain,
		NET_TRANSPORT_RAP,
		N_("List domains/workgroups on network"),
		N_("  Use 'net help domain' to get more information about 'net "
		   "domain' commands.")
	},
	{
		"printq",
		net_rap_printq,
		NET_TRANSPORT_RAP,
		N_("Modify printer queue"),
		N_("  Use 'net help printq' to get more information about 'net "
		   "printq' commands.")
	},
	{
		"user",
		net_user,
		NET_TRANSPORT_ADS | NET_TRANSPORT_RPC | NET_TRANSPORT_RAP,
		N_("Manage users"),
		N_("  Use 'net help user' to get more information about 'net "
		   "user' commands.")
	},
	{
		"group",
		net_group,
		NET_TRANSPORT_ADS | NET_TRANSPORT_RPC | NET_TRANSPORT_RAP,
		N_("Manage groups"),
		N_("  Use 'net help group' to get more information about 'net "
		   "group' commands.")
	},
	{
		"groupmap",
		net_groupmap,
		NET_TRANSPORT_LOCAL,
		N_("Manage group mappings"),
		N_("  Use 'net help groupmap' to get more information about "
		   "'net groupmap' commands.")
	},
	{
		"sam",
		net_sam,
		NET_TRANSPORT_LOCAL,
		N_("Functions on the SAM database"),
		N_("  Use 'net help sam' to get more information about 'net "
		   "sam' commands.")
	},
	{
		"validate",
		net_rap_validate,
		NET_TRANSPORT_RAP,
		N_("Validate username and password"),
		N_("  Use 'net help validate' to get more information about "
		   "'net validate' commands.")
	},
	{
		"groupmember",
		net_rap_groupmember,
		NET_TRANSPORT_RAP,
		N_("Modify group memberships"),
		N_("  Use 'net help groupmember' to get more information about "
		   "'net groupmember' commands.")
	},
	{	"admin",
		net_rap_admin,
		NET_TRANSPORT_RAP,
		N_("Execute remote command on a remote OS/2 server"),
		N_("  Use 'net help admin' to get more information about 'net "
		   "admin' commands.")
	},
	{	"service",
		net_rap_service,
		NET_TRANSPORT_RAP,
		N_("List/modify running services"),
		N_("  Use 'net help service' to get more information about "
		   "'net service' commands.")
	},
	{
		"password",
		net_rap_password,
		NET_TRANSPORT_RAP,
		N_("Change user password on target server"),
		N_("  Use 'net help password' to get more information about "
		   "'net password' commands.")
	},
	{
		"primarytrust",
		net_primarytrust,
		NET_TRANSPORT_RPC,
		N_("Run functions related to the primary workstation trust."),
		N_("  Use 'net help primarytrust' to get more extensive information "
		   "about 'net primarytrust' commands.")
	},
	{	"changetrustpw",
		net_changetrustpw,
		NET_TRANSPORT_ADS | NET_TRANSPORT_RPC,
		N_("Change the trust password"),
		N_("  Use 'net help changetrustpw' to get more information "
		   "about 'net changetrustpw'.")
	},
	{	"changesecretpw",
		net_changesecretpw,
		NET_TRANSPORT_LOCAL,
		N_("Change the secret password"),
		N_("  net [options] changesecretpw\n"
		   "    Change the ADS domain member machine account password "
		   "in secrets.tdb.\n"
		   "    Do NOT use this function unless you know what it does.\n"
		   "    Requires the -f flag to work.")
	},
	{
		"setauthuser",
		net_setauthuser,
		NET_TRANSPORT_LOCAL,
		N_("Set the winbind auth user"),
		N_("  net -U user[%%password] [-W domain] setauthuser\n"
		   "    Set the auth user, password (and optionally domain\n"
		   "    Will prompt for password if not given.\n"
		   "  net setauthuser delete\n"
		   "    Delete the existing auth user settings.")
	},
	{
		"getauthuser",
		net_getauthuser,
		NET_TRANSPORT_LOCAL,
		N_("Get the winbind auth user settings"),
		N_("  net getauthuser\n"
		   "    Get the current winbind auth user settings.")
	},
	{	"time",
		net_time,
		NET_TRANSPORT_LOCAL,
		N_("Show/set time"),
		N_("  Use 'net help time' to get more information about 'net "
		   "time' commands.")
	},
	{	"lookup",
		net_lookup,
		NET_TRANSPORT_LOCAL,
		N_("Look up host names/IP addresses"),
		N_("  Use 'net help lookup' to get more information about 'net "
		   "lookup' commands.")
	},
	{	"g_lock",
		net_g_lock,
		NET_TRANSPORT_LOCAL,
		N_("Manipulate the global lock table"),
		N_("  Use 'net help g_lock' to get more information about "
		   "'net g_lock' commands.")
	},
	{	"join",
		net_join,
		NET_TRANSPORT_ADS | NET_TRANSPORT_RPC,
		N_("Join a domain/AD"),
		N_("  Use 'net help join' to get more information about 'net "
		   "join'.")
	},
	{	"dom",
		net_dom,
		NET_TRANSPORT_LOCAL,
		N_("Join/unjoin (remote) machines to/from a domain/AD"),
		N_("  Use 'net help dom' to get more information about 'net "
		   "dom' commands.")
	},
	{	"cache",
		net_cache,
		NET_TRANSPORT_LOCAL,
		N_("Operate on the cache tdb file"),
		N_("  Use 'net help cache' to get more information about 'net "
		   "cache' commands.")
	},
	{	"getlocalsid",
		net_getlocalsid,
		NET_TRANSPORT_LOCAL,
		N_("Get the SID for the local domain"),
		N_("  net getlocalsid")
	},
	{	"setlocalsid",
		net_setlocalsid,
		NET_TRANSPORT_LOCAL,
		N_("Set the SID for the local domain"),
		N_("  net setlocalsid S-1-5-21-x-y-z")
	},
	{	"setdomainsid",
		net_setdomainsid,
		NET_TRANSPORT_LOCAL,
		N_("Set domain SID on member servers"),
		N_("  net setdomainsid S-1-5-21-x-y-z")
	},
	{	"getdomainsid",
		net_getdomainsid,
		NET_TRANSPORT_LOCAL,
		N_("Get domain SID on member servers"),
		N_("  net getdomainsid")
	},
	{	"maxrid",
		net_maxrid,
		NET_TRANSPORT_LOCAL,
		N_("Display the maximum RID currently used"),
		N_("  net maxrid")
	},
	{	"idmap",
		net_idmap,
		NET_TRANSPORT_LOCAL,
		N_("IDmap functions"),
		N_("  Use 'net help idmap to get more information about 'net "
		  "idmap' commands.")
	},
	{	"status",
		net_status,
		NET_TRANSPORT_LOCAL,
		N_("Display server status"),
		N_("  Use 'net help status' to get more information about 'net "
		   "status' commands.")
	},
	{	"usershare",
		net_usershare,
		NET_TRANSPORT_LOCAL,
		N_("Manage user-modifiable shares"),
		N_("  Use 'net help usershare to get more information about "
		   "'net usershare' commands.")
	},
	{	"usersidlist",
		net_usersidlist,
		NET_TRANSPORT_RPC,
		N_("Display list of all users with SID"),
		N_("  Use 'net help usersidlist' to get more information about "
		   "'net usersidlist'.")
	},
	{	"conf",
		net_conf,
		NET_TRANSPORT_LOCAL,
		N_("Manage Samba registry based configuration"),
		N_("  Use 'net help conf' to get more information about 'net "
		   "conf' commands.")
	},
	{	"registry",
		net_registry,
		NET_TRANSPORT_LOCAL,
		N_("Manage the Samba registry"),
		N_("  Use 'net help registry' to get more information about "
		   "'net registry' commands.")
	},
	{	"eventlog",
		net_eventlog,
		NET_TRANSPORT_LOCAL,
		N_("Process Win32 *.evt eventlog files"),
		N_("  Use 'net help eventlog' to get more information about "
		   "'net eventlog' commands.")
	},
	{	"printing",
		net_printing,
		NET_TRANSPORT_LOCAL,
		N_("Process tdb printer files"),
		N_("  Use 'net help printing' to get more information about "
		   "'net printing' commands.")
	},

	{	"serverid",
		net_serverid,
		NET_TRANSPORT_LOCAL,
		N_("Manage the serverid tdb"),
		N_("  Use 'net help serverid' to get more information about "
		   "'net serverid' commands.")
	},

	{	"notify",
		net_notify,
		NET_TRANSPORT_LOCAL,
		N_("notifyd client code"),
		N_("  Use 'net help notify' to get more information about "
		   "'net notify' commands.")
	},

	{	"tdb",
		net_tdb,
		NET_TRANSPORT_LOCAL,
		N_("Show information from tdb records"),
		N_("  Use 'net help tdb' to get more information about "
		   "'net tdb' commands.")
	},

#ifdef WITH_FAKE_KASERVER
	{	"afs",
		net_afs,
		NET_TRANSPORT_LOCAL,
		N_("Manage AFS tokens"),
		N_("  Use 'net help afs' to get more information about 'net "
		   "afs' commands.")
	},
#endif

	{	"help",
		net_help,
		NET_TRANSPORT_LOCAL,
		N_("Print usage information"),
		N_("  Use 'net help help' to list usage information for 'net' "
		   "commands.")
	},
	{NULL, NULL, 0, NULL, NULL}
};


/****************************************************************************
  main program
****************************************************************************/
 int main(int argc, char **argv)
{
	int opt,i;
	char *p;
	int rc = 0;
	int argc_new = 0;
	const char ** argv_new;
	const char **argv_const = discard_const_p(const char *, argv);
	poptContext pc;
	TALLOC_CTX *frame = talloc_stackframe();
	struct net_context *c = talloc_zero(frame, struct net_context);
	NTSTATUS status;

	struct poptOption long_options[] = {
		{"help",	'h', POPT_ARG_NONE,   0, 'h'},
		{"workgroup",	'w', POPT_ARG_STRING, &c->opt_target_workgroup},
		{"user",	'U', POPT_ARG_STRING, &c->opt_user_name, 'U'},
		{"ipaddress",	'I', POPT_ARG_STRING, 0,'I'},
		{"port",	'p', POPT_ARG_INT,    &c->opt_port},
		{"myname",	'n', POPT_ARG_STRING, &c->opt_requester_name},
		{"server",	'S', POPT_ARG_STRING, &c->opt_host},
		{"encrypt",	'e', POPT_ARG_NONE,   NULL, 'e', N_("Encrypt SMB transport") },
		{"container",	'c', POPT_ARG_STRING, &c->opt_container},
		{"comment",	'C', POPT_ARG_STRING, &c->opt_comment},
		{"maxusers",	'M', POPT_ARG_INT,    &c->opt_maxusers},
		{"flags",	'F', POPT_ARG_INT,    &c->opt_flags},
		{"long",	'l', POPT_ARG_NONE,   &c->opt_long_list_entries},
		{"reboot",	'r', POPT_ARG_NONE,   &c->opt_reboot},
		{"force",	'f', POPT_ARG_NONE,   &c->opt_force},
		{"stdin",	'i', POPT_ARG_NONE,   &c->opt_stdin},
		{"timeout",	't', POPT_ARG_INT,    &c->opt_timeout},
		{"request-timeout",0,POPT_ARG_INT,    &c->opt_request_timeout},
		{"machine-pass",'P', POPT_ARG_NONE,   &c->opt_machine_pass},
		{"kerberos",    'k', POPT_ARG_NONE,   &c->opt_kerberos},
		{"myworkgroup", 'W', POPT_ARG_STRING, &c->opt_workgroup},
		{"use-ccache",    0, POPT_ARG_NONE,   &c->opt_ccache},
		{"verbose",	'v', POPT_ARG_NONE,   &c->opt_verbose},
		{"test",	'T', POPT_ARG_NONE,   &c->opt_testmode},
		/* Options for 'net groupmap set' */
		{"local",       'L', POPT_ARG_NONE,   &c->opt_localgroup},
		{"domain",      'D', POPT_ARG_NONE,   &c->opt_domaingroup},
		{"ntname",      'N', POPT_ARG_STRING, &c->opt_newntname},
		{"rid",         'R', POPT_ARG_INT,    &c->opt_rid},
		/* Options for 'net rpc share migrate' */
		{"acls",	0, POPT_ARG_NONE,     &c->opt_acls},
		{"attrs",	0, POPT_ARG_NONE,     &c->opt_attrs},
		{"timestamps",	0, POPT_ARG_NONE,     &c->opt_timestamps},
		{"exclude",	'X', POPT_ARG_STRING, &c->opt_exclude},
		{"destination",	0, POPT_ARG_STRING,   &c->opt_destination},
		{"tallocreport", 0, POPT_ARG_NONE,    &c->do_talloc_report},
		/* Options for 'net rpc vampire (keytab)' */
		{"force-full-repl", 0, POPT_ARG_NONE, &c->opt_force_full_repl},
		{"single-obj-repl", 0, POPT_ARG_NONE, &c->opt_single_obj_repl},
		{"clean-old-entries", 0, POPT_ARG_NONE, &c->opt_clean_old_entries},
		/* Options for 'net idmap'*/
		{"db", 0, POPT_ARG_STRING, &c->opt_db},
		{"lock", 0, POPT_ARG_NONE,   &c->opt_lock},
		{"auto", 'a', POPT_ARG_NONE,   &c->opt_auto},
		{"repair", 0, POPT_ARG_NONE,   &c->opt_repair},
		/* Options for 'net registry check'*/
		{"reg-version", 0, POPT_ARG_INT, &c->opt_reg_version},
		{"output", 'o', POPT_ARG_STRING, &c->opt_output},
		{"wipe", 0, POPT_ARG_NONE, &c->opt_wipe},
		/* Options for 'net registry import' */
		{"precheck", 0, POPT_ARG_STRING, &c->opt_precheck},
		/* Options for 'net ads join' */
		{"no-dns-updates", 0, POPT_ARG_NONE, &c->opt_no_dns_updates},
		POPT_COMMON_SAMBA
		{ 0, 0, 0, 0}
	};

	zero_sockaddr(&c->opt_dest_ip);

	setup_logging(argv[0], DEBUG_STDERR);

	smb_init_locale();

	setlocale(LC_ALL, "");
#if defined(HAVE_BINDTEXTDOMAIN)
	bindtextdomain(MODULE_NAME, get_dyn_LOCALEDIR());
#endif
#if defined(HAVE_TEXTDOMAIN)
	textdomain(MODULE_NAME);
#endif

	/* set default debug level to 0 regardless of what smb.conf sets */
	lp_set_cmdline("log level", "0");
	c->private_data = net_func;

	pc = poptGetContext(NULL, argc, argv_const, long_options,
			    POPT_CONTEXT_KEEP_FIRST);

	while((opt = poptGetNextOpt(pc)) != -1) {
		switch (opt) {
		case 'h':
			c->display_usage = true;
			break;
		case 'e':
			c->smb_encrypt = true;
			break;
		case 'I':
			if (!interpret_string_addr(&c->opt_dest_ip,
						poptGetOptArg(pc), 0)) {
				d_fprintf(stderr, _("\nInvalid ip address specified\n"));
			} else {
				c->opt_have_ip = true;
			}
			break;
		case 'U':
			c->opt_user_specified = true;
			c->opt_user_name = talloc_strdup(c, c->opt_user_name);
			p = strchr(c->opt_user_name,'%');
			if (p) {
				*p = 0;
				c->opt_password = p+1;
			}
			break;
		default:
			d_fprintf(stderr, _("\nInvalid option %s: %s\n"),
				 poptBadOption(pc, 0), poptStrerror(opt));
			net_help(c, argc, argv_const);
			exit(1);
		}
	}

	if (!lp_load_initial_only(get_dyn_CONFIGFILE())) {
		d_fprintf(stderr, "Can't load %s - run testparm to debug it\n",
			  get_dyn_CONFIGFILE());
		exit(1);
	}

	status = messaging_init_client(c,
				       samba_tevent_context_init(c),
				       &c->msg_ctx);
	if (geteuid() != 0 &&
			NT_STATUS_EQUAL(status, NT_STATUS_ACCESS_DENIED)) {
		/*
		 * Normal to fail to initialize messaging context
		 * if we're not root as we don't have ability to
		 * read lock directory.
		 */
		DBG_NOTICE("Unable to initialize messaging context. "
			"Must be root to do that.\n");
	} else if (!NT_STATUS_IS_OK(status)) {
		d_fprintf(stderr, "Failed to init messaging context\n");
		exit(1);
	}

	if (!lp_load_global(get_dyn_CONFIGFILE())) {
		d_fprintf(stderr, "Can't load %s - run testparm to debug it\n",
			  get_dyn_CONFIGFILE());
		exit(1);
	}

#if defined(HAVE_BIND_TEXTDOMAIN_CODESET)
	/* Bind our gettext results to 'unix charset'
	   
	   This ensures that the translations and any embedded strings are in the
	   same charset.  It won't be the one from the user's locale (we no
	   longer auto-detect that), but it will be self-consistent.
	*/
	bind_textdomain_codeset(MODULE_NAME, lp_unix_charset());
#endif

 	argv_new = (const char **)poptGetArgs(pc);

	argc_new = argc;
	for (i=0; i<argc; i++) {
		if (argv_new[i] == NULL) {
			argc_new = i;
			break;
		}
	}

	if (c->do_talloc_report) {
		talloc_enable_leak_report();
	}

	if (c->opt_requester_name) {
		lp_set_cmdline("netbios name", c->opt_requester_name);
	}

	if (!c->opt_user_name && getenv("LOGNAME")) {
		c->opt_user_name = getenv("LOGNAME");
	}

	if (!c->opt_workgroup) {
		c->opt_workgroup = talloc_strdup(c, lp_workgroup());
	}

	if (!c->opt_target_workgroup) {
		c->opt_target_workgroup = talloc_strdup(c, lp_workgroup());
	}

	if (!init_names())
		exit(1);

	load_interfaces();

	/* this makes sure that when we do things like call scripts,
	   that it won't assert because we are not root */
	sec_init();

	if (c->opt_machine_pass) {
		/* it is very useful to be able to make ads queries as the
		   machine account for testing purposes and for domain leave */

		net_use_krb_machine_account(c);
	}

	if (!c->opt_password) {
		c->opt_password = getenv("PASSWD");
	}

	popt_burn_cmdline_password(argc, argv);

	rc = net_run_function(c, argc_new-1, argv_new+1, "net", net_func);

	DEBUG(2,("return code = %d\n", rc));

	gencache_stabilize();

	libnetapi_free(c->netapi_ctx);

	poptFreeContext(pc);

	TALLOC_FREE(frame);
	return rc;
}<|MERGE_RESOLUTION|>--- conflicted
+++ resolved
@@ -211,7 +211,6 @@
 			d_fprintf(stderr,
 			        _("Unable to write the machine account password in the secrets database"));
 			return 1;
-<<<<<<< HEAD
 		}
 		if (prev != NULL) {
 			d_fprintf(stderr,
@@ -232,28 +231,6 @@
 			        _("Unable to write the machine account password in the secrets database"));
 			return 1;
 		}
-=======
-		}
-		if (prev != NULL) {
-			d_fprintf(stderr,
-			        _("Pending machine account password change found - aborting."));
-			status = secrets_failed_password_change("localhost",
-						NT_STATUS_REQUEST_NOT_ACCEPTED,
-						NT_STATUS_NOT_COMMITTED,
-						info);
-			if (!NT_STATUS_IS_OK(status)) {
-				d_fprintf(stderr,
-				        _("Failed to abort machine account password change"));
-			}
-			return 1;
-		}
-		status = secrets_finish_password_change("localhost", now, info);
-		if (!NT_STATUS_IS_OK(status)) {
-			d_fprintf(stderr,
-			        _("Unable to write the machine account password in the secrets database"));
-			return 1;
-		}
->>>>>>> aaa7d4da
 
 		d_printf(_("Modified trust account password in secrets database\n"));
 	}
