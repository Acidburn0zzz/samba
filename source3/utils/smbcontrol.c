--- conflicted
+++ resolved
@@ -1655,11 +1655,7 @@
 		exit(1);
 	}
 
-<<<<<<< HEAD
-	evt_ctx = server_event_context();
-=======
 	evt_ctx = global_event_context();
->>>>>>> 5b2a3764
 
 	lp_load_global(get_dyn_CONFIGFILE());
 
