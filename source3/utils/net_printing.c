/*
   Samba Unix/Linux SMB client library
   Distributed SMB/CIFS Server Management Utility
   Local printing tdb migration interface

   Copyright (C) Guenther Deschner 2010

   This program is free software; you can redistribute it and/or modify
   it under the terms of the GNU General Public License as published by
   the Free Software Foundation; either version 3 of the License, or
   (at your option) any later version.

   This program is distributed in the hope that it will be useful,
   but WITHOUT ANY WARRANTY; without even the implied warranty of
   MERCHANTABILITY or FITNESS FOR A PARTICULAR PURPOSE.  See the
   GNU General Public License for more details.

   You should have received a copy of the GNU General Public License
   along with this program.  If not, see <http://www.gnu.org/licenses/>.
 */

#include "includes.h"
#include "system/filesys.h"
#include "utils/net.h"
#include "rpc_client/rpc_client.h"
#include "rpc_client/cli_pipe.h"
#include "librpc/gen_ndr/ndr_ntprinting.h"
#include "librpc/gen_ndr/ndr_spoolss.h"
#include "../libcli/security/security.h"
#include "../librpc/gen_ndr/ndr_security.h"
#include "../librpc/gen_ndr/ndr_winreg.h"
#include "util_tdb.h"
#include "printing/nt_printing_migrate.h"

#define FORMS_PREFIX "FORMS/"
#define FORMS_PREFIX_LEN 6
#define DRIVERS_PREFIX "DRIVERS/"
#define DRIVERS_PREFIX_LEN 8
#define PRINTERS_PREFIX "PRINTERS/"
#define PRINTERS_PREFIX_LEN 9
#define SECDESC_PREFIX "SECDESC/"
#define SECDESC_PREFIX_LEN 8

#define ARG_ENCODING "encoding="

struct printing_opts {
	const char *encoding;
	const char *tdb;
};

static NTSTATUS printing_parse_args(TALLOC_CTX *mem_ctx,
				    struct printing_opts **popts,
				    int argc, const char **argv)
{
	size_t c;
	struct printing_opts *o;

	if (argc == 0) {
		return NT_STATUS_INVALID_PARAMETER;
	}

	o = talloc_zero(mem_ctx, struct printing_opts);
	if (o == NULL) {
		return NT_STATUS_INVALID_PARAMETER;
	}

	for (c = 0; c < argc; c++) {
		if (strnequal(argv[c], ARG_ENCODING, sizeof(ARG_ENCODING) - 1)) {
			o->encoding = talloc_strdup(o,
					argv[c] + sizeof(ARG_ENCODING) - 1);
			if (o->encoding == NULL) {
				return NT_STATUS_NO_MEMORY;
			}
		} else {
			o->tdb = talloc_strdup(o, argv[c]);
			if (o->tdb == NULL) {
				return NT_STATUS_NO_MEMORY;
			}
		}
	}

	*popts = o;
	return NT_STATUS_OK;
}

static void dump_form(TALLOC_CTX *mem_ctx,
		      const char *key_name,
		      unsigned char *data,
		      size_t length)
{
	enum ndr_err_code ndr_err;
	DATA_BLOB blob;
	char *s;
	struct ntprinting_form r;

	printf("found form: %s\n", key_name);

	blob = data_blob_const(data, length);

	ZERO_STRUCT(r);

	ndr_err = ndr_pull_struct_blob(&blob, mem_ctx, &r,
		   (ndr_pull_flags_fn_t)ndr_pull_ntprinting_form);
	if (!NDR_ERR_CODE_IS_SUCCESS(ndr_err)) {
		d_fprintf(stderr, _("form pull failed: %s\n"),
			  ndr_errstr(ndr_err));
		return;
	}

	s = NDR_PRINT_STRUCT_STRING(mem_ctx, ntprinting_form, &r);
	if (s) {
		printf("%s\n", s);
	}
}

static void dump_driver(TALLOC_CTX *mem_ctx,
			const char *key_name,
			unsigned char *data,
			size_t length,
			bool do_string_conversion)
{
	enum ndr_err_code ndr_err;
	DATA_BLOB blob;
	char *s;
	struct ntprinting_driver r;

	printf("found driver: %s\n", key_name);

	blob = data_blob_const(data, length);

	ZERO_STRUCT(r);

	if (do_string_conversion) {
		r.string_flags = LIBNDR_FLAG_STR_ASCII;
	}

	ndr_err = ndr_pull_struct_blob(&blob, mem_ctx, &r,
		   (ndr_pull_flags_fn_t)ndr_pull_ntprinting_driver);
	if (!NDR_ERR_CODE_IS_SUCCESS(ndr_err)) {
		d_fprintf(stderr, _("driver pull failed: %s\n"),
			  ndr_errstr(ndr_err));
		return;
	}

	s = NDR_PRINT_STRUCT_STRING(mem_ctx, ntprinting_driver, &r);
	if (s) {
		printf("%s\n", s);
	}
}

static void dump_printer(TALLOC_CTX *mem_ctx,
			 const char *key_name,
			 unsigned char *data,
			 size_t length,
			 bool do_string_conversion)
{
	enum ndr_err_code ndr_err;
	DATA_BLOB blob;
	char *s;
	struct ntprinting_printer r;

	printf("found printer: %s\n", key_name);

	blob = data_blob_const(data, length);

	ZERO_STRUCT(r);

	if (do_string_conversion) {
		r.info.string_flags = LIBNDR_FLAG_STR_ASCII;
	}

	ndr_err = ndr_pull_struct_blob(&blob, mem_ctx, &r,
		   (ndr_pull_flags_fn_t)ndr_pull_ntprinting_printer);
	if (!NDR_ERR_CODE_IS_SUCCESS(ndr_err)) {
		d_fprintf(stderr, _("printer pull failed: %s\n"),
			  ndr_errstr(ndr_err));
		return;
	}

	s = NDR_PRINT_STRUCT_STRING(mem_ctx, ntprinting_printer, &r);
	if (s) {
		printf("%s\n", s);
	}
}

static void dump_sd(TALLOC_CTX *mem_ctx,
		    const char *key_name,
		    unsigned char *data,
		    size_t length)
{
	enum ndr_err_code ndr_err;
	DATA_BLOB blob;
	char *s;
	struct sec_desc_buf r;

	printf("found security descriptor: %s\n", key_name);

	blob = data_blob_const(data, length);

	ZERO_STRUCT(r);

	ndr_err = ndr_pull_struct_blob(&blob, mem_ctx, &r,
		   (ndr_pull_flags_fn_t)ndr_pull_sec_desc_buf);
	if (!NDR_ERR_CODE_IS_SUCCESS(ndr_err)) {
		d_fprintf(stderr, _("security descriptor pull failed: %s\n"),
			  ndr_errstr(ndr_err));
		return;
	}

	s = NDR_PRINT_STRUCT_STRING(mem_ctx, sec_desc_buf, &r);
	if (s) {
		printf("%s\n", s);
	}
}


static int net_printing_dump(struct net_context *c, int argc,
			     const char **argv)
{
	int ret = -1;
	TALLOC_CTX *ctx = talloc_stackframe();
	TDB_CONTEXT *tdb;
	TDB_DATA kbuf, newkey, dbuf;
	struct printing_opts *o;
	const char *save_dos_charset = lp_dos_charset();
	bool do_string_conversion = false;
	NTSTATUS status;

	if (argc < 1 || c->display_usage) {
		d_printf(  "%s\n"
			   "net printing dump [options] <file.tdb>\n"
			   "    %s\n",
			 _("Usage:"),
			 _("Dump formated printer information of the tdb."));
		d_printf(_("Valid options:\n"));
		d_printf(_("    encoding=<CP>   Set the Code Page of the tdb file.\n"
			   "                    See iconv -l for the list of CP values\n"
			   "                    (CP1252 is Western latin1, CP1251 is Cyrillic).\n"));
		goto done;
	}

	status = printing_parse_args(ctx, &o, argc, argv);
	if (!NT_STATUS_IS_OK(status)) {
		d_fprintf(stderr, _("failed to parse arguments\n"));
		goto done;
	}

	tdb = tdb_open_log(o->tdb, 0, TDB_DEFAULT, O_RDONLY, 0600);
	if (!tdb) {
		d_fprintf(stderr, _("failed to open tdb file: %s\n"), o->tdb);
		goto done;
	}

	if (o->encoding != NULL) {
		lp_set_cmdline("dos charset", o->encoding);
		d_fprintf(stderr, _("do string conversion from %s to %s\n"),
				    lp_dos_charset(), lp_unix_charset());
		do_string_conversion = true;
	}

	for (kbuf = tdb_firstkey(tdb);
	     kbuf.dptr;
	     newkey = tdb_nextkey(tdb, kbuf), free(kbuf.dptr), kbuf=newkey)
	{
		int cmp;

		dbuf = tdb_fetch(tdb, kbuf);
		if (!dbuf.dptr) {
			continue;
		}

<<<<<<< HEAD
		if (strncmp((const char *)kbuf.dptr, FORMS_PREFIX, strlen(FORMS_PREFIX)) == 0) {
=======
		cmp = strncmp((const char *)kbuf.dptr,
			      FORMS_PREFIX,
			      FORMS_PREFIX_LEN);
		if (cmp == 0) {
>>>>>>> a4dd3c91
			char *key_name = NULL;
			size_t converted_size = 0;
			bool ok;

			ok = pull_ascii_talloc(ctx,
					       &key_name,
					       (const char *) kbuf.dptr + strlen(FORMS_PREFIX),
					       &converted_size);
			if (!ok) {
				continue;
			}

			dump_form(ctx, key_name, dbuf.dptr, dbuf.dsize);
			TALLOC_FREE(key_name);
			SAFE_FREE(dbuf.dptr);
			continue;
		}

<<<<<<< HEAD
		if (strncmp((const char *)kbuf.dptr, DRIVERS_PREFIX, strlen(DRIVERS_PREFIX)) == 0) {
=======
		cmp = strncmp((const char *)kbuf.dptr,
			      DRIVERS_PREFIX,
			      DRIVERS_PREFIX_LEN);
		if (cmp == 0) {
>>>>>>> a4dd3c91
			char *key_name = NULL;
			size_t converted_size = 0;
			bool ok;

			ok = pull_ascii_talloc(ctx,
					       &key_name,
					       (const char *) kbuf.dptr + strlen(DRIVERS_PREFIX),
					       &converted_size);
			if (!ok) {
				continue;
			}

			dump_driver(ctx,
				    key_name,
				    dbuf.dptr,
				    dbuf.dsize,
				    do_string_conversion);
			TALLOC_FREE(key_name);
			SAFE_FREE(dbuf.dptr);
			continue;
		}

<<<<<<< HEAD
		if (strncmp((const char *)kbuf.dptr, PRINTERS_PREFIX, strlen(PRINTERS_PREFIX)) == 0) {
=======
		cmp = strncmp((const char *)kbuf.dptr,
			      PRINTERS_PREFIX,
			      PRINTERS_PREFIX_LEN);
		if (cmp == 0) {
>>>>>>> a4dd3c91
			char *key_name = NULL;
			size_t converted_size = 0;
			bool ok;

			ok = pull_ascii_talloc(ctx,
					       &key_name,
					       (const char *) kbuf.dptr + strlen(PRINTERS_PREFIX),
					       &converted_size);
			if (!ok) {
				continue;
			}

			dump_printer(ctx,
				     key_name,
				     dbuf.dptr,
				     dbuf.dsize,
				     do_string_conversion);
			TALLOC_FREE(key_name);
			SAFE_FREE(dbuf.dptr);
			continue;
		}

		cmp = strncmp((const char *)kbuf.dptr,
			      SECDESC_PREFIX,
			      SECDESC_PREFIX_LEN);
		if (cmp == 0) {
			dump_sd(ctx, (const char *)kbuf.dptr+strlen(SECDESC_PREFIX), dbuf.dptr, dbuf.dsize);
			SAFE_FREE(dbuf.dptr);
			continue;
		}

	}

	ret = 0;

 done:
	lp_set_cmdline("dos charset", save_dos_charset);
	talloc_free(ctx);
	return ret;
}

static NTSTATUS printing_migrate_internal(struct net_context *c,
					  const struct dom_sid *domain_sid,
					  const char *domain_name,
					  struct cli_state *cli,
					  struct rpc_pipe_client *winreg_pipe,
					  TALLOC_CTX *mem_ctx,
					  int argc,
					  const char **argv)
{
	struct printing_opts *o;
	TALLOC_CTX *tmp_ctx;
	TDB_CONTEXT *tdb;
	TDB_DATA kbuf, newkey, dbuf;
	NTSTATUS status;
	const char *save_dos_charset = lp_dos_charset();
	bool do_string_conversion = false;

	tmp_ctx = talloc_new(mem_ctx);
	if (tmp_ctx == NULL) {
		return NT_STATUS_NO_MEMORY;
	}

	status = printing_parse_args(tmp_ctx, &o, argc, argv);
	if (!NT_STATUS_IS_OK(status)) {
		d_fprintf(stderr, _("failed to parse arguments\n"));
		goto done;
	}

	tdb = tdb_open_log(o->tdb, 0, TDB_DEFAULT, O_RDONLY, 0600);
	if (tdb == NULL) {
		d_fprintf(stderr, _("failed to open tdb file: %s\n"), o->tdb);
		status = NT_STATUS_NO_SUCH_FILE;
		goto done;
	}

	if (o->encoding != NULL) {
		lp_set_cmdline("dos charset", o->encoding);
		d_fprintf(stderr, _("do string conversion from %s to %s\n"),
				    lp_dos_charset(), lp_unix_charset());
		do_string_conversion = true;
	}

	for (kbuf = tdb_firstkey(tdb);
	     kbuf.dptr;
	     newkey = tdb_nextkey(tdb, kbuf), free(kbuf.dptr), kbuf = newkey)
	{
		int cmp;

		dbuf = tdb_fetch(tdb, kbuf);
		if (!dbuf.dptr) {
			continue;
		}

<<<<<<< HEAD
		if (strncmp((const char *) kbuf.dptr, FORMS_PREFIX, strlen(FORMS_PREFIX)) == 0) {
=======
		cmp = strncmp((const char *) kbuf.dptr,
			      FORMS_PREFIX,
			      FORMS_PREFIX_LEN);
		if (cmp == 0) {
>>>>>>> a4dd3c91
			char *key_name = NULL;
			size_t converted_size = 0;
			bool ok;

			ok = pull_ascii_talloc(tmp_ctx,
					       &key_name,
					       (const char *) kbuf.dptr + strlen(FORMS_PREFIX),
					       &converted_size);
			if (!ok) {
				continue;
			}

			printing_tdb_migrate_form(tmp_ctx,
				     winreg_pipe,
				     key_name,
				     dbuf.dptr,
				     dbuf.dsize);
			TALLOC_FREE(key_name);
			SAFE_FREE(dbuf.dptr);
			continue;
		}

<<<<<<< HEAD
		if (strncmp((const char *) kbuf.dptr, DRIVERS_PREFIX, strlen(DRIVERS_PREFIX)) == 0) {
=======
		cmp = strncmp((const char *) kbuf.dptr,
			      DRIVERS_PREFIX,
			      DRIVERS_PREFIX_LEN);
		if (cmp == 0) {
>>>>>>> a4dd3c91
			char *key_name = NULL;
			size_t converted_size = 0;
			bool ok;

			ok = pull_ascii_talloc(tmp_ctx,
					       &key_name,
					       (const char *) kbuf.dptr + strlen(DRIVERS_PREFIX),
					       &converted_size);
			if (!ok) {
				continue;
			}

			printing_tdb_migrate_driver(tmp_ctx,
				       winreg_pipe,
				       key_name,
				       dbuf.dptr,
				       dbuf.dsize,
				       do_string_conversion);
			TALLOC_FREE(key_name);
			SAFE_FREE(dbuf.dptr);
			continue;
		}

<<<<<<< HEAD
		if (strncmp((const char *) kbuf.dptr, PRINTERS_PREFIX, strlen(PRINTERS_PREFIX)) == 0) {
=======
		cmp = strncmp((const char *) kbuf.dptr,
			      PRINTERS_PREFIX,
			      PRINTERS_PREFIX_LEN);
		if (cmp == 0) {
>>>>>>> a4dd3c91
			char *key_name = NULL;
			size_t converted_size = 0;
			bool ok;

			ok = pull_ascii_talloc(tmp_ctx,
					       &key_name,
					       (const char *) kbuf.dptr + strlen(PRINTERS_PREFIX),
					       &converted_size);
			if (!ok) {
				continue;
			}

			printing_tdb_migrate_printer(tmp_ctx,
					winreg_pipe,
					key_name,
					dbuf.dptr,
					dbuf.dsize,
					do_string_conversion);
			TALLOC_FREE(key_name);
			SAFE_FREE(dbuf.dptr);
			continue;
		}
		SAFE_FREE(dbuf.dptr);
	}

	for (kbuf = tdb_firstkey(tdb);
	     kbuf.dptr;
	     newkey = tdb_nextkey(tdb, kbuf), free(kbuf.dptr), kbuf = newkey)
	{
		dbuf = tdb_fetch(tdb, kbuf);
		if (!dbuf.dptr) {
			continue;
		}

		if (strncmp((const char *) kbuf.dptr, SECDESC_PREFIX, strlen(SECDESC_PREFIX)) == 0) {
			printing_tdb_migrate_secdesc(tmp_ctx,
					winreg_pipe,
					(const char *) kbuf.dptr + strlen(SECDESC_PREFIX),
					dbuf.dptr,
					dbuf.dsize);
			SAFE_FREE(dbuf.dptr);
			continue;
		}
		SAFE_FREE(dbuf.dptr);

	}

	status = NT_STATUS_OK;

 done:
	lp_set_cmdline("dos charset", save_dos_charset);
	talloc_free(tmp_ctx);
	return status;
}

static int net_printing_migrate(struct net_context *c,
				int argc,
				const char **argv)
{
	if (argc < 1 || c->display_usage) {
		d_printf(  "%s\n"
			   "net printing migrate [options] <file.tdb>\n"
			   "    %s\n",
			 _("Usage:"),
			 _("Migrate tdb printing files to new storage"));
		d_printf(_("Valid options:\n"));
		d_printf(_("    encoding=<CP>   Set the Code Page of the tdb file.\n"
			   "                    See iconv -l for the list of CP values\n"
			   "                    (CP1252 is Western latin1, CP1251 is Cyrillic).\n"));
		return 0;
	}

	return run_rpc_command(c,
			       NULL,
			       &ndr_table_winreg,
			       0,
			       printing_migrate_internal,
			       argc,
			       argv);
}
/**
 * 'net printing' entrypoint.
 * @param argc  Standard main() style argc.
 * @param argv  Standard main() style argv. Initial components are already
 *              stripped.
 **/

int net_printing(struct net_context *c, int argc, const char **argv)
{
	int ret = -1;

	struct functable func[] = {
		{
			"dump",
			net_printing_dump,
			NET_TRANSPORT_LOCAL,
			N_("Dump printer databases"),
			N_("net printing dump\n"
			   "    Dump tdb printing file")
		},

		{
			"migrate",
			net_printing_migrate,
			NET_TRANSPORT_LOCAL | NET_TRANSPORT_RPC,
			N_("Migrate printer databases"),
			N_("net printing migrate\n"
			   "    Migrate tdb printing files to new storage")
		},

	{ NULL, NULL, 0, NULL, NULL }
	};

	ret = net_run_function(c, argc, argv, "net printing", func);

	return ret;
}<|MERGE_RESOLUTION|>--- conflicted
+++ resolved
@@ -269,14 +269,10 @@
 			continue;
 		}
 
-<<<<<<< HEAD
-		if (strncmp((const char *)kbuf.dptr, FORMS_PREFIX, strlen(FORMS_PREFIX)) == 0) {
-=======
 		cmp = strncmp((const char *)kbuf.dptr,
 			      FORMS_PREFIX,
 			      FORMS_PREFIX_LEN);
 		if (cmp == 0) {
->>>>>>> a4dd3c91
 			char *key_name = NULL;
 			size_t converted_size = 0;
 			bool ok;
@@ -295,14 +291,10 @@
 			continue;
 		}
 
-<<<<<<< HEAD
-		if (strncmp((const char *)kbuf.dptr, DRIVERS_PREFIX, strlen(DRIVERS_PREFIX)) == 0) {
-=======
 		cmp = strncmp((const char *)kbuf.dptr,
 			      DRIVERS_PREFIX,
 			      DRIVERS_PREFIX_LEN);
 		if (cmp == 0) {
->>>>>>> a4dd3c91
 			char *key_name = NULL;
 			size_t converted_size = 0;
 			bool ok;
@@ -325,14 +317,10 @@
 			continue;
 		}
 
-<<<<<<< HEAD
-		if (strncmp((const char *)kbuf.dptr, PRINTERS_PREFIX, strlen(PRINTERS_PREFIX)) == 0) {
-=======
 		cmp = strncmp((const char *)kbuf.dptr,
 			      PRINTERS_PREFIX,
 			      PRINTERS_PREFIX_LEN);
 		if (cmp == 0) {
->>>>>>> a4dd3c91
 			char *key_name = NULL;
 			size_t converted_size = 0;
 			bool ok;
@@ -427,14 +415,10 @@
 			continue;
 		}
 
-<<<<<<< HEAD
-		if (strncmp((const char *) kbuf.dptr, FORMS_PREFIX, strlen(FORMS_PREFIX)) == 0) {
-=======
 		cmp = strncmp((const char *) kbuf.dptr,
 			      FORMS_PREFIX,
 			      FORMS_PREFIX_LEN);
 		if (cmp == 0) {
->>>>>>> a4dd3c91
 			char *key_name = NULL;
 			size_t converted_size = 0;
 			bool ok;
@@ -457,14 +441,10 @@
 			continue;
 		}
 
-<<<<<<< HEAD
-		if (strncmp((const char *) kbuf.dptr, DRIVERS_PREFIX, strlen(DRIVERS_PREFIX)) == 0) {
-=======
 		cmp = strncmp((const char *) kbuf.dptr,
 			      DRIVERS_PREFIX,
 			      DRIVERS_PREFIX_LEN);
 		if (cmp == 0) {
->>>>>>> a4dd3c91
 			char *key_name = NULL;
 			size_t converted_size = 0;
 			bool ok;
@@ -488,14 +468,10 @@
 			continue;
 		}
 
-<<<<<<< HEAD
-		if (strncmp((const char *) kbuf.dptr, PRINTERS_PREFIX, strlen(PRINTERS_PREFIX)) == 0) {
-=======
 		cmp = strncmp((const char *) kbuf.dptr,
 			      PRINTERS_PREFIX,
 			      PRINTERS_PREFIX_LEN);
 		if (cmp == 0) {
->>>>>>> a4dd3c91
 			char *key_name = NULL;
 			size_t converted_size = 0;
 			bool ok;
