/*
 * OS X and Netatalk interoperability VFS module for Samba-3.x
 *
 * Copyright (C) Ralph Boehme, 2013, 2014
 *
 * This program is free software; you can redistribute it and/or modify
 * it under the terms of the GNU General Public License as published by
 * the Free Software Foundation; either version 3 of the License, or
 * (at your option) any later version.
 *
 * This program is distributed in the hope that it will be useful,
 * but WITHOUT ANY WARRANTY; without even the implied warranty of
 * MERCHANTABILITY or FITNESS FOR A PARTICULAR PURPOSE. See the
 * GNU General Public License for more details.
 *
 * You should have received a copy of the GNU General Public License
 * along with this program; if not, see <http://www.gnu.org/licenses/>.
 */

#include "includes.h"
#include "MacExtensions.h"
#include "smbd/smbd.h"
#include "system/filesys.h"
#include "lib/util/time.h"
#include "system/shmem.h"
#include "locking/proto.h"
#include "smbd/globals.h"
#include "messages.h"
#include "libcli/security/security.h"
#include "../libcli/smb/smb2_create_ctx.h"
#include "lib/util/tevent_ntstatus.h"
#include "lib/util/tevent_unix.h"
#include "offload_token.h"
#include "string_replace.h"
#include "hash_inode.h"

/*
 * Enhanced OS X and Netatalk compatibility
 * ========================================
 *
 * This modules takes advantage of vfs_streams_xattr and
 * vfs_catia. VFS modules vfs_fruit and vfs_streams_xattr must be
 * loaded in the correct order:
 *
 *   vfs modules = catia fruit streams_xattr
 *
 * The module intercepts the OS X special streams "AFP_AfpInfo" and
 * "AFP_Resource" and handles them in a special way. All other named
 * streams are deferred to vfs_streams_xattr.
 *
 * The OS X client maps all NTFS illegal characters to the Unicode
 * private range. This module optionally stores the characters using
 * their native ASCII encoding using vfs_catia. If you're not enabling
 * this feature, you can skip catia from vfs modules.
 *
 * Finally, open modes are optionally checked against Netatalk AFP
 * share modes.
 *
 * The "AFP_AfpInfo" named stream is a binary blob containing OS X
 * extended metadata for files and directories. This module optionally
 * reads and stores this metadata in a way compatible with Netatalk 3
 * which stores the metadata in an EA "org.netatalk.metadata". Cf
 * source3/include/MacExtensions.h for a description of the binary
 * blobs content.
 *
 * The "AFP_Resource" named stream may be arbitrarily large, thus it
 * can't be stored in an xattr on most filesystem. ZFS on Solaris is
 * the only available filesystem where xattrs can be of any size and
 * the OS supports using the file APIs for xattrs.
 *
 * The AFP_Resource stream is stored in an AppleDouble file prepending
 * "._" to the filename. On Solaris with ZFS the stream is optionally
 * stored in an EA "org.netatalk.resource".
 *
 *
 * Extended Attributes
 * ===================
 *
 * The OS X SMB client sends xattrs as ADS too. For xattr interop with
 * other protocols you may want to adjust the xattr names the VFS
 * module vfs_streams_xattr uses for storing ADS's. This defaults to
 * user.DosStream.ADS_NAME:$DATA and can be changed by specifying
 * these module parameters:
 *
 *   streams_xattr:prefix = user.
 *   streams_xattr:store_stream_type = false
 *
 *
 * TODO
 * ====
 *
 * - log diagnostic if any needed VFS module is not loaded
 *   (eg with lp_vfs_objects())
 * - add tests
 */

static int vfs_fruit_debug_level = DBGC_VFS;

static struct global_fruit_config {
	bool nego_aapl;	/* client negotiated AAPL */

} global_fruit_config;

#undef DBGC_CLASS
#define DBGC_CLASS vfs_fruit_debug_level

#define FRUIT_PARAM_TYPE_NAME "fruit"
#define ADOUBLE_NAME_PREFIX "._"

#define NETATALK_META_XATTR "org.netatalk.Metadata"
#define NETATALK_RSRC_XATTR "org.netatalk.ResourceFork"

#if defined(HAVE_ATTROPEN)
#define AFPINFO_EA_NETATALK NETATALK_META_XATTR
#define AFPRESOURCE_EA_NETATALK NETATALK_RSRC_XATTR
#else
#define AFPINFO_EA_NETATALK "user." NETATALK_META_XATTR
#define AFPRESOURCE_EA_NETATALK "user." NETATALK_RSRC_XATTR
#endif

enum apple_fork {APPLE_FORK_DATA, APPLE_FORK_RSRC};

enum fruit_rsrc {FRUIT_RSRC_STREAM, FRUIT_RSRC_ADFILE, FRUIT_RSRC_XATTR};
enum fruit_meta {FRUIT_META_STREAM, FRUIT_META_NETATALK};
enum fruit_locking {FRUIT_LOCKING_NETATALK, FRUIT_LOCKING_NONE};
enum fruit_encoding {FRUIT_ENC_NATIVE, FRUIT_ENC_PRIVATE};

struct fruit_config_data {
	enum fruit_rsrc rsrc;
	enum fruit_meta meta;
	enum fruit_locking locking;
	enum fruit_encoding encoding;
	bool use_aapl;		/* config from smb.conf */
	bool use_copyfile;
	bool readdir_attr_enabled;
	bool unix_info_enabled;
	bool copyfile_enabled;
	bool veto_appledouble;
	bool posix_rename;
	bool aapl_zero_file_id;
	const char *model;
	bool time_machine;
	off_t time_machine_max_size;
	bool wipe_intentionally_left_blank_rfork;
	bool delete_empty_adfiles;

	/*
	 * Additional options, all enabled by default,
	 * possibly useful for analyzing performance. The associated
	 * operations with each of them may be expensive, so having
	 * the chance to disable them individually gives a chance
	 * tweaking the setup for the particular usecase.
	 */
	bool readdir_attr_rsize;
	bool readdir_attr_finder_info;
	bool readdir_attr_max_access;
};

static const struct enum_list fruit_rsrc[] = {
	{FRUIT_RSRC_STREAM, "stream"}, /* pass on to vfs_streams_xattr */
	{FRUIT_RSRC_ADFILE, "file"}, /* ._ AppleDouble file */
	{FRUIT_RSRC_XATTR, "xattr"}, /* Netatalk compatible xattr (ZFS only) */
	{ -1, NULL}
};

static const struct enum_list fruit_meta[] = {
	{FRUIT_META_STREAM, "stream"}, /* pass on to vfs_streams_xattr */
	{FRUIT_META_NETATALK, "netatalk"}, /* Netatalk compatible xattr */
	{ -1, NULL}
};

static const struct enum_list fruit_locking[] = {
	{FRUIT_LOCKING_NETATALK, "netatalk"}, /* synchronize locks with Netatalk */
	{FRUIT_LOCKING_NONE, "none"},
	{ -1, NULL}
};

static const struct enum_list fruit_encoding[] = {
	{FRUIT_ENC_NATIVE, "native"}, /* map unicode private chars to ASCII */
	{FRUIT_ENC_PRIVATE, "private"}, /* keep unicode private chars */
	{ -1, NULL}
};

static const char *fruit_catia_maps =
	"0x01:0xf001,0x02:0xf002,0x03:0xf003,0x04:0xf004,"
	"0x05:0xf005,0x06:0xf006,0x07:0xf007,0x08:0xf008,"
	"0x09:0xf009,0x0a:0xf00a,0x0b:0xf00b,0x0c:0xf00c,"
	"0x0d:0xf00d,0x0e:0xf00e,0x0f:0xf00f,0x10:0xf010,"
	"0x11:0xf011,0x12:0xf012,0x13:0xf013,0x14:0xf014,"
	"0x15:0xf015,0x16:0xf016,0x17:0xf017,0x18:0xf018,"
	"0x19:0xf019,0x1a:0xf01a,0x1b:0xf01b,0x1c:0xf01c,"
	"0x1d:0xf01d,0x1e:0xf01e,0x1f:0xf01f,"
	"0x22:0xf020,0x2a:0xf021,0x3a:0xf022,0x3c:0xf023,"
	"0x3e:0xf024,0x3f:0xf025,0x5c:0xf026,0x7c:0xf027,"
	"0x0d:0xf00d";

/*****************************************************************************
 * Defines, functions and data structures that deal with AppleDouble
 *****************************************************************************/

/*
 * There are two AppleDouble blobs we deal with:
 *
 * - ADOUBLE_META - AppleDouble blob used by Netatalk for storing
 *   metadata in an xattr
 *
 * - ADOUBLE_RSRC - AppleDouble blob used by OS X and Netatalk in
 *   ._ files
 */
typedef enum {ADOUBLE_META, ADOUBLE_RSRC} adouble_type_t;

/* Version info */
#define AD_VERSION2     0x00020000
#define AD_VERSION      AD_VERSION2

/*
 * AppleDouble entry IDs.
 */
#define ADEID_DFORK         1
#define ADEID_RFORK         2
#define ADEID_NAME          3
#define ADEID_COMMENT       4
#define ADEID_ICONBW        5
#define ADEID_ICONCOL       6
#define ADEID_FILEI         7
#define ADEID_FILEDATESI    8
#define ADEID_FINDERI       9
#define ADEID_MACFILEI      10
#define ADEID_PRODOSFILEI   11
#define ADEID_MSDOSFILEI    12
#define ADEID_SHORTNAME     13
#define ADEID_AFPFILEI      14
#define ADEID_DID           15

/* Private Netatalk entries */
#define ADEID_PRIVDEV       16
#define ADEID_PRIVINO       17
#define ADEID_PRIVSYN       18
#define ADEID_PRIVID        19
#define ADEID_MAX           (ADEID_PRIVID + 1)

/*
 * These are the real ids for the private entries,
 * as stored in the adouble file
 */
#define AD_DEV              0x80444556
#define AD_INO              0x80494E4F
#define AD_SYN              0x8053594E
#define AD_ID               0x8053567E

/* Number of actually used entries */
#define ADEID_NUM_XATTR      8
#define ADEID_NUM_DOT_UND    2
#define ADEID_NUM_RSRC_XATTR 1

/* AppleDouble magic */
#define AD_APPLESINGLE_MAGIC 0x00051600
#define AD_APPLEDOUBLE_MAGIC 0x00051607
#define AD_MAGIC             AD_APPLEDOUBLE_MAGIC

/* Sizes of relevant entry bits */
#define ADEDLEN_MAGIC       4
#define ADEDLEN_VERSION     4
#define ADEDLEN_FILLER      16
#define AD_FILLER_TAG       "Netatalk        " /* should be 16 bytes */
#define AD_FILLER_TAG_OSX   "Mac OS X        " /* should be 16 bytes */
#define ADEDLEN_NENTRIES    2
#define AD_HEADER_LEN       (ADEDLEN_MAGIC + ADEDLEN_VERSION + \
			     ADEDLEN_FILLER + ADEDLEN_NENTRIES) /* 26 */
#define AD_ENTRY_LEN_EID    4
#define AD_ENTRY_LEN_OFF    4
#define AD_ENTRY_LEN_LEN    4
#define AD_ENTRY_LEN (AD_ENTRY_LEN_EID + AD_ENTRY_LEN_OFF + AD_ENTRY_LEN_LEN)

/* Field widths */
#define ADEDLEN_NAME            255
#define ADEDLEN_COMMENT         200
#define ADEDLEN_FILEI           16
#define ADEDLEN_FINDERI         32
#define ADEDLEN_FILEDATESI      16
#define ADEDLEN_SHORTNAME       12 /* length up to 8.3 */
#define ADEDLEN_AFPFILEI        4
#define ADEDLEN_MACFILEI        4
#define ADEDLEN_PRODOSFILEI     8
#define ADEDLEN_MSDOSFILEI      2
#define ADEDLEN_DID             4
#define ADEDLEN_PRIVDEV         8
#define ADEDLEN_PRIVINO         8
#define ADEDLEN_PRIVSYN         8
#define ADEDLEN_PRIVID          4

/* Offsets */
#define ADEDOFF_MAGIC         0
#define ADEDOFF_VERSION       (ADEDOFF_MAGIC + ADEDLEN_MAGIC)
#define ADEDOFF_FILLER        (ADEDOFF_VERSION + ADEDLEN_VERSION)
#define ADEDOFF_NENTRIES      (ADEDOFF_FILLER + ADEDLEN_FILLER)

#define ADEDOFF_FINDERI_XATTR    (AD_HEADER_LEN + \
				  (ADEID_NUM_XATTR * AD_ENTRY_LEN))
#define ADEDOFF_COMMENT_XATTR    (ADEDOFF_FINDERI_XATTR    + ADEDLEN_FINDERI)
#define ADEDOFF_FILEDATESI_XATTR (ADEDOFF_COMMENT_XATTR    + ADEDLEN_COMMENT)
#define ADEDOFF_AFPFILEI_XATTR   (ADEDOFF_FILEDATESI_XATTR + \
				  ADEDLEN_FILEDATESI)
#define ADEDOFF_PRIVDEV_XATTR    (ADEDOFF_AFPFILEI_XATTR   + ADEDLEN_AFPFILEI)
#define ADEDOFF_PRIVINO_XATTR    (ADEDOFF_PRIVDEV_XATTR    + ADEDLEN_PRIVDEV)
#define ADEDOFF_PRIVSYN_XATTR    (ADEDOFF_PRIVINO_XATTR    + ADEDLEN_PRIVINO)
#define ADEDOFF_PRIVID_XATTR     (ADEDOFF_PRIVSYN_XATTR    + ADEDLEN_PRIVSYN)

#define ADEDOFF_FINDERI_DOT_UND  (AD_HEADER_LEN + \
				  (ADEID_NUM_DOT_UND * AD_ENTRY_LEN))
#define ADEDOFF_RFORK_DOT_UND    (ADEDOFF_FINDERI_DOT_UND + ADEDLEN_FINDERI)

#define AD_DATASZ_XATTR (AD_HEADER_LEN + \
			 (ADEID_NUM_XATTR * AD_ENTRY_LEN) + \
			 ADEDLEN_FINDERI + ADEDLEN_COMMENT + \
			 ADEDLEN_FILEDATESI + ADEDLEN_AFPFILEI + \
			 ADEDLEN_PRIVDEV + ADEDLEN_PRIVINO + \
			 ADEDLEN_PRIVSYN + ADEDLEN_PRIVID)

#if AD_DATASZ_XATTR != 402
#error bad size for AD_DATASZ_XATTR
#endif

#define AD_DATASZ_DOT_UND (AD_HEADER_LEN + \
			   (ADEID_NUM_DOT_UND * AD_ENTRY_LEN) + \
			   ADEDLEN_FINDERI)
#if AD_DATASZ_DOT_UND != 82
#error bad size for AD_DATASZ_DOT_UND
#endif

/*
 * Sharemode locks fcntl() offsets
 */
#if _FILE_OFFSET_BITS == 64 || defined(HAVE_LARGEFILE)
#define AD_FILELOCK_BASE (UINT64_C(0x7FFFFFFFFFFFFFFF) - 9)
#else
#define AD_FILELOCK_BASE (UINT32_C(0x7FFFFFFF) - 9)
#endif
#define BYTELOCK_MAX (AD_FILELOCK_BASE - 1)

#define AD_FILELOCK_OPEN_WR        (AD_FILELOCK_BASE + 0)
#define AD_FILELOCK_OPEN_RD        (AD_FILELOCK_BASE + 1)
#define AD_FILELOCK_RSRC_OPEN_WR   (AD_FILELOCK_BASE + 2)
#define AD_FILELOCK_RSRC_OPEN_RD   (AD_FILELOCK_BASE + 3)
#define AD_FILELOCK_DENY_WR        (AD_FILELOCK_BASE + 4)
#define AD_FILELOCK_DENY_RD        (AD_FILELOCK_BASE + 5)
#define AD_FILELOCK_RSRC_DENY_WR   (AD_FILELOCK_BASE + 6)
#define AD_FILELOCK_RSRC_DENY_RD   (AD_FILELOCK_BASE + 7)
#define AD_FILELOCK_OPEN_NONE      (AD_FILELOCK_BASE + 8)
#define AD_FILELOCK_RSRC_OPEN_NONE (AD_FILELOCK_BASE + 9)

/* Time stuff we overload the bits a little */
#define AD_DATE_CREATE         0
#define AD_DATE_MODIFY         4
#define AD_DATE_BACKUP         8
#define AD_DATE_ACCESS        12
#define AD_DATE_MASK          (AD_DATE_CREATE | AD_DATE_MODIFY | \
                               AD_DATE_BACKUP | AD_DATE_ACCESS)
#define AD_DATE_UNIX          (1 << 10)
#define AD_DATE_START         0x80000000
#define AD_DATE_DELTA         946684800
#define AD_DATE_FROM_UNIX(x)  (htonl((x) - AD_DATE_DELTA))
#define AD_DATE_TO_UNIX(x)    (ntohl(x) + AD_DATE_DELTA)

#define AD_XATTR_HDR_MAGIC    0x41545452 /* 'ATTR' */
#define AD_XATTR_MAX_ENTRIES  1024 /* Some arbitrarily enforced limit */
#define AD_XATTR_HDR_SIZE     36
#define AD_XATTR_MAX_HDR_SIZE 65536

/* Accessor macros */
#define ad_getentrylen(ad,eid)     ((ad)->ad_eid[(eid)].ade_len)
#define ad_getentryoff(ad,eid)     ((ad)->ad_eid[(eid)].ade_off)
#define ad_setentrylen(ad,eid,len) ((ad)->ad_eid[(eid)].ade_len = (len))
#define ad_setentryoff(ad,eid,off) ((ad)->ad_eid[(eid)].ade_off = (off))

/*
 * Both struct ad_xattr_header and struct ad_xattr_entry describe the in memory
 * representation as well as the on-disk format.
 *
 * The ad_xattr_header follows the FinderInfo data in the FinderInfo entry if
 * the length of the FinderInfo entry is larger then 32 bytes. It is then
 * preceeded with 2 bytes padding.
 *
 * Cf: https://opensource.apple.com/source/xnu/xnu-4570.1.46/bsd/vfs/vfs_xattr.c
 */

struct ad_xattr_header {
	uint32_t adx_magic;        /* ATTR_HDR_MAGIC */
	uint32_t adx_debug_tag;    /* for debugging == file id of owning file */
	uint32_t adx_total_size;   /* file offset of end of attribute header + entries + data */
	uint32_t adx_data_start;   /* file offset to attribute data area */
	uint32_t adx_data_length;  /* length of attribute data area */
	uint32_t adx_reserved[3];
	uint16_t adx_flags;
	uint16_t adx_num_attrs;
};

/* On-disk entries are aligned on 4 byte boundaries */
struct ad_xattr_entry {
	uint32_t adx_offset;    /* file offset to data */
	uint32_t adx_length;    /* size of attribute data */
	uint16_t adx_flags;
	uint8_t  adx_namelen;	/* included the NULL terminator */
	char    *adx_name;      /* NULL-terminated UTF-8 name */
};

struct ad_entry {
	size_t ade_off;
	size_t ade_len;
};

struct adouble {
	files_struct             *ad_fsp;
	bool                      ad_opened;
	adouble_type_t            ad_type;
	uint32_t                  ad_magic;
	uint32_t                  ad_version;
	uint8_t                   ad_filler[ADEDLEN_FILLER];
	struct ad_entry           ad_eid[ADEID_MAX];
	char                     *ad_data;
	struct ad_xattr_header    adx_header;
	struct ad_xattr_entry    *adx_entries;
};

struct ad_entry_order {
	uint32_t id, offset, len;
};

/* Netatalk AppleDouble metadata xattr */
static const
struct ad_entry_order entry_order_meta_xattr[ADEID_NUM_XATTR + 1] = {
	{ADEID_FINDERI,    ADEDOFF_FINDERI_XATTR,    ADEDLEN_FINDERI},
	{ADEID_COMMENT,    ADEDOFF_COMMENT_XATTR,    0},
	{ADEID_FILEDATESI, ADEDOFF_FILEDATESI_XATTR, ADEDLEN_FILEDATESI},
	{ADEID_AFPFILEI,   ADEDOFF_AFPFILEI_XATTR,   ADEDLEN_AFPFILEI},
	{ADEID_PRIVDEV,    ADEDOFF_PRIVDEV_XATTR,    0},
	{ADEID_PRIVINO,    ADEDOFF_PRIVINO_XATTR,    0},
	{ADEID_PRIVSYN,    ADEDOFF_PRIVSYN_XATTR,    0},
	{ADEID_PRIVID,     ADEDOFF_PRIVID_XATTR,     0},
	{0, 0, 0}
};

/* AppleDouble resource fork file (the ones prefixed by "._") */
static const
struct ad_entry_order entry_order_dot_und[ADEID_NUM_DOT_UND + 1] = {
	{ADEID_FINDERI,    ADEDOFF_FINDERI_DOT_UND,  ADEDLEN_FINDERI},
	{ADEID_RFORK,      ADEDOFF_RFORK_DOT_UND,    0},
	{0, 0, 0}
};

/* Conversion from enumerated id to on-disk AppleDouble id */
#define AD_EID_DISK(a) (set_eid[a])
static const uint32_t set_eid[] = {
	0, 1, 2, 3, 4, 5, 6, 7, 8, 9, 10, 11, 12, 13, 14, 15,
	AD_DEV, AD_INO, AD_SYN, AD_ID
};

static char empty_resourcefork[] = {
	0x00, 0x00, 0x01, 0x00, 0x00, 0x00, 0x01, 0x00,
	0x00, 0x00, 0x00, 0x00, 0x00, 0x00, 0x00, 0x1E,
	0x54, 0x68, 0x69, 0x73, 0x20, 0x72, 0x65, 0x73,
	0x6F, 0x75, 0x72, 0x63, 0x65, 0x20, 0x66, 0x6F,
	0x72, 0x6B, 0x20, 0x69, 0x6E, 0x74, 0x65, 0x6E,
	0x74, 0x69, 0x6F, 0x6E, 0x61, 0x6C, 0x6C, 0x79,
	0x20, 0x6C, 0x65, 0x66, 0x74, 0x20, 0x62, 0x6C,
	0x61, 0x6E, 0x6B, 0x20, 0x20, 0x20, 0x00, 0x00,
	0x00, 0x00, 0x00, 0x00, 0x00, 0x00, 0x00, 0x00,
	0x00, 0x00, 0x00, 0x00, 0x00, 0x00, 0x00, 0x00,
	0x00, 0x00, 0x00, 0x00, 0x00, 0x00, 0x00, 0x00,
	0x00, 0x00, 0x00, 0x00, 0x00, 0x00, 0x00, 0x00,
	0x00, 0x00, 0x00, 0x00, 0x00, 0x00, 0x00, 0x00,
	0x00, 0x00, 0x00, 0x00, 0x00, 0x00, 0x00, 0x00,
	0x00, 0x00, 0x00, 0x00, 0x00, 0x00, 0x00, 0x00,
	0x00, 0x00, 0x00, 0x00, 0x00, 0x00, 0x00, 0x00,
	0x00, 0x00, 0x00, 0x00, 0x00, 0x00, 0x00, 0x00,
	0x00, 0x00, 0x00, 0x00, 0x00, 0x00, 0x00, 0x00,
	0x00, 0x00, 0x00, 0x00, 0x00, 0x00, 0x00, 0x00,
	0x00, 0x00, 0x00, 0x00, 0x00, 0x00, 0x00, 0x00,
	0x00, 0x00, 0x00, 0x00, 0x00, 0x00, 0x00, 0x00,
	0x00, 0x00, 0x00, 0x00, 0x00, 0x00, 0x00, 0x00,
	0x00, 0x00, 0x00, 0x00, 0x00, 0x00, 0x00, 0x00,
	0x00, 0x00, 0x00, 0x00, 0x00, 0x00, 0x00, 0x00,
	0x00, 0x00, 0x00, 0x00, 0x00, 0x00, 0x00, 0x00,
	0x00, 0x00, 0x00, 0x00, 0x00, 0x00, 0x00, 0x00,
	0x00, 0x00, 0x00, 0x00, 0x00, 0x00, 0x00, 0x00,
	0x00, 0x00, 0x00, 0x00, 0x00, 0x00, 0x00, 0x00,
	0x00, 0x00, 0x00, 0x00, 0x00, 0x00, 0x00, 0x00,
	0x00, 0x00, 0x00, 0x00, 0x00, 0x00, 0x00, 0x00,
	0x00, 0x00, 0x00, 0x00, 0x00, 0x00, 0x00, 0x00,
	0x00, 0x00, 0x00, 0x00, 0x00, 0x00, 0x00, 0x00,
	0x00, 0x00, 0x01, 0x00, 0x00, 0x00, 0x01, 0x00,
	0x00, 0x00, 0x00, 0x00, 0x00, 0x00, 0x00, 0x1E,
	0x00, 0x00, 0x00, 0x00, 0x00, 0x00, 0x00, 0x00,
	0x00, 0x1C, 0x00, 0x1E, 0xFF, 0xFF
};

struct fio {
	/* tcon config handle */
	struct fruit_config_data *config;

	/* Denote stream type, meta or rsrc */
	adouble_type_t type;

	/* Whether the create created the stream */
	bool created;

	/*
	 * AFP_AfpInfo stream created, but not written yet, thus still a fake
	 * pipe fd. This is set to true in fruit_open_meta if there was no
	 * exisiting stream but the caller requested O_CREAT. It is later set to
	 * false when we get a write on the stream that then does open and
	 * create the stream.
	 */
	bool fake_fd;
	int flags;
	int mode;
};

/*
 * Forward declarations
 */
static struct adouble *ad_init(TALLOC_CTX *ctx,
			       adouble_type_t type);
static struct adouble *ad_get(TALLOC_CTX *ctx,
			      vfs_handle_struct *handle,
			      const struct smb_filename *smb_fname,
			      adouble_type_t type);
static int ad_set(vfs_handle_struct *handle,
		  struct adouble *ad,
		  const struct smb_filename *smb_fname);
static int ad_fset(struct vfs_handle_struct *handle,
		   struct adouble *ad,
		   files_struct *fsp);
static int adouble_path(TALLOC_CTX *ctx,
			const struct smb_filename *smb_fname__in,
			struct smb_filename **ppsmb_fname_out);
static AfpInfo *afpinfo_new(TALLOC_CTX *ctx);
static ssize_t afpinfo_pack(const AfpInfo *ai, char *buf);
static AfpInfo *afpinfo_unpack(TALLOC_CTX *ctx, const void *data);


/**
 * Return a pointer to an AppleDouble entry
 *
 * Returns NULL if the entry is not present
 **/
static char *ad_get_entry(const struct adouble *ad, int eid)
{
	off_t off = ad_getentryoff(ad, eid);
	size_t len = ad_getentrylen(ad, eid);

	if (off == 0 || len == 0) {
		return NULL;
	}

	return ad->ad_data + off;
}

/**
 * Get a date
 **/
static int ad_getdate(const struct adouble *ad,
		      unsigned int dateoff,
		      uint32_t *date)
{
	bool xlate = (dateoff & AD_DATE_UNIX);
	char *p = NULL;

	dateoff &= AD_DATE_MASK;
	p = ad_get_entry(ad, ADEID_FILEDATESI);
	if (p == NULL) {
		return -1;
	}

	if (dateoff > AD_DATE_ACCESS) {
	    return -1;
	}

	memcpy(date, p + dateoff, sizeof(uint32_t));

	if (xlate) {
		*date = AD_DATE_TO_UNIX(*date);
	}
	return 0;
}

/**
 * Set a date
 **/
static int ad_setdate(struct adouble *ad, unsigned int dateoff, uint32_t date)
{
	bool xlate = (dateoff & AD_DATE_UNIX);
	char *p = NULL;

	p = ad_get_entry(ad, ADEID_FILEDATESI);
	if (p == NULL) {
		return -1;
	}

	dateoff &= AD_DATE_MASK;
	if (xlate) {
		date = AD_DATE_FROM_UNIX(date);
	}

	if (dateoff > AD_DATE_ACCESS) {
		return -1;
	}

	memcpy(p + dateoff, &date, sizeof(date));

	return 0;
}


/**
 * Map on-disk AppleDouble id to enumerated id
 **/
static uint32_t get_eid(uint32_t eid)
{
	if (eid <= 15) {
		return eid;
	}

	switch (eid) {
	case AD_DEV:
		return ADEID_PRIVDEV;
	case AD_INO:
		return ADEID_PRIVINO;
	case AD_SYN:
		return ADEID_PRIVSYN;
	case AD_ID:
		return ADEID_PRIVID;
	default:
		break;
	}

	return 0;
}

/**
 * Pack AppleDouble structure into data buffer
 **/
static bool ad_pack(struct adouble *ad)
{
	uint32_t       eid;
	uint16_t       nent;
	uint32_t       bufsize;
	uint32_t       offset = 0;

	bufsize = talloc_get_size(ad->ad_data);
	if (bufsize < AD_DATASZ_DOT_UND) {
		DBG_ERR("bad buffer size [0x%" PRIx32 "]\n", bufsize);
		return false;
	}

	if (offset + ADEDLEN_MAGIC < offset ||
			offset + ADEDLEN_MAGIC >= bufsize) {
		return false;
	}
	RSIVAL(ad->ad_data, offset, ad->ad_magic);
	offset += ADEDLEN_MAGIC;

	if (offset + ADEDLEN_VERSION < offset ||
			offset + ADEDLEN_VERSION >= bufsize) {
		return false;
	}
	RSIVAL(ad->ad_data, offset, ad->ad_version);
	offset += ADEDLEN_VERSION;

	if (offset + ADEDLEN_FILLER < offset ||
			offset + ADEDLEN_FILLER >= bufsize) {
		return false;
	}
	if (ad->ad_type == ADOUBLE_RSRC) {
		memcpy(ad->ad_data + offset, AD_FILLER_TAG, ADEDLEN_FILLER);
	}
	offset += ADEDLEN_FILLER;

	if (offset + ADEDLEN_NENTRIES < offset ||
			offset + ADEDLEN_NENTRIES >= bufsize) {
		return false;
	}
	offset += ADEDLEN_NENTRIES;

	for (eid = 0, nent = 0; eid < ADEID_MAX; eid++) {
		if (ad->ad_eid[eid].ade_off == 0) {
			/*
			 * ade_off is also used as indicator whether a
			 * specific entry is used or not
			 */
			continue;
		}

		if (offset + AD_ENTRY_LEN_EID < offset ||
				offset + AD_ENTRY_LEN_EID >= bufsize) {
			return false;
		}
		RSIVAL(ad->ad_data, offset, AD_EID_DISK(eid));
		offset += AD_ENTRY_LEN_EID;

		if (offset + AD_ENTRY_LEN_OFF < offset ||
				offset + AD_ENTRY_LEN_OFF >= bufsize) {
			return false;
		}
		RSIVAL(ad->ad_data, offset, ad->ad_eid[eid].ade_off);
		offset += AD_ENTRY_LEN_OFF;

		if (offset + AD_ENTRY_LEN_LEN < offset ||
				offset + AD_ENTRY_LEN_LEN >= bufsize) {
			return false;
		}
		RSIVAL(ad->ad_data, offset, ad->ad_eid[eid].ade_len);
		offset += AD_ENTRY_LEN_LEN;

		nent++;
	}

	if (ADEDOFF_NENTRIES + 2 >= bufsize) {
		return false;
	}
	RSSVAL(ad->ad_data, ADEDOFF_NENTRIES, nent);

	return true;
}

static bool ad_unpack_xattrs(struct adouble *ad)
{
	struct ad_xattr_header *h = &ad->adx_header;
	const char *p = ad->ad_data;
	uint32_t hoff;
	uint32_t i;

	if (ad_getentrylen(ad, ADEID_FINDERI) <= ADEDLEN_FINDERI) {
		return true;
	}

	/* 2 bytes padding */
	hoff = ad_getentryoff(ad, ADEID_FINDERI) + ADEDLEN_FINDERI + 2;

	h->adx_magic       = RIVAL(p, hoff + 0);
	h->adx_debug_tag   = RIVAL(p, hoff + 4); /* Not used -> not checked */
	h->adx_total_size  = RIVAL(p, hoff + 8);
	h->adx_data_start  = RIVAL(p, hoff + 12);
	h->adx_data_length = RIVAL(p, hoff + 16);
	h->adx_flags       = RSVAL(p, hoff + 32); /* Not used -> not checked */
	h->adx_num_attrs   = RSVAL(p, hoff + 34);

	if (h->adx_magic != AD_XATTR_HDR_MAGIC) {
		DBG_ERR("Bad magic: 0x%" PRIx32 "\n", h->adx_magic);
		return false;
	}

	if (h->adx_total_size > ad_getentryoff(ad, ADEID_RFORK)) {
		DBG_ERR("Bad total size: 0x%" PRIx32 "\n", h->adx_total_size);
		return false;
	}
	if (h->adx_total_size > AD_XATTR_MAX_HDR_SIZE) {
		DBG_ERR("Bad total size: 0x%" PRIx32 "\n", h->adx_total_size);
		return false;
	}

	if (h->adx_data_start < (hoff + AD_XATTR_HDR_SIZE)) {
		DBG_ERR("Bad start: 0x%" PRIx32 "\n", h->adx_data_start);
		return false;
	}

	if ((h->adx_data_start + h->adx_data_length) < h->adx_data_start) {
		DBG_ERR("Bad length: %" PRIu32 "\n", h->adx_data_length);
		return false;
	}
	if ((h->adx_data_start + h->adx_data_length) >
	    ad->adx_header.adx_total_size)
	{
		DBG_ERR("Bad length: %" PRIu32 "\n", h->adx_data_length);
		return false;
	}

	if (h->adx_num_attrs > AD_XATTR_MAX_ENTRIES) {
		DBG_ERR("Bad num xattrs: %" PRIu16 "\n", h->adx_num_attrs);
		return false;
	}

	if (h->adx_num_attrs == 0) {
		return true;
	}

	ad->adx_entries = talloc_zero_array(
		ad, struct ad_xattr_entry, h->adx_num_attrs);
	if (ad->adx_entries == NULL) {
		return false;
	}

	hoff += AD_XATTR_HDR_SIZE;

	for (i = 0; i < h->adx_num_attrs; i++) {
		struct ad_xattr_entry *e = &ad->adx_entries[i];

		hoff = (hoff + 3) & ~3;

		e->adx_offset  = RIVAL(p, hoff + 0);
		e->adx_length  = RIVAL(p, hoff + 4);
		e->adx_flags   = RSVAL(p, hoff + 8);
		e->adx_namelen = *(p + hoff + 10);

		if (e->adx_offset >= ad->adx_header.adx_total_size) {
			DBG_ERR("Bad adx_offset: %" PRIx32 "\n",
				e->adx_offset);
			return false;
		}

		if ((e->adx_offset + e->adx_length) < e->adx_offset) {
			DBG_ERR("Bad adx_length: %" PRIx32 "\n",
				e->adx_length);
			return false;
		}

		if ((e->adx_offset + e->adx_length) >
		    ad->adx_header.adx_total_size)
		{
			DBG_ERR("Bad adx_length: %" PRIx32 "\n",
				e->adx_length);
			return false;
		}

		if (e->adx_namelen == 0) {
			DBG_ERR("Bad adx_namelen: %" PRIx32 "\n",
				e->adx_namelen);
			return false;
		}
		if ((hoff + 11 + e->adx_namelen) < hoff + 11) {
			DBG_ERR("Bad adx_namelen: %" PRIx32 "\n",
				e->adx_namelen);
			return false;
		}
		if ((hoff + 11 + e->adx_namelen) >
		    ad->adx_header.adx_data_start)
		{
			DBG_ERR("Bad adx_namelen: %" PRIx32 "\n",
				e->adx_namelen);
			return false;
		}

		e->adx_name = talloc_strndup(ad->adx_entries,
					     p + hoff + 11,
					     e->adx_namelen);
		if (e->adx_name == NULL) {
			return false;
		}

		DBG_DEBUG("xattr [%s] offset [0x%x] size [0x%x]\n",
			  e->adx_name, e->adx_offset, e->adx_length);
		dump_data(10, (uint8_t *)(ad->ad_data + e->adx_offset),
			  e->adx_length);

		hoff += 11 + e->adx_namelen;
	}

	return true;
}

/**
 * Unpack an AppleDouble blob into a struct adoble
 **/
static bool ad_unpack(struct adouble *ad, const size_t nentries,
		      size_t filesize)
{
	size_t bufsize = talloc_get_size(ad->ad_data);
	size_t adentries, i;
	uint32_t eid, len, off;
	bool ok;

	/*
	 * The size of the buffer ad->ad_data is checked when read, so
	 * we wouldn't have to check our own offsets, a few extra
	 * checks won't hurt though. We have to check the offsets we
	 * read from the buffer anyway.
	 */

	if (bufsize < (AD_HEADER_LEN + (AD_ENTRY_LEN * nentries))) {
		DEBUG(1, ("bad size\n"));
		return false;
	}

	ad->ad_magic = RIVAL(ad->ad_data, 0);
	ad->ad_version = RIVAL(ad->ad_data, ADEDOFF_VERSION);
	if ((ad->ad_magic != AD_MAGIC) || (ad->ad_version != AD_VERSION)) {
		DEBUG(1, ("wrong magic or version\n"));
		return false;
	}

	memcpy(ad->ad_filler, ad->ad_data + ADEDOFF_FILLER, ADEDLEN_FILLER);

	adentries = RSVAL(ad->ad_data, ADEDOFF_NENTRIES);
	if (adentries != nentries) {
		DEBUG(1, ("invalid number of entries: %zu\n",
			  adentries));
		return false;
	}

	/* now, read in the entry bits */
	for (i = 0; i < adentries; i++) {
		eid = RIVAL(ad->ad_data, AD_HEADER_LEN + (i * AD_ENTRY_LEN));
		eid = get_eid(eid);
		off = RIVAL(ad->ad_data, AD_HEADER_LEN + (i * AD_ENTRY_LEN) + 4);
		len = RIVAL(ad->ad_data, AD_HEADER_LEN + (i * AD_ENTRY_LEN) + 8);

		if (!eid || eid >= ADEID_MAX) {
			DEBUG(1, ("bogus eid %d\n", eid));
			return false;
		}

		/*
		 * All entries other than the resource fork are
		 * expected to be read into the ad_data buffer, so
		 * ensure the specified offset is within that bound
		 */
		if ((off > bufsize) && (eid != ADEID_RFORK)) {
			DEBUG(1, ("bogus eid %d: off: %" PRIu32 ", len: %" PRIu32 "\n",
				  eid, off, len));
			return false;
		}

		/*
		 * All entries besides FinderInfo and resource fork
		 * must fit into the buffer. FinderInfo is special as
		 * it may be larger then the default 32 bytes (if it
		 * contains marshalled xattrs), but we will fixup that
		 * in ad_convert(). And the resource fork is never
		 * accessed directly by the ad_data buf (also see
		 * comment above) anyway.
		 */
		if ((eid != ADEID_RFORK) &&
		    (eid != ADEID_FINDERI) &&
		    ((off + len) > bufsize)) {
			DEBUG(1, ("bogus eid %d: off: %" PRIu32 ", len: %" PRIu32 "\n",
				  eid, off, len));
			return false;
		}

		/*
		 * That would be obviously broken
		 */
		if (off > filesize) {
			DEBUG(1, ("bogus eid %d: off: %" PRIu32 ", len: %" PRIu32 "\n",
				  eid, off, len));
			return false;
		}

		/*
		 * Check for any entry that has its end beyond the
		 * filesize.
		 */
		if (off + len < off) {
			DEBUG(1, ("offset wrap in eid %d: off: %" PRIu32
				  ", len: %" PRIu32 "\n",
				  eid, off, len));
			return false;

		}
		if (off + len > filesize) {
			/*
			 * If this is the resource fork entry, we fix
			 * up the length, for any other entry we bail
			 * out.
			 */
			if (eid != ADEID_RFORK) {
				DEBUG(1, ("bogus eid %d: off: %" PRIu32
					  ", len: %" PRIu32 "\n",
					  eid, off, len));
				return false;
			}

			/*
			 * Fixup the resource fork entry by limiting
			 * the size to entryoffset - filesize.
			 */
			len = filesize - off;
			DEBUG(1, ("Limiting ADEID_RFORK: off: %" PRIu32
				  ", len: %" PRIu32 "\n", off, len));
		}

		ad->ad_eid[eid].ade_off = off;
		ad->ad_eid[eid].ade_len = len;
	}

	ok = ad_unpack_xattrs(ad);
	if (!ok) {
		return false;
	}

	return true;
}

static bool ad_convert_move_reso(vfs_handle_struct *handle,
				 struct adouble *ad,
				 const struct smb_filename *smb_fname)
{
	char *buf = NULL;
	size_t rforklen;
	size_t rforkoff;
	ssize_t n;
	int ret;
	bool ok;

	rforklen = ad_getentrylen(ad, ADEID_RFORK);
	if (rforklen == 0) {
		return true;
	}

	buf = talloc_size(ad, rforklen);
	if (buf == NULL) {
		/*
		 * This allocates a buffer for reading the resource fork data in
		 * one big swoop. Resource forks won't be larger then, say, 64
		 * MB, I swear, so just doing the allocation with the talloc
		 * limit as safeguard seems safe.
		 */
		DBG_ERR("Failed to allocate %zu bytes for rfork\n",
			rforklen);
		return false;
	}

	rforkoff = ad_getentryoff(ad, ADEID_RFORK);
<<<<<<< HEAD

	n = SMB_VFS_PREAD(ad->ad_fsp, buf, rforklen, rforkoff);
	if (n != rforklen) {
		DBG_ERR("Reading %zu bytes from rfork [%s] failed: %s\n",
			rforklen, fsp_str_dbg(ad->ad_fsp), strerror(errno));
		return false;
	}

	rforkoff = ADEDOFF_RFORK_DOT_UND;

=======

	n = SMB_VFS_PREAD(ad->ad_fsp, buf, rforklen, rforkoff);
	if (n != rforklen) {
		DBG_ERR("Reading %zu bytes from rfork [%s] failed: %s\n",
			rforklen, fsp_str_dbg(ad->ad_fsp), strerror(errno));
		return false;
	}

	rforkoff = ADEDOFF_RFORK_DOT_UND;

>>>>>>> 1f07059a
	n = SMB_VFS_PWRITE(ad->ad_fsp, buf, rforklen, rforkoff);
	if (n != rforklen) {
		DBG_ERR("Writing %zu bytes to rfork [%s] failed: %s\n",
			rforklen, fsp_str_dbg(ad->ad_fsp), strerror(errno));
		return false;
	}

	ad_setentryoff(ad, ADEID_RFORK, ADEDOFF_RFORK_DOT_UND);
	ok = ad_pack(ad);
	if (!ok) {
		DBG_WARNING("ad_pack [%s] failed\n", smb_fname->base_name);
		return false;
	}

	ret = ad_fset(handle, ad, ad->ad_fsp);
	if (ret != 0) {
		DBG_ERR("ad_fset on [%s] failed\n", fsp_str_dbg(ad->ad_fsp));
		return false;
	}

	return true;
}

static bool ad_convert_xattr(vfs_handle_struct *handle,
			     struct adouble *ad,
			     const struct smb_filename *smb_fname,
			     bool *converted_xattr)
{
	static struct char_mappings **string_replace_cmaps = NULL;
	uint16_t i;
	int saved_errno = 0;
	NTSTATUS status;
	int rc;
	bool ok;

	*converted_xattr = false;

	if (ad_getentrylen(ad, ADEID_FINDERI) == ADEDLEN_FINDERI) {
		return true;
	}

	if (string_replace_cmaps == NULL) {
		const char **mappings = NULL;

		mappings = str_list_make_v3_const(
			talloc_tos(), fruit_catia_maps, NULL);
		if (mappings == NULL) {
			return false;
		}
		string_replace_cmaps = string_replace_init_map(mappings);
		TALLOC_FREE(mappings);
	}

	for (i = 0; i < ad->adx_header.adx_num_attrs; i++) {
		struct ad_xattr_entry *e = &ad->adx_entries[i];
		char *mapped_name = NULL;
		char *tmp = NULL;
		struct smb_filename *stream_name = NULL;
		files_struct *fsp = NULL;
		ssize_t nwritten;

		status = string_replace_allocate(handle->conn,
						 e->adx_name,
						 string_replace_cmaps,
						 talloc_tos(),
						 &mapped_name,
						 vfs_translate_to_windows);
		if (!NT_STATUS_IS_OK(status) &&
		    !NT_STATUS_EQUAL(status, NT_STATUS_NONE_MAPPED))
		{
			DBG_ERR("string_replace_allocate failed\n");
			ok = false;
			goto fail;
		}

		tmp = mapped_name;
		mapped_name = talloc_asprintf(talloc_tos(), ":%s", tmp);
		TALLOC_FREE(tmp);
		if (mapped_name == NULL) {
			ok = false;
			goto fail;
		}

		stream_name = synthetic_smb_fname(talloc_tos(),
						  smb_fname->base_name,
						  mapped_name,
						  NULL,
						  smb_fname->flags);
		TALLOC_FREE(mapped_name);
		if (stream_name == NULL) {
			DBG_ERR("synthetic_smb_fname failed\n");
			ok = false;
			goto fail;
		}

		DBG_DEBUG("stream_name: %s\n", smb_fname_str_dbg(stream_name));

		status = SMB_VFS_CREATE_FILE(
			handle->conn,			/* conn */
			NULL,				/* req */
			0,				/* root_dir_fid */
			stream_name,			/* fname */
			FILE_GENERIC_WRITE,		/* access_mask */
			FILE_SHARE_READ | FILE_SHARE_WRITE, /* share_access */
			FILE_OPEN_IF,			/* create_disposition */
			0,				/* create_options */
			0,				/* file_attributes */
			INTERNAL_OPEN_ONLY,		/* oplock_request */
			NULL,				/* lease */
			0,				/* allocation_size */
			0,				/* private_flags */
			NULL,				/* sd */
			NULL,				/* ea_list */
			&fsp,				/* result */
			NULL,				/* psbuf */
			NULL, NULL);			/* create context */
		TALLOC_FREE(stream_name);
		if (!NT_STATUS_IS_OK(status)) {
			DBG_ERR("SMB_VFS_CREATE_FILE failed\n");
			ok = false;
			goto fail;
		}

		nwritten = SMB_VFS_PWRITE(fsp,
					  ad->ad_data + e->adx_offset,
					  e->adx_length,
					  0);
		if (nwritten == -1) {
			DBG_ERR("SMB_VFS_PWRITE failed\n");
			saved_errno = errno;
			close_file(NULL, fsp, ERROR_CLOSE);
			errno = saved_errno;
			ok = false;
			goto fail;
		}

		status = close_file(NULL, fsp, NORMAL_CLOSE);
		if (!NT_STATUS_IS_OK(status)) {
			ok = false;
			goto fail;
		}
		fsp = NULL;
	}

	ad_setentrylen(ad, ADEID_FINDERI, ADEDLEN_FINDERI);

	ok = ad_pack(ad);
	if (!ok) {
		DBG_WARNING("ad_pack [%s] failed\n", smb_fname->base_name);
		goto fail;
	}

	rc = ad_fset(handle, ad, ad->ad_fsp);
	if (rc != 0) {
		DBG_ERR("ad_fset on [%s] failed: %s\n",
			fsp_str_dbg(ad->ad_fsp), strerror(errno));
		ok = false;
		goto fail;
	}

	ok = ad_convert_move_reso(handle, ad, smb_fname);
	if (!ok) {
		goto fail;
	}

	*converted_xattr = true;
	ok = true;

fail:
	return ok;
}

static bool ad_convert_finderinfo(vfs_handle_struct *handle,
				  struct adouble *ad,
				  const struct smb_filename *smb_fname)
{
	char *p_ad = NULL;
	AfpInfo *ai = NULL;
	DATA_BLOB aiblob;
	struct smb_filename *stream_name = NULL;
	files_struct *fsp = NULL;
	size_t size;
	ssize_t nwritten;
	NTSTATUS status;
	int saved_errno = 0;
	int cmp;

	cmp = memcmp(ad->ad_filler, AD_FILLER_TAG_OSX, ADEDLEN_FILLER);
	if (cmp != 0) {
		return true;
	}

	p_ad = ad_get_entry(ad, ADEID_FINDERI);
	if (p_ad == NULL) {
		return false;
	}

	ai = afpinfo_new(talloc_tos());
	if (ai == NULL) {
		return false;
	}

	memcpy(ai->afpi_FinderInfo, p_ad, ADEDLEN_FINDERI);

	aiblob = data_blob_talloc(talloc_tos(), NULL, AFP_INFO_SIZE);
	if (aiblob.data == NULL) {
		TALLOC_FREE(ai);
		return false;
	}

	size = afpinfo_pack(ai, (char *)aiblob.data);
	TALLOC_FREE(ai);
	if (size != AFP_INFO_SIZE) {
		return false;
	}

	stream_name = synthetic_smb_fname(talloc_tos(),
					  smb_fname->base_name,
					  AFPINFO_STREAM,
					  NULL,
					  smb_fname->flags);
	if (stream_name == NULL) {
		data_blob_free(&aiblob);
		DBG_ERR("synthetic_smb_fname failed\n");
		return false;
	}

	DBG_DEBUG("stream_name: %s\n", smb_fname_str_dbg(stream_name));

	status = SMB_VFS_CREATE_FILE(
		handle->conn,			/* conn */
		NULL,				/* req */
		0,				/* root_dir_fid */
		stream_name,			/* fname */
		FILE_GENERIC_WRITE,		/* access_mask */
		FILE_SHARE_READ | FILE_SHARE_WRITE, /* share_access */
		FILE_OPEN_IF,			/* create_disposition */
		0,				/* create_options */
		0,				/* file_attributes */
		INTERNAL_OPEN_ONLY,		/* oplock_request */
		NULL,				/* lease */
		0,				/* allocation_size */
		0,				/* private_flags */
		NULL,				/* sd */
		NULL,				/* ea_list */
		&fsp,				/* result */
		NULL,				/* psbuf */
		NULL, NULL);			/* create context */
	TALLOC_FREE(stream_name);
	if (!NT_STATUS_IS_OK(status)) {
		DBG_ERR("SMB_VFS_CREATE_FILE failed\n");
		return false;
	}

	nwritten = SMB_VFS_PWRITE(fsp,
				  aiblob.data,
				  aiblob.length,
				  0);
	if (nwritten == -1) {
		DBG_ERR("SMB_VFS_PWRITE failed\n");
		saved_errno = errno;
		close_file(NULL, fsp, ERROR_CLOSE);
		errno = saved_errno;
		return false;
	}

	status = close_file(NULL, fsp, NORMAL_CLOSE);
	if (!NT_STATUS_IS_OK(status)) {
		return false;
	}
	fsp = NULL;

	return true;
}

static bool ad_convert_truncate(vfs_handle_struct *handle,
				struct adouble *ad,
				const struct smb_filename *smb_fname)
{
	int rc;
	off_t newlen;

	newlen = ADEDOFF_RFORK_DOT_UND + ad_getentrylen(ad, ADEID_RFORK);

	rc = SMB_VFS_FTRUNCATE(ad->ad_fsp, newlen);
	if (rc != 0) {
		return false;
	}

	return true;
}

static bool ad_convert_blank_rfork(vfs_handle_struct *handle,
				   struct adouble *ad,
				   bool *blank)
{
	struct fruit_config_data *config = NULL;
	size_t rforklen = sizeof(empty_resourcefork);
	char buf[rforklen];
	ssize_t nread;
	int cmp;
	int rc;
	bool ok;

	*blank = false;

	SMB_VFS_HANDLE_GET_DATA(handle, config,
				struct fruit_config_data, return false);

	if (!config->wipe_intentionally_left_blank_rfork) {
		return true;
	}

	if (ad_getentrylen(ad, ADEID_RFORK) != rforklen) {
		return true;
	}

	nread = SMB_VFS_PREAD(ad->ad_fsp, buf, rforklen, ADEDOFF_RFORK_DOT_UND);
	if (nread != rforklen) {
		DBG_ERR("Reading %zu bytes from rfork [%s] failed: %s\n",
			rforklen, fsp_str_dbg(ad->ad_fsp), strerror(errno));
		return false;
	}

	cmp = memcmp(buf, empty_resourcefork, rforklen);
	if (cmp != 0) {
		return true;
	}

	ad_setentrylen(ad, ADEID_RFORK, 0);
	ok = ad_pack(ad);
	if (!ok) {
		return false;
	}

	rc = ad_fset(handle, ad, ad->ad_fsp);
	if (rc != 0) {
		DBG_ERR("ad_fset on [%s] failed\n", fsp_str_dbg(ad->ad_fsp));
		return false;
	}

	*blank = true;
	return true;
}

static bool ad_convert_delete_adfile(vfs_handle_struct *handle,
				     struct adouble *ad,
				     const struct smb_filename *smb_fname)
{
	struct fruit_config_data *config = NULL;
	struct smb_filename *ad_name = NULL;
	int rc;

	if (ad_getentrylen(ad, ADEID_RFORK) > 0) {
		return true;
	}

	SMB_VFS_HANDLE_GET_DATA(handle, config,
				struct fruit_config_data, return false);

	if (!config->delete_empty_adfiles) {
		return true;
	}

	rc = adouble_path(talloc_tos(), smb_fname, &ad_name);
	if (rc != 0) {
		return false;
	}

	rc = SMB_VFS_NEXT_UNLINK(handle, ad_name);
	if (rc != 0) {
		DBG_ERR("Unlinking [%s] failed: %s\n",
			smb_fname_str_dbg(ad_name), strerror(errno));
		TALLOC_FREE(ad_name);
		return false;
	}

	DBG_WARNING("Unlinked [%s] after conversion\n", smb_fname_str_dbg(ad_name));
	TALLOC_FREE(ad_name);

	return true;
}

/**
 * Convert from Apple's ._ file to Netatalk
 *
 * Apple's AppleDouble may contain a FinderInfo entry longer then 32
 * bytes containing packed xattrs.
 *
 * @return -1 in case an error occurred, 0 if no conversion was done, 1
 * otherwise
 **/
static int ad_convert(struct vfs_handle_struct *handle,
		      const struct smb_filename *smb_fname)
{
	struct adouble *ad = NULL;
	bool ok;
	bool converted_xattr = false;
	bool blank;
	int ret;
<<<<<<< HEAD

	ad = ad_get(talloc_tos(), handle, smb_fname, ADOUBLE_RSRC);
	if (ad == NULL) {
		return 0;
	}

=======

	ad = ad_get(talloc_tos(), handle, smb_fname, ADOUBLE_RSRC);
	if (ad == NULL) {
		return 0;
	}

>>>>>>> 1f07059a
	ok = ad_convert_xattr(handle, ad, smb_fname, &converted_xattr);
	if (!ok) {
		ret = -1;
		goto done;
	}

	ok = ad_convert_blank_rfork(handle, ad, &blank);
	if (!ok) {
		ret = -1;
		goto done;
	}

	if (converted_xattr || blank) {
		ok = ad_convert_truncate(handle, ad, smb_fname);
		if (!ok) {
			ret = -1;
			goto done;
		}
	}

	ok = ad_convert_finderinfo(handle, ad, smb_fname);
	if (!ok) {
		DBG_ERR("Failed to convert [%s]\n",
			smb_fname_str_dbg(smb_fname));
		ret = -1;
		goto done;
	}

	ok = ad_convert_delete_adfile(handle, ad, smb_fname);
	if (!ok) {
		ret = -1;
		goto done;
	}

	ret = 0;
done:
	TALLOC_FREE(ad);
	return ret;
}

/**
 * Read and parse Netatalk AppleDouble metadata xattr
 **/
static ssize_t ad_read_meta(vfs_handle_struct *handle,
			    struct adouble *ad,
			    const struct smb_filename *smb_fname)
{
	int      rc = 0;
	ssize_t  ealen;
	bool     ok;

	DEBUG(10, ("reading meta xattr for %s\n", smb_fname->base_name));

	ealen = SMB_VFS_GETXATTR(handle->conn, smb_fname,
				 AFPINFO_EA_NETATALK, ad->ad_data,
				 AD_DATASZ_XATTR);
	if (ealen == -1) {
		switch (errno) {
		case ENOATTR:
		case ENOENT:
			if (errno == ENOATTR) {
				errno = ENOENT;
			}
			rc = -1;
			goto exit;
		default:
			DEBUG(2, ("error reading meta xattr: %s\n",
				  strerror(errno)));
			rc = -1;
			goto exit;
		}
	}
	if (ealen != AD_DATASZ_XATTR) {
		DEBUG(2, ("bad size %zd\n", ealen));
		errno = EINVAL;
		rc = -1;
		goto exit;
	}

	/* Now parse entries */
	ok = ad_unpack(ad, ADEID_NUM_XATTR, AD_DATASZ_XATTR);
	if (!ok) {
		DEBUG(2, ("invalid AppleDouble metadata xattr\n"));
		errno = EINVAL;
		rc = -1;
		goto exit;
	}

	if (!ad_getentryoff(ad, ADEID_FINDERI)
	    || !ad_getentryoff(ad, ADEID_COMMENT)
	    || !ad_getentryoff(ad, ADEID_FILEDATESI)
	    || !ad_getentryoff(ad, ADEID_AFPFILEI)
	    || !ad_getentryoff(ad, ADEID_PRIVDEV)
	    || !ad_getentryoff(ad, ADEID_PRIVINO)
	    || !ad_getentryoff(ad, ADEID_PRIVSYN)
	    || !ad_getentryoff(ad, ADEID_PRIVID)) {
		DEBUG(2, ("invalid AppleDouble metadata xattr\n"));
		errno = EINVAL;
		rc = -1;
		goto exit;
	}

exit:
	DEBUG(10, ("reading meta xattr for %s, rc: %d\n",
		smb_fname->base_name, rc));

	if (rc != 0) {
		ealen = -1;
		if (errno == EINVAL) {
			become_root();
			(void)SMB_VFS_REMOVEXATTR(handle->conn,
						  smb_fname,
						  AFPINFO_EA_NETATALK);
			unbecome_root();
			errno = ENOENT;
		}
	}
	return ealen;
}

static int ad_open_rsrc(vfs_handle_struct *handle,
			const struct smb_filename *smb_fname,
			int flags,
			mode_t mode,
			files_struct **_fsp)
{
	int ret;
	struct smb_filename *adp_smb_fname = NULL;
	files_struct *fsp = NULL;
	uint32_t access_mask;
	uint32_t share_access;
	uint32_t create_disposition;
	NTSTATUS status;

	ret = adouble_path(talloc_tos(), smb_fname, &adp_smb_fname);
	if (ret != 0) {
		return -1;
	}

	ret = SMB_VFS_STAT(handle->conn, adp_smb_fname);
	if (ret != 0) {
		TALLOC_FREE(adp_smb_fname);
		return -1;
	}

	access_mask = FILE_GENERIC_READ;
	share_access = FILE_SHARE_READ | FILE_SHARE_WRITE;
	create_disposition = FILE_OPEN;

	if (flags & O_RDWR) {
		access_mask |= FILE_GENERIC_WRITE;
		share_access &= ~FILE_SHARE_WRITE;
	}

	status = SMB_VFS_CREATE_FILE(
		handle->conn,			/* conn */
		NULL,				/* req */
		0,				/* root_dir_fid */
		adp_smb_fname,
		access_mask,
		share_access,
		create_disposition,
		0,				/* create_options */
		0,				/* file_attributes */
		INTERNAL_OPEN_ONLY,		/* oplock_request */
		NULL,				/* lease */
		0,				/* allocation_size */
		0,				/* private_flags */
		NULL,				/* sd */
		NULL,				/* ea_list */
		&fsp,
		NULL,				/* psbuf */
		NULL, NULL);			/* create context */
	TALLOC_FREE(adp_smb_fname);
	if (!NT_STATUS_IS_OK(status)) {
		DBG_ERR("SMB_VFS_CREATE_FILE failed\n");
		return -1;
	}

	*_fsp = fsp;
	return 0;
}

/*
 * Here's the deal: for ADOUBLE_META we can do without an fd as we can issue
 * path based xattr calls. For ADOUBLE_RSRC however we need a full-fledged fd
 * for file IO on the ._ file.
 */
static int ad_open(vfs_handle_struct *handle,
		   struct adouble *ad,
		   files_struct *fsp,
		   const struct smb_filename *smb_fname,
		   int flags,
		   mode_t mode)
{
	int ret;

	DBG_DEBUG("Path [%s] type [%s]\n", smb_fname->base_name,
		  ad->ad_type == ADOUBLE_META ? "meta" : "rsrc");

	if (ad->ad_type == ADOUBLE_META) {
		return 0;
	}

	if (fsp != NULL) {
		ad->ad_fsp = fsp;
		ad->ad_opened = false;
		return 0;
	}

	ret = ad_open_rsrc(handle, smb_fname, flags, mode, &ad->ad_fsp);
	if (ret != 0) {
		return -1;
	}
	ad->ad_opened = true;

	DBG_DEBUG("Path [%s] type [%s]\n",
		  smb_fname->base_name,
		  ad->ad_type == ADOUBLE_META ? "meta" : "rsrc");

	return 0;
}

static ssize_t ad_read_rsrc_adouble(vfs_handle_struct *handle,
				    struct adouble *ad,
				    const struct smb_filename *smb_fname)
{
	char *p_ad = NULL;
	size_t size;
	ssize_t len;
	int ret;
	bool ok;

	ret = SMB_VFS_NEXT_FSTAT(handle, ad->ad_fsp, &ad->ad_fsp->fsp_name->st);
	if (ret != 0) {
		DBG_ERR("fstat [%s] failed: %s\n",
			fsp_str_dbg(ad->ad_fsp), strerror(errno));
		return -1;
	}

	/*
	 * AppleDouble file header content and size, two cases:
	 *
	 * - without xattrs it is exactly AD_DATASZ_DOT_UND (82) bytes large
	 * - with embedded xattrs it can be larger, up to AD_XATTR_MAX_HDR_SIZE
	 *
	 * Read as much as we can up to AD_XATTR_MAX_HDR_SIZE.
	 */
	size = ad->ad_fsp->fsp_name->st.st_ex_size;
	if (size > talloc_array_length(ad->ad_data)) {
		if (size > AD_XATTR_MAX_HDR_SIZE) {
			size = AD_XATTR_MAX_HDR_SIZE;
		}
		p_ad = talloc_realloc(ad, ad->ad_data, char, size);
		if (p_ad == NULL) {
			return -1;
		}
		ad->ad_data = p_ad;
	}

	len = SMB_VFS_NEXT_PREAD(handle, ad->ad_fsp, ad->ad_data, talloc_array_length(ad->ad_data), 0);
	if (len != talloc_array_length(ad->ad_data)) {
		DBG_NOTICE("%s %s: bad size: %zd\n",
			   smb_fname->base_name, strerror(errno), len);
		return -1;
	}

	/* Now parse entries */
	ok = ad_unpack(ad, ADEID_NUM_DOT_UND, size);
	if (!ok) {
		DBG_ERR("invalid AppleDouble resource %s\n",
			smb_fname->base_name);
		errno = EINVAL;
		return -1;
	}

	if ((ad_getentryoff(ad, ADEID_FINDERI) != ADEDOFF_FINDERI_DOT_UND)
	    || (ad_getentrylen(ad, ADEID_FINDERI) < ADEDLEN_FINDERI)
	    || (ad_getentryoff(ad, ADEID_RFORK)	< ADEDOFF_RFORK_DOT_UND)) {
		DBG_ERR("invalid AppleDouble resource %s\n",
			smb_fname->base_name);
		errno = EINVAL;
		return -1;
	}

	return len;
}

/**
 * Read and parse resource fork, either ._ AppleDouble file or xattr
 **/
static ssize_t ad_read_rsrc(vfs_handle_struct *handle,
			    struct adouble *ad,
			    const struct smb_filename *smb_fname)
{
	return ad_read_rsrc_adouble(handle, ad, smb_fname);
}

/**
 * Read and unpack an AppleDouble metadata xattr or resource
 **/
static ssize_t ad_read(vfs_handle_struct *handle,
		       struct adouble *ad,
		       const struct smb_filename *smb_fname)
{
	switch (ad->ad_type) {
	case ADOUBLE_META:
		return ad_read_meta(handle, ad, smb_fname);
	case ADOUBLE_RSRC:
		return ad_read_rsrc(handle, ad, smb_fname);
	default:
		return -1;
	}
}

static int adouble_destructor(struct adouble *ad)
{
	NTSTATUS status;

	if (!ad->ad_opened) {
		return 0;
	}

	SMB_ASSERT(ad->ad_fsp != NULL);

	status = close_file(NULL, ad->ad_fsp, NORMAL_CLOSE);
	if (!NT_STATUS_IS_OK(status)) {
		DBG_ERR("Closing [%s] failed: %s\n",
			fsp_str_dbg(ad->ad_fsp), nt_errstr(status));
	}

	return 0;
}

/**
 * Allocate a struct adouble without initialiing it
 *
 * The struct is either hang of the fsp extension context or if fsp is
 * NULL from ctx.
 *
 * @param[in] ctx        talloc context
 * @param[in] handle     vfs handle
 * @param[in] type       type of AppleDouble, ADOUBLE_META or ADOUBLE_RSRC
 *
 * @return               adouble handle
 **/
static struct adouble *ad_alloc(TALLOC_CTX *ctx,
				adouble_type_t type)
{
	int rc = 0;
	size_t adsize = 0;
	struct adouble *ad;

	switch (type) {
	case ADOUBLE_META:
		adsize = AD_DATASZ_XATTR;
		break;
	case ADOUBLE_RSRC:
		adsize = AD_DATASZ_DOT_UND;
		break;
	default:
		return NULL;
	}

	ad = talloc_zero(ctx, struct adouble);
	if (ad == NULL) {
		rc = -1;
		goto exit;
	}

	if (adsize) {
		ad->ad_data = talloc_zero_array(ad, char, adsize);
		if (ad->ad_data == NULL) {
			rc = -1;
			goto exit;
		}
	}

	ad->ad_type = type;
	ad->ad_magic = AD_MAGIC;
	ad->ad_version = AD_VERSION;

	talloc_set_destructor(ad, adouble_destructor);

exit:
	if (rc != 0) {
		TALLOC_FREE(ad);
	}
	return ad;
}

/**
 * Allocate and initialize a new struct adouble
 *
 * @param[in] ctx        talloc context
 * @param[in] type       type of AppleDouble, ADOUBLE_META or ADOUBLE_RSRC
 *
 * @return               adouble handle, initialized
 **/
static struct adouble *ad_init(TALLOC_CTX *ctx,
			       adouble_type_t type)
{
	int rc = 0;
	const struct ad_entry_order  *eid;
	struct adouble *ad = NULL;
	time_t t = time(NULL);

	switch (type) {
	case ADOUBLE_META:
		eid = entry_order_meta_xattr;
		break;
	case ADOUBLE_RSRC:
		eid = entry_order_dot_und;
		break;
	default:
		return NULL;
	}

	ad = ad_alloc(ctx, type);
	if (ad == NULL) {
		return NULL;
	}

	while (eid->id) {
		ad->ad_eid[eid->id].ade_off = eid->offset;
		ad->ad_eid[eid->id].ade_len = eid->len;
		eid++;
	}

	/* put something sane in the date fields */
	ad_setdate(ad, AD_DATE_CREATE | AD_DATE_UNIX, t);
	ad_setdate(ad, AD_DATE_MODIFY | AD_DATE_UNIX, t);
	ad_setdate(ad, AD_DATE_ACCESS | AD_DATE_UNIX, t);
	ad_setdate(ad, AD_DATE_BACKUP, htonl(AD_DATE_START));

	if (rc != 0) {
		TALLOC_FREE(ad);
	}
	return ad;
}

static struct adouble *ad_get_internal(TALLOC_CTX *ctx,
				       vfs_handle_struct *handle,
				       files_struct *fsp,
				       const struct smb_filename *smb_fname,
				       adouble_type_t type)
{
	int rc = 0;
	ssize_t len;
	struct adouble *ad = NULL;
	int mode;

	if (fsp != NULL) {
		smb_fname = fsp->base_fsp->fsp_name;
	}

	DEBUG(10, ("ad_get(%s) called for %s\n",
		   type == ADOUBLE_META ? "meta" : "rsrc",
		   smb_fname->base_name));

	ad = ad_alloc(ctx, type);
	if (ad == NULL) {
		rc = -1;
		goto exit;
	}

	/* Try rw first so we can use the fd in ad_convert() */
	mode = O_RDWR;

	rc = ad_open(handle, ad, fsp, smb_fname, mode, 0);
	if (rc == -1 && ((errno == EROFS) || (errno == EACCES))) {
		mode = O_RDONLY;
		rc = ad_open(handle, ad, fsp, smb_fname, mode, 0);
	}
	if (rc == -1) {
		DBG_DEBUG("ad_open [%s] error [%s]\n",
			  smb_fname->base_name, strerror(errno));
		goto exit;

	}

	len = ad_read(handle, ad, smb_fname);
	if (len == -1) {
		DEBUG(10, ("error reading AppleDouble for %s\n",
			smb_fname->base_name));
		rc = -1;
		goto exit;
	}

exit:
	DEBUG(10, ("ad_get(%s) for %s returning %d\n",
		  type == ADOUBLE_META ? "meta" : "rsrc",
		  smb_fname->base_name, rc));

	if (rc != 0) {
		TALLOC_FREE(ad);
	}
	return ad;
}

/**
 * Return AppleDouble data for a file
 *
 * @param[in] ctx      talloc context
 * @param[in] handle   vfs handle
 * @param[in] smb_fname pathname to file or directory
 * @param[in] type     type of AppleDouble, ADOUBLE_META or ADOUBLE_RSRC
 *
 * @return             talloced struct adouble or NULL on error
 **/
static struct adouble *ad_get(TALLOC_CTX *ctx,
			      vfs_handle_struct *handle,
			      const struct smb_filename *smb_fname,
			      adouble_type_t type)
{
	return ad_get_internal(ctx, handle, NULL, smb_fname, type);
}

/**
 * Return AppleDouble data for a file
 *
 * @param[in] ctx      talloc context
 * @param[in] handle   vfs handle
 * @param[in] fsp      fsp to use for IO
 * @param[in] type     type of AppleDouble, ADOUBLE_META or ADOUBLE_RSRC
 *
 * @return             talloced struct adouble or NULL on error
 **/
static struct adouble *ad_fget(TALLOC_CTX *ctx, vfs_handle_struct *handle,
			       files_struct *fsp, adouble_type_t type)
{
	return ad_get_internal(ctx, handle, fsp, NULL, type);
}

/**
 * Set AppleDouble metadata on a file or directory
 *
 * @param[in] ad      adouble handle
 *
 * @param[in] smb_fname    pathname to file or directory
 *
 * @return            status code, 0 means success
 **/
static int ad_set(vfs_handle_struct *handle,
		  struct adouble *ad,
		  const struct smb_filename *smb_fname)
{
	bool ok;
	int ret;

	DBG_DEBUG("Path [%s]\n", smb_fname->base_name);

	if (ad->ad_type != ADOUBLE_META) {
		DBG_ERR("ad_set on [%s] used with ADOUBLE_RSRC\n",
			smb_fname->base_name);
		return -1;
	}

	ok = ad_pack(ad);
	if (!ok) {
		return -1;
	}

	ret = SMB_VFS_SETXATTR(handle->conn,
			       smb_fname,
			       AFPINFO_EA_NETATALK,
			       ad->ad_data,
			       AD_DATASZ_XATTR, 0);

	DBG_DEBUG("Path [%s] ret [%d]\n", smb_fname->base_name, ret);

	return ret;
}

/**
 * Set AppleDouble metadata on a file or directory
 *
 * @param[in] ad      adouble handle
 * @param[in] fsp     file handle
 *
 * @return            status code, 0 means success
 **/
static int ad_fset(struct vfs_handle_struct *handle,
		   struct adouble *ad,
		   files_struct *fsp)
{
	int rc = -1;
	ssize_t len;
	bool ok;

	DBG_DEBUG("Path [%s]\n", fsp_str_dbg(fsp));

	if ((fsp == NULL)
	    || (fsp->fh == NULL)
	    || (fsp->fh->fd == -1))
	{
		smb_panic("bad fsp");
	}

	ok = ad_pack(ad);
	if (!ok) {
		return -1;
	}

	switch (ad->ad_type) {
	case ADOUBLE_META:
		rc = SMB_VFS_NEXT_SETXATTR(handle,
					   fsp->fsp_name,
					   AFPINFO_EA_NETATALK,
					   ad->ad_data,
					   AD_DATASZ_XATTR, 0);
		break;

	case ADOUBLE_RSRC:
		len = SMB_VFS_NEXT_PWRITE(handle,
					  fsp,
					  ad->ad_data,
					  AD_DATASZ_DOT_UND,
					  0);
		if (len != AD_DATASZ_DOT_UND) {
			DBG_ERR("short write on %s: %zd", fsp_str_dbg(fsp), len);
			return -1;
		}
		rc = 0;
		break;

	default:
		return -1;
	}

	DBG_DEBUG("Path [%s] rc [%d]\n", fsp_str_dbg(fsp), rc);

	return rc;
}

/*****************************************************************************
 * Helper functions
 *****************************************************************************/

static bool is_afpinfo_stream(const struct smb_filename *smb_fname)
{
	if (strncasecmp_m(smb_fname->stream_name,
			  AFPINFO_STREAM_NAME,
			  strlen(AFPINFO_STREAM_NAME)) == 0) {
		return true;
	}
	return false;
}

static bool is_afpresource_stream(const struct smb_filename *smb_fname)
{
	if (strncasecmp_m(smb_fname->stream_name,
			  AFPRESOURCE_STREAM_NAME,
			  strlen(AFPRESOURCE_STREAM_NAME)) == 0) {
		return true;
	}
	return false;
}

/**
 * Test whether stream is an Apple stream.
 **/
static bool is_apple_stream(const struct smb_filename *smb_fname)
{
	if (is_afpinfo_stream(smb_fname)) {
		return true;
	}
	if (is_afpresource_stream(smb_fname)) {
		return true;
	}
	return false;
}

static bool is_adouble_file(const char *path)
{
	const char *p = NULL;
	int match;

	p = strrchr(path, '/');
	if (p == NULL) {
		p = path;
	} else {
		p++;
	}

	match = strncmp(p,
			ADOUBLE_NAME_PREFIX,
			strlen(ADOUBLE_NAME_PREFIX));
	if (match != 0) {
		return false;
	}
	return true;
}

/**
 * Initialize config struct from our smb.conf config parameters
 **/
static int init_fruit_config(vfs_handle_struct *handle)
{
	struct fruit_config_data *config;
	int enumval;
	const char *tm_size_str = NULL;

	config = talloc_zero(handle->conn, struct fruit_config_data);
	if (!config) {
		DEBUG(1, ("talloc_zero() failed\n"));
		errno = ENOMEM;
		return -1;
	}

	/*
	 * Versions up to Samba 4.5.x had a spelling bug in the
	 * fruit:resource option calling lp_parm_enum with
	 * "res*s*ource" (ie two s).
	 *
	 * In Samba 4.6 we accept both the wrong and the correct
	 * spelling, in Samba 4.7 the bad spelling will be removed.
	 */
	enumval = lp_parm_enum(SNUM(handle->conn), FRUIT_PARAM_TYPE_NAME,
			       "ressource", fruit_rsrc, FRUIT_RSRC_ADFILE);
	if (enumval == -1) {
		DEBUG(1, ("value for %s: resource type unknown\n",
			  FRUIT_PARAM_TYPE_NAME));
		return -1;
	}
	config->rsrc = (enum fruit_rsrc)enumval;

	enumval = lp_parm_enum(SNUM(handle->conn), FRUIT_PARAM_TYPE_NAME,
			       "resource", fruit_rsrc, enumval);
	if (enumval == -1) {
		DEBUG(1, ("value for %s: resource type unknown\n",
			  FRUIT_PARAM_TYPE_NAME));
		return -1;
	}
	config->rsrc = (enum fruit_rsrc)enumval;

	enumval = lp_parm_enum(SNUM(handle->conn), FRUIT_PARAM_TYPE_NAME,
			       "metadata", fruit_meta, FRUIT_META_NETATALK);
	if (enumval == -1) {
		DEBUG(1, ("value for %s: metadata type unknown\n",
			  FRUIT_PARAM_TYPE_NAME));
		return -1;
	}
	config->meta = (enum fruit_meta)enumval;

	enumval = lp_parm_enum(SNUM(handle->conn), FRUIT_PARAM_TYPE_NAME,
			       "locking", fruit_locking, FRUIT_LOCKING_NONE);
	if (enumval == -1) {
		DEBUG(1, ("value for %s: locking type unknown\n",
			  FRUIT_PARAM_TYPE_NAME));
		return -1;
	}
	config->locking = (enum fruit_locking)enumval;

	enumval = lp_parm_enum(SNUM(handle->conn), FRUIT_PARAM_TYPE_NAME,
			       "encoding", fruit_encoding, FRUIT_ENC_PRIVATE);
	if (enumval == -1) {
		DEBUG(1, ("value for %s: encoding type unknown\n",
			  FRUIT_PARAM_TYPE_NAME));
		return -1;
	}
	config->encoding = (enum fruit_encoding)enumval;

	if (config->rsrc == FRUIT_RSRC_ADFILE) {
		config->veto_appledouble = lp_parm_bool(SNUM(handle->conn),
							FRUIT_PARAM_TYPE_NAME,
							"veto_appledouble",
							true);
	}

	config->use_aapl = lp_parm_bool(
		-1, FRUIT_PARAM_TYPE_NAME, "aapl", true);

	config->time_machine = lp_parm_bool(
		SNUM(handle->conn), FRUIT_PARAM_TYPE_NAME, "time machine", false);

	config->unix_info_enabled = lp_parm_bool(
		-1, FRUIT_PARAM_TYPE_NAME, "nfs_aces", true);

	config->use_copyfile = lp_parm_bool(-1, FRUIT_PARAM_TYPE_NAME,
					   "copyfile", false);

	config->posix_rename = lp_parm_bool(
		SNUM(handle->conn), FRUIT_PARAM_TYPE_NAME, "posix_rename", true);

	config->aapl_zero_file_id =
	    lp_parm_bool(SNUM(handle->conn), FRUIT_PARAM_TYPE_NAME,
			 "zero_file_id", false);

	config->readdir_attr_rsize = lp_parm_bool(
		SNUM(handle->conn), "readdir_attr", "aapl_rsize", true);

	config->readdir_attr_finder_info = lp_parm_bool(
		SNUM(handle->conn), "readdir_attr", "aapl_finder_info", true);

	config->readdir_attr_max_access = lp_parm_bool(
		SNUM(handle->conn), "readdir_attr", "aapl_max_access", true);

	config->model = lp_parm_const_string(
		-1, FRUIT_PARAM_TYPE_NAME, "model", "MacSamba");

	tm_size_str = lp_parm_const_string(
		SNUM(handle->conn), FRUIT_PARAM_TYPE_NAME,
		"time machine max size", NULL);
	if (tm_size_str != NULL) {
		config->time_machine_max_size = conv_str_size(tm_size_str);
	}

	config->wipe_intentionally_left_blank_rfork = lp_parm_bool(
		SNUM(handle->conn), FRUIT_PARAM_TYPE_NAME,
		"wipe_intentionally_left_blank_rfork", false);

	config->delete_empty_adfiles = lp_parm_bool(
		SNUM(handle->conn), FRUIT_PARAM_TYPE_NAME,
		"delete_empty_adfiles", false);

	SMB_VFS_HANDLE_SET_DATA(handle, config,
				NULL, struct fruit_config_data,
				return -1);

	return 0;
}

/**
 * Prepend "._" to a basename
 * Return a new struct smb_filename with stream_name == NULL.
 **/
static int adouble_path(TALLOC_CTX *ctx,
			const struct smb_filename *smb_fname_in,
			struct smb_filename **pp_smb_fname_out)
{
	char *parent;
	const char *base;
	struct smb_filename *smb_fname = cp_smb_filename(ctx,
						smb_fname_in);

	if (smb_fname == NULL) {
		return -1;
	}

	/* We need streamname to be NULL */
	TALLOC_FREE(smb_fname->stream_name);

	/* And we're replacing base_name. */
	TALLOC_FREE(smb_fname->base_name);

	if (!parent_dirname(smb_fname, smb_fname_in->base_name,
				&parent, &base)) {
		TALLOC_FREE(smb_fname);
		return -1;
	}

	smb_fname->base_name = talloc_asprintf(smb_fname,
					"%s/._%s", parent, base);
	if (smb_fname->base_name == NULL) {
		TALLOC_FREE(smb_fname);
		return -1;
	}

	*pp_smb_fname_out = smb_fname;

	return 0;
}

/**
 * Allocate and initialize an AfpInfo struct
 **/
static AfpInfo *afpinfo_new(TALLOC_CTX *ctx)
{
	AfpInfo *ai = talloc_zero(ctx, AfpInfo);
	if (ai == NULL) {
		return NULL;
	}
	ai->afpi_Signature = AFP_Signature;
	ai->afpi_Version = AFP_Version;
	ai->afpi_BackupTime = AD_DATE_START;
	return ai;
}

/**
 * Pack an AfpInfo struct into a buffer
 *
 * Buffer size must be at least AFP_INFO_SIZE
 * Returns size of packed buffer
 **/
static ssize_t afpinfo_pack(const AfpInfo *ai, char *buf)
{
	memset(buf, 0, AFP_INFO_SIZE);

	RSIVAL(buf, 0, ai->afpi_Signature);
	RSIVAL(buf, 4, ai->afpi_Version);
	RSIVAL(buf, 12, ai->afpi_BackupTime);
	memcpy(buf + 16, ai->afpi_FinderInfo, sizeof(ai->afpi_FinderInfo));

	return AFP_INFO_SIZE;
}

/**
 * Unpack a buffer into a AfpInfo structure
 *
 * Buffer size must be at least AFP_INFO_SIZE
 * Returns allocated AfpInfo struct
 **/
static AfpInfo *afpinfo_unpack(TALLOC_CTX *ctx, const void *data)
{
	AfpInfo *ai = talloc_zero(ctx, AfpInfo);
	if (ai == NULL) {
		return NULL;
	}

	ai->afpi_Signature = RIVAL(data, 0);
	ai->afpi_Version = RIVAL(data, 4);
	ai->afpi_BackupTime = RIVAL(data, 12);
	memcpy(ai->afpi_FinderInfo, (const char *)data + 16,
	       sizeof(ai->afpi_FinderInfo));

	if (ai->afpi_Signature != AFP_Signature
	    || ai->afpi_Version != AFP_Version) {
		DEBUG(1, ("Bad AfpInfo signature or version\n"));
		TALLOC_FREE(ai);
	}

	return ai;
}

static bool add_fruit_stream(TALLOC_CTX *mem_ctx, unsigned int *num_streams,
			     struct stream_struct **streams,
			     const char *name, off_t size,
			     off_t alloc_size)
{
	struct stream_struct *tmp;

	tmp = talloc_realloc(mem_ctx, *streams, struct stream_struct,
			     (*num_streams)+1);
	if (tmp == NULL) {
		return false;
	}

	tmp[*num_streams].name = talloc_asprintf(tmp, "%s:$DATA", name);
	if (tmp[*num_streams].name == NULL) {
		return false;
	}

	tmp[*num_streams].size = size;
	tmp[*num_streams].alloc_size = alloc_size;

	*streams = tmp;
	*num_streams += 1;
	return true;
}

static bool filter_empty_rsrc_stream(unsigned int *num_streams,
				     struct stream_struct **streams)
{
	struct stream_struct *tmp = *streams;
	unsigned int i;

	if (*num_streams == 0) {
		return true;
	}

	for (i = 0; i < *num_streams; i++) {
		if (strequal_m(tmp[i].name, AFPRESOURCE_STREAM)) {
			break;
		}
	}

	if (i == *num_streams) {
		return true;
	}

	if (tmp[i].size > 0) {
		return true;
	}

	TALLOC_FREE(tmp[i].name);
	if (*num_streams - 1 > i) {
		memmove(&tmp[i], &tmp[i+1],
			(*num_streams - i - 1) * sizeof(struct stream_struct));
	}

	*num_streams -= 1;
	return true;
}

static bool del_fruit_stream(TALLOC_CTX *mem_ctx, unsigned int *num_streams,
			     struct stream_struct **streams,
			     const char *name)
{
	struct stream_struct *tmp = *streams;
	unsigned int i;

	if (*num_streams == 0) {
		return true;
	}

	for (i = 0; i < *num_streams; i++) {
		if (strequal_m(tmp[i].name, name)) {
			break;
		}
	}

	if (i == *num_streams) {
		return true;
	}

	TALLOC_FREE(tmp[i].name);
	if (*num_streams - 1 > i) {
		memmove(&tmp[i], &tmp[i+1],
			(*num_streams - i - 1) * sizeof(struct stream_struct));
	}

	*num_streams -= 1;
	return true;
}

static bool ad_empty_finderinfo(const struct adouble *ad)
{
	int cmp;
	char emptybuf[ADEDLEN_FINDERI] = {0};
	char *fi = NULL;

	fi = ad_get_entry(ad, ADEID_FINDERI);
	if (fi == NULL) {
		DBG_ERR("Missing FinderInfo in struct adouble [%p]\n", ad);
		return false;
	}

	cmp = memcmp(emptybuf, fi, ADEDLEN_FINDERI);
	return (cmp == 0);
}

static bool ai_empty_finderinfo(const AfpInfo *ai)
{
	int cmp;
	char emptybuf[ADEDLEN_FINDERI] = {0};

	cmp = memcmp(emptybuf, &ai->afpi_FinderInfo[0], ADEDLEN_FINDERI);
	return (cmp == 0);
}

/**
 * Update btime with btime from Netatalk
 **/
static void update_btime(vfs_handle_struct *handle,
			 struct smb_filename *smb_fname)
{
	uint32_t t;
	struct timespec creation_time = {0};
	struct adouble *ad;
	struct fruit_config_data *config = NULL;

	SMB_VFS_HANDLE_GET_DATA(handle, config, struct fruit_config_data,
				return);

	switch (config->meta) {
	case FRUIT_META_STREAM:
		return;
	case FRUIT_META_NETATALK:
		/* Handled below */
		break;
	default:
		DBG_ERR("Unexpected meta config [%d]\n", config->meta);
		return;
	}

	ad = ad_get(talloc_tos(), handle, smb_fname, ADOUBLE_META);
	if (ad == NULL) {
		return;
	}
	if (ad_getdate(ad, AD_DATE_UNIX | AD_DATE_CREATE, &t) != 0) {
		TALLOC_FREE(ad);
		return;
	}
	TALLOC_FREE(ad);

	creation_time.tv_sec = convert_uint32_t_to_time_t(t);
	update_stat_ex_create_time(&smb_fname->st, creation_time);

	return;
}

/**
 * Map an access mask to a Netatalk single byte byte range lock
 **/
static off_t access_to_netatalk_brl(enum apple_fork fork_type,
				    uint32_t access_mask)
{
	off_t offset;

	switch (access_mask) {
	case FILE_READ_DATA:
		offset = AD_FILELOCK_OPEN_RD;
		break;

	case FILE_WRITE_DATA:
	case FILE_APPEND_DATA:
		offset = AD_FILELOCK_OPEN_WR;
		break;

	default:
		offset = AD_FILELOCK_OPEN_NONE;
		break;
	}

	if (fork_type == APPLE_FORK_RSRC) {
		if (offset == AD_FILELOCK_OPEN_NONE) {
			offset = AD_FILELOCK_RSRC_OPEN_NONE;
		} else {
			offset += 2;
		}
	}

	return offset;
}

/**
 * Map a deny mode to a Netatalk brl
 **/
static off_t denymode_to_netatalk_brl(enum apple_fork fork_type,
				      uint32_t deny_mode)
{
	off_t offset = 0;

	switch (deny_mode) {
	case DENY_READ:
		offset = AD_FILELOCK_DENY_RD;
		break;

	case DENY_WRITE:
		offset = AD_FILELOCK_DENY_WR;
		break;

	default:
		smb_panic("denymode_to_netatalk_brl: bad deny mode\n");
	}

	if (fork_type == APPLE_FORK_RSRC) {
		offset += 2;
	}

	return offset;
}

/**
 * Call fcntl() with an exclusive F_GETLK request in order to
 * determine if there's an exisiting shared lock
 *
 * @return true if the requested lock was found or any error occurred
 *         false if the lock was not found
 **/
static bool test_netatalk_lock(files_struct *fsp, off_t in_offset)
{
	bool result;
	off_t offset = in_offset;
	off_t len = 1;
	int type = F_WRLCK;
	pid_t pid = 0;

	result = SMB_VFS_GETLOCK(fsp, &offset, &len, &type, &pid);
	if (result == false) {
		return true;
	}

	if (type != F_UNLCK) {
		return true;
	}

	return false;
}

static NTSTATUS fruit_check_access(vfs_handle_struct *handle,
				   files_struct *fsp,
				   uint32_t access_mask,
				   uint32_t share_mode)
{
	NTSTATUS status = NT_STATUS_OK;
	off_t off;
	bool share_for_read = (share_mode & FILE_SHARE_READ);
	bool share_for_write = (share_mode & FILE_SHARE_WRITE);
	bool netatalk_already_open_for_reading = false;
	bool netatalk_already_open_for_writing = false;
	bool netatalk_already_open_with_deny_read = false;
	bool netatalk_already_open_with_deny_write = false;
<<<<<<< HEAD
=======
	struct GUID req_guid = GUID_random();
>>>>>>> 1f07059a

	/* FIXME: hardcoded data fork, add resource fork */
	enum apple_fork fork_type = APPLE_FORK_DATA;

	DBG_DEBUG("fruit_check_access: %s, am: %s/%s, sm: 0x%x\n",
		  fsp_str_dbg(fsp),
		  access_mask & FILE_READ_DATA ? "READ" :"-",
		  access_mask & FILE_WRITE_DATA ? "WRITE" : "-",
		  share_mode);

	if (fsp->fh->fd == -1) {
		return NT_STATUS_OK;
	}

	/* Read NetATalk opens and deny modes on the file. */
	netatalk_already_open_for_reading = test_netatalk_lock(fsp,
				access_to_netatalk_brl(fork_type,
					FILE_READ_DATA));

	netatalk_already_open_with_deny_read = test_netatalk_lock(fsp,
				denymode_to_netatalk_brl(fork_type,
					DENY_READ));

	netatalk_already_open_for_writing = test_netatalk_lock(fsp,
				access_to_netatalk_brl(fork_type,
					FILE_WRITE_DATA));
<<<<<<< HEAD

	netatalk_already_open_with_deny_write = test_netatalk_lock(fsp,
				denymode_to_netatalk_brl(fork_type,
					DENY_WRITE));

=======

	netatalk_already_open_with_deny_write = test_netatalk_lock(fsp,
				denymode_to_netatalk_brl(fork_type,
					DENY_WRITE));

>>>>>>> 1f07059a
	/* If there are any conflicts - sharing violation. */
	if ((access_mask & FILE_READ_DATA) &&
			netatalk_already_open_with_deny_read) {
		return NT_STATUS_SHARING_VIOLATION;
	}
<<<<<<< HEAD

	if (!share_for_read &&
			netatalk_already_open_for_reading) {
		return NT_STATUS_SHARING_VIOLATION;
	}

	if ((access_mask & FILE_WRITE_DATA) &&
			netatalk_already_open_with_deny_write) {
		return NT_STATUS_SHARING_VIOLATION;
	}

	if (!share_for_write &&
			netatalk_already_open_for_writing) {
		return NT_STATUS_SHARING_VIOLATION;
	}

	if (!(access_mask & FILE_READ_DATA)) {
		/*
		 * Nothing we can do here, we need read access
		 * to set locks.
		 */
		return NT_STATUS_OK;
	}

	/* Set NetAtalk locks matching our access */
	if (access_mask & FILE_READ_DATA) {
		struct byte_range_lock *br_lck = NULL;

		off = access_to_netatalk_brl(fork_type, FILE_READ_DATA);
		br_lck = do_lock(
			handle->conn->sconn->msg_ctx, fsp,
			fsp->op->global->open_persistent_id, 1, off,
			READ_LOCK, POSIX_LOCK, false,
			&status, NULL);

		TALLOC_FREE(br_lck);
=======

	if (!share_for_read &&
			netatalk_already_open_for_reading) {
		return NT_STATUS_SHARING_VIOLATION;
	}

	if ((access_mask & FILE_WRITE_DATA) &&
			netatalk_already_open_with_deny_write) {
		return NT_STATUS_SHARING_VIOLATION;
	}

	if (!share_for_write &&
			netatalk_already_open_for_writing) {
		return NT_STATUS_SHARING_VIOLATION;
	}

	if (!(access_mask & FILE_READ_DATA)) {
		/*
		 * Nothing we can do here, we need read access
		 * to set locks.
		 */
		return NT_STATUS_OK;
	}

	/* Set NetAtalk locks matching our access */
	if (access_mask & FILE_READ_DATA) {
		off = access_to_netatalk_brl(fork_type, FILE_READ_DATA);
		req_guid.time_hi_and_version = __LINE__;
		status = do_lock(
			fsp,
			talloc_tos(),
			&req_guid,
			fsp->op->global->open_persistent_id,
			1,
			off,
			READ_LOCK,
			POSIX_LOCK,
			NULL,
			NULL);
>>>>>>> 1f07059a

		if (!NT_STATUS_IS_OK(status))  {
			return status;
		}
	}

	if (!share_for_read) {
<<<<<<< HEAD
		struct byte_range_lock *br_lck = NULL;

		off = denymode_to_netatalk_brl(fork_type, DENY_READ);
		br_lck = do_lock(
			handle->conn->sconn->msg_ctx, fsp,
			fsp->op->global->open_persistent_id, 1, off,
			READ_LOCK, POSIX_LOCK, false,
			&status, NULL);

		TALLOC_FREE(br_lck);
=======
		off = denymode_to_netatalk_brl(fork_type, DENY_READ);
		req_guid.time_hi_and_version = __LINE__;
		status = do_lock(
			fsp,
			talloc_tos(),
			&req_guid,
			fsp->op->global->open_persistent_id,
			1,
			off,
			READ_LOCK,
			POSIX_LOCK,
			NULL,
			NULL);
>>>>>>> 1f07059a

		if (!NT_STATUS_IS_OK(status)) {
			return status;
		}
	}

	if (access_mask & FILE_WRITE_DATA) {
<<<<<<< HEAD
		struct byte_range_lock *br_lck = NULL;

		off = access_to_netatalk_brl(fork_type, FILE_WRITE_DATA);
		br_lck = do_lock(
			handle->conn->sconn->msg_ctx, fsp,
			fsp->op->global->open_persistent_id, 1, off,
			READ_LOCK, POSIX_LOCK, false,
			&status, NULL);

		TALLOC_FREE(br_lck);
=======
		off = access_to_netatalk_brl(fork_type, FILE_WRITE_DATA);
		req_guid.time_hi_and_version = __LINE__;
		status = do_lock(
			fsp,
			talloc_tos(),
			&req_guid,
			fsp->op->global->open_persistent_id,
			1,
			off,
			READ_LOCK,
			POSIX_LOCK,
			NULL,
			NULL);
>>>>>>> 1f07059a

		if (!NT_STATUS_IS_OK(status)) {
			return status;
		}
	}
<<<<<<< HEAD

	if (!share_for_write) {
		struct byte_range_lock *br_lck = NULL;

		off = denymode_to_netatalk_brl(fork_type, DENY_WRITE);
		br_lck = do_lock(
			handle->conn->sconn->msg_ctx, fsp,
			fsp->op->global->open_persistent_id, 1, off,
			READ_LOCK, POSIX_LOCK, false,
			&status, NULL);

		TALLOC_FREE(br_lck);

=======

	if (!share_for_write) {
		off = denymode_to_netatalk_brl(fork_type, DENY_WRITE);
		req_guid.time_hi_and_version = __LINE__;
		status = do_lock(
			fsp,
			talloc_tos(),
			&req_guid,
			fsp->op->global->open_persistent_id,
			1,
			off,
			READ_LOCK,
			POSIX_LOCK,
			NULL,
			NULL);

>>>>>>> 1f07059a
		if (!NT_STATUS_IS_OK(status)) {
			return status;
		}
	}

	return NT_STATUS_OK;
}

static NTSTATUS check_aapl(vfs_handle_struct *handle,
			   struct smb_request *req,
			   const struct smb2_create_blobs *in_context_blobs,
			   struct smb2_create_blobs *out_context_blobs)
{
	struct fruit_config_data *config;
	NTSTATUS status;
	struct smb2_create_blob *aapl = NULL;
	uint32_t cmd;
	bool ok;
	uint8_t p[16];
	DATA_BLOB blob = data_blob_talloc(req, NULL, 0);
	uint64_t req_bitmap, client_caps;
	uint64_t server_caps = SMB2_CRTCTX_AAPL_UNIX_BASED;
	smb_ucs2_t *model;
	size_t modellen;

	SMB_VFS_HANDLE_GET_DATA(handle, config, struct fruit_config_data,
				return NT_STATUS_UNSUCCESSFUL);

	if (!config->use_aapl
	    || in_context_blobs == NULL
	    || out_context_blobs == NULL) {
		return NT_STATUS_OK;
	}

	aapl = smb2_create_blob_find(in_context_blobs,
				     SMB2_CREATE_TAG_AAPL);
	if (aapl == NULL) {
		return NT_STATUS_OK;
	}

	if (aapl->data.length != 24) {
		DEBUG(1, ("unexpected AAPL ctxt length: %ju\n",
			  (uintmax_t)aapl->data.length));
		return NT_STATUS_INVALID_PARAMETER;
	}

	cmd = IVAL(aapl->data.data, 0);
	if (cmd != SMB2_CRTCTX_AAPL_SERVER_QUERY) {
		DEBUG(1, ("unsupported AAPL cmd: %d\n", cmd));
		return NT_STATUS_INVALID_PARAMETER;
	}

	req_bitmap = BVAL(aapl->data.data, 8);
	client_caps = BVAL(aapl->data.data, 16);

	SIVAL(p, 0, SMB2_CRTCTX_AAPL_SERVER_QUERY);
	SIVAL(p, 4, 0);
	SBVAL(p, 8, req_bitmap);
	ok = data_blob_append(req, &blob, p, 16);
	if (!ok) {
		return NT_STATUS_UNSUCCESSFUL;
	}

	if (req_bitmap & SMB2_CRTCTX_AAPL_SERVER_CAPS) {
		if ((client_caps & SMB2_CRTCTX_AAPL_SUPPORTS_READ_DIR_ATTR) &&
		    (handle->conn->tcon->compat->fs_capabilities & FILE_NAMED_STREAMS)) {
			server_caps |= SMB2_CRTCTX_AAPL_SUPPORTS_READ_DIR_ATTR;
			config->readdir_attr_enabled = true;
		}

		if (config->use_copyfile) {
			server_caps |= SMB2_CRTCTX_AAPL_SUPPORTS_OSX_COPYFILE;
			config->copyfile_enabled = true;
		}

		/*
		 * The client doesn't set the flag, so we can't check
		 * for it and just set it unconditionally
		 */
		if (config->unix_info_enabled) {
			server_caps |= SMB2_CRTCTX_AAPL_SUPPORTS_NFS_ACE;
		}

		SBVAL(p, 0, server_caps);
		ok = data_blob_append(req, &blob, p, 8);
		if (!ok) {
			return NT_STATUS_UNSUCCESSFUL;
		}
	}

	if (req_bitmap & SMB2_CRTCTX_AAPL_VOLUME_CAPS) {
		int val = lp_case_sensitive(SNUM(handle->conn->tcon->compat));
		uint64_t caps = 0;

		switch (val) {
		case Auto:
			break;

		case True:
			caps |= SMB2_CRTCTX_AAPL_CASE_SENSITIVE;
			break;

		default:
			break;
		}

		if (config->time_machine) {
			caps |= SMB2_CRTCTX_AAPL_FULL_SYNC;
		}

		SBVAL(p, 0, caps);

		ok = data_blob_append(req, &blob, p, 8);
		if (!ok) {
			return NT_STATUS_UNSUCCESSFUL;
		}
	}

	if (req_bitmap & SMB2_CRTCTX_AAPL_MODEL_INFO) {
		ok = convert_string_talloc(req,
					   CH_UNIX, CH_UTF16LE,
					   config->model, strlen(config->model),
					   &model, &modellen);
		if (!ok) {
			return NT_STATUS_UNSUCCESSFUL;
		}

		SIVAL(p, 0, 0);
		SIVAL(p + 4, 0, modellen);
		ok = data_blob_append(req, &blob, p, 8);
		if (!ok) {
			talloc_free(model);
			return NT_STATUS_UNSUCCESSFUL;
		}

		ok = data_blob_append(req, &blob, model, modellen);
		talloc_free(model);
		if (!ok) {
			return NT_STATUS_UNSUCCESSFUL;
		}
	}

	status = smb2_create_blob_add(out_context_blobs,
				      out_context_blobs,
				      SMB2_CREATE_TAG_AAPL,
				      blob);
	if (NT_STATUS_IS_OK(status)) {
		global_fruit_config.nego_aapl = true;
	}

	return status;
}

static bool readdir_attr_meta_finderi_stream(
	struct vfs_handle_struct *handle,
	const struct smb_filename *smb_fname,
	AfpInfo *ai)
{
	struct smb_filename *stream_name = NULL;
	files_struct *fsp = NULL;
	ssize_t nread;
	NTSTATUS status;
	int ret;
	bool ok;
	uint8_t buf[AFP_INFO_SIZE];

	stream_name = synthetic_smb_fname(talloc_tos(),
					  smb_fname->base_name,
					  AFPINFO_STREAM_NAME,
					  NULL, smb_fname->flags);
	if (stream_name == NULL) {
		return false;
	}

	ret = SMB_VFS_STAT(handle->conn, stream_name);
	if (ret != 0) {
		return false;
	}

	status = SMB_VFS_CREATE_FILE(
		handle->conn,                           /* conn */
		NULL,                                   /* req */
		0,                                      /* root_dir_fid */
		stream_name,				/* fname */
		FILE_READ_DATA,                         /* access_mask */
		(FILE_SHARE_READ | FILE_SHARE_WRITE |   /* share_access */
			FILE_SHARE_DELETE),
		FILE_OPEN,                              /* create_disposition*/
		0,                                      /* create_options */
		0,                                      /* file_attributes */
		INTERNAL_OPEN_ONLY,                     /* oplock_request */
		NULL,					/* lease */
                0,                                      /* allocation_size */
		0,                                      /* private_flags */
		NULL,                                   /* sd */
		NULL,                                   /* ea_list */
		&fsp,                                   /* result */
		NULL,                                   /* pinfo */
		NULL, NULL);				/* create context */

	TALLOC_FREE(stream_name);

	if (!NT_STATUS_IS_OK(status)) {
		return false;
	}

	nread = SMB_VFS_PREAD(fsp, &buf[0], AFP_INFO_SIZE, 0);
	if (nread != AFP_INFO_SIZE) {
		DBG_ERR("short read [%s] [%zd/%d]\n",
			smb_fname_str_dbg(stream_name), nread, AFP_INFO_SIZE);
		ok = false;
		goto fail;
	}

	memcpy(&ai->afpi_FinderInfo[0], &buf[AFP_OFF_FinderInfo],
	       AFP_FinderSize);

	ok = true;

fail:
	if (fsp != NULL) {
		close_file(NULL, fsp, NORMAL_CLOSE);
	}

	return ok;
}

static bool readdir_attr_meta_finderi_netatalk(
	struct vfs_handle_struct *handle,
	const struct smb_filename *smb_fname,
	AfpInfo *ai)
{
	struct adouble *ad = NULL;
	char *p = NULL;

	ad = ad_get(talloc_tos(), handle, smb_fname, ADOUBLE_META);
	if (ad == NULL) {
		return false;
	}

	p = ad_get_entry(ad, ADEID_FINDERI);
	if (p == NULL) {
		DBG_ERR("No ADEID_FINDERI for [%s]\n", smb_fname->base_name);
		TALLOC_FREE(ad);
		return false;
	}

	memcpy(&ai->afpi_FinderInfo[0], p, AFP_FinderSize);
	TALLOC_FREE(ad);
	return true;
}

static bool readdir_attr_meta_finderi(struct vfs_handle_struct *handle,
				      const struct smb_filename *smb_fname,
				      struct readdir_attr_data *attr_data)
{
	struct fruit_config_data *config = NULL;
	uint32_t date_added;
	AfpInfo ai = {0};
	bool ok;

	SMB_VFS_HANDLE_GET_DATA(handle, config,
				struct fruit_config_data,
				return false);

	switch (config->meta) {
	case FRUIT_META_NETATALK:
		ok = readdir_attr_meta_finderi_netatalk(
			handle, smb_fname, &ai);
		break;

	case FRUIT_META_STREAM:
		ok = readdir_attr_meta_finderi_stream(
			handle, smb_fname, &ai);
		break;

	default:
		DBG_ERR("Unexpected meta config [%d]\n", config->meta);
		return false;
	}

	if (!ok) {
		/* Don't bother with errors, it's likely ENOENT */
		return true;
	}

	if (S_ISREG(smb_fname->st.st_ex_mode)) {
		/* finder_type */
		memcpy(&attr_data->attr_data.aapl.finder_info[0],
		       &ai.afpi_FinderInfo[0], 4);

		/* finder_creator */
		memcpy(&attr_data->attr_data.aapl.finder_info[0] + 4,
		       &ai.afpi_FinderInfo[4], 4);
	}

	/* finder_flags */
	memcpy(&attr_data->attr_data.aapl.finder_info[0] + 8,
	       &ai.afpi_FinderInfo[8], 2);

	/* finder_ext_flags */
	memcpy(&attr_data->attr_data.aapl.finder_info[0] + 10,
	       &ai.afpi_FinderInfo[24], 2);

	/* creation date */
	date_added = convert_time_t_to_uint32_t(
		smb_fname->st.st_ex_btime.tv_sec - AD_DATE_DELTA);

	RSIVAL(&attr_data->attr_data.aapl.finder_info[0], 12, date_added);

	return true;
}

static uint64_t readdir_attr_rfork_size_adouble(
	struct vfs_handle_struct *handle,
	const struct smb_filename *smb_fname)
{
	struct adouble *ad = NULL;
	uint64_t rfork_size;

	ad = ad_get(talloc_tos(), handle, smb_fname,
		    ADOUBLE_RSRC);
	if (ad == NULL) {
		return 0;
	}

	rfork_size = ad_getentrylen(ad, ADEID_RFORK);
	TALLOC_FREE(ad);

	return rfork_size;
}

static uint64_t readdir_attr_rfork_size_stream(
	struct vfs_handle_struct *handle,
	const struct smb_filename *smb_fname)
{
	struct smb_filename *stream_name = NULL;
	int ret;
	uint64_t rfork_size;

	stream_name = synthetic_smb_fname(talloc_tos(),
					  smb_fname->base_name,
					  AFPRESOURCE_STREAM_NAME,
					  NULL, 0);
	if (stream_name == NULL) {
		return 0;
	}

	ret = SMB_VFS_STAT(handle->conn, stream_name);
	if (ret != 0) {
		TALLOC_FREE(stream_name);
		return 0;
	}

	rfork_size = stream_name->st.st_ex_size;
	TALLOC_FREE(stream_name);

	return rfork_size;
}

static uint64_t readdir_attr_rfork_size(struct vfs_handle_struct *handle,
					const struct smb_filename *smb_fname)
{
	struct fruit_config_data *config = NULL;
	uint64_t rfork_size;

	SMB_VFS_HANDLE_GET_DATA(handle, config,
				struct fruit_config_data,
				return 0);

	switch (config->rsrc) {
	case FRUIT_RSRC_ADFILE:
		rfork_size = readdir_attr_rfork_size_adouble(handle,
							     smb_fname);
		break;

	case FRUIT_RSRC_XATTR:
	case FRUIT_RSRC_STREAM:
		rfork_size = readdir_attr_rfork_size_stream(handle,
							    smb_fname);
		break;

	default:
		DBG_ERR("Unexpected rsrc config [%d]\n", config->rsrc);
		rfork_size = 0;
		break;
	}

	return rfork_size;
}

static NTSTATUS readdir_attr_macmeta(struct vfs_handle_struct *handle,
				     const struct smb_filename *smb_fname,
				     struct readdir_attr_data *attr_data)
{
	NTSTATUS status = NT_STATUS_OK;
	struct fruit_config_data *config = NULL;
	bool ok;

	SMB_VFS_HANDLE_GET_DATA(handle, config,
				struct fruit_config_data,
				return NT_STATUS_UNSUCCESSFUL);


	/* Ensure we return a default value in the creation_date field */
	RSIVAL(&attr_data->attr_data.aapl.finder_info, 12, AD_DATE_START);

	/*
	 * Resource fork length
	 */

	if (config->readdir_attr_rsize) {
		uint64_t rfork_size;

		rfork_size = readdir_attr_rfork_size(handle, smb_fname);
		attr_data->attr_data.aapl.rfork_size = rfork_size;
	}

	/*
	 * FinderInfo
	 */

	if (config->readdir_attr_finder_info) {
		ok = readdir_attr_meta_finderi(handle, smb_fname, attr_data);
		if (!ok) {
			status = NT_STATUS_INTERNAL_ERROR;
		}
	}

	return status;
}

static NTSTATUS remove_virtual_nfs_aces(struct security_descriptor *psd)
{
	NTSTATUS status;
	uint32_t i;

	if (psd->dacl == NULL) {
		return NT_STATUS_OK;
	}

	for (i = 0; i < psd->dacl->num_aces; i++) {
		/* MS NFS style mode/uid/gid */
		int cmp = dom_sid_compare_domain(
				&global_sid_Unix_NFS,
				&psd->dacl->aces[i].trustee);
		if (cmp != 0) {
			/* Normal ACE entry. */
			continue;
		}

		/*
		 * security_descriptor_dacl_del()
		 * *must* return NT_STATUS_OK as we know
		 * we have something to remove.
		 */

		status = security_descriptor_dacl_del(psd,
				&psd->dacl->aces[i].trustee);
		if (!NT_STATUS_IS_OK(status)) {
			DBG_WARNING("failed to remove MS NFS style ACE: %s\n",
				nt_errstr(status));
			return status;
		}

		/*
		 * security_descriptor_dacl_del() may delete more
		 * then one entry subsequent to this one if the
		 * SID matches, but we only need to ensure that
		 * we stay looking at the same element in the array.
		 */
		i--;
	}
	return NT_STATUS_OK;
}

/* Search MS NFS style ACE with UNIX mode */
static NTSTATUS check_ms_nfs(vfs_handle_struct *handle,
			     files_struct *fsp,
			     struct security_descriptor *psd,
			     mode_t *pmode,
			     bool *pdo_chmod)
{
	uint32_t i;
	struct fruit_config_data *config = NULL;

	*pdo_chmod = false;

	SMB_VFS_HANDLE_GET_DATA(handle, config,
				struct fruit_config_data,
				return NT_STATUS_UNSUCCESSFUL);

	if (!global_fruit_config.nego_aapl) {
		return NT_STATUS_OK;
	}
	if (psd->dacl == NULL || !config->unix_info_enabled) {
		return NT_STATUS_OK;
	}

	for (i = 0; i < psd->dacl->num_aces; i++) {
		if (dom_sid_compare_domain(
			    &global_sid_Unix_NFS_Mode,
			    &psd->dacl->aces[i].trustee) == 0) {
			*pmode = (mode_t)psd->dacl->aces[i].trustee.sub_auths[2];
			*pmode &= (S_IRWXU | S_IRWXG | S_IRWXO);
			*pdo_chmod = true;

			DEBUG(10, ("MS NFS chmod request %s, %04o\n",
				   fsp_str_dbg(fsp), (unsigned)(*pmode)));
			break;
		}
	}

	/*
	 * Remove any incoming virtual ACE entries generated by
	 * fruit_fget_nt_acl().
	 */

	return remove_virtual_nfs_aces(psd);
}

/****************************************************************************
 * VFS ops
 ****************************************************************************/

static int fruit_connect(vfs_handle_struct *handle,
			 const char *service,
			 const char *user)
{
	int rc;
	char *list = NULL, *newlist = NULL;
	struct fruit_config_data *config;

	DEBUG(10, ("fruit_connect\n"));

	rc = SMB_VFS_NEXT_CONNECT(handle, service, user);
	if (rc < 0) {
		return rc;
	}

	rc = init_fruit_config(handle);
	if (rc != 0) {
		return rc;
	}

	SMB_VFS_HANDLE_GET_DATA(handle, config,
				struct fruit_config_data, return -1);

	if (config->veto_appledouble) {
		list = lp_veto_files(talloc_tos(), SNUM(handle->conn));

		if (list) {
			if (strstr(list, "/" ADOUBLE_NAME_PREFIX "*/") == NULL) {
				newlist = talloc_asprintf(
					list,
					"%s/" ADOUBLE_NAME_PREFIX "*/",
					list);
				lp_do_parameter(SNUM(handle->conn),
						"veto files",
						newlist);
			}
		} else {
			lp_do_parameter(SNUM(handle->conn),
					"veto files",
					"/" ADOUBLE_NAME_PREFIX "*/");
		}

		TALLOC_FREE(list);
	}

	if (config->encoding == FRUIT_ENC_NATIVE) {
		lp_do_parameter(SNUM(handle->conn),
				"catia:mappings",
				fruit_catia_maps);
	}

	if (config->time_machine) {
		DBG_NOTICE("Enabling durable handles for Time Machine "
			   "support on [%s]\n", service);
		lp_do_parameter(SNUM(handle->conn), "durable handles", "yes");
		lp_do_parameter(SNUM(handle->conn), "kernel oplocks", "no");
		lp_do_parameter(SNUM(handle->conn), "kernel share modes", "no");
		if (!lp_strict_sync(SNUM(handle->conn))) {
			DBG_WARNING("Time Machine without strict sync is not "
				    "recommended!\n");
		}
		lp_do_parameter(SNUM(handle->conn), "posix locking", "no");
	}

	return rc;
}

static int fruit_fake_fd(void)
{
	int pipe_fds[2];
	int fd;
	int ret;

	/*
	 * Return a valid fd, but ensure any attempt to use it returns
	 * an error (EPIPE). Once we get a write on the handle, we open
	 * the real fd.
	 */
	ret = pipe(pipe_fds);
	if (ret != 0) {
		return -1;
	}
	fd = pipe_fds[0];
	close(pipe_fds[1]);

	return fd;
}

static int fruit_open_meta_stream(vfs_handle_struct *handle,
				  struct smb_filename *smb_fname,
				  files_struct *fsp,
				  int flags,
				  mode_t mode)
{
	struct fruit_config_data *config = NULL;
	struct fio *fio = NULL;
	int open_flags = flags & ~O_CREAT;
	int fd;

	DBG_DEBUG("Path [%s]\n", smb_fname_str_dbg(smb_fname));

	SMB_VFS_HANDLE_GET_DATA(handle, config,
				struct fruit_config_data, return -1);

	fio = VFS_ADD_FSP_EXTENSION(handle, fsp, struct fio, NULL);
	fio->type = ADOUBLE_META;
	fio->config = config;

	fd = SMB_VFS_NEXT_OPEN(handle, smb_fname, fsp, open_flags, mode);
	if (fd != -1) {
		return fd;
	}

	if (!(flags & O_CREAT)) {
		VFS_REMOVE_FSP_EXTENSION(handle, fsp);
		return -1;
	}

	fd = fruit_fake_fd();
	if (fd == -1) {
		VFS_REMOVE_FSP_EXTENSION(handle, fsp);
		return -1;
	}

	fio->fake_fd = true;
	fio->flags = flags;
	fio->mode = mode;

	return fd;
}

static int fruit_open_meta_netatalk(vfs_handle_struct *handle,
				    struct smb_filename *smb_fname,
				    files_struct *fsp,
				    int flags,
				    mode_t mode)
{
	struct fruit_config_data *config = NULL;
	struct fio *fio = NULL;
	struct adouble *ad = NULL;
	bool meta_exists = false;
	int fd;

	DBG_DEBUG("Path [%s]\n", smb_fname_str_dbg(smb_fname));

	ad = ad_get(talloc_tos(), handle, smb_fname, ADOUBLE_META);
	if (ad != NULL) {
		meta_exists = true;
	}

	TALLOC_FREE(ad);

	if (!meta_exists && !(flags & O_CREAT)) {
		errno = ENOENT;
		return -1;
	}

	fd = fruit_fake_fd();
	if (fd == -1) {
		return -1;
	}

	SMB_VFS_HANDLE_GET_DATA(handle, config,
				struct fruit_config_data, return -1);

	fio = VFS_ADD_FSP_EXTENSION(handle, fsp, struct fio, NULL);
	fio->type = ADOUBLE_META;
	fio->config = config;
	fio->fake_fd = true;
	fio->flags = flags;
	fio->mode = mode;

	return fd;
}

static int fruit_open_meta(vfs_handle_struct *handle,
			   struct smb_filename *smb_fname,
			   files_struct *fsp, int flags, mode_t mode)
{
	int fd;
	struct fruit_config_data *config = NULL;

	DBG_DEBUG("path [%s]\n", smb_fname_str_dbg(smb_fname));

	SMB_VFS_HANDLE_GET_DATA(handle, config,
				struct fruit_config_data, return -1);

	switch (config->meta) {
	case FRUIT_META_STREAM:
		fd = fruit_open_meta_stream(handle, smb_fname,
					    fsp, flags, mode);
		break;

	case FRUIT_META_NETATALK:
		fd = fruit_open_meta_netatalk(handle, smb_fname,
					      fsp, flags, mode);
		break;

	default:
		DBG_ERR("Unexpected meta config [%d]\n", config->meta);
		return -1;
	}

	DBG_DEBUG("path [%s] fd [%d]\n", smb_fname_str_dbg(smb_fname), fd);

	return fd;
}

static int fruit_open_rsrc_adouble(vfs_handle_struct *handle,
				   struct smb_filename *smb_fname,
				   files_struct *fsp,
				   int flags,
				   mode_t mode)
{
	int rc = 0;
	struct adouble *ad = NULL;
	struct smb_filename *smb_fname_base = NULL;
	struct fruit_config_data *config = NULL;
	int hostfd = -1;

	SMB_VFS_HANDLE_GET_DATA(handle, config,
				struct fruit_config_data, return -1);

	if ((!(flags & O_CREAT)) &&
	    S_ISDIR(fsp->base_fsp->fsp_name->st.st_ex_mode))
	{
		/* sorry, but directories don't habe a resource fork */
		rc = -1;
		goto exit;
	}

	rc = adouble_path(talloc_tos(), smb_fname, &smb_fname_base);
	if (rc != 0) {
		goto exit;
	}

	/* We always need read/write access for the metadata header too */
	flags &= ~(O_RDONLY | O_WRONLY);
	flags |= O_RDWR;

	hostfd = SMB_VFS_NEXT_OPEN(handle, smb_fname_base, fsp,
				   flags, mode);
	if (hostfd == -1) {
		rc = -1;
		goto exit;
	}

	if (flags & (O_CREAT | O_TRUNC)) {
		ad = ad_init(fsp, ADOUBLE_RSRC);
		if (ad == NULL) {
			rc = -1;
			goto exit;
		}

		fsp->fh->fd = hostfd;

		rc = ad_fset(handle, ad, fsp);
		fsp->fh->fd = -1;
		if (rc != 0) {
			rc = -1;
			goto exit;
		}
		TALLOC_FREE(ad);
	}

exit:

	TALLOC_FREE(smb_fname_base);

	DEBUG(10, ("fruit_open resource fork: rc=%d, fd=%d\n", rc, hostfd));
	if (rc != 0) {
		int saved_errno = errno;
		if (hostfd >= 0) {
			/*
			 * BUGBUGBUG -- we would need to call
			 * fd_close_posix here, but we don't have a
			 * full fsp yet
			 */
			fsp->fh->fd = hostfd;
			SMB_VFS_CLOSE(fsp);
		}
		hostfd = -1;
		errno = saved_errno;
	}
	return hostfd;
}

static int fruit_open_rsrc_xattr(vfs_handle_struct *handle,
				 struct smb_filename *smb_fname,
				 files_struct *fsp,
				 int flags,
				 mode_t mode)
{
#ifdef HAVE_ATTROPEN
	int fd = -1;

	fd = attropen(smb_fname->base_name,
		      AFPRESOURCE_EA_NETATALK,
		      flags,
		      mode);
	if (fd == -1) {
		return -1;
	}

	return fd;

#else
	errno = ENOSYS;
	return -1;
#endif
}

static int fruit_open_rsrc(vfs_handle_struct *handle,
			   struct smb_filename *smb_fname,
			   files_struct *fsp, int flags, mode_t mode)
{
	int fd;
	struct fruit_config_data *config = NULL;
	struct fio *fio = NULL;

	DBG_DEBUG("Path [%s]\n", smb_fname_str_dbg(smb_fname));

	SMB_VFS_HANDLE_GET_DATA(handle, config,
				struct fruit_config_data, return -1);

	switch (config->rsrc) {
	case FRUIT_RSRC_STREAM:
		fd = SMB_VFS_NEXT_OPEN(handle, smb_fname, fsp, flags, mode);
		break;

	case FRUIT_RSRC_ADFILE:
		fd = fruit_open_rsrc_adouble(handle, smb_fname,
					     fsp, flags, mode);
		break;

	case FRUIT_RSRC_XATTR:
		fd = fruit_open_rsrc_xattr(handle, smb_fname,
					   fsp, flags, mode);
		break;

	default:
		DBG_ERR("Unexpected rsrc config [%d]\n", config->rsrc);
		return -1;
	}

	DBG_DEBUG("Path [%s] fd [%d]\n", smb_fname_str_dbg(smb_fname), fd);

	if (fd == -1) {
		return -1;
	}

	fio = VFS_ADD_FSP_EXTENSION(handle, fsp, struct fio, NULL);
	fio->type = ADOUBLE_RSRC;
	fio->config = config;

	return fd;
}

static int fruit_open(vfs_handle_struct *handle,
                      struct smb_filename *smb_fname,
                      files_struct *fsp, int flags, mode_t mode)
{
	int fd;

	DBG_DEBUG("Path [%s]\n", smb_fname_str_dbg(smb_fname));

	if (!is_ntfs_stream_smb_fname(smb_fname)) {
		return SMB_VFS_NEXT_OPEN(handle, smb_fname, fsp, flags, mode);
	}

	if (is_afpinfo_stream(smb_fname)) {
		fd = fruit_open_meta(handle, smb_fname, fsp, flags, mode);
	} else if (is_afpresource_stream(smb_fname)) {
		fd = fruit_open_rsrc(handle, smb_fname, fsp, flags, mode);
	} else {
		fd = SMB_VFS_NEXT_OPEN(handle, smb_fname, fsp, flags, mode);
	}

	DBG_DEBUG("Path [%s] fd [%d]\n", smb_fname_str_dbg(smb_fname), fd);

	return fd;
}

static int fruit_close_meta(vfs_handle_struct *handle,
			    files_struct *fsp)
{
	int ret;
	struct fruit_config_data *config = NULL;

	SMB_VFS_HANDLE_GET_DATA(handle, config,
				struct fruit_config_data, return -1);

	switch (config->meta) {
	case FRUIT_META_STREAM:
		ret = SMB_VFS_NEXT_CLOSE(handle, fsp);
		break;

	case FRUIT_META_NETATALK:
		ret = close(fsp->fh->fd);
		fsp->fh->fd = -1;
		break;

	default:
		DBG_ERR("Unexpected meta config [%d]\n", config->meta);
		return -1;
	}

	return ret;
}


static int fruit_close_rsrc(vfs_handle_struct *handle,
			    files_struct *fsp)
{
	int ret;
	struct fruit_config_data *config = NULL;

	SMB_VFS_HANDLE_GET_DATA(handle, config,
				struct fruit_config_data, return -1);

	switch (config->rsrc) {
	case FRUIT_RSRC_STREAM:
	case FRUIT_RSRC_ADFILE:
		ret = SMB_VFS_NEXT_CLOSE(handle, fsp);
		break;

	case FRUIT_RSRC_XATTR:
		ret = close(fsp->fh->fd);
		fsp->fh->fd = -1;
		break;

	default:
		DBG_ERR("Unexpected rsrc config [%d]\n", config->rsrc);
		return -1;
	}

	return ret;
}

static int fruit_close(vfs_handle_struct *handle,
                       files_struct *fsp)
{
	int ret;
	int fd;

	fd = fsp->fh->fd;

	DBG_DEBUG("Path [%s] fd [%d]\n", smb_fname_str_dbg(fsp->fsp_name), fd);

	if (!is_ntfs_stream_smb_fname(fsp->fsp_name)) {
		return SMB_VFS_NEXT_CLOSE(handle, fsp);
	}

	if (is_afpinfo_stream(fsp->fsp_name)) {
		ret = fruit_close_meta(handle, fsp);
	} else if (is_afpresource_stream(fsp->fsp_name)) {
		ret = fruit_close_rsrc(handle, fsp);
	} else {
		ret = SMB_VFS_NEXT_CLOSE(handle, fsp);
	}

	return ret;
}

static int fruit_rename(struct vfs_handle_struct *handle,
			const struct smb_filename *smb_fname_src,
			const struct smb_filename *smb_fname_dst)
{
	int rc = -1;
	struct fruit_config_data *config = NULL;
	struct smb_filename *src_adp_smb_fname = NULL;
	struct smb_filename *dst_adp_smb_fname = NULL;

	SMB_VFS_HANDLE_GET_DATA(handle, config,
				struct fruit_config_data, return -1);

	if (!VALID_STAT(smb_fname_src->st)) {
		DBG_ERR("Need valid stat for [%s]\n",
			smb_fname_str_dbg(smb_fname_src));
		return -1;
	}

	rc = SMB_VFS_NEXT_RENAME(handle, smb_fname_src, smb_fname_dst);
	if (rc != 0) {
		return -1;
	}

	if ((config->rsrc != FRUIT_RSRC_ADFILE) ||
	    (!S_ISREG(smb_fname_src->st.st_ex_mode)))
	{
		return 0;
	}

	rc = adouble_path(talloc_tos(), smb_fname_src, &src_adp_smb_fname);
	if (rc != 0) {
		goto done;
	}

	rc = adouble_path(talloc_tos(), smb_fname_dst, &dst_adp_smb_fname);
	if (rc != 0) {
		goto done;
	}

	DBG_DEBUG("%s -> %s\n",
		  smb_fname_str_dbg(src_adp_smb_fname),
		  smb_fname_str_dbg(dst_adp_smb_fname));

	rc = SMB_VFS_NEXT_RENAME(handle, src_adp_smb_fname, dst_adp_smb_fname);
	if (errno == ENOENT) {
		rc = 0;
	}

done:
	TALLOC_FREE(src_adp_smb_fname);
	TALLOC_FREE(dst_adp_smb_fname);
	return rc;
}

static int fruit_unlink_meta_stream(vfs_handle_struct *handle,
				    const struct smb_filename *smb_fname)
{
	return SMB_VFS_NEXT_UNLINK(handle, smb_fname);
}

static int fruit_unlink_meta_netatalk(vfs_handle_struct *handle,
				      const struct smb_filename *smb_fname)
{
	return SMB_VFS_REMOVEXATTR(handle->conn,
				   smb_fname,
				   AFPINFO_EA_NETATALK);
}

static int fruit_unlink_meta(vfs_handle_struct *handle,
			     const struct smb_filename *smb_fname)
{
	struct fruit_config_data *config = NULL;
	int rc;

	SMB_VFS_HANDLE_GET_DATA(handle, config,
				struct fruit_config_data, return -1);

	switch (config->meta) {
	case FRUIT_META_STREAM:
		rc = fruit_unlink_meta_stream(handle, smb_fname);
		break;

	case FRUIT_META_NETATALK:
		rc = fruit_unlink_meta_netatalk(handle, smb_fname);
		break;

	default:
		DBG_ERR("Unsupported meta config [%d]\n", config->meta);
		return -1;
	}

	return rc;
}

static int fruit_unlink_rsrc_stream(vfs_handle_struct *handle,
				    const struct smb_filename *smb_fname,
				    bool force_unlink)
{
	int ret;

	if (!force_unlink) {
		struct smb_filename *smb_fname_cp = NULL;
		off_t size;

		smb_fname_cp = cp_smb_filename(talloc_tos(), smb_fname);
		if (smb_fname_cp == NULL) {
			return -1;
		}

		/*
		 * 0 byte resource fork streams are not listed by
		 * vfs_streaminfo, as a result stream cleanup/deletion of file
		 * deletion doesn't remove the resourcefork stream.
		 */

		ret = SMB_VFS_NEXT_STAT(handle, smb_fname_cp);
		if (ret != 0) {
			TALLOC_FREE(smb_fname_cp);
			DBG_ERR("stat [%s] failed [%s]\n",
				smb_fname_str_dbg(smb_fname_cp), strerror(errno));
			return -1;
		}

		size = smb_fname_cp->st.st_ex_size;
		TALLOC_FREE(smb_fname_cp);

		if (size > 0) {
			/* OS X ignores resource fork stream delete requests */
			return 0;
		}
	}

	ret = SMB_VFS_NEXT_UNLINK(handle, smb_fname);
	if ((ret != 0) && (errno == ENOENT) && force_unlink) {
		ret = 0;
	}

	return ret;
}

static int fruit_unlink_rsrc_adouble(vfs_handle_struct *handle,
				     const struct smb_filename *smb_fname,
				     bool force_unlink)
{
	int rc;
	struct adouble *ad = NULL;
	struct smb_filename *adp_smb_fname = NULL;

	if (!force_unlink) {
		ad = ad_get(talloc_tos(), handle, smb_fname,
			    ADOUBLE_RSRC);
		if (ad == NULL) {
			errno = ENOENT;
			return -1;
		}


		/*
		 * 0 byte resource fork streams are not listed by
		 * vfs_streaminfo, as a result stream cleanup/deletion of file
		 * deletion doesn't remove the resourcefork stream.
		 */

		if (ad_getentrylen(ad, ADEID_RFORK) > 0) {
			/* OS X ignores resource fork stream delete requests */
			TALLOC_FREE(ad);
			return 0;
		}

		TALLOC_FREE(ad);
	}

	rc = adouble_path(talloc_tos(), smb_fname, &adp_smb_fname);
	if (rc != 0) {
		return -1;
	}

	rc = SMB_VFS_NEXT_UNLINK(handle, adp_smb_fname);
	TALLOC_FREE(adp_smb_fname);
	if ((rc != 0) && (errno == ENOENT) && force_unlink) {
		rc = 0;
	}

	return rc;
}

static int fruit_unlink_rsrc_xattr(vfs_handle_struct *handle,
				   const struct smb_filename *smb_fname,
				   bool force_unlink)
{
	/*
	 * OS X ignores resource fork stream delete requests, so nothing to do
	 * here. Removing the file will remove the xattr anyway, so we don't
	 * have to take care of removing 0 byte resource forks that could be
	 * left behind.
	 */
	return 0;
}

static int fruit_unlink_rsrc(vfs_handle_struct *handle,
			     const struct smb_filename *smb_fname,
			     bool force_unlink)
{
	struct fruit_config_data *config = NULL;
	int rc;

	SMB_VFS_HANDLE_GET_DATA(handle, config,
				struct fruit_config_data, return -1);

	switch (config->rsrc) {
	case FRUIT_RSRC_STREAM:
		rc = fruit_unlink_rsrc_stream(handle, smb_fname, force_unlink);
		break;

	case FRUIT_RSRC_ADFILE:
		rc = fruit_unlink_rsrc_adouble(handle, smb_fname, force_unlink);
		break;

	case FRUIT_RSRC_XATTR:
		rc = fruit_unlink_rsrc_xattr(handle, smb_fname, force_unlink);
		break;

	default:
		DBG_ERR("Unsupported rsrc config [%d]\n", config->rsrc);
		return -1;
	}

	return rc;
}

static int fruit_unlink(vfs_handle_struct *handle,
			const struct smb_filename *smb_fname)
{
	int rc;
	struct fruit_config_data *config = NULL;
	struct smb_filename *rsrc_smb_fname = NULL;

	SMB_VFS_HANDLE_GET_DATA(handle, config,
				struct fruit_config_data, return -1);

	if (is_afpinfo_stream(smb_fname)) {
		return fruit_unlink_meta(handle, smb_fname);
	} else if (is_afpresource_stream(smb_fname)) {
		return fruit_unlink_rsrc(handle, smb_fname, false);
	} else if (is_ntfs_stream_smb_fname(smb_fname)) {
		return SMB_VFS_NEXT_UNLINK(handle, smb_fname);
	} else if (is_adouble_file(smb_fname->base_name)) {
		return SMB_VFS_NEXT_UNLINK(handle, smb_fname);
	}

	/*
	 * A request to delete the base file. Because 0 byte resource
	 * fork streams are not listed by fruit_streaminfo,
	 * delete_all_streams() can't remove 0 byte resource fork
	 * streams, so we have to cleanup this here.
	 */
	rsrc_smb_fname = synthetic_smb_fname(talloc_tos(),
					     smb_fname->base_name,
					     AFPRESOURCE_STREAM_NAME,
					     NULL,
					     smb_fname->flags);
	if (rsrc_smb_fname == NULL) {
		return -1;
	}

	rc = fruit_unlink_rsrc(handle, rsrc_smb_fname, true);
	if ((rc != 0) && (errno != ENOENT)) {
		DBG_ERR("Forced unlink of [%s] failed [%s]\n",
			smb_fname_str_dbg(rsrc_smb_fname), strerror(errno));
		TALLOC_FREE(rsrc_smb_fname);
		return -1;
	}
	TALLOC_FREE(rsrc_smb_fname);

	return SMB_VFS_NEXT_UNLINK(handle, smb_fname);
}

static int fruit_chmod(vfs_handle_struct *handle,
		       const struct smb_filename *smb_fname,
		       mode_t mode)
{
	int rc = -1;
	struct fruit_config_data *config = NULL;
	struct smb_filename *smb_fname_adp = NULL;

	rc = SMB_VFS_NEXT_CHMOD(handle, smb_fname, mode);
	if (rc != 0) {
		return rc;
	}

	SMB_VFS_HANDLE_GET_DATA(handle, config,
				struct fruit_config_data, return -1);

	if (config->rsrc != FRUIT_RSRC_ADFILE) {
		return 0;
	}

	if (!VALID_STAT(smb_fname->st)) {
		return 0;
	}

	if (!S_ISREG(smb_fname->st.st_ex_mode)) {
		return 0;
	}

	rc = adouble_path(talloc_tos(), smb_fname, &smb_fname_adp);
	if (rc != 0) {
		return -1;
	}

	DEBUG(10, ("fruit_chmod: %s\n", smb_fname_adp->base_name));

	rc = SMB_VFS_NEXT_CHMOD(handle, smb_fname_adp, mode);
	if (errno == ENOENT) {
		rc = 0;
	}

	TALLOC_FREE(smb_fname_adp);
	return rc;
}

static int fruit_chown(vfs_handle_struct *handle,
		       const struct smb_filename *smb_fname,
		       uid_t uid,
		       gid_t gid)
{
	int rc = -1;
	struct fruit_config_data *config = NULL;
	struct smb_filename *adp_smb_fname = NULL;

	rc = SMB_VFS_NEXT_CHOWN(handle, smb_fname, uid, gid);
	if (rc != 0) {
		return rc;
	}

	SMB_VFS_HANDLE_GET_DATA(handle, config,
				struct fruit_config_data, return -1);

	if (config->rsrc != FRUIT_RSRC_ADFILE) {
		return 0;
	}

	if (!VALID_STAT(smb_fname->st)) {
		return 0;
	}

	if (!S_ISREG(smb_fname->st.st_ex_mode)) {
		return 0;
	}

	rc = adouble_path(talloc_tos(), smb_fname, &adp_smb_fname);
	if (rc != 0) {
		goto done;
	}

	DEBUG(10, ("fruit_chown: %s\n", adp_smb_fname->base_name));

	rc = SMB_VFS_NEXT_CHOWN(handle, adp_smb_fname, uid, gid);
	if (errno == ENOENT) {
		rc = 0;
	}

 done:
	TALLOC_FREE(adp_smb_fname);
	return rc;
}

static int fruit_rmdir(struct vfs_handle_struct *handle,
			const struct smb_filename *smb_fname)
{
	DIR *dh = NULL;
	struct dirent *de;
	struct fruit_config_data *config;

	SMB_VFS_HANDLE_GET_DATA(handle, config,
				struct fruit_config_data, return -1);

	if (config->rsrc != FRUIT_RSRC_ADFILE) {
		goto exit_rmdir;
	}

	/*
	 * Due to there is no way to change bDeleteVetoFiles variable
	 * from this module, need to clean up ourselves
	 */

	dh = SMB_VFS_OPENDIR(handle->conn, smb_fname, NULL, 0);
	if (dh == NULL) {
		goto exit_rmdir;
	}

	while ((de = SMB_VFS_READDIR(handle->conn, dh, NULL)) != NULL) {
		struct adouble *ad = NULL;
		char *p = NULL;
		struct smb_filename *ad_smb_fname = NULL;
		int ret;

		if (!is_adouble_file(de->d_name)) {
			continue;
		}

		p = talloc_asprintf(talloc_tos(), "%s/%s",
				    smb_fname->base_name, de->d_name);
		if (p == NULL) {
			DBG_ERR("talloc_asprintf failed\n");
			return -1;
		}

		ad_smb_fname = synthetic_smb_fname(talloc_tos(), p,
						    NULL, NULL,
						    smb_fname->flags);
		TALLOC_FREE(p);
		if (ad_smb_fname == NULL) {
			DBG_ERR("synthetic_smb_fname failed\n");
			return -1;
		}

		/*
		 * Check whether it's a valid AppleDouble file, if
		 * yes, delete it, ignore it otherwise.
		 */
		ad = ad_get(talloc_tos(), handle, ad_smb_fname, ADOUBLE_RSRC);
		if (ad == NULL) {
			TALLOC_FREE(ad_smb_fname);
			TALLOC_FREE(p);
			continue;
		}
		TALLOC_FREE(ad);

		ret = SMB_VFS_NEXT_UNLINK(handle, ad_smb_fname);
		if (ret != 0) {
			DBG_ERR("Deleting [%s] failed\n",
				smb_fname_str_dbg(ad_smb_fname));
		}
		TALLOC_FREE(ad_smb_fname);
	}

exit_rmdir:
	if (dh) {
		SMB_VFS_CLOSEDIR(handle->conn, dh);
	}
	return SMB_VFS_NEXT_RMDIR(handle, smb_fname);
}

static ssize_t fruit_pread_meta_stream(vfs_handle_struct *handle,
				       files_struct *fsp, void *data,
				       size_t n, off_t offset)
{
	ssize_t nread;
	int ret;

	nread = SMB_VFS_NEXT_PREAD(handle, fsp, data, n, offset);
	if (nread == -1 || nread == n) {
		return nread;
	}

	DBG_ERR("Removing [%s] after short read [%zd]\n",
		fsp_str_dbg(fsp), nread);

	ret = SMB_VFS_NEXT_UNLINK(handle, fsp->fsp_name);
	if (ret != 0) {
		DBG_ERR("Removing [%s] failed\n", fsp_str_dbg(fsp));
		return -1;
	}

	errno = EINVAL;
	return -1;
}

static ssize_t fruit_pread_meta_adouble(vfs_handle_struct *handle,
					files_struct *fsp, void *data,
					size_t n, off_t offset)
{
	AfpInfo *ai = NULL;
	struct adouble *ad = NULL;
	char afpinfo_buf[AFP_INFO_SIZE];
	char *p = NULL;
	ssize_t nread;

	ai = afpinfo_new(talloc_tos());
	if (ai == NULL) {
		return -1;
	}

	ad = ad_fget(talloc_tos(), handle, fsp, ADOUBLE_META);
	if (ad == NULL) {
		nread = -1;
		goto fail;
	}

	p = ad_get_entry(ad, ADEID_FINDERI);
	if (p == NULL) {
		DBG_ERR("No ADEID_FINDERI for [%s]\n", fsp_str_dbg(fsp));
		nread = -1;
		goto fail;
	}

	memcpy(&ai->afpi_FinderInfo[0], p, ADEDLEN_FINDERI);

	nread = afpinfo_pack(ai, afpinfo_buf);
	if (nread != AFP_INFO_SIZE) {
		nread = -1;
		goto fail;
	}

	memcpy(data, afpinfo_buf, n);
	nread = n;

fail:
	TALLOC_FREE(ai);
	return nread;
}

static ssize_t fruit_pread_meta(vfs_handle_struct *handle,
				files_struct *fsp, void *data,
				size_t n, off_t offset)
{
	struct fio *fio = (struct fio *)VFS_FETCH_FSP_EXTENSION(handle, fsp);
	ssize_t nread;
	ssize_t to_return;

	/*
	 * OS X has a off-by-1 error in the offset calculation, so we're
	 * bug compatible here. It won't hurt, as any relevant real
	 * world read requests from the AFP_AfpInfo stream will be
	 * offset=0 n=60. offset is ignored anyway, see below.
	 */
	if ((offset < 0) || (offset >= AFP_INFO_SIZE + 1)) {
		return 0;
	}

	if (fio == NULL) {
		DBG_ERR("Failed to fetch fsp extension");
		return -1;
	}

	/* Yes, macOS always reads from offset 0 */
	offset = 0;
	to_return = MIN(n, AFP_INFO_SIZE);

	switch (fio->config->meta) {
	case FRUIT_META_STREAM:
		nread = fruit_pread_meta_stream(handle, fsp, data,
						to_return, offset);
		break;

	case FRUIT_META_NETATALK:
		nread = fruit_pread_meta_adouble(handle, fsp, data,
						 to_return, offset);
		break;

	default:
		DBG_ERR("Unexpected meta config [%d]\n", fio->config->meta);
		return -1;
	}

	if (nread == -1 && fio->created) {
		AfpInfo *ai = NULL;
		char afpinfo_buf[AFP_INFO_SIZE];

		ai = afpinfo_new(talloc_tos());
		if (ai == NULL) {
			return -1;
		}

		nread = afpinfo_pack(ai, afpinfo_buf);
		TALLOC_FREE(ai);
		if (nread != AFP_INFO_SIZE) {
			return -1;
		}

		memcpy(data, afpinfo_buf, to_return);
		return to_return;
	}

	return nread;
}

static ssize_t fruit_pread_rsrc_stream(vfs_handle_struct *handle,
				       files_struct *fsp, void *data,
				       size_t n, off_t offset)
{
	return SMB_VFS_NEXT_PREAD(handle, fsp, data, n, offset);
}

static ssize_t fruit_pread_rsrc_xattr(vfs_handle_struct *handle,
				      files_struct *fsp, void *data,
				      size_t n, off_t offset)
{
	return SMB_VFS_NEXT_PREAD(handle, fsp, data, n, offset);
}

static ssize_t fruit_pread_rsrc_adouble(vfs_handle_struct *handle,
					files_struct *fsp, void *data,
					size_t n, off_t offset)
{
	struct adouble *ad = NULL;
	ssize_t nread;

	ad = ad_fget(talloc_tos(), handle, fsp, ADOUBLE_RSRC);
	if (ad == NULL) {
		return -1;
	}

	nread = SMB_VFS_NEXT_PREAD(handle, fsp, data, n,
				   offset + ad_getentryoff(ad, ADEID_RFORK));

	TALLOC_FREE(ad);
	return nread;
}

static ssize_t fruit_pread_rsrc(vfs_handle_struct *handle,
				files_struct *fsp, void *data,
				size_t n, off_t offset)
{
	struct fio *fio = (struct fio *)VFS_FETCH_FSP_EXTENSION(handle, fsp);
	ssize_t nread;

	if (fio == NULL) {
		errno = EINVAL;
		return -1;
	}

	switch (fio->config->rsrc) {
	case FRUIT_RSRC_STREAM:
		nread = fruit_pread_rsrc_stream(handle, fsp, data, n, offset);
		break;

	case FRUIT_RSRC_ADFILE:
		nread = fruit_pread_rsrc_adouble(handle, fsp, data, n, offset);
		break;

	case FRUIT_RSRC_XATTR:
		nread = fruit_pread_rsrc_xattr(handle, fsp, data, n, offset);
		break;

	default:
		DBG_ERR("Unexpected rsrc config [%d]\n", fio->config->rsrc);
		return -1;
	}

	return nread;
}

static ssize_t fruit_pread(vfs_handle_struct *handle,
			   files_struct *fsp, void *data,
			   size_t n, off_t offset)
{
	struct fio *fio = (struct fio *)VFS_FETCH_FSP_EXTENSION(handle, fsp);
	ssize_t nread;

	DBG_DEBUG("Path [%s] offset=%"PRIdMAX", size=%zd\n",
		  fsp_str_dbg(fsp), (intmax_t)offset, n);

	if (fio == NULL) {
		return SMB_VFS_NEXT_PREAD(handle, fsp, data, n, offset);
	}

	if (fio->type == ADOUBLE_META) {
		nread = fruit_pread_meta(handle, fsp, data, n, offset);
	} else {
		nread = fruit_pread_rsrc(handle, fsp, data, n, offset);
	}

	DBG_DEBUG("Path [%s] nread [%zd]\n", fsp_str_dbg(fsp), nread);
	return nread;
}

static bool fruit_must_handle_aio_stream(struct fio *fio)
{
	if (fio == NULL) {
		return false;
	};

	if (fio->type == ADOUBLE_META) {
		return true;
	}

	if ((fio->type == ADOUBLE_RSRC) &&
	    (fio->config->rsrc == FRUIT_RSRC_ADFILE))
	{
		return true;
	}

	return false;
}

struct fruit_pread_state {
	ssize_t nread;
	struct vfs_aio_state vfs_aio_state;
};

static void fruit_pread_done(struct tevent_req *subreq);

static struct tevent_req *fruit_pread_send(
	struct vfs_handle_struct *handle,
	TALLOC_CTX *mem_ctx,
	struct tevent_context *ev,
	struct files_struct *fsp,
	void *data,
	size_t n, off_t offset)
{
	struct tevent_req *req = NULL;
	struct tevent_req *subreq = NULL;
	struct fruit_pread_state *state = NULL;
	struct fio *fio = (struct fio *)VFS_FETCH_FSP_EXTENSION(handle, fsp);

	req = tevent_req_create(mem_ctx, &state,
				struct fruit_pread_state);
	if (req == NULL) {
		return NULL;
	}

	if (fruit_must_handle_aio_stream(fio)) {
		state->nread = SMB_VFS_PREAD(fsp, data, n, offset);
		if (state->nread != n) {
			if (state->nread != -1) {
				errno = EIO;
			}
			tevent_req_error(req, errno);
			return tevent_req_post(req, ev);
		}
		tevent_req_done(req);
		return tevent_req_post(req, ev);
	}

	subreq = SMB_VFS_NEXT_PREAD_SEND(state, ev, handle, fsp,
					 data, n, offset);
	if (tevent_req_nomem(req, subreq)) {
		return tevent_req_post(req, ev);
	}
	tevent_req_set_callback(subreq, fruit_pread_done, req);
	return req;
}

static void fruit_pread_done(struct tevent_req *subreq)
{
	struct tevent_req *req = tevent_req_callback_data(
		subreq, struct tevent_req);
	struct fruit_pread_state *state = tevent_req_data(
		req, struct fruit_pread_state);

	state->nread = SMB_VFS_PREAD_RECV(subreq, &state->vfs_aio_state);
	TALLOC_FREE(subreq);

	if (tevent_req_error(req, state->vfs_aio_state.error)) {
		return;
	}
	tevent_req_done(req);
}

static ssize_t fruit_pread_recv(struct tevent_req *req,
					struct vfs_aio_state *vfs_aio_state)
{
	struct fruit_pread_state *state = tevent_req_data(
		req, struct fruit_pread_state);

	if (tevent_req_is_unix_error(req, &vfs_aio_state->error)) {
		return -1;
	}

	*vfs_aio_state = state->vfs_aio_state;
	return state->nread;
}

static ssize_t fruit_pwrite_meta_stream(vfs_handle_struct *handle,
					files_struct *fsp, const void *data,
					size_t n, off_t offset)
{
	struct fio *fio = (struct fio *)VFS_FETCH_FSP_EXTENSION(handle, fsp);
	AfpInfo *ai = NULL;
	size_t nwritten;
	int ret;
	bool ok;

	DBG_DEBUG("Path [%s] offset=%"PRIdMAX", size=%zd\n",
		  fsp_str_dbg(fsp), (intmax_t)offset, n);

	if (fio == NULL) {
		return -1;
	}

	if (fio->fake_fd) {
		int fd;

		ret = SMB_VFS_NEXT_CLOSE(handle, fsp);
		if (ret != 0) {
			DBG_ERR("Close [%s] failed: %s\n",
				fsp_str_dbg(fsp), strerror(errno));
			fsp->fh->fd = -1;
			return -1;
		}

		fd = SMB_VFS_NEXT_OPEN(handle,
				       fsp->fsp_name,
				       fsp,
				       fio->flags,
				       fio->mode);
		if (fd == -1) {
			DBG_ERR("On-demand create [%s] in write failed: %s\n",
				fsp_str_dbg(fsp), strerror(errno));
			return -1;
		}
		fsp->fh->fd = fd;
		fio->fake_fd = false;
	}

	ai = afpinfo_unpack(talloc_tos(), data);
	if (ai == NULL) {
		return -1;
	}

	if (ai_empty_finderinfo(ai)) {
		/*
		 * Writing an all 0 blob to the metadata stream results in the
		 * stream being removed on a macOS server. This ensures we
		 * behave the same and it verified by the "delete AFP_AfpInfo by
		 * writing all 0" test.
		 */
		ret = SMB_VFS_NEXT_FTRUNCATE(handle, fsp, 0);
		if (ret != 0) {
			DBG_ERR("SMB_VFS_NEXT_FTRUNCATE on [%s] failed\n",
				fsp_str_dbg(fsp));
			return -1;
		}

		ok = set_delete_on_close(
			fsp,
			true,
			handle->conn->session_info->security_token,
			handle->conn->session_info->unix_token);
		if (!ok) {
			DBG_ERR("set_delete_on_close on [%s] failed\n",
				fsp_str_dbg(fsp));
			return -1;
		}
		return n;
	}

	nwritten = SMB_VFS_NEXT_PWRITE(handle, fsp, data, n, offset);
	if (nwritten != n) {
		return -1;
	}

	return n;
}

static ssize_t fruit_pwrite_meta_netatalk(vfs_handle_struct *handle,
					  files_struct *fsp, const void *data,
					  size_t n, off_t offset)
{
	struct adouble *ad = NULL;
	AfpInfo *ai = NULL;
	char *p = NULL;
	int ret;
	bool ok;

	ai = afpinfo_unpack(talloc_tos(), data);
	if (ai == NULL) {
		return -1;
	}

	ad = ad_fget(talloc_tos(), handle, fsp, ADOUBLE_META);
	if (ad == NULL) {
		ad = ad_init(talloc_tos(), ADOUBLE_META);
		if (ad == NULL) {
			return -1;
		}
	}
	p = ad_get_entry(ad, ADEID_FINDERI);
	if (p == NULL) {
		DBG_ERR("No ADEID_FINDERI for [%s]\n", fsp_str_dbg(fsp));
		TALLOC_FREE(ad);
		return -1;
	}

	memcpy(p, &ai->afpi_FinderInfo[0], ADEDLEN_FINDERI);

	ret = ad_fset(handle, ad, fsp);
	if (ret != 0) {
		DBG_ERR("ad_pwrite [%s] failed\n", fsp_str_dbg(fsp));
		TALLOC_FREE(ad);
		return -1;
	}

	TALLOC_FREE(ad);

	if (!ai_empty_finderinfo(ai)) {
		return n;
	}

	/*
	 * Writing an all 0 blob to the metadata stream results in the stream
	 * being removed on a macOS server. This ensures we behave the same and
	 * it verified by the "delete AFP_AfpInfo by writing all 0" test.
	 */

	ok = set_delete_on_close(
		fsp,
		true,
		handle->conn->session_info->security_token,
		handle->conn->session_info->unix_token);
	if (!ok) {
		DBG_ERR("set_delete_on_close on [%s] failed\n",
			fsp_str_dbg(fsp));
		return -1;
	}

	return n;
}

static ssize_t fruit_pwrite_meta(vfs_handle_struct *handle,
				 files_struct *fsp, const void *data,
				 size_t n, off_t offset)
{
	struct fio *fio = (struct fio *)VFS_FETCH_FSP_EXTENSION(handle, fsp);
	ssize_t nwritten;
	uint8_t buf[AFP_INFO_SIZE];
	size_t to_write;
	size_t to_copy;
	int cmp;

	if (fio == NULL) {
		DBG_ERR("Failed to fetch fsp extension");
		return -1;
	}

	if (n < 3) {
		errno = EINVAL;
		return -1;
	}

	if (offset != 0 && n < 60) {
		errno = EINVAL;
		return -1;
	}

	cmp = memcmp(data, "AFP", 3);
	if (cmp != 0) {
		errno = EINVAL;
		return -1;
	}

	if (n <= AFP_OFF_FinderInfo) {
		/*
		 * Nothing to do here really, just return
		 */
		return n;
	}

	offset = 0;

	to_copy = n;
	if (to_copy > AFP_INFO_SIZE) {
		to_copy = AFP_INFO_SIZE;
	}
	memcpy(buf, data, to_copy);

	to_write = n;
	if (to_write != AFP_INFO_SIZE) {
		to_write = AFP_INFO_SIZE;
	}

	switch (fio->config->meta) {
	case FRUIT_META_STREAM:
		nwritten = fruit_pwrite_meta_stream(handle,
						    fsp,
						    buf,
						    to_write,
						    offset);
		break;

	case FRUIT_META_NETATALK:
		nwritten = fruit_pwrite_meta_netatalk(handle,
						      fsp,
						      buf,
						      to_write,
						      offset);
		break;

	default:
		DBG_ERR("Unexpected meta config [%d]\n", fio->config->meta);
		return -1;
	}

	if (nwritten != to_write) {
		return -1;
	}

	/*
	 * Return the requested amount, verified against macOS SMB server
	 */
	return n;
}

static ssize_t fruit_pwrite_rsrc_stream(vfs_handle_struct *handle,
					files_struct *fsp, const void *data,
					size_t n, off_t offset)
{
	return SMB_VFS_NEXT_PWRITE(handle, fsp, data, n, offset);
}

static ssize_t fruit_pwrite_rsrc_xattr(vfs_handle_struct *handle,
				       files_struct *fsp, const void *data,
				       size_t n, off_t offset)
{
	return SMB_VFS_NEXT_PWRITE(handle, fsp, data, n, offset);
}

static ssize_t fruit_pwrite_rsrc_adouble(vfs_handle_struct *handle,
					 files_struct *fsp, const void *data,
					 size_t n, off_t offset)
{
	struct adouble *ad = NULL;
	ssize_t nwritten;
	int ret;

	ad = ad_fget(talloc_tos(), handle, fsp, ADOUBLE_RSRC);
	if (ad == NULL) {
		DBG_ERR("ad_get [%s] failed\n", fsp_str_dbg(fsp));
		return -1;
	}

	nwritten = SMB_VFS_NEXT_PWRITE(handle, fsp, data, n,
				       offset + ad_getentryoff(ad, ADEID_RFORK));
	if (nwritten != n) {
		DBG_ERR("Short write on [%s] [%zd/%zd]\n",
			fsp_str_dbg(fsp), nwritten, n);
		TALLOC_FREE(ad);
		return -1;
	}

	if ((n + offset) > ad_getentrylen(ad, ADEID_RFORK)) {
		ad_setentrylen(ad, ADEID_RFORK, n + offset);
		ret = ad_fset(handle, ad, fsp);
		if (ret != 0) {
			DBG_ERR("ad_pwrite [%s] failed\n", fsp_str_dbg(fsp));
			TALLOC_FREE(ad);
			return -1;
		}
	}

	TALLOC_FREE(ad);
	return n;
}

static ssize_t fruit_pwrite_rsrc(vfs_handle_struct *handle,
				 files_struct *fsp, const void *data,
				 size_t n, off_t offset)
{
	struct fio *fio = (struct fio *)VFS_FETCH_FSP_EXTENSION(handle, fsp);
	ssize_t nwritten;

	if (fio == NULL) {
		DBG_ERR("Failed to fetch fsp extension");
		return -1;
	}

	switch (fio->config->rsrc) {
	case FRUIT_RSRC_STREAM:
		nwritten = fruit_pwrite_rsrc_stream(handle, fsp, data, n, offset);
		break;

	case FRUIT_RSRC_ADFILE:
		nwritten = fruit_pwrite_rsrc_adouble(handle, fsp, data, n, offset);
		break;

	case FRUIT_RSRC_XATTR:
		nwritten = fruit_pwrite_rsrc_xattr(handle, fsp, data, n, offset);
		break;

	default:
		DBG_ERR("Unexpected rsrc config [%d]\n", fio->config->rsrc);
		return -1;
	}

	return nwritten;
}

static ssize_t fruit_pwrite(vfs_handle_struct *handle,
			    files_struct *fsp, const void *data,
			    size_t n, off_t offset)
{
	struct fio *fio = (struct fio *)VFS_FETCH_FSP_EXTENSION(handle, fsp);
	ssize_t nwritten;

	DBG_DEBUG("Path [%s] offset=%"PRIdMAX", size=%zd\n",
		  fsp_str_dbg(fsp), (intmax_t)offset, n);

	if (fio == NULL) {
		return SMB_VFS_NEXT_PWRITE(handle, fsp, data, n, offset);
	}

	if (fio->type == ADOUBLE_META) {
		nwritten = fruit_pwrite_meta(handle, fsp, data, n, offset);
	} else {
		nwritten = fruit_pwrite_rsrc(handle, fsp, data, n, offset);
	}

	DBG_DEBUG("Path [%s] nwritten=%zd\n", fsp_str_dbg(fsp), nwritten);
	return nwritten;
}

struct fruit_pwrite_state {
	ssize_t nwritten;
	struct vfs_aio_state vfs_aio_state;
};

static void fruit_pwrite_done(struct tevent_req *subreq);

static struct tevent_req *fruit_pwrite_send(
	struct vfs_handle_struct *handle,
	TALLOC_CTX *mem_ctx,
	struct tevent_context *ev,
	struct files_struct *fsp,
	const void *data,
	size_t n, off_t offset)
{
	struct tevent_req *req = NULL;
	struct tevent_req *subreq = NULL;
	struct fruit_pwrite_state *state = NULL;
	struct fio *fio = (struct fio *)VFS_FETCH_FSP_EXTENSION(handle, fsp);

	req = tevent_req_create(mem_ctx, &state,
				struct fruit_pwrite_state);
	if (req == NULL) {
		return NULL;
	}

	if (fruit_must_handle_aio_stream(fio)) {
		state->nwritten = SMB_VFS_PWRITE(fsp, data, n, offset);
		if (state->nwritten != n) {
			if (state->nwritten != -1) {
				errno = EIO;
			}
			tevent_req_error(req, errno);
			return tevent_req_post(req, ev);
		}
		tevent_req_done(req);
		return tevent_req_post(req, ev);
	}

	subreq = SMB_VFS_NEXT_PWRITE_SEND(state, ev, handle, fsp,
					  data, n, offset);
	if (tevent_req_nomem(req, subreq)) {
		return tevent_req_post(req, ev);
	}
	tevent_req_set_callback(subreq, fruit_pwrite_done, req);
	return req;
}

static void fruit_pwrite_done(struct tevent_req *subreq)
{
	struct tevent_req *req = tevent_req_callback_data(
		subreq, struct tevent_req);
	struct fruit_pwrite_state *state = tevent_req_data(
		req, struct fruit_pwrite_state);

	state->nwritten = SMB_VFS_PWRITE_RECV(subreq, &state->vfs_aio_state);
	TALLOC_FREE(subreq);

	if (tevent_req_error(req, state->vfs_aio_state.error)) {
		return;
	}
	tevent_req_done(req);
}

static ssize_t fruit_pwrite_recv(struct tevent_req *req,
					 struct vfs_aio_state *vfs_aio_state)
{
	struct fruit_pwrite_state *state = tevent_req_data(
		req, struct fruit_pwrite_state);

	if (tevent_req_is_unix_error(req, &vfs_aio_state->error)) {
		return -1;
	}

	*vfs_aio_state = state->vfs_aio_state;
	return state->nwritten;
}

/**
 * Helper to stat/lstat the base file of an smb_fname.
 */
static int fruit_stat_base(vfs_handle_struct *handle,
			   struct smb_filename *smb_fname,
			   bool follow_links)
{
	char *tmp_stream_name;
	int rc;

	tmp_stream_name = smb_fname->stream_name;
	smb_fname->stream_name = NULL;
	if (follow_links) {
		rc = SMB_VFS_NEXT_STAT(handle, smb_fname);
	} else {
		rc = SMB_VFS_NEXT_LSTAT(handle, smb_fname);
	}
	smb_fname->stream_name = tmp_stream_name;

	DBG_DEBUG("fruit_stat_base [%s] dev [%ju] ino [%ju]\n",
		  smb_fname->base_name,
		  (uintmax_t)smb_fname->st.st_ex_dev,
		  (uintmax_t)smb_fname->st.st_ex_ino);
	return rc;
}

static int fruit_stat_meta_stream(vfs_handle_struct *handle,
				  struct smb_filename *smb_fname,
				  bool follow_links)
{
	int ret;
	ino_t ino;

	ret = fruit_stat_base(handle, smb_fname, false);
	if (ret != 0) {
		return -1;
	}

	ino = hash_inode(&smb_fname->st, smb_fname->stream_name);

	if (follow_links) {
		ret = SMB_VFS_NEXT_STAT(handle, smb_fname);
	} else {
		ret = SMB_VFS_NEXT_LSTAT(handle, smb_fname);
	}

	smb_fname->st.st_ex_ino = ino;

	return ret;
}

static int fruit_stat_meta_netatalk(vfs_handle_struct *handle,
				    struct smb_filename *smb_fname,
				    bool follow_links)
{
	struct adouble *ad = NULL;

	ad = ad_get(talloc_tos(), handle, smb_fname, ADOUBLE_META);
	if (ad == NULL) {
		DBG_INFO("fruit_stat_meta %s: %s\n",
			 smb_fname_str_dbg(smb_fname), strerror(errno));
		errno = ENOENT;
		return -1;
	}
	TALLOC_FREE(ad);

	/* Populate the stat struct with info from the base file. */
	if (fruit_stat_base(handle, smb_fname, follow_links) == -1) {
		return -1;
	}
	smb_fname->st.st_ex_size = AFP_INFO_SIZE;
	smb_fname->st.st_ex_ino = hash_inode(&smb_fname->st,
					      smb_fname->stream_name);
	return 0;
}

static int fruit_stat_meta(vfs_handle_struct *handle,
			   struct smb_filename *smb_fname,
			   bool follow_links)
{
	struct fruit_config_data *config = NULL;
	int ret;

	SMB_VFS_HANDLE_GET_DATA(handle, config,
				struct fruit_config_data, return -1);

	switch (config->meta) {
	case FRUIT_META_STREAM:
		ret = fruit_stat_meta_stream(handle, smb_fname, follow_links);
		break;

	case FRUIT_META_NETATALK:
		ret = fruit_stat_meta_netatalk(handle, smb_fname, follow_links);
		break;

	default:
		DBG_ERR("Unexpected meta config [%d]\n", config->meta);
		return -1;
	}

	return ret;
}

static int fruit_stat_rsrc_netatalk(vfs_handle_struct *handle,
				    struct smb_filename *smb_fname,
				    bool follow_links)
{
	struct adouble *ad = NULL;
	int ret;

	ad = ad_get(talloc_tos(), handle, smb_fname, ADOUBLE_RSRC);
	if (ad == NULL) {
		errno = ENOENT;
		return -1;
	}

	/* Populate the stat struct with info from the base file. */
	ret = fruit_stat_base(handle, smb_fname, follow_links);
	if (ret != 0) {
		TALLOC_FREE(ad);
		return -1;
	}

	smb_fname->st.st_ex_size = ad_getentrylen(ad, ADEID_RFORK);
	smb_fname->st.st_ex_ino = hash_inode(&smb_fname->st,
					      smb_fname->stream_name);
	TALLOC_FREE(ad);
	return 0;
}

static int fruit_stat_rsrc_stream(vfs_handle_struct *handle,
				  struct smb_filename *smb_fname,
				  bool follow_links)
{
	int ret;

	if (follow_links) {
		ret = SMB_VFS_NEXT_STAT(handle, smb_fname);
	} else {
		ret = SMB_VFS_NEXT_LSTAT(handle, smb_fname);
	}

	return ret;
}

static int fruit_stat_rsrc_xattr(vfs_handle_struct *handle,
				 struct smb_filename *smb_fname,
				 bool follow_links)
{
#ifdef HAVE_ATTROPEN
	int ret;
	int fd = -1;

	/* Populate the stat struct with info from the base file. */
	ret = fruit_stat_base(handle, smb_fname, follow_links);
	if (ret != 0) {
		return -1;
	}

	fd = attropen(smb_fname->base_name,
		      AFPRESOURCE_EA_NETATALK,
		      O_RDONLY);
	if (fd == -1) {
		return 0;
	}

	ret = sys_fstat(fd, &smb_fname->st, false);
	if (ret != 0) {
		close(fd);
		DBG_ERR("fstat [%s:%s] failed\n", smb_fname->base_name,
			AFPRESOURCE_EA_NETATALK);
		return -1;
	}
	close(fd);
	fd = -1;

	smb_fname->st.st_ex_ino = hash_inode(&smb_fname->st,
					     smb_fname->stream_name);

	return ret;

#else
	errno = ENOSYS;
	return -1;
#endif
}

static int fruit_stat_rsrc(vfs_handle_struct *handle,
			   struct smb_filename *smb_fname,
			   bool follow_links)
{
	struct fruit_config_data *config = NULL;
	int ret;

	DBG_DEBUG("Path [%s]\n", smb_fname_str_dbg(smb_fname));

	SMB_VFS_HANDLE_GET_DATA(handle, config,
				struct fruit_config_data, return -1);

	switch (config->rsrc) {
	case FRUIT_RSRC_STREAM:
		ret = fruit_stat_rsrc_stream(handle, smb_fname, follow_links);
		break;

	case FRUIT_RSRC_XATTR:
		ret = fruit_stat_rsrc_xattr(handle, smb_fname, follow_links);
		break;

	case FRUIT_RSRC_ADFILE:
		ret = fruit_stat_rsrc_netatalk(handle, smb_fname, follow_links);
		break;

	default:
		DBG_ERR("Unexpected rsrc config [%d]\n", config->rsrc);
		return -1;
	}

	return ret;
}

static int fruit_stat(vfs_handle_struct *handle,
		      struct smb_filename *smb_fname)
{
	int rc = -1;

	DEBUG(10, ("fruit_stat called for %s\n",
		   smb_fname_str_dbg(smb_fname)));

	if (!is_ntfs_stream_smb_fname(smb_fname)
	    || is_ntfs_default_stream_smb_fname(smb_fname)) {
		rc = SMB_VFS_NEXT_STAT(handle, smb_fname);
		if (rc == 0) {
			update_btime(handle, smb_fname);
		}
		return rc;
	}

	/*
	 * Note if lp_posix_paths() is true, we can never
	 * get here as is_ntfs_stream_smb_fname() is
	 * always false. So we never need worry about
	 * not following links here.
	 */

	if (is_afpinfo_stream(smb_fname)) {
		rc = fruit_stat_meta(handle, smb_fname, true);
	} else if (is_afpresource_stream(smb_fname)) {
		rc = fruit_stat_rsrc(handle, smb_fname, true);
	} else {
		return SMB_VFS_NEXT_STAT(handle, smb_fname);
	}

	if (rc == 0) {
		update_btime(handle, smb_fname);
		smb_fname->st.st_ex_mode &= ~S_IFMT;
		smb_fname->st.st_ex_mode |= S_IFREG;
		smb_fname->st.st_ex_blocks =
			smb_fname->st.st_ex_size / STAT_ST_BLOCKSIZE + 1;
	}
	return rc;
}

static int fruit_lstat(vfs_handle_struct *handle,
		       struct smb_filename *smb_fname)
{
	int rc = -1;

	DEBUG(10, ("fruit_lstat called for %s\n",
		   smb_fname_str_dbg(smb_fname)));

	if (!is_ntfs_stream_smb_fname(smb_fname)
	    || is_ntfs_default_stream_smb_fname(smb_fname)) {
		rc = SMB_VFS_NEXT_LSTAT(handle, smb_fname);
		if (rc == 0) {
			update_btime(handle, smb_fname);
		}
		return rc;
	}

	if (is_afpinfo_stream(smb_fname)) {
		rc = fruit_stat_meta(handle, smb_fname, false);
	} else if (is_afpresource_stream(smb_fname)) {
		rc = fruit_stat_rsrc(handle, smb_fname, false);
	} else {
		return SMB_VFS_NEXT_LSTAT(handle, smb_fname);
	}

	if (rc == 0) {
		update_btime(handle, smb_fname);
		smb_fname->st.st_ex_mode &= ~S_IFMT;
		smb_fname->st.st_ex_mode |= S_IFREG;
		smb_fname->st.st_ex_blocks =
			smb_fname->st.st_ex_size / STAT_ST_BLOCKSIZE + 1;
	}
	return rc;
}

static int fruit_fstat_meta_stream(vfs_handle_struct *handle,
				   files_struct *fsp,
				   SMB_STRUCT_STAT *sbuf)
{
	struct fio *fio = (struct fio *)VFS_FETCH_FSP_EXTENSION(handle, fsp);
	struct smb_filename smb_fname;
	ino_t ino;
	int ret;

	if (fio == NULL) {
		return -1;
	}

	if (fio->fake_fd) {
		ret = fruit_stat_base(handle, fsp->base_fsp->fsp_name, false);
		if (ret != 0) {
			return -1;
		}

		*sbuf = fsp->base_fsp->fsp_name->st;
		sbuf->st_ex_size = AFP_INFO_SIZE;
		sbuf->st_ex_ino = hash_inode(sbuf, fsp->fsp_name->stream_name);
		return 0;
	}

	smb_fname = (struct smb_filename) {
		.base_name = fsp->fsp_name->base_name,
	};

	ret = fruit_stat_base(handle, &smb_fname, false);
	if (ret != 0) {
		return -1;
	}
	*sbuf = smb_fname.st;

	ino = hash_inode(sbuf, fsp->fsp_name->stream_name);

	ret = SMB_VFS_NEXT_FSTAT(handle, fsp, sbuf);
	if (ret != 0) {
		return -1;
	}

	sbuf->st_ex_ino = ino;
	return 0;
}

static int fruit_fstat_meta_netatalk(vfs_handle_struct *handle,
				     files_struct *fsp,
				     SMB_STRUCT_STAT *sbuf)
{
	int ret;

	ret = fruit_stat_base(handle, fsp->base_fsp->fsp_name, false);
	if (ret != 0) {
		return -1;
	}

	*sbuf = fsp->base_fsp->fsp_name->st;
	sbuf->st_ex_size = AFP_INFO_SIZE;
	sbuf->st_ex_ino = hash_inode(sbuf, fsp->fsp_name->stream_name);

	return 0;
}

static int fruit_fstat_meta(vfs_handle_struct *handle,
			    files_struct *fsp,
			    SMB_STRUCT_STAT *sbuf,
			    struct fio *fio)
{
	int ret;

	DBG_DEBUG("Path [%s]\n", fsp_str_dbg(fsp));

	switch (fio->config->meta) {
	case FRUIT_META_STREAM:
		ret = fruit_fstat_meta_stream(handle, fsp, sbuf);
		break;

	case FRUIT_META_NETATALK:
		ret = fruit_fstat_meta_netatalk(handle, fsp, sbuf);
		break;

	default:
		DBG_ERR("Unexpected meta config [%d]\n", fio->config->meta);
		return -1;
	}

	DBG_DEBUG("Path [%s] ret [%d]\n", fsp_str_dbg(fsp), ret);
	return ret;
}

static int fruit_fstat_rsrc_xattr(vfs_handle_struct *handle,
				  files_struct *fsp,
				  SMB_STRUCT_STAT *sbuf)
{
	return SMB_VFS_NEXT_FSTAT(handle, fsp, sbuf);
}

static int fruit_fstat_rsrc_stream(vfs_handle_struct *handle,
				   files_struct *fsp,
				   SMB_STRUCT_STAT *sbuf)
{
	return SMB_VFS_NEXT_FSTAT(handle, fsp, sbuf);
}

static int fruit_fstat_rsrc_adouble(vfs_handle_struct *handle,
				    files_struct *fsp,
				    SMB_STRUCT_STAT *sbuf)
{
	struct adouble *ad = NULL;
	int ret;

	/* Populate the stat struct with info from the base file. */
	ret = fruit_stat_base(handle, fsp->base_fsp->fsp_name, false);
	if (ret == -1) {
		return -1;
	}

	ad = ad_get(talloc_tos(), handle,
		    fsp->base_fsp->fsp_name,
		    ADOUBLE_RSRC);
	if (ad == NULL) {
		DBG_ERR("ad_get [%s] failed [%s]\n",
			fsp_str_dbg(fsp), strerror(errno));
		return -1;
	}

	*sbuf = fsp->base_fsp->fsp_name->st;
	sbuf->st_ex_size = ad_getentrylen(ad, ADEID_RFORK);
	sbuf->st_ex_ino = hash_inode(sbuf, fsp->fsp_name->stream_name);

	TALLOC_FREE(ad);
	return 0;
}

static int fruit_fstat_rsrc(vfs_handle_struct *handle, files_struct *fsp,
			    SMB_STRUCT_STAT *sbuf, struct fio *fio)
{
	int ret;

	switch (fio->config->rsrc) {
	case FRUIT_RSRC_STREAM:
		ret = fruit_fstat_rsrc_stream(handle, fsp, sbuf);
		break;

	case FRUIT_RSRC_ADFILE:
		ret = fruit_fstat_rsrc_adouble(handle, fsp, sbuf);
		break;

	case FRUIT_RSRC_XATTR:
		ret = fruit_fstat_rsrc_xattr(handle, fsp, sbuf);
		break;

	default:
		DBG_ERR("Unexpected rsrc config [%d]\n", fio->config->rsrc);
		return -1;
	}

	return ret;
}

static int fruit_fstat(vfs_handle_struct *handle, files_struct *fsp,
		       SMB_STRUCT_STAT *sbuf)
{
	struct fio *fio = (struct fio *)VFS_FETCH_FSP_EXTENSION(handle, fsp);
	int rc;

	if (fio == NULL) {
		return SMB_VFS_NEXT_FSTAT(handle, fsp, sbuf);
	}

	DBG_DEBUG("Path [%s]\n", fsp_str_dbg(fsp));

	if (fio->type == ADOUBLE_META) {
		rc = fruit_fstat_meta(handle, fsp, sbuf, fio);
	} else {
		rc = fruit_fstat_rsrc(handle, fsp, sbuf, fio);
	}

	if (rc == 0) {
		sbuf->st_ex_mode &= ~S_IFMT;
		sbuf->st_ex_mode |= S_IFREG;
		sbuf->st_ex_blocks = sbuf->st_ex_size / STAT_ST_BLOCKSIZE + 1;
	}

	DBG_DEBUG("Path [%s] rc [%d] size [%"PRIdMAX"]\n",
		  fsp_str_dbg(fsp), rc, (intmax_t)sbuf->st_ex_size);
	return rc;
}

static NTSTATUS delete_invalid_meta_stream(
	vfs_handle_struct *handle,
	const struct smb_filename *smb_fname,
	TALLOC_CTX *mem_ctx,
	unsigned int *pnum_streams,
	struct stream_struct **pstreams,
	off_t size)
{
	struct smb_filename *sname = NULL;
	int ret;
	bool ok;

	ok = del_fruit_stream(mem_ctx, pnum_streams, pstreams, AFPINFO_STREAM);
	if (!ok) {
		return NT_STATUS_INTERNAL_ERROR;
	}

	if (size == 0) {
		return NT_STATUS_OK;
	}

	sname = synthetic_smb_fname(talloc_tos(),
				    smb_fname->base_name,
				    AFPINFO_STREAM_NAME,
				    NULL, 0);
	if (sname == NULL) {
		return NT_STATUS_NO_MEMORY;
	}

	ret = SMB_VFS_NEXT_UNLINK(handle, sname);
	TALLOC_FREE(sname);
	if (ret != 0) {
		DBG_ERR("Removing [%s] failed\n", smb_fname_str_dbg(sname));
		return map_nt_error_from_unix(errno);
	}

	return NT_STATUS_OK;
}

static NTSTATUS fruit_streaminfo_meta_stream(
	vfs_handle_struct *handle,
	struct files_struct *fsp,
	const struct smb_filename *smb_fname,
	TALLOC_CTX *mem_ctx,
	unsigned int *pnum_streams,
	struct stream_struct **pstreams)
{
	struct stream_struct *stream = *pstreams;
	unsigned int num_streams = *pnum_streams;
	int i;

	for (i = 0; i < num_streams; i++) {
		if (strequal_m(stream[i].name, AFPINFO_STREAM)) {
			break;
		}
	}

	if (i == num_streams) {
		return NT_STATUS_OK;
	}

	if (stream[i].size != AFP_INFO_SIZE) {
		DBG_ERR("Removing invalid AFPINFO_STREAM size [%jd] from [%s]\n",
			(intmax_t)stream[i].size, smb_fname_str_dbg(smb_fname));

		return delete_invalid_meta_stream(handle,
						  smb_fname,
						  mem_ctx,
						  pnum_streams,
						  pstreams,
						  stream[i].size);
	}


	return NT_STATUS_OK;
}

static NTSTATUS fruit_streaminfo_meta_netatalk(
	vfs_handle_struct *handle,
	struct files_struct *fsp,
	const struct smb_filename *smb_fname,
	TALLOC_CTX *mem_ctx,
	unsigned int *pnum_streams,
	struct stream_struct **pstreams)
{
	struct stream_struct *stream = *pstreams;
	unsigned int num_streams = *pnum_streams;
	struct adouble *ad = NULL;
	bool is_fi_empty;
	int i;
	bool ok;

	/* Remove the Netatalk xattr from the list */
	ok = del_fruit_stream(mem_ctx, pnum_streams, pstreams,
			      ":" NETATALK_META_XATTR ":$DATA");
	if (!ok) {
		return NT_STATUS_NO_MEMORY;
	}

	/*
	 * Check if there's a AFPINFO_STREAM from the VFS streams
	 * backend and if yes, remove it from the list
	 */
	for (i = 0; i < num_streams; i++) {
		if (strequal_m(stream[i].name, AFPINFO_STREAM)) {
			break;
		}
	}

	if (i < num_streams) {
		DBG_WARNING("Unexpected AFPINFO_STREAM on [%s]\n",
			    smb_fname_str_dbg(smb_fname));

		ok = del_fruit_stream(mem_ctx, pnum_streams, pstreams,
				      AFPINFO_STREAM);
		if (!ok) {
			return NT_STATUS_INTERNAL_ERROR;
		}
	}

	ad = ad_get(talloc_tos(), handle, smb_fname, ADOUBLE_META);
	if (ad == NULL) {
		return NT_STATUS_OK;
	}

	is_fi_empty = ad_empty_finderinfo(ad);
	TALLOC_FREE(ad);

	if (is_fi_empty) {
		return NT_STATUS_OK;
	}

	ok = add_fruit_stream(mem_ctx, pnum_streams, pstreams,
			      AFPINFO_STREAM_NAME, AFP_INFO_SIZE,
			      smb_roundup(handle->conn, AFP_INFO_SIZE));
	if (!ok) {
		return NT_STATUS_NO_MEMORY;
	}

	return NT_STATUS_OK;
}

static NTSTATUS fruit_streaminfo_meta(vfs_handle_struct *handle,
				      struct files_struct *fsp,
				      const struct smb_filename *smb_fname,
				      TALLOC_CTX *mem_ctx,
				      unsigned int *pnum_streams,
				      struct stream_struct **pstreams)
{
	struct fruit_config_data *config = NULL;
	NTSTATUS status;

	SMB_VFS_HANDLE_GET_DATA(handle, config, struct fruit_config_data,
				return NT_STATUS_INTERNAL_ERROR);

	switch (config->meta) {
	case FRUIT_META_NETATALK:
		status = fruit_streaminfo_meta_netatalk(handle, fsp, smb_fname,
							mem_ctx, pnum_streams,
							pstreams);
		break;

	case FRUIT_META_STREAM:
		status = fruit_streaminfo_meta_stream(handle, fsp, smb_fname,
						      mem_ctx, pnum_streams,
						      pstreams);
		break;

	default:
		return NT_STATUS_INTERNAL_ERROR;
	}

	return status;
}

static NTSTATUS fruit_streaminfo_rsrc_stream(
	vfs_handle_struct *handle,
	struct files_struct *fsp,
	const struct smb_filename *smb_fname,
	TALLOC_CTX *mem_ctx,
	unsigned int *pnum_streams,
	struct stream_struct **pstreams)
{
	bool ok;

	ok = filter_empty_rsrc_stream(pnum_streams, pstreams);
	if (!ok) {
		DBG_ERR("Filtering resource stream failed\n");
		return NT_STATUS_INTERNAL_ERROR;
	}
	return NT_STATUS_OK;
}

static NTSTATUS fruit_streaminfo_rsrc_xattr(
	vfs_handle_struct *handle,
	struct files_struct *fsp,
	const struct smb_filename *smb_fname,
	TALLOC_CTX *mem_ctx,
	unsigned int *pnum_streams,
	struct stream_struct **pstreams)
{
	bool ok;

	ok = filter_empty_rsrc_stream(pnum_streams, pstreams);
	if (!ok) {
		DBG_ERR("Filtering resource stream failed\n");
		return NT_STATUS_INTERNAL_ERROR;
	}
	return NT_STATUS_OK;
}

static NTSTATUS fruit_streaminfo_rsrc_adouble(
	vfs_handle_struct *handle,
	struct files_struct *fsp,
	const struct smb_filename *smb_fname,
	TALLOC_CTX *mem_ctx,
	unsigned int *pnum_streams,
	struct stream_struct **pstreams)
{
	struct stream_struct *stream = *pstreams;
	unsigned int num_streams = *pnum_streams;
	struct adouble *ad = NULL;
	bool ok;
	size_t rlen;
	int i;

	/*
	 * Check if there's a AFPRESOURCE_STREAM from the VFS streams backend
	 * and if yes, remove it from the list
	 */
	for (i = 0; i < num_streams; i++) {
		if (strequal_m(stream[i].name, AFPRESOURCE_STREAM)) {
			break;
		}
	}

	if (i < num_streams) {
		DBG_WARNING("Unexpected AFPRESOURCE_STREAM on [%s]\n",
			    smb_fname_str_dbg(smb_fname));

		ok = del_fruit_stream(mem_ctx, pnum_streams, pstreams,
				      AFPRESOURCE_STREAM);
		if (!ok) {
			return NT_STATUS_INTERNAL_ERROR;
		}
	}

	ad = ad_get(talloc_tos(), handle, smb_fname, ADOUBLE_RSRC);
	if (ad == NULL) {
		return NT_STATUS_OK;
	}

	rlen = ad_getentrylen(ad, ADEID_RFORK);
	TALLOC_FREE(ad);

	if (rlen == 0) {
		return NT_STATUS_OK;
	}

	ok = add_fruit_stream(mem_ctx, pnum_streams, pstreams,
			      AFPRESOURCE_STREAM_NAME, rlen,
			      smb_roundup(handle->conn, rlen));
	if (!ok) {
		return NT_STATUS_NO_MEMORY;
	}

	return NT_STATUS_OK;
}

static NTSTATUS fruit_streaminfo_rsrc(vfs_handle_struct *handle,
				      struct files_struct *fsp,
				      const struct smb_filename *smb_fname,
				      TALLOC_CTX *mem_ctx,
				      unsigned int *pnum_streams,
				      struct stream_struct **pstreams)
{
	struct fruit_config_data *config = NULL;
	NTSTATUS status;

	SMB_VFS_HANDLE_GET_DATA(handle, config, struct fruit_config_data,
				return NT_STATUS_INTERNAL_ERROR);

	switch (config->rsrc) {
	case FRUIT_RSRC_STREAM:
		status = fruit_streaminfo_rsrc_stream(handle, fsp, smb_fname,
						      mem_ctx, pnum_streams,
						      pstreams);
		break;

	case FRUIT_RSRC_XATTR:
		status = fruit_streaminfo_rsrc_xattr(handle, fsp, smb_fname,
						     mem_ctx, pnum_streams,
						     pstreams);
		break;

	case FRUIT_RSRC_ADFILE:
		status = fruit_streaminfo_rsrc_adouble(handle, fsp, smb_fname,
						       mem_ctx, pnum_streams,
						       pstreams);
		break;

	default:
		return NT_STATUS_INTERNAL_ERROR;
	}

	return status;
}

static void fruit_filter_empty_streams(unsigned int *pnum_streams,
				       struct stream_struct **pstreams)
{
	unsigned num_streams = *pnum_streams;
	struct stream_struct *streams = *pstreams;
	unsigned i = 0;

	if (!global_fruit_config.nego_aapl) {
		return;
	}

	while (i < num_streams) {
		struct smb_filename smb_fname = (struct smb_filename) {
			.stream_name = streams[i].name,
		};

		if (is_ntfs_default_stream_smb_fname(&smb_fname)
		    || streams[i].size > 0)
		{
			i++;
			continue;
		}

		streams[i] = streams[num_streams - 1];
		num_streams--;
	}

	*pnum_streams = num_streams;
}

static NTSTATUS fruit_streaminfo(vfs_handle_struct *handle,
				 struct files_struct *fsp,
				 const struct smb_filename *smb_fname,
				 TALLOC_CTX *mem_ctx,
				 unsigned int *pnum_streams,
				 struct stream_struct **pstreams)
{
	struct fruit_config_data *config = NULL;
	NTSTATUS status;

	SMB_VFS_HANDLE_GET_DATA(handle, config, struct fruit_config_data,
				return NT_STATUS_UNSUCCESSFUL);

	DBG_DEBUG("Path [%s]\n", smb_fname_str_dbg(smb_fname));

	status = SMB_VFS_NEXT_STREAMINFO(handle, fsp, smb_fname, mem_ctx,
					 pnum_streams, pstreams);
	if (!NT_STATUS_IS_OK(status)) {
		return status;
	}

	fruit_filter_empty_streams(pnum_streams, pstreams);

	status = fruit_streaminfo_meta(handle, fsp, smb_fname,
				       mem_ctx, pnum_streams, pstreams);
	if (!NT_STATUS_IS_OK(status)) {
		return status;
	}

	status = fruit_streaminfo_rsrc(handle, fsp, smb_fname,
				       mem_ctx, pnum_streams, pstreams);
	if (!NT_STATUS_IS_OK(status)) {
		return status;
	}

	return NT_STATUS_OK;
}

static int fruit_ntimes(vfs_handle_struct *handle,
			const struct smb_filename *smb_fname,
			struct smb_file_time *ft)
{
	int rc = 0;
	struct adouble *ad = NULL;
	struct fruit_config_data *config = NULL;

	SMB_VFS_HANDLE_GET_DATA(handle, config, struct fruit_config_data,
				return -1);

	if ((config->meta != FRUIT_META_NETATALK) ||
	    null_timespec(ft->create_time))
	{
		return SMB_VFS_NEXT_NTIMES(handle, smb_fname, ft);
	}

	DEBUG(10,("set btime for %s to %s\n", smb_fname_str_dbg(smb_fname),
		 time_to_asc(convert_timespec_to_time_t(ft->create_time))));

	ad = ad_get(talloc_tos(), handle, smb_fname, ADOUBLE_META);
	if (ad == NULL) {
		goto exit;
	}

	ad_setdate(ad, AD_DATE_CREATE | AD_DATE_UNIX,
		   convert_time_t_to_uint32_t(ft->create_time.tv_sec));

	rc = ad_set(handle, ad, smb_fname);

exit:

	TALLOC_FREE(ad);
	if (rc != 0) {
		DEBUG(1, ("fruit_ntimes: %s\n", smb_fname_str_dbg(smb_fname)));
		return -1;
	}
	return SMB_VFS_NEXT_NTIMES(handle, smb_fname, ft);
}

static int fruit_fallocate(struct vfs_handle_struct *handle,
			   struct files_struct *fsp,
			   uint32_t mode,
			   off_t offset,
			   off_t len)
{
	struct fio *fio = (struct fio *)VFS_FETCH_FSP_EXTENSION(handle, fsp);

	if (fio == NULL) {
		return SMB_VFS_NEXT_FALLOCATE(handle, fsp, mode, offset, len);
	}

	/* Let the pwrite code path handle it. */
	errno = ENOSYS;
	return -1;
}

static int fruit_ftruncate_rsrc_xattr(struct vfs_handle_struct *handle,
				      struct files_struct *fsp,
				      off_t offset)
{
#ifdef HAVE_ATTROPEN
	return SMB_VFS_NEXT_FTRUNCATE(handle, fsp, offset);
#endif
	return 0;
}

static int fruit_ftruncate_rsrc_adouble(struct vfs_handle_struct *handle,
					struct files_struct *fsp,
					off_t offset)
{
	int rc;
	struct adouble *ad = NULL;
	off_t ad_off;

	ad = ad_fget(talloc_tos(), handle, fsp, ADOUBLE_RSRC);
	if (ad == NULL) {
		DBG_DEBUG("ad_get [%s] failed [%s]\n",
			  fsp_str_dbg(fsp), strerror(errno));
		return -1;
	}

	ad_off = ad_getentryoff(ad, ADEID_RFORK);

	rc = ftruncate(fsp->fh->fd, offset + ad_off);
	if (rc != 0) {
		TALLOC_FREE(ad);
		return -1;
	}

	ad_setentrylen(ad, ADEID_RFORK, offset);

	rc = ad_fset(handle, ad, fsp);
	if (rc != 0) {
		DBG_ERR("ad_fset [%s] failed [%s]\n",
			fsp_str_dbg(fsp), strerror(errno));
		TALLOC_FREE(ad);
		return -1;
	}

	TALLOC_FREE(ad);
	return 0;
}

static int fruit_ftruncate_rsrc_stream(struct vfs_handle_struct *handle,
				       struct files_struct *fsp,
				       off_t offset)
{
	return SMB_VFS_NEXT_FTRUNCATE(handle, fsp, offset);
}

static int fruit_ftruncate_rsrc(struct vfs_handle_struct *handle,
				struct files_struct *fsp,
				off_t offset)
{
	struct fio *fio = (struct fio *)VFS_FETCH_FSP_EXTENSION(handle, fsp);
	int ret;

	if (fio == NULL) {
		DBG_ERR("Failed to fetch fsp extension");
		return -1;
	}

	switch (fio->config->rsrc) {
	case FRUIT_RSRC_XATTR:
		ret = fruit_ftruncate_rsrc_xattr(handle, fsp, offset);
		break;

	case FRUIT_RSRC_ADFILE:
		ret = fruit_ftruncate_rsrc_adouble(handle, fsp, offset);
		break;

	case FRUIT_RSRC_STREAM:
		ret = fruit_ftruncate_rsrc_stream(handle, fsp, offset);
		break;

	default:
		DBG_ERR("Unexpected rsrc config [%d]\n", fio->config->rsrc);
		return -1;
	}


	return ret;
}

static int fruit_ftruncate_meta(struct vfs_handle_struct *handle,
				struct files_struct *fsp,
				off_t offset)
{
	if (offset > 60) {
		DBG_WARNING("ftruncate %s to %jd",
			    fsp_str_dbg(fsp), (intmax_t)offset);
		/* OS X returns NT_STATUS_ALLOTTED_SPACE_EXCEEDED  */
		errno = EOVERFLOW;
		return -1;
	}

	/* OS X returns success but does nothing  */
	DBG_INFO("ignoring ftruncate %s to %jd\n",
		 fsp_str_dbg(fsp), (intmax_t)offset);
	return 0;
}

static int fruit_ftruncate(struct vfs_handle_struct *handle,
			   struct files_struct *fsp,
			   off_t offset)
{
	struct fio *fio = (struct fio *)VFS_FETCH_FSP_EXTENSION(handle, fsp);
	int ret;

	DBG_DEBUG("Path [%s] offset [%"PRIdMAX"]\n", fsp_str_dbg(fsp),
		  (intmax_t)offset);

	if (fio == NULL) {
		return SMB_VFS_NEXT_FTRUNCATE(handle, fsp, offset);
	}

	if (fio->type == ADOUBLE_META) {
		ret = fruit_ftruncate_meta(handle, fsp, offset);
	} else {
		ret = fruit_ftruncate_rsrc(handle, fsp, offset);
	}

	DBG_DEBUG("Path [%s] result [%d]\n", fsp_str_dbg(fsp), ret);
	return ret;
}

static NTSTATUS fruit_create_file(vfs_handle_struct *handle,
				  struct smb_request *req,
				  uint16_t root_dir_fid,
				  struct smb_filename *smb_fname,
				  uint32_t access_mask,
				  uint32_t share_access,
				  uint32_t create_disposition,
				  uint32_t create_options,
				  uint32_t file_attributes,
				  uint32_t oplock_request,
				  struct smb2_lease *lease,
				  uint64_t allocation_size,
				  uint32_t private_flags,
				  struct security_descriptor *sd,
				  struct ea_list *ea_list,
				  files_struct **result,
				  int *pinfo,
				  const struct smb2_create_blobs *in_context_blobs,
				  struct smb2_create_blobs *out_context_blobs)
{
	NTSTATUS status;
	struct fruit_config_data *config = NULL;
	files_struct *fsp = NULL;
	struct fio *fio = NULL;
	bool internal_open = (oplock_request & INTERNAL_OPEN_ONLY);
	int ret;

	status = check_aapl(handle, req, in_context_blobs, out_context_blobs);
	if (!NT_STATUS_IS_OK(status)) {
		goto fail;
	}

	SMB_VFS_HANDLE_GET_DATA(handle, config, struct fruit_config_data,
				return NT_STATUS_UNSUCCESSFUL);

	if (is_apple_stream(smb_fname) && !internal_open) {
		ret = ad_convert(handle, smb_fname);
		if (ret != 0) {
			DBG_ERR("ad_convert() failed\n");
			return NT_STATUS_UNSUCCESSFUL;
		}
	}

	status = SMB_VFS_NEXT_CREATE_FILE(
		handle, req, root_dir_fid, smb_fname,
		access_mask, share_access,
		create_disposition, create_options,
		file_attributes, oplock_request,
		lease,
		allocation_size, private_flags,
		sd, ea_list, result,
		pinfo, in_context_blobs, out_context_blobs);
	if (!NT_STATUS_IS_OK(status)) {
		return status;
	}

	fsp = *result;

	if (global_fruit_config.nego_aapl) {
		if (config->posix_rename && fsp->is_directory) {
			/*
			 * Enable POSIX directory rename behaviour
			 */
			fsp->posix_flags |= FSP_POSIX_FLAGS_RENAME;
		}
	}

	/*
	 * If this is a plain open for existing files, opening an 0
	 * byte size resource fork MUST fail with
	 * NT_STATUS_OBJECT_NAME_NOT_FOUND.
	 *
	 * Cf the vfs_fruit torture tests in test_rfork_create().
	 */
	if (global_fruit_config.nego_aapl &&
	    create_disposition == FILE_OPEN &&
	    smb_fname->st.st_ex_size == 0 &&
	    is_ntfs_stream_smb_fname(smb_fname) &&
	    !(is_ntfs_default_stream_smb_fname(smb_fname)))
	{
		status = NT_STATUS_OBJECT_NAME_NOT_FOUND;
		goto fail;
	}

	fio = (struct fio *)VFS_FETCH_FSP_EXTENSION(handle, fsp);
	if (fio != NULL && pinfo != NULL && *pinfo == FILE_WAS_CREATED) {
		fio->created = true;
	}

	if (is_ntfs_stream_smb_fname(smb_fname)
	    || fsp->is_directory) {
		return status;
	}

	if ((config->locking == FRUIT_LOCKING_NETATALK) &&
	    (fsp->op != NULL))
	{
		status = fruit_check_access(
			handle, *result,
			access_mask,
			share_access);
		if (!NT_STATUS_IS_OK(status)) {
			goto fail;
		}
	}

	return status;

fail:
	DEBUG(10, ("fruit_create_file: %s\n", nt_errstr(status)));

	if (fsp) {
		close_file(req, fsp, ERROR_CLOSE);
		*result = fsp = NULL;
	}

	return status;
}

static NTSTATUS fruit_readdir_attr(struct vfs_handle_struct *handle,
				   const struct smb_filename *fname,
				   TALLOC_CTX *mem_ctx,
				   struct readdir_attr_data **pattr_data)
{
	struct fruit_config_data *config = NULL;
	struct readdir_attr_data *attr_data;
	NTSTATUS status;
	int ret;

	SMB_VFS_HANDLE_GET_DATA(handle, config,
				struct fruit_config_data,
				return NT_STATUS_UNSUCCESSFUL);

	if (!global_fruit_config.nego_aapl) {
		return SMB_VFS_NEXT_READDIR_ATTR(handle, fname, mem_ctx, pattr_data);
	}

	DEBUG(10, ("fruit_readdir_attr %s\n", fname->base_name));

	ret = ad_convert(handle, fname);
	if (ret != 0) {
		DBG_ERR("ad_convert() failed\n");
		return NT_STATUS_UNSUCCESSFUL;
	}

	*pattr_data = talloc_zero(mem_ctx, struct readdir_attr_data);
	if (*pattr_data == NULL) {
		return NT_STATUS_UNSUCCESSFUL;
	}
	attr_data = *pattr_data;
	attr_data->type = RDATTR_AAPL;

	/*
	 * Mac metadata: compressed FinderInfo, resource fork length
	 * and creation date
	 */
	status = readdir_attr_macmeta(handle, fname, attr_data);
	if (!NT_STATUS_IS_OK(status)) {
		/*
		 * Error handling is tricky: if we return failure from
		 * this function, the corresponding directory entry
		 * will to be passed to the client, so we really just
		 * want to error out on fatal errors.
		 */
		if  (!NT_STATUS_EQUAL(status, NT_STATUS_ACCESS_DENIED)) {
			goto fail;
		}
	}

	/*
	 * UNIX mode
	 */
	if (config->unix_info_enabled) {
		attr_data->attr_data.aapl.unix_mode = fname->st.st_ex_mode;
	}

	/*
	 * max_access
	 */
	if (!config->readdir_attr_max_access) {
		attr_data->attr_data.aapl.max_access = FILE_GENERIC_ALL;
	} else {
		status = smbd_calculate_access_mask(
			handle->conn,
			fname,
			false,
			SEC_FLAG_MAXIMUM_ALLOWED,
			&attr_data->attr_data.aapl.max_access);
		if (!NT_STATUS_IS_OK(status)) {
			goto fail;
		}
	}

	return NT_STATUS_OK;

fail:
	DEBUG(1, ("fruit_readdir_attr %s, error: %s\n",
		  fname->base_name, nt_errstr(status)));
	TALLOC_FREE(*pattr_data);
	return status;
}

static NTSTATUS fruit_fget_nt_acl(vfs_handle_struct *handle,
				  files_struct *fsp,
				  uint32_t security_info,
				  TALLOC_CTX *mem_ctx,
				  struct security_descriptor **ppdesc)
{
	NTSTATUS status;
	struct security_ace ace;
	struct dom_sid sid;
	struct fruit_config_data *config;

	SMB_VFS_HANDLE_GET_DATA(handle, config,
				struct fruit_config_data,
				return NT_STATUS_UNSUCCESSFUL);

	status = SMB_VFS_NEXT_FGET_NT_ACL(handle, fsp, security_info,
					  mem_ctx, ppdesc);
	if (!NT_STATUS_IS_OK(status)) {
		return status;
	}

	/*
	 * Add MS NFS style ACEs with uid, gid and mode
	 */
	if (!global_fruit_config.nego_aapl) {
		return NT_STATUS_OK;
	}
	if (!config->unix_info_enabled) {
		return NT_STATUS_OK;
	}

	/* First remove any existing ACE's with NFS style mode/uid/gid SIDs. */
	status = remove_virtual_nfs_aces(*ppdesc);
	if (!NT_STATUS_IS_OK(status)) {
		DBG_WARNING("failed to remove MS NFS style ACEs\n");
		return status;
	}

	/* MS NFS style mode */
	sid_compose(&sid, &global_sid_Unix_NFS_Mode, fsp->fsp_name->st.st_ex_mode);
	init_sec_ace(&ace, &sid, SEC_ACE_TYPE_ACCESS_DENIED, 0, 0);
	status = security_descriptor_dacl_add(*ppdesc, &ace);
	if (!NT_STATUS_IS_OK(status)) {
		DEBUG(1,("failed to add MS NFS style ACE\n"));
		return status;
	}

	/* MS NFS style uid */
	sid_compose(&sid, &global_sid_Unix_NFS_Users, fsp->fsp_name->st.st_ex_uid);
	init_sec_ace(&ace, &sid, SEC_ACE_TYPE_ACCESS_DENIED, 0, 0);
	status = security_descriptor_dacl_add(*ppdesc, &ace);
	if (!NT_STATUS_IS_OK(status)) {
		DEBUG(1,("failed to add MS NFS style ACE\n"));
		return status;
	}

	/* MS NFS style gid */
	sid_compose(&sid, &global_sid_Unix_NFS_Groups, fsp->fsp_name->st.st_ex_gid);
	init_sec_ace(&ace, &sid, SEC_ACE_TYPE_ACCESS_DENIED, 0, 0);
	status = security_descriptor_dacl_add(*ppdesc, &ace);
	if (!NT_STATUS_IS_OK(status)) {
		DEBUG(1,("failed to add MS NFS style ACE\n"));
		return status;
	}

	return NT_STATUS_OK;
}

static NTSTATUS fruit_fset_nt_acl(vfs_handle_struct *handle,
				  files_struct *fsp,
				  uint32_t security_info_sent,
				  const struct security_descriptor *orig_psd)
{
	NTSTATUS status;
	bool do_chmod;
	mode_t ms_nfs_mode = 0;
	int result;
	struct security_descriptor *psd = NULL;
	uint32_t orig_num_aces = 0;

	if (orig_psd->dacl != NULL) {
		orig_num_aces = orig_psd->dacl->num_aces;
	}

	psd = security_descriptor_copy(talloc_tos(), orig_psd);
	if (psd == NULL) {
		return NT_STATUS_NO_MEMORY;
	}

	DBG_DEBUG("fruit_fset_nt_acl: %s\n", fsp_str_dbg(fsp));

	status = check_ms_nfs(handle, fsp, psd, &ms_nfs_mode, &do_chmod);
	if (!NT_STATUS_IS_OK(status)) {
		DEBUG(1, ("fruit_fset_nt_acl: check_ms_nfs failed%s\n", fsp_str_dbg(fsp)));
		TALLOC_FREE(psd);
		return status;
	}

	/*
	 * If only ms_nfs ACE entries were sent, ensure we set the DACL
	 * sent/present flags correctly now we've removed them.
	 */

	if (orig_num_aces != 0) {
		/*
		 * Are there any ACE's left ?
		 */
		if (psd->dacl->num_aces == 0) {
			/* No - clear the DACL sent/present flags. */
			security_info_sent &= ~SECINFO_DACL;
			psd->type &= ~SEC_DESC_DACL_PRESENT;
		}
	}

	status = SMB_VFS_NEXT_FSET_NT_ACL(handle, fsp, security_info_sent, psd);
	if (!NT_STATUS_IS_OK(status)) {
		DEBUG(1, ("fruit_fset_nt_acl: SMB_VFS_NEXT_FSET_NT_ACL failed%s\n", fsp_str_dbg(fsp)));
		TALLOC_FREE(psd);
		return status;
	}

	if (do_chmod) {
		result = SMB_VFS_FCHMOD(fsp, ms_nfs_mode);
		if (result != 0) {
			DBG_WARNING("%s, result: %d, %04o error %s\n",
				fsp_str_dbg(fsp),
				result,
				(unsigned)ms_nfs_mode,
				strerror(errno));
			status = map_nt_error_from_unix(errno);
			TALLOC_FREE(psd);
			return status;
		}
	}

	TALLOC_FREE(psd);
	return NT_STATUS_OK;
}

static struct vfs_offload_ctx *fruit_offload_ctx;

struct fruit_offload_read_state {
	struct vfs_handle_struct *handle;
	struct tevent_context *ev;
	files_struct *fsp;
	uint32_t fsctl;
	DATA_BLOB token;
};

static void fruit_offload_read_done(struct tevent_req *subreq);

static struct tevent_req *fruit_offload_read_send(
	TALLOC_CTX *mem_ctx,
	struct tevent_context *ev,
	struct vfs_handle_struct *handle,
	files_struct *fsp,
	uint32_t fsctl,
	uint32_t ttl,
	off_t offset,
	size_t to_copy)
{
	struct tevent_req *req = NULL;
	struct tevent_req *subreq = NULL;
	struct fruit_offload_read_state *state = NULL;

	req = tevent_req_create(mem_ctx, &state,
				struct fruit_offload_read_state);
	if (req == NULL) {
		return NULL;
	}
	*state = (struct fruit_offload_read_state) {
		.handle = handle,
		.ev = ev,
		.fsp = fsp,
		.fsctl = fsctl,
	};

	subreq = SMB_VFS_NEXT_OFFLOAD_READ_SEND(mem_ctx, ev, handle, fsp,
						fsctl, ttl, offset, to_copy);
	if (tevent_req_nomem(subreq, req)) {
		return tevent_req_post(req, ev);
	}
	tevent_req_set_callback(subreq, fruit_offload_read_done, req);
	return req;
}

static void fruit_offload_read_done(struct tevent_req *subreq)
{
	struct tevent_req *req = tevent_req_callback_data(
		subreq, struct tevent_req);
	struct fruit_offload_read_state *state = tevent_req_data(
		req, struct fruit_offload_read_state);
	NTSTATUS status;

	status = SMB_VFS_NEXT_OFFLOAD_READ_RECV(subreq,
						state->handle,
						state,
						&state->token);
	TALLOC_FREE(subreq);
	if (tevent_req_nterror(req, status)) {
		return;
	}

	if (state->fsctl != FSCTL_SRV_REQUEST_RESUME_KEY) {
		tevent_req_done(req);
		return;
	}

	status = vfs_offload_token_ctx_init(state->fsp->conn->sconn->client,
					    &fruit_offload_ctx);
	if (tevent_req_nterror(req, status)) {
		return;
	}

	status = vfs_offload_token_db_store_fsp(fruit_offload_ctx,
						state->fsp,
						&state->token);
	if (tevent_req_nterror(req, status)) {
		return;
	}

	tevent_req_done(req);
	return;
}

static NTSTATUS fruit_offload_read_recv(struct tevent_req *req,
					struct vfs_handle_struct *handle,
					TALLOC_CTX *mem_ctx,
					DATA_BLOB *token)
{
	struct fruit_offload_read_state *state = tevent_req_data(
		req, struct fruit_offload_read_state);
	NTSTATUS status;

	if (tevent_req_is_nterror(req, &status)) {
		tevent_req_received(req);
		return status;
	}

	token->length = state->token.length;
	token->data = talloc_move(mem_ctx, &state->token.data);

	tevent_req_received(req);
	return NT_STATUS_OK;
}

struct fruit_offload_write_state {
	struct vfs_handle_struct *handle;
	off_t copied;
	struct files_struct *src_fsp;
	struct files_struct *dst_fsp;
	bool is_copyfile;
};

static void fruit_offload_write_done(struct tevent_req *subreq);
static struct tevent_req *fruit_offload_write_send(struct vfs_handle_struct *handle,
						TALLOC_CTX *mem_ctx,
						struct tevent_context *ev,
						uint32_t fsctl,
						DATA_BLOB *token,
						off_t transfer_offset,
						struct files_struct *dest_fsp,
						off_t dest_off,
						off_t num)
{
	struct tevent_req *req, *subreq;
	struct fruit_offload_write_state *state;
	NTSTATUS status;
	struct fruit_config_data *config;
	off_t src_off = transfer_offset;
	files_struct *src_fsp = NULL;
	off_t to_copy = num;
	bool copyfile_enabled = false;

	DEBUG(10,("soff: %ju, doff: %ju, len: %ju\n",
		  (uintmax_t)src_off, (uintmax_t)dest_off, (uintmax_t)num));

	SMB_VFS_HANDLE_GET_DATA(handle, config,
				struct fruit_config_data,
				return NULL);

	req = tevent_req_create(mem_ctx, &state,
				struct fruit_offload_write_state);
	if (req == NULL) {
		return NULL;
	}
	state->handle = handle;
	state->dst_fsp = dest_fsp;

	switch (fsctl) {
	case FSCTL_SRV_COPYCHUNK:
	case FSCTL_SRV_COPYCHUNK_WRITE:
		copyfile_enabled = config->copyfile_enabled;
		break;
	default:
		break;
	}

	/*
	 * Check if this a OS X copyfile style copychunk request with
	 * a requested chunk count of 0 that was translated to a
	 * offload_write_send VFS call overloading the parameters src_off
	 * = dest_off = num = 0.
	 */
	if (copyfile_enabled && num == 0 && src_off == 0 && dest_off == 0) {
		status = vfs_offload_token_db_fetch_fsp(
			fruit_offload_ctx, token, &src_fsp);
		if (tevent_req_nterror(req, status)) {
			return tevent_req_post(req, ev);
		}
		state->src_fsp = src_fsp;

		status = vfs_stat_fsp(src_fsp);
		if (tevent_req_nterror(req, status)) {
			return tevent_req_post(req, ev);
		}

		to_copy = src_fsp->fsp_name->st.st_ex_size;
		state->is_copyfile = true;
	}

	subreq = SMB_VFS_NEXT_OFFLOAD_WRITE_SEND(handle,
					      mem_ctx,
					      ev,
					      fsctl,
					      token,
					      transfer_offset,
					      dest_fsp,
					      dest_off,
					      to_copy);
	if (tevent_req_nomem(subreq, req)) {
		return tevent_req_post(req, ev);
	}

	tevent_req_set_callback(subreq, fruit_offload_write_done, req);
	return req;
}

static void fruit_offload_write_done(struct tevent_req *subreq)
{
	struct tevent_req *req = tevent_req_callback_data(
		subreq, struct tevent_req);
	struct fruit_offload_write_state *state = tevent_req_data(
		req, struct fruit_offload_write_state);
	NTSTATUS status;
	unsigned int num_streams = 0;
	struct stream_struct *streams = NULL;
	unsigned int i;
	struct smb_filename *src_fname_tmp = NULL;
	struct smb_filename *dst_fname_tmp = NULL;

	status = SMB_VFS_NEXT_OFFLOAD_WRITE_RECV(state->handle,
					      subreq,
					      &state->copied);
	TALLOC_FREE(subreq);
	if (tevent_req_nterror(req, status)) {
		return;
	}

	if (!state->is_copyfile) {
		tevent_req_done(req);
		return;
	}

	/*
	 * Now copy all remaining streams. We know the share supports
	 * streams, because we're in vfs_fruit. We don't do this async
	 * because streams are few and small.
	 */
	status = vfs_streaminfo(state->handle->conn, state->src_fsp,
				state->src_fsp->fsp_name,
				req, &num_streams, &streams);
	if (tevent_req_nterror(req, status)) {
		return;
	}

	if (num_streams == 1) {
		/* There is always one stream, ::$DATA. */
		tevent_req_done(req);
		return;
	}

	for (i = 0; i < num_streams; i++) {
		DEBUG(10, ("%s: stream: '%s'/%zu\n",
			  __func__, streams[i].name, (size_t)streams[i].size));

		src_fname_tmp = synthetic_smb_fname(
			req,
			state->src_fsp->fsp_name->base_name,
			streams[i].name,
			NULL,
			state->src_fsp->fsp_name->flags);
		if (tevent_req_nomem(src_fname_tmp, req)) {
			return;
		}

		if (is_ntfs_default_stream_smb_fname(src_fname_tmp)) {
			TALLOC_FREE(src_fname_tmp);
			continue;
		}

		dst_fname_tmp = synthetic_smb_fname(
			req,
			state->dst_fsp->fsp_name->base_name,
			streams[i].name,
			NULL,
			state->dst_fsp->fsp_name->flags);
		if (tevent_req_nomem(dst_fname_tmp, req)) {
			TALLOC_FREE(src_fname_tmp);
			return;
		}

		status = copy_file(req,
				   state->handle->conn,
				   src_fname_tmp,
				   dst_fname_tmp,
				   OPENX_FILE_CREATE_IF_NOT_EXIST,
				   0, false);
		if (!NT_STATUS_IS_OK(status)) {
			DEBUG(1, ("%s: copy %s to %s failed: %s\n", __func__,
				  smb_fname_str_dbg(src_fname_tmp),
				  smb_fname_str_dbg(dst_fname_tmp),
				  nt_errstr(status)));
			TALLOC_FREE(src_fname_tmp);
			TALLOC_FREE(dst_fname_tmp);
			tevent_req_nterror(req, status);
			return;
		}

		TALLOC_FREE(src_fname_tmp);
		TALLOC_FREE(dst_fname_tmp);
	}

	TALLOC_FREE(streams);
	TALLOC_FREE(src_fname_tmp);
	TALLOC_FREE(dst_fname_tmp);
	tevent_req_done(req);
}

static NTSTATUS fruit_offload_write_recv(struct vfs_handle_struct *handle,
				      struct tevent_req *req,
				      off_t *copied)
{
	struct fruit_offload_write_state *state = tevent_req_data(
		req, struct fruit_offload_write_state);
	NTSTATUS status;

	if (tevent_req_is_nterror(req, &status)) {
		DEBUG(1, ("server side copy chunk failed: %s\n",
			  nt_errstr(status)));
		*copied = 0;
		tevent_req_received(req);
		return status;
	}

	*copied = state->copied;
	tevent_req_received(req);

	return NT_STATUS_OK;
}

static char *fruit_get_bandsize_line(char **lines, int numlines)
{
	static regex_t re;
	static bool re_initialized = false;
	int i;
	int ret;

	if (!re_initialized) {
		ret = regcomp(&re, "^[[:blank:]]*<key>band-size</key>$", 0);
		if (ret != 0) {
			return NULL;
		}
		re_initialized = true;
	}

	for (i = 0; i < numlines; i++) {
		regmatch_t matches[1];

		ret = regexec(&re, lines[i], 1, matches, 0);
		if (ret == 0) {
			/*
			 * Check if the match was on the last line, sa we want
			 * the subsequent line.
			 */
			if (i + 1 == numlines) {
				return NULL;
			}
			return lines[i + 1];
		}
		if (ret != REG_NOMATCH) {
			return NULL;
		}
	}

	return NULL;
}

static bool fruit_get_bandsize_from_line(char *line, size_t *_band_size)
{
	static regex_t re;
	static bool re_initialized = false;
	regmatch_t matches[2];
	uint64_t band_size;
	int ret;
	bool ok;

	if (!re_initialized) {
		ret = regcomp(&re,
			      "^[[:blank:]]*"
			      "<integer>\\([[:digit:]]*\\)</integer>$",
			      0);
		if (ret != 0) {
			return false;
		}
		re_initialized = true;
	}

	ret = regexec(&re, line, 2, matches, 0);
	if (ret != 0) {
		DBG_ERR("regex failed [%s]\n", line);
		return false;
	}

	line[matches[1].rm_eo] = '\0';

	ok = conv_str_u64(&line[matches[1].rm_so], &band_size);
	if (!ok) {
		return false;
	}
	*_band_size = (size_t)band_size;
	return true;
}

/*
 * This reads and parses an Info.plist from a TM sparsebundle looking for the
 * "band-size" key and value.
 */
static bool fruit_get_bandsize(vfs_handle_struct *handle,
			       const char *dir,
			       size_t *band_size)
{
#define INFO_PLIST_MAX_SIZE 64*1024
	char *plist = NULL;
	struct smb_filename *smb_fname = NULL;
	files_struct *fsp = NULL;
	uint8_t *file_data = NULL;
	char **lines = NULL;
	char *band_size_line = NULL;
	size_t plist_file_size;
	ssize_t nread;
	int numlines;
	int ret;
	bool ok = false;
	NTSTATUS status;

	plist = talloc_asprintf(talloc_tos(),
				"%s/%s/Info.plist",
				handle->conn->connectpath,
				dir);
	if (plist == NULL) {
		ok = false;
		goto out;
	}

	smb_fname = synthetic_smb_fname(talloc_tos(), plist, NULL, NULL, 0);
	if (smb_fname == NULL) {
		ok = false;
		goto out;
	}

	ret = SMB_VFS_NEXT_LSTAT(handle, smb_fname);
	if (ret != 0) {
		DBG_INFO("Ignoring Sparsebundle without Info.plist [%s]\n", dir);
		ok = true;
		goto out;
	}

	plist_file_size = smb_fname->st.st_ex_size;

	if (plist_file_size > INFO_PLIST_MAX_SIZE) {
		DBG_INFO("%s is too large, ignoring\n", plist);
		ok = true;
		goto out;
	}

	status = SMB_VFS_NEXT_CREATE_FILE(
		handle,				/* conn */
		NULL,				/* req */
		0,				/* root_dir_fid */
		smb_fname,			/* fname */
		FILE_GENERIC_READ,		/* access_mask */
		FILE_SHARE_READ | FILE_SHARE_WRITE, /* share_access */
		FILE_OPEN,			/* create_disposition */
		0,				/* create_options */
		0,				/* file_attributes */
		INTERNAL_OPEN_ONLY,		/* oplock_request */
		NULL,				/* lease */
		0,				/* allocation_size */
		0,				/* private_flags */
		NULL,				/* sd */
		NULL,				/* ea_list */
		&fsp,				/* result */
		NULL,				/* psbuf */
		NULL, NULL);			/* create context */
	if (!NT_STATUS_IS_OK(status)) {
		DBG_INFO("Opening [%s] failed [%s]\n",
			 smb_fname_str_dbg(smb_fname), nt_errstr(status));
		ok = false;
		goto out;
	}

	file_data = talloc_array(talloc_tos(), uint8_t, plist_file_size);
	if (file_data == NULL) {
		ok = false;
		goto out;
	}

	nread = SMB_VFS_NEXT_PREAD(handle, fsp, file_data, plist_file_size, 0);
	if (nread != plist_file_size) {
		DBG_ERR("Short read on [%s]: %zu/%zd\n",
			fsp_str_dbg(fsp), nread, plist_file_size);
		ok = false;
		goto out;

	}

	status = close_file(NULL, fsp, NORMAL_CLOSE);
	fsp = NULL;
	if (!NT_STATUS_IS_OK(status)) {
		DBG_ERR("close_file failed: %s\n", nt_errstr(status));
		ok = false;
		goto out;
	}

	lines = file_lines_parse((char *)file_data,
				 plist_file_size,
				 &numlines,
				 talloc_tos());
	if (lines == NULL) {
		ok = false;
		goto out;
	}

	band_size_line = fruit_get_bandsize_line(lines, numlines);
	if (band_size_line == NULL) {
		DBG_ERR("Didn't find band-size key in [%s]\n",
			smb_fname_str_dbg(smb_fname));
		ok = false;
		goto out;
	}

	ok = fruit_get_bandsize_from_line(band_size_line, band_size);
	if (!ok) {
		DBG_ERR("fruit_get_bandsize_from_line failed\n");
		goto out;
	}

	DBG_DEBUG("Parsed band-size [%zu] for [%s]\n", *band_size, plist);

out:
	if (fsp != NULL) {
		status = close_file(NULL, fsp, NORMAL_CLOSE);
		if (!NT_STATUS_IS_OK(status)) {
			DBG_ERR("close_file failed: %s\n", nt_errstr(status));
		}
		fsp = NULL;
	}
	TALLOC_FREE(plist);
	TALLOC_FREE(smb_fname);
	TALLOC_FREE(file_data);
	TALLOC_FREE(lines);
	return ok;
}

struct fruit_disk_free_state {
	off_t total_size;
};

static bool fruit_get_num_bands(vfs_handle_struct *handle,
				char *bundle,
				size_t *_nbands)
{
	char *path = NULL;
	struct smb_filename *bands_dir = NULL;
	DIR *d = NULL;
	struct dirent *e = NULL;
	size_t nbands;
	int ret;

	path = talloc_asprintf(talloc_tos(),
			       "%s/%s/bands",
			       handle->conn->connectpath,
			       bundle);
	if (path == NULL) {
		return false;
	}

	bands_dir = synthetic_smb_fname(talloc_tos(),
					path,
					NULL,
					NULL,
					0);
	TALLOC_FREE(path);
	if (bands_dir == NULL) {
		return false;
	}

	d = SMB_VFS_NEXT_OPENDIR(handle, bands_dir, NULL, 0);
	if (d == NULL) {
		TALLOC_FREE(bands_dir);
		return false;
	}

	nbands = 0;

	for (e = SMB_VFS_NEXT_READDIR(handle, d, NULL);
	     e != NULL;
	     e = SMB_VFS_NEXT_READDIR(handle, d, NULL))
	{
		if (ISDOT(e->d_name) || ISDOTDOT(e->d_name)) {
			continue;
		}
		nbands++;
	}

	ret = SMB_VFS_NEXT_CLOSEDIR(handle, d);
	if (ret != 0) {
		TALLOC_FREE(bands_dir);
		return false;
	}

	DBG_DEBUG("%zu bands in [%s]\n", nbands, smb_fname_str_dbg(bands_dir));

	TALLOC_FREE(bands_dir);

	*_nbands = nbands;
	return true;
}

static bool fruit_tmsize_do_dirent(vfs_handle_struct *handle,
				   struct fruit_disk_free_state *state,
				   struct dirent *e)
{
	bool ok;
	char *p = NULL;
	size_t sparsebundle_strlen = strlen("sparsebundle");
	size_t bandsize = 0;
	size_t nbands;
	off_t tm_size;

	p = strstr(e->d_name, "sparsebundle");
	if (p == NULL) {
		return true;
	}

	if (p[sparsebundle_strlen] != '\0') {
		return true;
	}

	DBG_DEBUG("Processing sparsebundle [%s]\n", e->d_name);

	ok = fruit_get_bandsize(handle, e->d_name, &bandsize);
	if (!ok) {
		/*
		 * Beware of race conditions: this may be an uninitialized
		 * Info.plist that a client is just creating. We don't want let
		 * this to trigger complete failure.
		 */
		DBG_ERR("Processing sparsebundle [%s] failed\n", e->d_name);
		return true;
	}

	ok = fruit_get_num_bands(handle, e->d_name, &nbands);
	if (!ok) {
		/*
		 * Beware of race conditions: this may be a backup sparsebundle
		 * in an early stage lacking a bands subdirectory. We don't want
		 * let this to trigger complete failure.
		 */
		DBG_ERR("Processing sparsebundle [%s] failed\n", e->d_name);
		return true;
	}

	if (bandsize > SIZE_MAX/nbands) {
		DBG_ERR("tmsize overflow: bandsize [%zu] nbands [%zu]\n",
			bandsize, nbands);
		return false;
	}
	tm_size = bandsize * nbands;

	if (state->total_size + tm_size < state->total_size) {
		DBG_ERR("tmsize overflow: bandsize [%zu] nbands [%zu]\n",
			bandsize, nbands);
		return false;
	}

	state->total_size += tm_size;

	DBG_DEBUG("[%s] tm_size [%jd] total_size [%jd]\n",
		  e->d_name, (intmax_t)tm_size, (intmax_t)state->total_size);

	return true;
}

/**
 * Calculate used size of a TimeMachine volume
 *
 * This assumes that the volume is used only for TimeMachine.
 *
 * - readdir(basedir of share), then
 * - for every element that matches regex "^\(.*\)\.sparsebundle$" :
 * - parse "\1.sparsebundle/Info.plist" and read the band-size XML key
 * - count band files in "\1.sparsebundle/bands/"
 * - calculate used size of all bands: band_count * band_size
 **/
static uint64_t fruit_disk_free(vfs_handle_struct *handle,
				const struct smb_filename *smb_fname,
				uint64_t *_bsize,
				uint64_t *_dfree,
				uint64_t *_dsize)
{
	struct fruit_config_data *config = NULL;
	struct fruit_disk_free_state state = {0};
	DIR *d = NULL;
	struct dirent *e = NULL;
	uint64_t dfree;
	uint64_t dsize;
	int ret;
	bool ok;

	SMB_VFS_HANDLE_GET_DATA(handle, config,
				struct fruit_config_data,
				return UINT64_MAX);

	if (!config->time_machine ||
	    config->time_machine_max_size == 0)
	{
		return SMB_VFS_NEXT_DISK_FREE(handle,
					      smb_fname,
					      _bsize,
					      _dfree,
					      _dsize);
	}

	d = SMB_VFS_NEXT_OPENDIR(handle, smb_fname, NULL, 0);
	if (d == NULL) {
		return UINT64_MAX;
	}

	for (e = SMB_VFS_NEXT_READDIR(handle, d, NULL);
	     e != NULL;
	     e = SMB_VFS_NEXT_READDIR(handle, d, NULL))
	{
		ok = fruit_tmsize_do_dirent(handle, &state, e);
		if (!ok) {
			SMB_VFS_NEXT_CLOSEDIR(handle, d);
			return UINT64_MAX;
		}
	}

	ret = SMB_VFS_NEXT_CLOSEDIR(handle, d);
	if (ret != 0) {
		return UINT64_MAX;
	}

	dsize = config->time_machine_max_size / 512;
	dfree = dsize - (state.total_size / 512);
	if (dfree > dsize) {
		dfree = 0;
	}

	*_bsize = 512;
	*_dsize = dsize;
	*_dfree = dfree;
	return dfree / 2;
}

static uint64_t fruit_fs_file_id(struct vfs_handle_struct *handle,
				 const SMB_STRUCT_STAT *psbuf)
{
	struct fruit_config_data *config = NULL;

	SMB_VFS_HANDLE_GET_DATA(handle, config,
				struct fruit_config_data,
				return 0);

	if (global_fruit_config.nego_aapl &&
	    config->aapl_zero_file_id)
	{
		return 0;
	}

	return SMB_VFS_NEXT_FS_FILE_ID(handle, psbuf);
}

static struct vfs_fn_pointers vfs_fruit_fns = {
	.connect_fn = fruit_connect,
	.disk_free_fn = fruit_disk_free,

	/* File operations */
	.chmod_fn = fruit_chmod,
	.chown_fn = fruit_chown,
	.unlink_fn = fruit_unlink,
	.rename_fn = fruit_rename,
	.rmdir_fn = fruit_rmdir,
	.open_fn = fruit_open,
	.close_fn = fruit_close,
	.pread_fn = fruit_pread,
	.pwrite_fn = fruit_pwrite,
	.pread_send_fn = fruit_pread_send,
	.pread_recv_fn = fruit_pread_recv,
	.pwrite_send_fn = fruit_pwrite_send,
	.pwrite_recv_fn = fruit_pwrite_recv,
	.stat_fn = fruit_stat,
	.lstat_fn = fruit_lstat,
	.fstat_fn = fruit_fstat,
	.streaminfo_fn = fruit_streaminfo,
	.ntimes_fn = fruit_ntimes,
	.ftruncate_fn = fruit_ftruncate,
	.fallocate_fn = fruit_fallocate,
	.create_file_fn = fruit_create_file,
	.readdir_attr_fn = fruit_readdir_attr,
	.offload_read_send_fn = fruit_offload_read_send,
	.offload_read_recv_fn = fruit_offload_read_recv,
	.offload_write_send_fn = fruit_offload_write_send,
	.offload_write_recv_fn = fruit_offload_write_recv,
	.fs_file_id_fn = fruit_fs_file_id,

	/* NT ACL operations */
	.fget_nt_acl_fn = fruit_fget_nt_acl,
	.fset_nt_acl_fn = fruit_fset_nt_acl,
};

static_decl_vfs;
NTSTATUS vfs_fruit_init(TALLOC_CTX *ctx)
{
	NTSTATUS ret = smb_register_vfs(SMB_VFS_INTERFACE_VERSION, "fruit",
					&vfs_fruit_fns);
	if (!NT_STATUS_IS_OK(ret)) {
		return ret;
	}

	vfs_fruit_debug_level = debug_add_class("fruit");
	if (vfs_fruit_debug_level == -1) {
		vfs_fruit_debug_level = DBGC_VFS;
		DEBUG(0, ("%s: Couldn't register custom debugging class!\n",
			  "vfs_fruit_init"));
	} else {
		DEBUG(10, ("%s: Debug class number of '%s': %d\n",
			   "vfs_fruit_init","fruit",vfs_fruit_debug_level));
	}

	return ret;
}<|MERGE_RESOLUTION|>--- conflicted
+++ resolved
@@ -1021,7 +1021,6 @@
 	}
 
 	rforkoff = ad_getentryoff(ad, ADEID_RFORK);
-<<<<<<< HEAD
 
 	n = SMB_VFS_PREAD(ad->ad_fsp, buf, rforklen, rforkoff);
 	if (n != rforklen) {
@@ -1032,18 +1031,6 @@
 
 	rforkoff = ADEDOFF_RFORK_DOT_UND;
 
-=======
-
-	n = SMB_VFS_PREAD(ad->ad_fsp, buf, rforklen, rforkoff);
-	if (n != rforklen) {
-		DBG_ERR("Reading %zu bytes from rfork [%s] failed: %s\n",
-			rforklen, fsp_str_dbg(ad->ad_fsp), strerror(errno));
-		return false;
-	}
-
-	rforkoff = ADEDOFF_RFORK_DOT_UND;
-
->>>>>>> 1f07059a
 	n = SMB_VFS_PWRITE(ad->ad_fsp, buf, rforklen, rforkoff);
 	if (n != rforklen) {
 		DBG_ERR("Writing %zu bytes to rfork [%s] failed: %s\n",
@@ -1444,21 +1431,12 @@
 	bool converted_xattr = false;
 	bool blank;
 	int ret;
-<<<<<<< HEAD
 
 	ad = ad_get(talloc_tos(), handle, smb_fname, ADOUBLE_RSRC);
 	if (ad == NULL) {
 		return 0;
 	}
 
-=======
-
-	ad = ad_get(talloc_tos(), handle, smb_fname, ADOUBLE_RSRC);
-	if (ad == NULL) {
-		return 0;
-	}
-
->>>>>>> 1f07059a
 	ok = ad_convert_xattr(handle, ad, smb_fname, &converted_xattr);
 	if (!ok) {
 		ret = -1;
@@ -2643,10 +2621,7 @@
 	bool netatalk_already_open_for_writing = false;
 	bool netatalk_already_open_with_deny_read = false;
 	bool netatalk_already_open_with_deny_write = false;
-<<<<<<< HEAD
-=======
 	struct GUID req_guid = GUID_random();
->>>>>>> 1f07059a
 
 	/* FIXME: hardcoded data fork, add resource fork */
 	enum apple_fork fork_type = APPLE_FORK_DATA;
@@ -2673,62 +2648,16 @@
 	netatalk_already_open_for_writing = test_netatalk_lock(fsp,
 				access_to_netatalk_brl(fork_type,
 					FILE_WRITE_DATA));
-<<<<<<< HEAD
 
 	netatalk_already_open_with_deny_write = test_netatalk_lock(fsp,
 				denymode_to_netatalk_brl(fork_type,
 					DENY_WRITE));
 
-=======
-
-	netatalk_already_open_with_deny_write = test_netatalk_lock(fsp,
-				denymode_to_netatalk_brl(fork_type,
-					DENY_WRITE));
-
->>>>>>> 1f07059a
 	/* If there are any conflicts - sharing violation. */
 	if ((access_mask & FILE_READ_DATA) &&
 			netatalk_already_open_with_deny_read) {
 		return NT_STATUS_SHARING_VIOLATION;
 	}
-<<<<<<< HEAD
-
-	if (!share_for_read &&
-			netatalk_already_open_for_reading) {
-		return NT_STATUS_SHARING_VIOLATION;
-	}
-
-	if ((access_mask & FILE_WRITE_DATA) &&
-			netatalk_already_open_with_deny_write) {
-		return NT_STATUS_SHARING_VIOLATION;
-	}
-
-	if (!share_for_write &&
-			netatalk_already_open_for_writing) {
-		return NT_STATUS_SHARING_VIOLATION;
-	}
-
-	if (!(access_mask & FILE_READ_DATA)) {
-		/*
-		 * Nothing we can do here, we need read access
-		 * to set locks.
-		 */
-		return NT_STATUS_OK;
-	}
-
-	/* Set NetAtalk locks matching our access */
-	if (access_mask & FILE_READ_DATA) {
-		struct byte_range_lock *br_lck = NULL;
-
-		off = access_to_netatalk_brl(fork_type, FILE_READ_DATA);
-		br_lck = do_lock(
-			handle->conn->sconn->msg_ctx, fsp,
-			fsp->op->global->open_persistent_id, 1, off,
-			READ_LOCK, POSIX_LOCK, false,
-			&status, NULL);
-
-		TALLOC_FREE(br_lck);
-=======
 
 	if (!share_for_read &&
 			netatalk_already_open_for_reading) {
@@ -2768,7 +2697,6 @@
 			POSIX_LOCK,
 			NULL,
 			NULL);
->>>>>>> 1f07059a
 
 		if (!NT_STATUS_IS_OK(status))  {
 			return status;
@@ -2776,18 +2704,6 @@
 	}
 
 	if (!share_for_read) {
-<<<<<<< HEAD
-		struct byte_range_lock *br_lck = NULL;
-
-		off = denymode_to_netatalk_brl(fork_type, DENY_READ);
-		br_lck = do_lock(
-			handle->conn->sconn->msg_ctx, fsp,
-			fsp->op->global->open_persistent_id, 1, off,
-			READ_LOCK, POSIX_LOCK, false,
-			&status, NULL);
-
-		TALLOC_FREE(br_lck);
-=======
 		off = denymode_to_netatalk_brl(fork_type, DENY_READ);
 		req_guid.time_hi_and_version = __LINE__;
 		status = do_lock(
@@ -2801,7 +2717,6 @@
 			POSIX_LOCK,
 			NULL,
 			NULL);
->>>>>>> 1f07059a
 
 		if (!NT_STATUS_IS_OK(status)) {
 			return status;
@@ -2809,18 +2724,6 @@
 	}
 
 	if (access_mask & FILE_WRITE_DATA) {
-<<<<<<< HEAD
-		struct byte_range_lock *br_lck = NULL;
-
-		off = access_to_netatalk_brl(fork_type, FILE_WRITE_DATA);
-		br_lck = do_lock(
-			handle->conn->sconn->msg_ctx, fsp,
-			fsp->op->global->open_persistent_id, 1, off,
-			READ_LOCK, POSIX_LOCK, false,
-			&status, NULL);
-
-		TALLOC_FREE(br_lck);
-=======
 		off = access_to_netatalk_brl(fork_type, FILE_WRITE_DATA);
 		req_guid.time_hi_and_version = __LINE__;
 		status = do_lock(
@@ -2834,27 +2737,11 @@
 			POSIX_LOCK,
 			NULL,
 			NULL);
->>>>>>> 1f07059a
 
 		if (!NT_STATUS_IS_OK(status)) {
 			return status;
 		}
 	}
-<<<<<<< HEAD
-
-	if (!share_for_write) {
-		struct byte_range_lock *br_lck = NULL;
-
-		off = denymode_to_netatalk_brl(fork_type, DENY_WRITE);
-		br_lck = do_lock(
-			handle->conn->sconn->msg_ctx, fsp,
-			fsp->op->global->open_persistent_id, 1, off,
-			READ_LOCK, POSIX_LOCK, false,
-			&status, NULL);
-
-		TALLOC_FREE(br_lck);
-
-=======
 
 	if (!share_for_write) {
 		off = denymode_to_netatalk_brl(fork_type, DENY_WRITE);
@@ -2871,7 +2758,6 @@
 			NULL,
 			NULL);
 
->>>>>>> 1f07059a
 		if (!NT_STATUS_IS_OK(status)) {
 			return status;
 		}
