--- conflicted
+++ resolved
@@ -1086,21 +1086,12 @@
 	struct stat st;
 	int ret;
 	glfs_fd_t *glfd = vfs_gluster_fetch_glfd(handle, fsp);
-<<<<<<< HEAD
-
-	if (glfd == NULL) {
-		DBG_ERR("Failed to fetch gluster fd\n");
-		return -1;
-	}
-
-=======
-
-	if (glfd == NULL) {
-		DBG_ERR("Failed to fetch gluster fd\n");
-		return -1;
-	}
-
->>>>>>> 5b2a3764
+
+	if (glfd == NULL) {
+		DBG_ERR("Failed to fetch gluster fd\n");
+		return -1;
+	}
+
 	ret = glfs_fstat(glfd, &st);
 	if (ret == 0) {
 		smb_stat_ex_from_stat(sbuf, &st);
