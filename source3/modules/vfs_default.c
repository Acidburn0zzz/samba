/*
   Unix SMB/CIFS implementation.
   Wrap disk only vfs functions to sidestep dodgy compilers.
   Copyright (C) Tim Potter 1998
   Copyright (C) Jeremy Allison 2007

   This program is free software; you can redistribute it and/or modify
   it under the terms of the GNU General Public License as published by
   the Free Software Foundation; either version 3 of the License, or
   (at your option) any later version.

   This program is distributed in the hope that it will be useful,
   but WITHOUT ANY WARRANTY; without even the implied warranty of
   MERCHANTABILITY or FITNESS FOR A PARTICULAR PURPOSE.  See the
   GNU General Public License for more details.

   You should have received a copy of the GNU General Public License
   along with this program.  If not, see <http://www.gnu.org/licenses/>.
*/

#include "includes.h"
#include "system/time.h"
#include "system/filesys.h"
#include "smbd/smbd.h"
#include "smbd/globals.h"
#include "ntioctl.h"
#include "smbprofile.h"
#include "../libcli/security/security.h"
#include "passdb/lookup_sid.h"
#include "source3/include/msdfs.h"
#include "librpc/gen_ndr/ndr_dfsblobs.h"
#include "lib/util/tevent_unix.h"
#include "lib/util/tevent_ntstatus.h"
#include "lib/util/sys_rw.h"
#include "lib/pthreadpool/pthreadpool_tevent.h"
#include "librpc/gen_ndr/ndr_ioctl.h"
#include "offload_token.h"

#undef DBGC_CLASS
#define DBGC_CLASS DBGC_VFS

/* Check for NULL pointer parameters in vfswrap_* functions */

/* We don't want to have NULL function pointers lying around.  Someone
   is sure to try and execute them.  These stubs are used to prevent
   this possibility. */

static int vfswrap_connect(vfs_handle_struct *handle, const char *service, const char *user)
{
    return 0;    /* Return >= 0 for success */
}

static void vfswrap_disconnect(vfs_handle_struct *handle)
{
}

/* Disk operations */

static uint64_t vfswrap_disk_free(vfs_handle_struct *handle,
				const struct smb_filename *smb_fname,
				uint64_t *bsize,
				uint64_t *dfree,
				uint64_t *dsize)
{
	if (sys_fsusage(smb_fname->base_name, dfree, dsize) != 0) {
		return (uint64_t)-1;
	}

	*bsize = 512;
	return *dfree / 2;
}

static int vfswrap_get_quota(struct vfs_handle_struct *handle,
				const struct smb_filename *smb_fname,
				enum SMB_QUOTA_TYPE qtype,
				unid_t id,
				SMB_DISK_QUOTA *qt)
{
#ifdef HAVE_SYS_QUOTAS
	int result;

	START_PROFILE(syscall_get_quota);
	result = sys_get_quota(smb_fname->base_name, qtype, id, qt);
	END_PROFILE(syscall_get_quota);
	return result;
#else
	errno = ENOSYS;
	return -1;
#endif
}

static int vfswrap_set_quota(struct vfs_handle_struct *handle, enum SMB_QUOTA_TYPE qtype, unid_t id, SMB_DISK_QUOTA *qt)
{
#ifdef HAVE_SYS_QUOTAS
	int result;

	START_PROFILE(syscall_set_quota);
	result = sys_set_quota(handle->conn->connectpath, qtype, id, qt);
	END_PROFILE(syscall_set_quota);
	return result;
#else
	errno = ENOSYS;
	return -1;
#endif
}

static int vfswrap_get_shadow_copy_data(struct vfs_handle_struct *handle,
					struct files_struct *fsp,
					struct shadow_copy_data *shadow_copy_data,
					bool labels)
{
	errno = ENOSYS;
	return -1;  /* Not implemented. */
}

static int vfswrap_statvfs(struct vfs_handle_struct *handle,
				const struct smb_filename *smb_fname,
				vfs_statvfs_struct *statbuf)
{
	return sys_statvfs(smb_fname->base_name, statbuf);
}

static uint32_t vfswrap_fs_capabilities(struct vfs_handle_struct *handle,
		enum timestamp_set_resolution *p_ts_res)
{
	connection_struct *conn = handle->conn;
	uint32_t caps = FILE_CASE_SENSITIVE_SEARCH | FILE_CASE_PRESERVED_NAMES;
	struct smb_filename *smb_fname_cpath = NULL;
	struct vfs_statvfs_struct statbuf;
	int ret;

	smb_fname_cpath = synthetic_smb_fname(talloc_tos(), conn->connectpath,
					      NULL, NULL, 0);
	if (smb_fname_cpath == NULL) {
		return caps;
	}

	ZERO_STRUCT(statbuf);
	ret = SMB_VFS_STATVFS(conn, smb_fname_cpath, &statbuf);
	if (ret == 0) {
		caps = statbuf.FsCapabilities;
	}

	*p_ts_res = TIMESTAMP_SET_SECONDS;

	/* Work out what timestamp resolution we can
	 * use when setting a timestamp. */

	ret = SMB_VFS_STAT(conn, smb_fname_cpath);
	if (ret == -1) {
		TALLOC_FREE(smb_fname_cpath);
		return caps;
	}

	if (smb_fname_cpath->st.st_ex_mtime.tv_nsec ||
			smb_fname_cpath->st.st_ex_atime.tv_nsec ||
			smb_fname_cpath->st.st_ex_ctime.tv_nsec) {
		/* If any of the normal UNIX directory timestamps
		 * have a non-zero tv_nsec component assume
		 * we might be able to set sub-second timestamps.
		 * See what filetime set primitives we have.
		 */
#if defined(HAVE_UTIMENSAT)
		*p_ts_res = TIMESTAMP_SET_NT_OR_BETTER;
#elif defined(HAVE_UTIMES)
		/* utimes allows msec timestamps to be set. */
		*p_ts_res = TIMESTAMP_SET_MSEC;
#elif defined(HAVE_UTIME)
		/* utime only allows sec timestamps to be set. */
		*p_ts_res = TIMESTAMP_SET_SECONDS;
#endif

		DEBUG(10,("vfswrap_fs_capabilities: timestamp "
			"resolution of %s "
			"available on share %s, directory %s\n",
			*p_ts_res == TIMESTAMP_SET_MSEC ? "msec" : "sec",
			lp_servicename(talloc_tos(), conn->params->service),
			conn->connectpath ));
	}
	TALLOC_FREE(smb_fname_cpath);
	return caps;
}

static NTSTATUS vfswrap_get_dfs_referrals(struct vfs_handle_struct *handle,
					  struct dfs_GetDFSReferral *r)
{
	struct junction_map *junction = NULL;
	int consumedcnt = 0;
	bool self_referral = false;
	char *pathnamep = NULL;
	char *local_dfs_path = NULL;
	NTSTATUS status;
	int i;
	uint16_t max_referral_level = r->in.req.max_referral_level;

	if (DEBUGLVL(10)) {
		NDR_PRINT_IN_DEBUG(dfs_GetDFSReferral, r);
	}

	/* get the junction entry */
	if (r->in.req.servername == NULL) {
		return NT_STATUS_NOT_FOUND;
	}

	/*
	 * Trim pathname sent by client so it begins with only one backslash.
	 * Two backslashes confuse some dfs clients
	 */

	local_dfs_path = talloc_strdup(r, r->in.req.servername);
	if (local_dfs_path == NULL) {
		return NT_STATUS_NO_MEMORY;
	}
	pathnamep = local_dfs_path;
	while (IS_DIRECTORY_SEP(pathnamep[0]) &&
	       IS_DIRECTORY_SEP(pathnamep[1])) {
		pathnamep++;
	}

	junction = talloc_zero(r, struct junction_map);
	if (junction == NULL) {
		return NT_STATUS_NO_MEMORY;
	}

	/* The following call can change cwd. */
	status = get_referred_path(r, pathnamep,
				   handle->conn->sconn->remote_address,
				   handle->conn->sconn->local_address,
				   !handle->conn->sconn->using_smb2,
				   junction, &consumedcnt, &self_referral);
	if (!NT_STATUS_IS_OK(status)) {
		struct smb_filename connectpath_fname = {
			.base_name = handle->conn->connectpath
		};
		vfs_ChDir(handle->conn, &connectpath_fname);
		return status;
	}
	{
		struct smb_filename connectpath_fname = {
			.base_name = handle->conn->connectpath
		};
		vfs_ChDir(handle->conn, &connectpath_fname);
	}

	if (!self_referral) {
		pathnamep[consumedcnt] = '\0';

		if (DEBUGLVL(3)) {
			dbgtext("Path %s to alternate path(s):",
				pathnamep);
			for (i=0; i < junction->referral_count; i++) {
				dbgtext(" %s",
				junction->referral_list[i].alternate_path);
			}
			dbgtext(".\n");
		}
	}

	if (r->in.req.max_referral_level <= 2) {
		max_referral_level = 2;
	}
	if (r->in.req.max_referral_level >= 3) {
		max_referral_level = 3;
	}

	r->out.resp = talloc_zero(r, struct dfs_referral_resp);
	if (r->out.resp == NULL) {
		return NT_STATUS_NO_MEMORY;
	}

	r->out.resp->path_consumed = strlen_m(pathnamep) * 2;
	r->out.resp->nb_referrals = junction->referral_count;

	r->out.resp->header_flags = DFS_HEADER_FLAG_STORAGE_SVR;
	if (self_referral) {
		r->out.resp->header_flags |= DFS_HEADER_FLAG_REFERAL_SVR;
	}

	r->out.resp->referral_entries = talloc_zero_array(r,
				struct dfs_referral_type,
				r->out.resp->nb_referrals);
	if (r->out.resp->referral_entries == NULL) {
		return NT_STATUS_NO_MEMORY;
	}

	switch (max_referral_level) {
	case 2:
		for(i=0; i < junction->referral_count; i++) {
			struct referral *ref = &junction->referral_list[i];
			TALLOC_CTX *mem_ctx = r->out.resp->referral_entries;
			struct dfs_referral_type *t =
				&r->out.resp->referral_entries[i];
			struct dfs_referral_v2 *v2 = &t->referral.v2;

			t->version = 2;
			v2->size = VERSION2_REFERRAL_SIZE;
			if (self_referral) {
				v2->server_type = DFS_SERVER_ROOT;
			} else {
				v2->server_type = DFS_SERVER_NON_ROOT;
			}
			v2->entry_flags = 0;
			v2->proximity = ref->proximity;
			v2->ttl = ref->ttl;
			v2->DFS_path = talloc_strdup(mem_ctx, pathnamep);
			if (v2->DFS_path == NULL) {
				return NT_STATUS_NO_MEMORY;
			}
			v2->DFS_alt_path = talloc_strdup(mem_ctx, pathnamep);
			if (v2->DFS_alt_path == NULL) {
				return NT_STATUS_NO_MEMORY;
			}
			v2->netw_address = talloc_strdup(mem_ctx,
							 ref->alternate_path);
			if (v2->netw_address == NULL) {
				return NT_STATUS_NO_MEMORY;
			}
		}

		break;
	case 3:
		for(i=0; i < junction->referral_count; i++) {
			struct referral *ref = &junction->referral_list[i];
			TALLOC_CTX *mem_ctx = r->out.resp->referral_entries;
			struct dfs_referral_type *t =
				&r->out.resp->referral_entries[i];
			struct dfs_referral_v3 *v3 = &t->referral.v3;
			struct dfs_normal_referral *r1 = &v3->referrals.r1;

			t->version = 3;
			v3->size = VERSION3_REFERRAL_SIZE;
			if (self_referral) {
				v3->server_type = DFS_SERVER_ROOT;
			} else {
				v3->server_type = DFS_SERVER_NON_ROOT;
			}
			v3->entry_flags = 0;
			v3->ttl = ref->ttl;
			r1->DFS_path = talloc_strdup(mem_ctx, pathnamep);
			if (r1->DFS_path == NULL) {
				return NT_STATUS_NO_MEMORY;
			}
			r1->DFS_alt_path = talloc_strdup(mem_ctx, pathnamep);
			if (r1->DFS_alt_path == NULL) {
				return NT_STATUS_NO_MEMORY;
			}
			r1->netw_address = talloc_strdup(mem_ctx,
							 ref->alternate_path);
			if (r1->netw_address == NULL) {
				return NT_STATUS_NO_MEMORY;
			}
		}
		break;
	default:
		DEBUG(0,("Invalid dfs referral version: %d\n",
			max_referral_level));
		return NT_STATUS_INVALID_LEVEL;
	}

	if (DEBUGLVL(10)) {
		NDR_PRINT_OUT_DEBUG(dfs_GetDFSReferral, r);
	}

	return NT_STATUS_OK;
}

static NTSTATUS vfswrap_snap_check_path(struct vfs_handle_struct *handle,
					TALLOC_CTX *mem_ctx,
					const char *service_path,
					char **base_volume)
{
	return NT_STATUS_NOT_SUPPORTED;
}

static NTSTATUS vfswrap_snap_create(struct vfs_handle_struct *handle,
				    TALLOC_CTX *mem_ctx,
				    const char *base_volume,
				    time_t *tstamp,
				    bool rw,
				    char **base_path,
				    char **snap_path)
{
	return NT_STATUS_NOT_SUPPORTED;
}

static NTSTATUS vfswrap_snap_delete(struct vfs_handle_struct *handle,
				    TALLOC_CTX *mem_ctx,
				    char *base_path,
				    char *snap_path)
{
	return NT_STATUS_NOT_SUPPORTED;
}

/* Directory operations */

static DIR *vfswrap_opendir(vfs_handle_struct *handle,
				const struct smb_filename *smb_fname,
				const char *mask,
				uint32_t attr)
{
	DIR *result;

	START_PROFILE(syscall_opendir);
	result = opendir(smb_fname->base_name);
	END_PROFILE(syscall_opendir);
	return result;
}

static DIR *vfswrap_fdopendir(vfs_handle_struct *handle,
			files_struct *fsp,
			const char *mask,
			uint32_t attr)
{
	DIR *result;

	START_PROFILE(syscall_fdopendir);
	result = sys_fdopendir(fsp->fh->fd);
	END_PROFILE(syscall_fdopendir);
	return result;
}


static struct dirent *vfswrap_readdir(vfs_handle_struct *handle,
				          DIR *dirp,
					  SMB_STRUCT_STAT *sbuf)
{
	struct dirent *result;

	START_PROFILE(syscall_readdir);
	result = readdir(dirp);
	END_PROFILE(syscall_readdir);
	if (sbuf) {
		/* Default Posix readdir() does not give us stat info.
		 * Set to invalid to indicate we didn't return this info. */
		SET_STAT_INVALID(*sbuf);
#if defined(HAVE_DIRFD) && defined(HAVE_FSTATAT)
		if (result != NULL) {
			/* See if we can efficiently return this. */
			struct stat st;
			int flags = AT_SYMLINK_NOFOLLOW;
			int ret = fstatat(dirfd(dirp),
					result->d_name,
					&st,
					flags);
			/*
			 * As this is an optimization,
			 * ignore it if we stat'ed a
			 * symlink. Make the caller
			 * do it again as we don't
			 * know if they wanted the link
			 * info, or its target info.
			 */
			if ((ret == 0) && (!S_ISLNK(st.st_mode))) {
				init_stat_ex_from_stat(sbuf,
					&st,
					lp_fake_directory_create_times(
						SNUM(handle->conn)));
			}
		}
#endif
	}
	return result;
}

static NTSTATUS vfswrap_readdir_attr(struct vfs_handle_struct *handle,
				     const struct smb_filename *fname,
				     TALLOC_CTX *mem_ctx,
				     struct readdir_attr_data **attr_data)
{
	return NT_STATUS_NOT_SUPPORTED;
}

static void vfswrap_seekdir(vfs_handle_struct *handle, DIR *dirp, long offset)
{
	START_PROFILE(syscall_seekdir);
	seekdir(dirp, offset);
	END_PROFILE(syscall_seekdir);
}

static long vfswrap_telldir(vfs_handle_struct *handle, DIR *dirp)
{
	long result;
	START_PROFILE(syscall_telldir);
	result = telldir(dirp);
	END_PROFILE(syscall_telldir);
	return result;
}

static void vfswrap_rewinddir(vfs_handle_struct *handle, DIR *dirp)
{
	START_PROFILE(syscall_rewinddir);
	rewinddir(dirp);
	END_PROFILE(syscall_rewinddir);
}

static int vfswrap_mkdir(vfs_handle_struct *handle,
			const struct smb_filename *smb_fname,
			mode_t mode)
{
	int result;
	bool has_dacl = False;
	const char *path = smb_fname->base_name;
	char *parent = NULL;

	START_PROFILE(syscall_mkdir);

	if (lp_inherit_acls(SNUM(handle->conn))
	    && parent_dirname(talloc_tos(), path, &parent, NULL)
	    && (has_dacl = directory_has_default_acl(handle->conn, parent))) {
		mode = (0777 & lp_directory_mask(SNUM(handle->conn)));
	}

	TALLOC_FREE(parent);

	result = mkdir(path, mode);

	if (result == 0 && !has_dacl) {
		/*
		 * We need to do this as the default behavior of POSIX ACLs
		 * is to set the mask to be the requested group permission
		 * bits, not the group permission bits to be the requested
		 * group permission bits. This is not what we want, as it will
		 * mess up any inherited ACL bits that were set. JRA.
		 */
		int saved_errno = errno; /* We may get ENOSYS */
		if ((SMB_VFS_CHMOD_ACL(handle->conn, smb_fname, mode) == -1) &&
				(errno == ENOSYS)) {
			errno = saved_errno;
		}
	}

	END_PROFILE(syscall_mkdir);
	return result;
}

static int vfswrap_rmdir(vfs_handle_struct *handle,
			const struct smb_filename *smb_fname)
{
	int result;

	START_PROFILE(syscall_rmdir);
	result = rmdir(smb_fname->base_name);
	END_PROFILE(syscall_rmdir);
	return result;
}

static int vfswrap_closedir(vfs_handle_struct *handle, DIR *dirp)
{
	int result;

	START_PROFILE(syscall_closedir);
	result = closedir(dirp);
	END_PROFILE(syscall_closedir);
	return result;
}

static void vfswrap_init_search_op(vfs_handle_struct *handle,
				   DIR *dirp)
{
	/* Default behavior is a NOOP */
}

/* File operations */

static int vfswrap_open(vfs_handle_struct *handle,
			struct smb_filename *smb_fname,
			files_struct *fsp, int flags, mode_t mode)
{
	int result = -1;

	START_PROFILE(syscall_open);

	if (smb_fname->stream_name) {
		errno = ENOENT;
		goto out;
	}

	result = open(smb_fname->base_name, flags, mode);
 out:
	END_PROFILE(syscall_open);
	return result;
}

static NTSTATUS vfswrap_create_file(vfs_handle_struct *handle,
				    struct smb_request *req,
				    uint16_t root_dir_fid,
				    struct smb_filename *smb_fname,
				    uint32_t access_mask,
				    uint32_t share_access,
				    uint32_t create_disposition,
				    uint32_t create_options,
				    uint32_t file_attributes,
				    uint32_t oplock_request,
				    struct smb2_lease *lease,
				    uint64_t allocation_size,
				    uint32_t private_flags,
				    struct security_descriptor *sd,
				    struct ea_list *ea_list,
				    files_struct **result,
				    int *pinfo,
				    const struct smb2_create_blobs *in_context_blobs,
				    struct smb2_create_blobs *out_context_blobs)
{
	return create_file_default(handle->conn, req, root_dir_fid, smb_fname,
				   access_mask, share_access,
				   create_disposition, create_options,
				   file_attributes, oplock_request, lease,
				   allocation_size, private_flags,
				   sd, ea_list, result,
				   pinfo, in_context_blobs, out_context_blobs);
}

static int vfswrap_close(vfs_handle_struct *handle, files_struct *fsp)
{
	int result;

	START_PROFILE(syscall_close);
	result = fd_close_posix(fsp);
	END_PROFILE(syscall_close);
	return result;
}

static ssize_t vfswrap_read(vfs_handle_struct *handle, files_struct *fsp, void *data, size_t n)
{
	ssize_t result;

	START_PROFILE_BYTES(syscall_read, n);
	result = sys_read(fsp->fh->fd, data, n);
	END_PROFILE_BYTES(syscall_read);
	return result;
}

static ssize_t vfswrap_pread(vfs_handle_struct *handle, files_struct *fsp, void *data,
			size_t n, off_t offset)
{
	ssize_t result;

#if defined(HAVE_PREAD) || defined(HAVE_PREAD64)
	START_PROFILE_BYTES(syscall_pread, n);
	result = sys_pread(fsp->fh->fd, data, n, offset);
	END_PROFILE_BYTES(syscall_pread);

	if (result == -1 && errno == ESPIPE) {
		/* Maintain the fiction that pipes can be seeked (sought?) on. */
		result = SMB_VFS_READ(fsp, data, n);
		fsp->fh->pos = 0;
	}

#else /* HAVE_PREAD */
	off_t   curr;
	int lerrno;

	curr = SMB_VFS_LSEEK(fsp, 0, SEEK_CUR);
	if (curr == -1 && errno == ESPIPE) {
		/* Maintain the fiction that pipes can be seeked (sought?) on. */
		result = SMB_VFS_READ(fsp, data, n);
		fsp->fh->pos = 0;
		return result;
	}

	if (SMB_VFS_LSEEK(fsp, offset, SEEK_SET) == -1) {
		return -1;
	}

	errno = 0;
	result = SMB_VFS_READ(fsp, data, n);
	lerrno = errno;

	SMB_VFS_LSEEK(fsp, curr, SEEK_SET);
	errno = lerrno;

#endif /* HAVE_PREAD */

	return result;
}

static ssize_t vfswrap_write(vfs_handle_struct *handle, files_struct *fsp, const void *data, size_t n)
{
	ssize_t result;

	START_PROFILE_BYTES(syscall_write, n);
	result = sys_write(fsp->fh->fd, data, n);
	END_PROFILE_BYTES(syscall_write);
	return result;
}

static ssize_t vfswrap_pwrite(vfs_handle_struct *handle, files_struct *fsp, const void *data,
			size_t n, off_t offset)
{
	ssize_t result;

#if defined(HAVE_PWRITE) || defined(HAVE_PRWITE64)
	START_PROFILE_BYTES(syscall_pwrite, n);
	result = sys_pwrite(fsp->fh->fd, data, n, offset);
	END_PROFILE_BYTES(syscall_pwrite);

	if (result == -1 && errno == ESPIPE) {
		/* Maintain the fiction that pipes can be sought on. */
		result = SMB_VFS_WRITE(fsp, data, n);
	}

#else /* HAVE_PWRITE */
	off_t   curr;
	int         lerrno;

	curr = SMB_VFS_LSEEK(fsp, 0, SEEK_CUR);
	if (curr == -1) {
		return -1;
	}

	if (SMB_VFS_LSEEK(fsp, offset, SEEK_SET) == -1) {
		return -1;
	}

	result = SMB_VFS_WRITE(fsp, data, n);
	lerrno = errno;

	SMB_VFS_LSEEK(fsp, curr, SEEK_SET);
	errno = lerrno;

#endif /* HAVE_PWRITE */

	return result;
}

static int vfswrap_init_pool(struct smbd_server_connection *conn)
{
	int ret;

	if (conn->pool != NULL) {
		return 0;
	}

	ret = pthreadpool_tevent_init(conn, lp_aio_max_threads(),
				      &conn->pool);
	return ret;
}

struct vfswrap_pread_state {
	ssize_t ret;
	int fd;
	void *buf;
	size_t count;
	off_t offset;

	struct vfs_aio_state vfs_aio_state;
	SMBPROFILE_BYTES_ASYNC_STATE(profile_bytes);
};

static void vfs_pread_do(void *private_data);
static void vfs_pread_done(struct tevent_req *subreq);
static int vfs_pread_state_destructor(struct vfswrap_pread_state *state);

static struct tevent_req *vfswrap_pread_send(struct vfs_handle_struct *handle,
					     TALLOC_CTX *mem_ctx,
					     struct tevent_context *ev,
					     struct files_struct *fsp,
					     void *data,
					     size_t n, off_t offset)
{
	struct tevent_req *req, *subreq;
	struct vfswrap_pread_state *state;
	int ret;

	req = tevent_req_create(mem_ctx, &state, struct vfswrap_pread_state);
	if (req == NULL) {
		return NULL;
	}

	ret = vfswrap_init_pool(handle->conn->sconn);
	if (tevent_req_error(req, ret)) {
		return tevent_req_post(req, ev);
	}

	state->ret = -1;
	state->fd = fsp->fh->fd;
	state->buf = data;
	state->count = n;
	state->offset = offset;

	SMBPROFILE_BYTES_ASYNC_START(syscall_asys_pread, profile_p,
				     state->profile_bytes, n);
	SMBPROFILE_BYTES_ASYNC_SET_IDLE(state->profile_bytes);

	subreq = pthreadpool_tevent_job_send(
		state, ev, handle->conn->sconn->pool,
		vfs_pread_do, state);
	if (tevent_req_nomem(subreq, req)) {
		return tevent_req_post(req, ev);
	}
	tevent_req_set_callback(subreq, vfs_pread_done, req);

	talloc_set_destructor(state, vfs_pread_state_destructor);

	return req;
}

static void vfs_pread_do(void *private_data)
{
	struct vfswrap_pread_state *state = talloc_get_type_abort(
		private_data, struct vfswrap_pread_state);
	struct timespec start_time;
	struct timespec end_time;

	SMBPROFILE_BYTES_ASYNC_SET_BUSY(state->profile_bytes);

	PROFILE_TIMESTAMP(&start_time);

	do {
		state->ret = pread(state->fd, state->buf, state->count,
				   state->offset);
	} while ((state->ret == -1) && (errno == EINTR));

	if (state->ret == -1) {
		state->vfs_aio_state.error = errno;
	}

	PROFILE_TIMESTAMP(&end_time);

	state->vfs_aio_state.duration = nsec_time_diff(&end_time, &start_time);

	SMBPROFILE_BYTES_ASYNC_SET_IDLE(state->profile_bytes);
}

static int vfs_pread_state_destructor(struct vfswrap_pread_state *state)
{
	return -1;
}

static void vfs_pread_done(struct tevent_req *subreq)
{
	struct tevent_req *req = tevent_req_callback_data(
		subreq, struct tevent_req);
	struct vfswrap_pread_state *state = tevent_req_data(
		req, struct vfswrap_pread_state);
	int ret;

	ret = pthreadpool_tevent_job_recv(subreq);
	TALLOC_FREE(subreq);
	SMBPROFILE_BYTES_ASYNC_END(state->profile_bytes);
	talloc_set_destructor(state, NULL);
	if (tevent_req_error(req, ret)) {
		return;
	}

	tevent_req_done(req);
}

static ssize_t vfswrap_pread_recv(struct tevent_req *req,
				  struct vfs_aio_state *vfs_aio_state)
{
	struct vfswrap_pread_state *state = tevent_req_data(
		req, struct vfswrap_pread_state);

	if (tevent_req_is_unix_error(req, &vfs_aio_state->error)) {
		return -1;
	}

	*vfs_aio_state = state->vfs_aio_state;
	return state->ret;
}

struct vfswrap_pwrite_state {
	ssize_t ret;
	int fd;
	const void *buf;
	size_t count;
	off_t offset;

	struct vfs_aio_state vfs_aio_state;
	SMBPROFILE_BYTES_ASYNC_STATE(profile_bytes);
};

static void vfs_pwrite_do(void *private_data);
static void vfs_pwrite_done(struct tevent_req *subreq);
static int vfs_pwrite_state_destructor(struct vfswrap_pwrite_state *state);

static struct tevent_req *vfswrap_pwrite_send(struct vfs_handle_struct *handle,
					      TALLOC_CTX *mem_ctx,
					      struct tevent_context *ev,
					      struct files_struct *fsp,
					      const void *data,
					      size_t n, off_t offset)
{
	struct tevent_req *req, *subreq;
	struct vfswrap_pwrite_state *state;
	int ret;

	req = tevent_req_create(mem_ctx, &state, struct vfswrap_pwrite_state);
	if (req == NULL) {
		return NULL;
	}

	ret = vfswrap_init_pool(handle->conn->sconn);
	if (tevent_req_error(req, ret)) {
		return tevent_req_post(req, ev);
	}

	state->ret = -1;
	state->fd = fsp->fh->fd;
	state->buf = data;
	state->count = n;
	state->offset = offset;

	SMBPROFILE_BYTES_ASYNC_START(syscall_asys_pwrite, profile_p,
				     state->profile_bytes, n);
	SMBPROFILE_BYTES_ASYNC_SET_IDLE(state->profile_bytes);

	subreq = pthreadpool_tevent_job_send(
		state, ev, handle->conn->sconn->pool,
		vfs_pwrite_do, state);
	if (tevent_req_nomem(subreq, req)) {
		return tevent_req_post(req, ev);
	}
	tevent_req_set_callback(subreq, vfs_pwrite_done, req);

	talloc_set_destructor(state, vfs_pwrite_state_destructor);

	return req;
}

static void vfs_pwrite_do(void *private_data)
{
	struct vfswrap_pwrite_state *state = talloc_get_type_abort(
		private_data, struct vfswrap_pwrite_state);
	struct timespec start_time;
	struct timespec end_time;

	SMBPROFILE_BYTES_ASYNC_SET_BUSY(state->profile_bytes);

	PROFILE_TIMESTAMP(&start_time);

	do {
		state->ret = pwrite(state->fd, state->buf, state->count,
				   state->offset);
	} while ((state->ret == -1) && (errno == EINTR));

	if (state->ret == -1) {
		state->vfs_aio_state.error = errno;
	}

	PROFILE_TIMESTAMP(&end_time);

	state->vfs_aio_state.duration = nsec_time_diff(&end_time, &start_time);

	SMBPROFILE_BYTES_ASYNC_SET_IDLE(state->profile_bytes);
}

static int vfs_pwrite_state_destructor(struct vfswrap_pwrite_state *state)
{
	return -1;
}

static void vfs_pwrite_done(struct tevent_req *subreq)
{
	struct tevent_req *req = tevent_req_callback_data(
		subreq, struct tevent_req);
	struct vfswrap_pwrite_state *state = tevent_req_data(
		req, struct vfswrap_pwrite_state);
	int ret;

	ret = pthreadpool_tevent_job_recv(subreq);
	TALLOC_FREE(subreq);
	SMBPROFILE_BYTES_ASYNC_END(state->profile_bytes);
	talloc_set_destructor(state, NULL);
	if (tevent_req_error(req, ret)) {
		return;
	}

	tevent_req_done(req);
}

static ssize_t vfswrap_pwrite_recv(struct tevent_req *req,
				   struct vfs_aio_state *vfs_aio_state)
{
	struct vfswrap_pwrite_state *state = tevent_req_data(
		req, struct vfswrap_pwrite_state);

	if (tevent_req_is_unix_error(req, &vfs_aio_state->error)) {
		return -1;
	}

	*vfs_aio_state = state->vfs_aio_state;
	return state->ret;
}

struct vfswrap_fsync_state {
	ssize_t ret;
	int fd;

	struct vfs_aio_state vfs_aio_state;
	SMBPROFILE_BASIC_ASYNC_STATE(profile_basic);
};

static void vfs_fsync_do(void *private_data);
static void vfs_fsync_done(struct tevent_req *subreq);
static int vfs_fsync_state_destructor(struct vfswrap_fsync_state *state);

static struct tevent_req *vfswrap_fsync_send(struct vfs_handle_struct *handle,
					     TALLOC_CTX *mem_ctx,
					     struct tevent_context *ev,
					     struct files_struct *fsp)
{
	struct tevent_req *req, *subreq;
	struct vfswrap_fsync_state *state;
	int ret;

	req = tevent_req_create(mem_ctx, &state, struct vfswrap_fsync_state);
	if (req == NULL) {
		return NULL;
	}

	ret = vfswrap_init_pool(handle->conn->sconn);
	if (tevent_req_error(req, ret)) {
		return tevent_req_post(req, ev);
	}

	state->ret = -1;
	state->fd = fsp->fh->fd;

	SMBPROFILE_BASIC_ASYNC_START(syscall_asys_fsync, profile_p,
				     state->profile_basic);

	subreq = pthreadpool_tevent_job_send(
		state, ev, handle->conn->sconn->pool, vfs_fsync_do, state);
	if (tevent_req_nomem(subreq, req)) {
		return tevent_req_post(req, ev);
	}
	tevent_req_set_callback(subreq, vfs_fsync_done, req);

	talloc_set_destructor(state, vfs_fsync_state_destructor);

	return req;
}

static void vfs_fsync_do(void *private_data)
{
	struct vfswrap_fsync_state *state = talloc_get_type_abort(
		private_data, struct vfswrap_fsync_state);
	struct timespec start_time;
	struct timespec end_time;

	PROFILE_TIMESTAMP(&start_time);

	do {
		state->ret = fsync(state->fd);
	} while ((state->ret == -1) && (errno == EINTR));

	if (state->ret == -1) {
		state->vfs_aio_state.error = errno;
	}

	PROFILE_TIMESTAMP(&end_time);

	state->vfs_aio_state.duration = nsec_time_diff(&end_time, &start_time);
}

static int vfs_fsync_state_destructor(struct vfswrap_fsync_state *state)
{
	return -1;
}

static void vfs_fsync_done(struct tevent_req *subreq)
{
	struct tevent_req *req = tevent_req_callback_data(
		subreq, struct tevent_req);
	struct vfswrap_fsync_state *state = tevent_req_data(
		req, struct vfswrap_fsync_state);
	int ret;

	ret = pthreadpool_tevent_job_recv(subreq);
	TALLOC_FREE(subreq);
	SMBPROFILE_BASIC_ASYNC_END(state->profile_basic);
	talloc_set_destructor(state, NULL);
	if (tevent_req_error(req, ret)) {
		return;
	}

	tevent_req_done(req);
}

static int vfswrap_fsync_recv(struct tevent_req *req,
			      struct vfs_aio_state *vfs_aio_state)
{
	struct vfswrap_fsync_state *state = tevent_req_data(
		req, struct vfswrap_fsync_state);

	if (tevent_req_is_unix_error(req, &vfs_aio_state->error)) {
		return -1;
	}

	*vfs_aio_state = state->vfs_aio_state;
	return state->ret;
}

static off_t vfswrap_lseek(vfs_handle_struct *handle, files_struct *fsp, off_t offset, int whence)
{
	off_t result = 0;

	START_PROFILE(syscall_lseek);

	/* Cope with 'stat' file opens. */
	if (fsp->fh->fd != -1)
		result = lseek(fsp->fh->fd, offset, whence);

	/*
	 * We want to maintain the fiction that we can seek
	 * on a fifo for file system purposes. This allows
	 * people to set up UNIX fifo's that feed data to Windows
	 * applications. JRA.
	 */

	if((result == -1) && (errno == ESPIPE)) {
		result = 0;
		errno = 0;
	}

	END_PROFILE(syscall_lseek);
	return result;
}

static ssize_t vfswrap_sendfile(vfs_handle_struct *handle, int tofd, files_struct *fromfsp, const DATA_BLOB *hdr,
			off_t offset, size_t n)
{
	ssize_t result;

	START_PROFILE_BYTES(syscall_sendfile, n);
	result = sys_sendfile(tofd, fromfsp->fh->fd, hdr, offset, n);
	END_PROFILE_BYTES(syscall_sendfile);
	return result;
}

static ssize_t vfswrap_recvfile(vfs_handle_struct *handle,
			int fromfd,
			files_struct *tofsp,
			off_t offset,
			size_t n)
{
	ssize_t result;

	START_PROFILE_BYTES(syscall_recvfile, n);
	result = sys_recvfile(fromfd, tofsp->fh->fd, offset, n);
	END_PROFILE_BYTES(syscall_recvfile);
	return result;
}

static int vfswrap_rename(vfs_handle_struct *handle,
			  const struct smb_filename *smb_fname_src,
			  const struct smb_filename *smb_fname_dst)
{
	int result = -1;

	START_PROFILE(syscall_rename);

	if (smb_fname_src->stream_name || smb_fname_dst->stream_name) {
		errno = ENOENT;
		goto out;
	}

	result = rename(smb_fname_src->base_name, smb_fname_dst->base_name);

 out:
	END_PROFILE(syscall_rename);
	return result;
}

static int vfswrap_fsync(vfs_handle_struct *handle, files_struct *fsp)
{
#ifdef HAVE_FSYNC
	int result;

	START_PROFILE(syscall_fsync);
	result = fsync(fsp->fh->fd);
	END_PROFILE(syscall_fsync);
	return result;
#else
	return 0;
#endif
}

static int vfswrap_stat(vfs_handle_struct *handle,
			struct smb_filename *smb_fname)
{
	int result = -1;

	START_PROFILE(syscall_stat);

	if (smb_fname->stream_name) {
		errno = ENOENT;
		goto out;
	}

	result = sys_stat(smb_fname->base_name, &smb_fname->st,
			  lp_fake_directory_create_times(SNUM(handle->conn)));
 out:
	END_PROFILE(syscall_stat);
	return result;
}

static int vfswrap_fstat(vfs_handle_struct *handle, files_struct *fsp, SMB_STRUCT_STAT *sbuf)
{
	int result;

	START_PROFILE(syscall_fstat);
	result = sys_fstat(fsp->fh->fd,
			   sbuf, lp_fake_directory_create_times(SNUM(handle->conn)));
	END_PROFILE(syscall_fstat);
	return result;
}

static int vfswrap_lstat(vfs_handle_struct *handle,
			 struct smb_filename *smb_fname)
{
	int result = -1;

	START_PROFILE(syscall_lstat);

	if (smb_fname->stream_name) {
		errno = ENOENT;
		goto out;
	}

	result = sys_lstat(smb_fname->base_name, &smb_fname->st,
			   lp_fake_directory_create_times(SNUM(handle->conn)));
 out:
	END_PROFILE(syscall_lstat);
	return result;
}

static NTSTATUS vfswrap_translate_name(struct vfs_handle_struct *handle,
				       const char *name,
				       enum vfs_translate_direction direction,
				       TALLOC_CTX *mem_ctx,
				       char **mapped_name)
{
	return NT_STATUS_NONE_MAPPED;
}

/*
 * Implement the default fsctl operation.
 */
static bool vfswrap_logged_ioctl_message = false;

static NTSTATUS vfswrap_fsctl(struct vfs_handle_struct *handle,
			      struct files_struct *fsp,
			      TALLOC_CTX *ctx,
			      uint32_t function,
			      uint16_t req_flags, /* Needed for UNICODE ... */
			      const uint8_t *_in_data,
			      uint32_t in_len,
			      uint8_t **_out_data,
			      uint32_t max_out_len,
			      uint32_t *out_len)
{
	const char *in_data = (const char *)_in_data;
	char **out_data = (char **)_out_data;
	NTSTATUS status;

	switch (function) {
	case FSCTL_SET_SPARSE:
	{
		bool set_sparse = true;

		if (in_len >= 1 && in_data[0] == 0) {
			set_sparse = false;
		}

		status = file_set_sparse(handle->conn, fsp, set_sparse);

		DEBUG(NT_STATUS_IS_OK(status) ? 10 : 9,
		      ("FSCTL_SET_SPARSE: fname[%s] set[%u] - %s\n",
		       smb_fname_str_dbg(fsp->fsp_name), set_sparse,
		       nt_errstr(status)));

		return status;
	}

	case FSCTL_CREATE_OR_GET_OBJECT_ID:
	{
		unsigned char objid[16];
		char *return_data = NULL;

		/* This should return the object-id on this file.
		 * I think I'll make this be the inode+dev. JRA.
		 */

		DEBUG(10,("FSCTL_CREATE_OR_GET_OBJECT_ID: called on %s\n",
			  fsp_fnum_dbg(fsp)));

		*out_len = MIN(max_out_len, 64);

		/* Hmmm, will this cause problems if less data asked for? */
		return_data = talloc_array(ctx, char, 64);
		if (return_data == NULL) {
			return NT_STATUS_NO_MEMORY;
		}

		/* For backwards compatibility only store the dev/inode. */
		push_file_id_16(return_data, &fsp->file_id);
		memcpy(return_data+16,create_volume_objectid(fsp->conn,objid),16);
		push_file_id_16(return_data+32, &fsp->file_id);
		memset(return_data+48, 0, 16);
		*out_data = return_data;
		return NT_STATUS_OK;
	}

	case FSCTL_GET_REPARSE_POINT:
	{
		/* Fail it with STATUS_NOT_A_REPARSE_POINT */
		DEBUG(10, ("FSCTL_GET_REPARSE_POINT: called on %s. "
			   "Status: NOT_IMPLEMENTED\n", fsp_fnum_dbg(fsp)));
		return NT_STATUS_NOT_A_REPARSE_POINT;
	}

	case FSCTL_SET_REPARSE_POINT:
	{
		/* Fail it with STATUS_NOT_A_REPARSE_POINT */
		DEBUG(10, ("FSCTL_SET_REPARSE_POINT: called on %s. "
			   "Status: NOT_IMPLEMENTED\n", fsp_fnum_dbg(fsp)));
		return NT_STATUS_NOT_A_REPARSE_POINT;
	}

	case FSCTL_GET_SHADOW_COPY_DATA:
	{
		/*
		 * This is called to retrieve the number of Shadow Copies (a.k.a. snapshots)
		 * and return their volume names.  If max_data_count is 16, then it is just
		 * asking for the number of volumes and length of the combined names.
		 *
		 * pdata is the data allocated by our caller, but that uses
		 * total_data_count (which is 0 in our case) rather than max_data_count.
		 * Allocate the correct amount and return the pointer to let
		 * it be deallocated when we return.
		 */
		struct shadow_copy_data *shadow_data = NULL;
		bool labels = False;
		uint32_t labels_data_count = 0;
		uint32_t i;
		char *cur_pdata = NULL;

		if (max_out_len < 16) {
			DEBUG(0,("FSCTL_GET_SHADOW_COPY_DATA: max_data_count(%u) < 16 is invalid!\n",
				max_out_len));
			return NT_STATUS_INVALID_PARAMETER;
		}

		if (max_out_len > 16) {
			labels = True;
		}

		shadow_data = talloc_zero(ctx, struct shadow_copy_data);
		if (shadow_data == NULL) {
			DEBUG(0,("TALLOC_ZERO() failed!\n"));
			return NT_STATUS_NO_MEMORY;
		}

		/*
		 * Call the VFS routine to actually do the work.
		 */
		if (SMB_VFS_GET_SHADOW_COPY_DATA(fsp, shadow_data, labels)!=0) {
			int log_lev = 0;
			if (errno == 0) {
				/* broken module didn't set errno on error */
				status = NT_STATUS_UNSUCCESSFUL;
			} else {
				status = map_nt_error_from_unix(errno);
				if (NT_STATUS_EQUAL(status,
						    NT_STATUS_NOT_SUPPORTED)) {
					log_lev = 5;
				}
			}
			DEBUG(log_lev, ("FSCTL_GET_SHADOW_COPY_DATA: "
					"connectpath %s, failed - %s.\n",
					fsp->conn->connectpath,
					nt_errstr(status)));
			TALLOC_FREE(shadow_data);
			return status;
		}

		labels_data_count = (shadow_data->num_volumes * 2 *
					sizeof(SHADOW_COPY_LABEL)) + 2;

		if (!labels) {
			*out_len = 16;
		} else {
			*out_len = 12 + labels_data_count;
		}

		if (max_out_len < *out_len) {
			DEBUG(0,("FSCTL_GET_SHADOW_COPY_DATA: max_data_count(%u) too small (%u) bytes needed!\n",
				max_out_len, *out_len));
			TALLOC_FREE(shadow_data);
			return NT_STATUS_BUFFER_TOO_SMALL;
		}

		cur_pdata = talloc_zero_array(ctx, char, *out_len);
		if (cur_pdata == NULL) {
			TALLOC_FREE(shadow_data);
			return NT_STATUS_NO_MEMORY;
		}

		*out_data = cur_pdata;

		/* num_volumes 4 bytes */
		SIVAL(cur_pdata, 0, shadow_data->num_volumes);

		if (labels) {
			/* num_labels 4 bytes */
			SIVAL(cur_pdata, 4, shadow_data->num_volumes);
		}

		/* needed_data_count 4 bytes */
		SIVAL(cur_pdata, 8, labels_data_count);

		cur_pdata += 12;

		DEBUG(10,("FSCTL_GET_SHADOW_COPY_DATA: %u volumes for path[%s].\n",
			  shadow_data->num_volumes, fsp_str_dbg(fsp)));
		if (labels && shadow_data->labels) {
			for (i=0; i<shadow_data->num_volumes; i++) {
				size_t len = 0;
				status = srvstr_push(cur_pdata, req_flags,
					    cur_pdata, shadow_data->labels[i],
					    2 * sizeof(SHADOW_COPY_LABEL),
					    STR_UNICODE|STR_TERMINATE, &len);
				if (!NT_STATUS_IS_OK(status)) {
					TALLOC_FREE(*out_data);
					TALLOC_FREE(shadow_data);
					return status;
				}
				cur_pdata += 2 * sizeof(SHADOW_COPY_LABEL);
				DEBUGADD(10,("Label[%u]: '%s'\n",i,shadow_data->labels[i]));
			}
		}

		TALLOC_FREE(shadow_data);

		return NT_STATUS_OK;
	}

	case FSCTL_FIND_FILES_BY_SID:
	{
		/* pretend this succeeded -
		 *
		 * we have to send back a list with all files owned by this SID
		 *
		 * but I have to check that --metze
		 */
		struct dom_sid sid;
		uid_t uid;
		size_t sid_len;

		DEBUG(10, ("FSCTL_FIND_FILES_BY_SID: called on %s\n",
			   fsp_fnum_dbg(fsp)));

		if (in_len < 8) {
			/* NT_STATUS_BUFFER_TOO_SMALL maybe? */
			return NT_STATUS_INVALID_PARAMETER;
		}

		sid_len = MIN(in_len - 4,SID_MAX_SIZE);

		/* unknown 4 bytes: this is not the length of the sid :-(  */
		/*unknown = IVAL(pdata,0);*/

		if (!sid_parse(_in_data + 4, sid_len, &sid)) {
			return NT_STATUS_INVALID_PARAMETER;
		}
		DEBUGADD(10, ("for SID: %s\n", sid_string_dbg(&sid)));

		if (!sid_to_uid(&sid, &uid)) {
			DEBUG(0,("sid_to_uid: failed, sid[%s] sid_len[%lu]\n",
				 sid_string_dbg(&sid),
				 (unsigned long)sid_len));
			uid = (-1);
		}

		/* we can take a look at the find source :-)
		 *
		 * find ./ -uid $uid  -name '*'   is what we need here
		 *
		 *
		 * and send 4bytes len and then NULL terminated unicode strings
		 * for each file
		 *
		 * but I don't know how to deal with the paged results
		 * (maybe we can hang the result anywhere in the fsp struct)
		 *
		 * but I don't know how to deal with the paged results
		 * (maybe we can hang the result anywhere in the fsp struct)
		 *
		 * we don't send all files at once
		 * and at the next we should *not* start from the beginning,
		 * so we have to cache the result
		 *
		 * --metze
		 */

		/* this works for now... */
		return NT_STATUS_OK;
	}

	case FSCTL_QUERY_ALLOCATED_RANGES:
	{
		/* FIXME: This is just a dummy reply, telling that all of the
		 * file is allocated. MKS cp needs that.
		 * Adding the real allocated ranges via FIEMAP on Linux
		 * and SEEK_DATA/SEEK_HOLE on Solaris is needed to make
		 * this FSCTL correct for sparse files.
		 */
		uint64_t offset, length;
		char *out_data_tmp = NULL;

		if (in_len != 16) {
			DEBUG(0,("FSCTL_QUERY_ALLOCATED_RANGES: data_count(%u) != 16 is invalid!\n",
				in_len));
			return NT_STATUS_INVALID_PARAMETER;
		}

		if (max_out_len < 16) {
			DEBUG(0,("FSCTL_QUERY_ALLOCATED_RANGES: max_out_len (%u) < 16 is invalid!\n",
				max_out_len));
			return NT_STATUS_INVALID_PARAMETER;
		}

		offset = BVAL(in_data,0);
		length = BVAL(in_data,8);

		if (offset + length < offset) {
			/* No 64-bit integer wrap. */
			return NT_STATUS_INVALID_PARAMETER;
		}

		/* Shouldn't this be SMB_VFS_STAT ... ? */
		status = vfs_stat_fsp(fsp);
		if (!NT_STATUS_IS_OK(status)) {
			return status;
		}

		*out_len = 16;
		out_data_tmp = talloc_array(ctx, char, *out_len);
		if (out_data_tmp == NULL) {
			DEBUG(10, ("unable to allocate memory for response\n"));
			return NT_STATUS_NO_MEMORY;
		}

		if (offset > fsp->fsp_name->st.st_ex_size ||
				fsp->fsp_name->st.st_ex_size == 0 ||
				length == 0) {
			memset(out_data_tmp, 0, *out_len);
		} else {
			uint64_t end = offset + length;
			end = MIN(end, fsp->fsp_name->st.st_ex_size);
			SBVAL(out_data_tmp, 0, 0);
			SBVAL(out_data_tmp, 8, end);
		}

		*out_data = out_data_tmp;

		return NT_STATUS_OK;
	}

	case FSCTL_IS_VOLUME_DIRTY:
	{
		DEBUG(10,("FSCTL_IS_VOLUME_DIRTY: called on %s "
			  "(but remotely not supported)\n", fsp_fnum_dbg(fsp)));
		/*
		 * http://msdn.microsoft.com/en-us/library/cc232128%28PROT.10%29.aspx
		 * says we have to respond with NT_STATUS_INVALID_PARAMETER
		 */
		return NT_STATUS_INVALID_PARAMETER;
	}

	default:
		/*
		 * Only print once ... unfortunately there could be lots of
		 * different FSCTLs that are called.
		 */
		if (!vfswrap_logged_ioctl_message) {
			vfswrap_logged_ioctl_message = true;
			DEBUG(2, ("%s (0x%x): Currently not implemented.\n",
			__func__, function));
		}
	}

	return NT_STATUS_NOT_SUPPORTED;
}

static bool vfswrap_is_offline(struct vfs_handle_struct *handle,
			       const struct smb_filename *fname,
			       SMB_STRUCT_STAT *sbuf);

static NTSTATUS vfswrap_get_dos_attributes(struct vfs_handle_struct *handle,
					   struct smb_filename *smb_fname,
					   uint32_t *dosmode)
{
	bool offline;

	offline = vfswrap_is_offline(handle, smb_fname, &smb_fname->st);
	if (offline) {
		*dosmode |= FILE_ATTRIBUTE_OFFLINE;
	}

	return get_ea_dos_attribute(handle->conn, smb_fname, dosmode);
}

static NTSTATUS vfswrap_fget_dos_attributes(struct vfs_handle_struct *handle,
					    struct files_struct *fsp,
					    uint32_t *dosmode)
{
	bool offline;

	offline = vfswrap_is_offline(handle, fsp->fsp_name, &fsp->fsp_name->st);
	if (offline) {
		*dosmode |= FILE_ATTRIBUTE_OFFLINE;
	}

	return get_ea_dos_attribute(handle->conn, fsp->fsp_name, dosmode);
}

static NTSTATUS vfswrap_set_dos_attributes(struct vfs_handle_struct *handle,
					   const struct smb_filename *smb_fname,
					   uint32_t dosmode)
{
	return set_ea_dos_attribute(handle->conn, smb_fname, dosmode);
}

static NTSTATUS vfswrap_fset_dos_attributes(struct vfs_handle_struct *handle,
					    struct files_struct *fsp,
					    uint32_t dosmode)
{
	return set_ea_dos_attribute(handle->conn, fsp->fsp_name, dosmode);
}

static struct vfs_offload_ctx *vfswrap_offload_ctx;

struct vfswrap_offload_read_state {
	DATA_BLOB token;
};

static struct tevent_req *vfswrap_offload_read_send(
	TALLOC_CTX *mem_ctx,
	struct tevent_context *ev,
	struct vfs_handle_struct *handle,
	struct files_struct *fsp,
	uint32_t fsctl,
	uint32_t ttl,
	off_t offset,
	size_t to_copy)
{
	struct tevent_req *req = NULL;
	struct vfswrap_offload_read_state *state = NULL;
	NTSTATUS status;

	req = tevent_req_create(mem_ctx, &state,
				struct vfswrap_offload_read_state);
	if (req == NULL) {
		return NULL;
	}

	status = vfs_offload_token_ctx_init(fsp->conn->sconn->client,
					    &vfswrap_offload_ctx);
	if (tevent_req_nterror(req, status)) {
		return tevent_req_post(req, ev);
	}

	if (fsctl != FSCTL_SRV_REQUEST_RESUME_KEY) {
		tevent_req_nterror(req, NT_STATUS_INVALID_DEVICE_REQUEST);
		return tevent_req_post(req, ev);
	}

	status = vfs_offload_token_create_blob(state, fsp, fsctl,
					       &state->token);
	if (tevent_req_nterror(req, status)) {
		return tevent_req_post(req, ev);
	}

	status = vfs_offload_token_db_store_fsp(vfswrap_offload_ctx, fsp,
						&state->token);
	if (tevent_req_nterror(req, status)) {
		return tevent_req_post(req, ev);
	}

	tevent_req_done(req);
	return tevent_req_post(req, ev);
}

static NTSTATUS vfswrap_offload_read_recv(struct tevent_req *req,
					  struct vfs_handle_struct *handle,
					  TALLOC_CTX *mem_ctx,
					  DATA_BLOB *token)
{
	struct vfswrap_offload_read_state *state = tevent_req_data(
		req, struct vfswrap_offload_read_state);
	NTSTATUS status;

	if (tevent_req_is_nterror(req, &status)) {
		tevent_req_received(req);
		return status;
	}

	token->length = state->token.length;
	token->data = talloc_move(mem_ctx, &state->token.data);

	tevent_req_received(req);
	return NT_STATUS_OK;
}

struct vfswrap_offload_write_state {
	struct tevent_context *ev;
	uint8_t *buf;
	bool read_lck_locked;
	bool write_lck_locked;
	DATA_BLOB *token;
	struct files_struct *src_fsp;
	off_t src_off;
	struct files_struct *dst_fsp;
	off_t dst_off;
	off_t to_copy;
	off_t remaining;
	size_t next_io_size;
};

static NTSTATUS vfswrap_offload_write_loop(struct tevent_req *req);

static struct tevent_req *vfswrap_offload_write_send(
	struct vfs_handle_struct *handle,
	TALLOC_CTX *mem_ctx,
	struct tevent_context *ev,
	uint32_t fsctl,
	DATA_BLOB *token,
	off_t transfer_offset,
	struct files_struct *dest_fsp,
	off_t dest_off,
	off_t to_copy)
{
	struct tevent_req *req;
	struct vfswrap_offload_write_state *state = NULL;
	size_t num = MIN(to_copy, COPYCHUNK_MAX_TOTAL_LEN);
	files_struct *src_fsp = NULL;
	NTSTATUS status;

	req = tevent_req_create(mem_ctx, &state,
				struct vfswrap_offload_write_state);
	if (req == NULL) {
		return NULL;
	}

	*state = (struct vfswrap_offload_write_state) {
		.ev = ev,
		.token = token,
		.src_off = transfer_offset,
		.dst_fsp = dest_fsp,
		.dst_off = dest_off,
		.to_copy = to_copy,
		.remaining = to_copy,
	};

	switch (fsctl) {
	case FSCTL_SRV_COPYCHUNK:
	case FSCTL_SRV_COPYCHUNK_WRITE:
		break;

	case FSCTL_OFFLOAD_WRITE:
		tevent_req_nterror(req, NT_STATUS_NOT_IMPLEMENTED);
		return tevent_req_post(req, ev);

	case FSCTL_DUP_EXTENTS_TO_FILE:
		DBG_DEBUG("COW clones not supported by vfs_default\n");
		tevent_req_nterror(req, NT_STATUS_INVALID_PARAMETER);
		return tevent_req_post(req, ev);

	default:
		tevent_req_nterror(req, NT_STATUS_INTERNAL_ERROR);
		return tevent_req_post(req, ev);
	}

	/*
	 * From here on we assume a copy-chunk fsctl
	 */

	if (to_copy == 0) {
		tevent_req_done(req);
		return tevent_req_post(req, ev);
	}

	status = vfs_offload_token_db_fetch_fsp(vfswrap_offload_ctx,
						token, &src_fsp);
	if (tevent_req_nterror(req, status)) {
		return tevent_req_post(req, ev);
	}
	state->src_fsp = src_fsp;

	DBG_DEBUG("server side copy chunk of length %" PRIu64 "\n", to_copy);

	status = vfs_offload_token_check_handles(fsctl, src_fsp, dest_fsp);
	if (!NT_STATUS_IS_OK(status)) {
		tevent_req_nterror(req, status);
		return tevent_req_post(req, ev);
	}

	state->buf = talloc_array(state, uint8_t, num);
	if (tevent_req_nomem(state->buf, req)) {
		return tevent_req_post(req, ev);
	}

	status = vfs_stat_fsp(src_fsp);
	if (tevent_req_nterror(req, status)) {
		return tevent_req_post(req, ev);
	}

	if (src_fsp->fsp_name->st.st_ex_size < state->src_off + num) {
		/*
		 * [MS-SMB2] 3.3.5.15.6 Handling a Server-Side Data Copy Request
		 *   If the SourceOffset or SourceOffset + Length extends beyond
		 *   the end of file, the server SHOULD<240> treat this as a
		 *   STATUS_END_OF_FILE error.
		 * ...
		 *   <240> Section 3.3.5.15.6: Windows servers will return
		 *   STATUS_INVALID_VIEW_SIZE instead of STATUS_END_OF_FILE.
		 */
		tevent_req_nterror(req, NT_STATUS_INVALID_VIEW_SIZE);
		return tevent_req_post(req, ev);
	}

	if (src_fsp->op == NULL) {
		tevent_req_nterror(req, NT_STATUS_INTERNAL_ERROR);
		return tevent_req_post(req, ev);
	}

	if (dest_fsp->op == NULL) {
		tevent_req_nterror(req, NT_STATUS_INTERNAL_ERROR);
		return tevent_req_post(req, ev);
	}

	status = vfswrap_offload_write_loop(req);
	if (!NT_STATUS_IS_OK(status)) {
		tevent_req_nterror(req, status);
		return tevent_req_post(req, ev);
	}

	return req;
}

static void vfswrap_offload_write_read_done(struct tevent_req *subreq);

static NTSTATUS vfswrap_offload_write_loop(struct tevent_req *req)
{
	struct vfswrap_offload_write_state *state = tevent_req_data(
		req, struct vfswrap_offload_write_state);
	struct tevent_req *subreq = NULL;
	struct lock_struct read_lck;
	bool ok;

	state->next_io_size = MIN(state->remaining, talloc_array_length(state->buf));

	init_strict_lock_struct(state->src_fsp,
				state->src_fsp->op->global->open_persistent_id,
				state->src_off,
				state->next_io_size,
				READ_LOCK,
				&read_lck);

	ok = SMB_VFS_STRICT_LOCK_CHECK(state->src_fsp->conn,
				 state->src_fsp,
				 &read_lck);
	if (!ok) {
		return NT_STATUS_FILE_LOCK_CONFLICT;
	}

	subreq = SMB_VFS_PREAD_SEND(state,
				    state->src_fsp->conn->sconn->ev_ctx,
				    state->src_fsp,
				    state->buf,
				    state->next_io_size,
				    state->src_off);
	if (subreq == NULL) {
		return NT_STATUS_NO_MEMORY;
	}
	tevent_req_set_callback(subreq, vfswrap_offload_write_read_done, req);

	return NT_STATUS_OK;
}

static void vfswrap_offload_write_write_done(struct tevent_req *subreq);

static void vfswrap_offload_write_read_done(struct tevent_req *subreq)
{
	struct tevent_req *req = tevent_req_callback_data(
		subreq, struct tevent_req);
	struct vfswrap_offload_write_state *state = tevent_req_data(
		req, struct vfswrap_offload_write_state);
	struct vfs_aio_state aio_state;
	struct lock_struct write_lck;
	ssize_t nread;
	bool ok;

	nread = SMB_VFS_PREAD_RECV(subreq, &aio_state);
	TALLOC_FREE(subreq);
	if (nread == -1) {
		DBG_ERR("read failed: %s\n", strerror(errno));
		tevent_req_nterror(req, map_nt_error_from_unix(aio_state.error));
		return;
	}
	if (nread != state->next_io_size) {
		DBG_ERR("Short read, only %zd of %zu\n",
			nread, state->next_io_size);
		tevent_req_nterror(req, NT_STATUS_IO_DEVICE_ERROR);
		return;
	}

	state->src_off += nread;

	init_strict_lock_struct(state->dst_fsp,
				state->dst_fsp->op->global->open_persistent_id,
				state->dst_off,
				state->next_io_size,
				WRITE_LOCK,
				&write_lck);

	ok = SMB_VFS_STRICT_LOCK_CHECK(state->dst_fsp->conn,
				 state->dst_fsp,
				 &write_lck);
	if (!ok) {
		tevent_req_nterror(req, NT_STATUS_FILE_LOCK_CONFLICT);
		return;
	}

	subreq = SMB_VFS_PWRITE_SEND(state,
				     state->ev,
				     state->dst_fsp,
				     state->buf,
				     state->next_io_size,
				     state->dst_off);
	if (subreq == NULL) {
		tevent_req_nterror(req, NT_STATUS_NO_MEMORY);
		return;
	}
	tevent_req_set_callback(subreq, vfswrap_offload_write_write_done, req);
}

static void vfswrap_offload_write_write_done(struct tevent_req *subreq)
{
	struct tevent_req *req = tevent_req_callback_data(
		subreq, struct tevent_req);
	struct vfswrap_offload_write_state *state = tevent_req_data(
		req, struct vfswrap_offload_write_state);
	struct vfs_aio_state aio_state;
	ssize_t nwritten;
	NTSTATUS status;

	nwritten = SMB_VFS_PWRITE_RECV(subreq, &aio_state);
	TALLOC_FREE(subreq);
	if (nwritten == -1) {
		DBG_ERR("write failed: %s\n", strerror(errno));
		tevent_req_nterror(req, map_nt_error_from_unix(aio_state.error));
		return;
	}
	if (nwritten != state->next_io_size) {
		DBG_ERR("Short write, only %zd of %zu\n", nwritten, state->next_io_size);
		tevent_req_nterror(req, NT_STATUS_IO_DEVICE_ERROR);
		return;
	}

	state->dst_off += nwritten;

	if (state->remaining < nwritten) {
		/* Paranoia check */
		tevent_req_nterror(req, NT_STATUS_INTERNAL_ERROR);
		return;
	}
	state->remaining -= nwritten;
	if (state->remaining == 0) {
		tevent_req_done(req);
		return;
	}

	status = vfswrap_offload_write_loop(req);
	if (!NT_STATUS_IS_OK(status)) {
		tevent_req_nterror(req, status);
		return;
	}

	return;
}

static NTSTATUS vfswrap_offload_write_recv(struct vfs_handle_struct *handle,
					struct tevent_req *req,
					off_t *copied)
{
	struct vfswrap_offload_write_state *state = tevent_req_data(
		req, struct vfswrap_offload_write_state);
	NTSTATUS status;

	if (tevent_req_is_nterror(req, &status)) {
		DBG_DEBUG("copy chunk failed: %s\n", nt_errstr(status));
		*copied = 0;
		tevent_req_received(req);
		return status;
	}

	*copied = state->to_copy;
	DBG_DEBUG("copy chunk copied %lu\n", (unsigned long)*copied);
	tevent_req_received(req);

	return NT_STATUS_OK;
}

static NTSTATUS vfswrap_get_compression(struct vfs_handle_struct *handle,
					TALLOC_CTX *mem_ctx,
					struct files_struct *fsp,
					struct smb_filename *smb_fname,
					uint16_t *_compression_fmt)
{
	return NT_STATUS_INVALID_DEVICE_REQUEST;
}

static NTSTATUS vfswrap_set_compression(struct vfs_handle_struct *handle,
					TALLOC_CTX *mem_ctx,
					struct files_struct *fsp,
					uint16_t compression_fmt)
{
	return NT_STATUS_INVALID_DEVICE_REQUEST;
}

/********************************************************************
 Given a stat buffer return the allocated size on disk, taking into
 account sparse files.
********************************************************************/
static uint64_t vfswrap_get_alloc_size(vfs_handle_struct *handle,
				       struct files_struct *fsp,
				       const SMB_STRUCT_STAT *sbuf)
{
	uint64_t result;

	START_PROFILE(syscall_get_alloc_size);

	if(S_ISDIR(sbuf->st_ex_mode)) {
		result = 0;
		goto out;
	}

#if defined(HAVE_STAT_ST_BLOCKS) && defined(STAT_ST_BLOCKSIZE)
	/* The type of st_blocksize is blkcnt_t which *MUST* be
	   signed (according to POSIX) and can be less than 64-bits.
	   Ensure when we're converting to 64 bits wide we don't
	   sign extend. */
#if defined(SIZEOF_BLKCNT_T_8)
	result = (uint64_t)STAT_ST_BLOCKSIZE * (uint64_t)sbuf->st_ex_blocks;
#elif defined(SIZEOF_BLKCNT_T_4)
	{
		uint64_t bs = ((uint64_t)sbuf->st_ex_blocks) & 0xFFFFFFFFLL;
		result = (uint64_t)STAT_ST_BLOCKSIZE * bs;
	}
#else
#error SIZEOF_BLKCNT_T_NOT_A_SUPPORTED_VALUE
#endif
	if (result == 0) {
		/*
		 * Some file systems do not allocate a block for very
		 * small files. But for non-empty file should report a
		 * positive size.
		 */

		uint64_t filesize = get_file_size_stat(sbuf);
		if (filesize > 0) {
			result = MIN((uint64_t)STAT_ST_BLOCKSIZE, filesize);
		}
	}
#else
	result = get_file_size_stat(sbuf);
#endif

	if (fsp && fsp->initial_allocation_size)
		result = MAX(result,fsp->initial_allocation_size);

	result = smb_roundup(handle->conn, result);

 out:
	END_PROFILE(syscall_get_alloc_size);
	return result;
}

static int vfswrap_unlink(vfs_handle_struct *handle,
			  const struct smb_filename *smb_fname)
{
	int result = -1;

	START_PROFILE(syscall_unlink);

	if (smb_fname->stream_name) {
		errno = ENOENT;
		goto out;
	}
	result = unlink(smb_fname->base_name);

 out:
	END_PROFILE(syscall_unlink);
	return result;
}

static int vfswrap_chmod(vfs_handle_struct *handle,
			const struct smb_filename *smb_fname,
			mode_t mode)
{
	int result;

	START_PROFILE(syscall_chmod);

	/*
	 * We need to do this due to the fact that the default POSIX ACL
	 * chmod modifies the ACL *mask* for the group owner, not the
	 * group owner bits directly. JRA.
	 */


	{
		int saved_errno = errno; /* We might get ENOSYS */
		result = SMB_VFS_CHMOD_ACL(handle->conn,
				smb_fname,
				mode);
		if (result == 0) {
			END_PROFILE(syscall_chmod);
			return result;
		}
		/* Error - return the old errno. */
		errno = saved_errno;
	}

	result = chmod(smb_fname->base_name, mode);
	END_PROFILE(syscall_chmod);
	return result;
}

static int vfswrap_fchmod(vfs_handle_struct *handle, files_struct *fsp, mode_t mode)
{
	int result;

	START_PROFILE(syscall_fchmod);

	/*
	 * We need to do this due to the fact that the default POSIX ACL
	 * chmod modifies the ACL *mask* for the group owner, not the
	 * group owner bits directly. JRA.
	 */

	{
		int saved_errno = errno; /* We might get ENOSYS */
		if ((result = SMB_VFS_FCHMOD_ACL(fsp, mode)) == 0) {
			END_PROFILE(syscall_fchmod);
			return result;
		}
		/* Error - return the old errno. */
		errno = saved_errno;
	}

#if defined(HAVE_FCHMOD)
	result = fchmod(fsp->fh->fd, mode);
#else
	result = -1;
	errno = ENOSYS;
#endif

	END_PROFILE(syscall_fchmod);
	return result;
}

static int vfswrap_chown(vfs_handle_struct *handle,
			const struct smb_filename *smb_fname,
			uid_t uid,
			gid_t gid)
{
	int result;

	START_PROFILE(syscall_chown);
	result = chown(smb_fname->base_name, uid, gid);
	END_PROFILE(syscall_chown);
	return result;
}

static int vfswrap_fchown(vfs_handle_struct *handle, files_struct *fsp, uid_t uid, gid_t gid)
{
#ifdef HAVE_FCHOWN
	int result;

	START_PROFILE(syscall_fchown);
	result = fchown(fsp->fh->fd, uid, gid);
	END_PROFILE(syscall_fchown);
	return result;
#else
	errno = ENOSYS;
	return -1;
#endif
}

static int vfswrap_lchown(vfs_handle_struct *handle,
			const struct smb_filename *smb_fname,
			uid_t uid,
			gid_t gid)
{
	int result;

	START_PROFILE(syscall_lchown);
	result = lchown(smb_fname->base_name, uid, gid);
	END_PROFILE(syscall_lchown);
	return result;
}

static int vfswrap_chdir(vfs_handle_struct *handle,
			const struct smb_filename *smb_fname)
{
	int result;

	START_PROFILE(syscall_chdir);
	result = chdir(smb_fname->base_name);
	END_PROFILE(syscall_chdir);
	return result;
}

static struct smb_filename *vfswrap_getwd(vfs_handle_struct *handle,
				TALLOC_CTX *ctx)
{
	char *result;
	struct smb_filename *smb_fname = NULL;

	START_PROFILE(syscall_getwd);
	result = sys_getwd();
	END_PROFILE(syscall_getwd);

	if (result == NULL) {
		return NULL;
	}
	smb_fname = synthetic_smb_fname(ctx,
				result,
				NULL,
				NULL,
				0);
<<<<<<< HEAD
=======
	/*
	 * sys_getwd() *always* returns malloced memory.
	 * We must free here to avoid leaks:
	 * BUG:https://bugzilla.samba.org/show_bug.cgi?id=13372
	 */
>>>>>>> b7d190f8
	SAFE_FREE(result);
	return smb_fname;
}

/*********************************************************************
 nsec timestamp resolution call. Convert down to whatever the underlying
 system will support.
**********************************************************************/

static int vfswrap_ntimes(vfs_handle_struct *handle,
			  const struct smb_filename *smb_fname,
			  struct smb_file_time *ft)
{
	int result = -1;

	START_PROFILE(syscall_ntimes);

	if (smb_fname->stream_name) {
		errno = ENOENT;
		goto out;
	}

	if (ft != NULL) {
		if (null_timespec(ft->atime)) {
			ft->atime= smb_fname->st.st_ex_atime;
		}

		if (null_timespec(ft->mtime)) {
			ft->mtime = smb_fname->st.st_ex_mtime;
		}

		if (!null_timespec(ft->create_time)) {
			set_create_timespec_ea(handle->conn,
					       smb_fname,
					       ft->create_time);
		}

		if ((timespec_compare(&ft->atime,
				      &smb_fname->st.st_ex_atime) == 0) &&
		    (timespec_compare(&ft->mtime,
				      &smb_fname->st.st_ex_mtime) == 0)) {
			return 0;
		}
	}

#if defined(HAVE_UTIMENSAT)
	if (ft != NULL) {
		struct timespec ts[2];
		ts[0] = ft->atime;
		ts[1] = ft->mtime;
		result = utimensat(AT_FDCWD, smb_fname->base_name, ts, 0);
	} else {
		result = utimensat(AT_FDCWD, smb_fname->base_name, NULL, 0);
	}
	if (!((result == -1) && (errno == ENOSYS))) {
		goto out;
	}
#endif
#if defined(HAVE_UTIMES)
	if (ft != NULL) {
		struct timeval tv[2];
		tv[0] = convert_timespec_to_timeval(ft->atime);
		tv[1] = convert_timespec_to_timeval(ft->mtime);
		result = utimes(smb_fname->base_name, tv);
	} else {
		result = utimes(smb_fname->base_name, NULL);
	}
	if (!((result == -1) && (errno == ENOSYS))) {
		goto out;
	}
#endif
#if defined(HAVE_UTIME)
	if (ft != NULL) {
		struct utimbuf times;
		times.actime = convert_timespec_to_time_t(ft->atime);
		times.modtime = convert_timespec_to_time_t(ft->mtime);
		result = utime(smb_fname->base_name, &times);
	} else {
		result = utime(smb_fname->base_name, NULL);
	}
	if (!((result == -1) && (errno == ENOSYS))) {
		goto out;
	}
#endif
	errno = ENOSYS;
	result = -1;

 out:
	END_PROFILE(syscall_ntimes);
	return result;
}

/*********************************************************************
 A version of ftruncate that will write the space on disk if strict
 allocate is set.
**********************************************************************/

static int strict_allocate_ftruncate(vfs_handle_struct *handle, files_struct *fsp, off_t len)
{
	off_t space_to_write;
	uint64_t space_avail;
	uint64_t bsize,dfree,dsize;
	int ret;
	NTSTATUS status;
	SMB_STRUCT_STAT *pst;

	status = vfs_stat_fsp(fsp);
	if (!NT_STATUS_IS_OK(status)) {
		return -1;
	}
	pst = &fsp->fsp_name->st;

#ifdef S_ISFIFO
	if (S_ISFIFO(pst->st_ex_mode))
		return 0;
#endif

	if (pst->st_ex_size == len)
		return 0;

	/* Shrink - just ftruncate. */
	if (pst->st_ex_size > len)
		return ftruncate(fsp->fh->fd, len);

	space_to_write = len - pst->st_ex_size;

	/* for allocation try fallocate first. This can fail on some
	   platforms e.g. when the filesystem doesn't support it and no
	   emulation is being done by the libc (like on AIX with JFS1). In that
	   case we do our own emulation. fallocate implementations can
	   return ENOTSUP or EINVAL in cases like that. */
	ret = SMB_VFS_FALLOCATE(fsp, 0, pst->st_ex_size, space_to_write);
	if (ret == -1 && errno == ENOSPC) {
		return -1;
	}
	if (ret == 0) {
		return 0;
	}
	DEBUG(10,("strict_allocate_ftruncate: SMB_VFS_FALLOCATE failed with "
		"error %d. Falling back to slow manual allocation\n", errno));

	/* available disk space is enough or not? */
	space_avail =
	    get_dfree_info(fsp->conn, fsp->fsp_name, &bsize, &dfree, &dsize);
	/* space_avail is 1k blocks */
	if (space_avail == (uint64_t)-1 ||
			((uint64_t)space_to_write/1024 > space_avail) ) {
		errno = ENOSPC;
		return -1;
	}

	/* Write out the real space on disk. */
	ret = vfs_slow_fallocate(fsp, pst->st_ex_size, space_to_write);
	if (ret != 0) {
		return -1;
	}

	return 0;
}

static int vfswrap_ftruncate(vfs_handle_struct *handle, files_struct *fsp, off_t len)
{
	int result = -1;
	SMB_STRUCT_STAT *pst;
	NTSTATUS status;
	char c = 0;

	START_PROFILE(syscall_ftruncate);

	if (lp_strict_allocate(SNUM(fsp->conn)) && !fsp->is_sparse) {
		result = strict_allocate_ftruncate(handle, fsp, len);
		END_PROFILE(syscall_ftruncate);
		return result;
	}

	/* we used to just check HAVE_FTRUNCATE_EXTEND and only use
	   ftruncate if the system supports it. Then I discovered that
	   you can have some filesystems that support ftruncate
	   expansion and some that don't! On Linux fat can't do
	   ftruncate extend but ext2 can. */

	result = ftruncate(fsp->fh->fd, len);

	/* According to W. R. Stevens advanced UNIX prog. Pure 4.3 BSD cannot
	   extend a file with ftruncate. Provide alternate implementation
	   for this */

	/* Do an fstat to see if the file is longer than the requested
	   size in which case the ftruncate above should have
	   succeeded or shorter, in which case seek to len - 1 and
	   write 1 byte of zero */
	status = vfs_stat_fsp(fsp);
	if (!NT_STATUS_IS_OK(status)) {
		goto done;
	}

	/* We need to update the files_struct after successful ftruncate */
	if (result == 0) {
		goto done;
	}

	pst = &fsp->fsp_name->st;

#ifdef S_ISFIFO
	if (S_ISFIFO(pst->st_ex_mode)) {
		result = 0;
		goto done;
	}
#endif

	if (pst->st_ex_size == len) {
		result = 0;
		goto done;
	}

	if (pst->st_ex_size > len) {
		/* the ftruncate should have worked */
		goto done;
	}

	if (SMB_VFS_PWRITE(fsp, &c, 1, len-1)!=1) {
		goto done;
	}

	result = 0;

  done:

	END_PROFILE(syscall_ftruncate);
	return result;
}

static int vfswrap_fallocate(vfs_handle_struct *handle,
			files_struct *fsp,
			uint32_t mode,
			off_t offset,
			off_t len)
{
	int result;

	START_PROFILE(syscall_fallocate);
	if (mode == 0) {
		result = sys_posix_fallocate(fsp->fh->fd, offset, len);
		/*
		 * posix_fallocate returns 0 on success, errno on error
		 * and doesn't set errno. Make it behave like fallocate()
		 * which returns -1, and sets errno on failure.
		 */
		if (result != 0) {
			errno = result;
			result = -1;
		}
	} else {
		/* sys_fallocate handles filtering of unsupported mode flags */
		result = sys_fallocate(fsp->fh->fd, mode, offset, len);
	}
	END_PROFILE(syscall_fallocate);
	return result;
}

static bool vfswrap_lock(vfs_handle_struct *handle, files_struct *fsp, int op, off_t offset, off_t count, int type)
{
	bool result;

	START_PROFILE(syscall_fcntl_lock);

	if (fsp->use_ofd_locks || !lp_parm_bool(SNUM(fsp->conn),
						"smbd",
						"force process locks",
						false)) {
		op = map_process_lock_to_ofd_lock(op, &fsp->use_ofd_locks);
	}

	result =  fcntl_lock(fsp->fh->fd, op, offset, count, type);
	END_PROFILE(syscall_fcntl_lock);
	return result;
}

static int vfswrap_kernel_flock(vfs_handle_struct *handle, files_struct *fsp,
				uint32_t share_mode, uint32_t access_mask)
{
	START_PROFILE(syscall_kernel_flock);
	kernel_flock(fsp->fh->fd, share_mode, access_mask);
	END_PROFILE(syscall_kernel_flock);
	return 0;
}

static bool vfswrap_getlock(vfs_handle_struct *handle, files_struct *fsp, off_t *poffset, off_t *pcount, int *ptype, pid_t *ppid)
{
	bool result;
	int op = F_GETLK;

	START_PROFILE(syscall_fcntl_getlock);

	if (fsp->use_ofd_locks || !lp_parm_bool(SNUM(fsp->conn),
						"smbd",
						"force process locks",
						false)) {
		op = map_process_lock_to_ofd_lock(op, &fsp->use_ofd_locks);
	}

	result = fcntl_getlock(fsp->fh->fd, op, poffset, pcount, ptype, ppid);
	END_PROFILE(syscall_fcntl_getlock);
	return result;
}

static int vfswrap_linux_setlease(vfs_handle_struct *handle, files_struct *fsp,
				int leasetype)
{
	int result = -1;

	START_PROFILE(syscall_linux_setlease);

#ifdef HAVE_KERNEL_OPLOCKS_LINUX
	result = linux_setlease(fsp->fh->fd, leasetype);
#else
	errno = ENOSYS;
#endif
	END_PROFILE(syscall_linux_setlease);
	return result;
}

static int vfswrap_symlink(vfs_handle_struct *handle,
			const char *link_target,
			const struct smb_filename *new_smb_fname)
{
	int result;

	START_PROFILE(syscall_symlink);
	result = symlink(link_target, new_smb_fname->base_name);
	END_PROFILE(syscall_symlink);
	return result;
}

static int vfswrap_readlink(vfs_handle_struct *handle,
			const struct smb_filename *smb_fname,
			char *buf,
			size_t bufsiz)
{
	int result;

	START_PROFILE(syscall_readlink);
	result = readlink(smb_fname->base_name, buf, bufsiz);
	END_PROFILE(syscall_readlink);
	return result;
}

static int vfswrap_link(vfs_handle_struct *handle,
			const struct smb_filename *old_smb_fname,
			const struct smb_filename *new_smb_fname)
{
	int result;

	START_PROFILE(syscall_link);
	result = link(old_smb_fname->base_name, new_smb_fname->base_name);
	END_PROFILE(syscall_link);
	return result;
}

static int vfswrap_mknod(vfs_handle_struct *handle,
			const struct smb_filename *smb_fname,
			mode_t mode,
			SMB_DEV_T dev)
{
	int result;

	START_PROFILE(syscall_mknod);
	result = sys_mknod(smb_fname->base_name, mode, dev);
	END_PROFILE(syscall_mknod);
	return result;
}

static struct smb_filename *vfswrap_realpath(vfs_handle_struct *handle,
			TALLOC_CTX *ctx,
			const struct smb_filename *smb_fname)
{
	char *result;
	struct smb_filename *result_fname = NULL;

	START_PROFILE(syscall_realpath);
	result = sys_realpath(smb_fname->base_name);
	END_PROFILE(syscall_realpath);
	if (result) {
		result_fname = synthetic_smb_fname(ctx, result, NULL, NULL, 0);
		SAFE_FREE(result);
	}
	return result_fname;
}

static int vfswrap_chflags(vfs_handle_struct *handle,
			const struct smb_filename *smb_fname,
			unsigned int flags)
{
#ifdef HAVE_CHFLAGS
	return chflags(smb_fname->base_name, flags);
#else
	errno = ENOSYS;
	return -1;
#endif
}

static struct file_id vfswrap_file_id_create(struct vfs_handle_struct *handle,
					     const SMB_STRUCT_STAT *sbuf)
{
	struct file_id key;

	/* the ZERO_STRUCT ensures padding doesn't break using the key as a
	 * blob */
	ZERO_STRUCT(key);

	key.devid = sbuf->st_ex_dev;
	key.inode = sbuf->st_ex_ino;
	/* key.extid is unused by default. */

	return key;
}

static NTSTATUS vfswrap_streaminfo(vfs_handle_struct *handle,
				   struct files_struct *fsp,
				   const struct smb_filename *smb_fname,
				   TALLOC_CTX *mem_ctx,
				   unsigned int *pnum_streams,
				   struct stream_struct **pstreams)
{
	SMB_STRUCT_STAT sbuf;
	struct stream_struct *tmp_streams = NULL;
	int ret;

	if ((fsp != NULL) && (fsp->is_directory)) {
		/*
		 * No default streams on directories
		 */
		goto done;
	}

	if ((fsp != NULL) && (fsp->fh->fd != -1)) {
		ret = SMB_VFS_FSTAT(fsp, &sbuf);
	}
	else {
		struct smb_filename smb_fname_cp;

		ZERO_STRUCT(smb_fname_cp);
		smb_fname_cp.base_name = discard_const_p(char,
					smb_fname->base_name);
		smb_fname_cp.flags = smb_fname->flags;

		if (smb_fname_cp.flags & SMB_FILENAME_POSIX_PATH) {
			ret = SMB_VFS_LSTAT(handle->conn, &smb_fname_cp);
		} else {
			ret = SMB_VFS_STAT(handle->conn, &smb_fname_cp);
		}
		sbuf = smb_fname_cp.st;
	}

	if (ret == -1) {
		return map_nt_error_from_unix(errno);
	}

	if (S_ISDIR(sbuf.st_ex_mode)) {
		goto done;
	}

	tmp_streams = talloc_realloc(mem_ctx, *pstreams, struct stream_struct,
					(*pnum_streams) + 1);
	if (tmp_streams == NULL) {
		return NT_STATUS_NO_MEMORY;
	}
	tmp_streams[*pnum_streams].name = talloc_strdup(tmp_streams, "::$DATA");
	if (tmp_streams[*pnum_streams].name == NULL) {
		return NT_STATUS_NO_MEMORY;
	}
	tmp_streams[*pnum_streams].size = sbuf.st_ex_size;
	tmp_streams[*pnum_streams].alloc_size = SMB_VFS_GET_ALLOC_SIZE(handle->conn, fsp, &sbuf);

	*pnum_streams += 1;
	*pstreams = tmp_streams;
 done:
	return NT_STATUS_OK;
}

static int vfswrap_get_real_filename(struct vfs_handle_struct *handle,
				     const char *path,
				     const char *name,
				     TALLOC_CTX *mem_ctx,
				     char **found_name)
{
	/*
	 * Don't fall back to get_real_filename so callers can differentiate
	 * between a full directory scan and an actual case-insensitive stat.
	 */
	errno = EOPNOTSUPP;
	return -1;
}

static const char *vfswrap_connectpath(struct vfs_handle_struct *handle,
				   const struct smb_filename *smb_fname)
{
	return handle->conn->connectpath;
}

static NTSTATUS vfswrap_brl_lock_windows(struct vfs_handle_struct *handle,
					 struct byte_range_lock *br_lck,
					 struct lock_struct *plock,
					 bool blocking_lock)
{
	SMB_ASSERT(plock->lock_flav == WINDOWS_LOCK);

	/* Note: blr is not used in the default implementation. */
	return brl_lock_windows_default(br_lck, plock, blocking_lock);
}

static bool vfswrap_brl_unlock_windows(struct vfs_handle_struct *handle,
				       struct messaging_context *msg_ctx,
				       struct byte_range_lock *br_lck,
			               const struct lock_struct *plock)
{
	SMB_ASSERT(plock->lock_flav == WINDOWS_LOCK);

	return brl_unlock_windows_default(msg_ctx, br_lck, plock);
}

static bool vfswrap_brl_cancel_windows(struct vfs_handle_struct *handle,
				       struct byte_range_lock *br_lck,
				       struct lock_struct *plock)
{
	SMB_ASSERT(plock->lock_flav == WINDOWS_LOCK);

	/* Note: blr is not used in the default implementation. */
	return brl_lock_cancel_default(br_lck, plock);
}

static bool vfswrap_strict_lock_check(struct vfs_handle_struct *handle,
				      files_struct *fsp,
				      struct lock_struct *plock)
{
	SMB_ASSERT(plock->lock_type == READ_LOCK ||
	    plock->lock_type == WRITE_LOCK);

	return strict_lock_check_default(fsp, plock);
}

/* NT ACL operations. */

static NTSTATUS vfswrap_fget_nt_acl(vfs_handle_struct *handle,
				    files_struct *fsp,
				    uint32_t security_info,
				    TALLOC_CTX *mem_ctx,
				    struct security_descriptor **ppdesc)
{
	NTSTATUS result;

	START_PROFILE(fget_nt_acl);
	result = posix_fget_nt_acl(fsp, security_info,
				   mem_ctx, ppdesc);
	END_PROFILE(fget_nt_acl);
	return result;
}

static NTSTATUS vfswrap_get_nt_acl(vfs_handle_struct *handle,
				   const struct smb_filename *smb_fname,
				   uint32_t security_info,
				   TALLOC_CTX *mem_ctx,
				   struct security_descriptor **ppdesc)
{
	NTSTATUS result;

	START_PROFILE(get_nt_acl);
	result = posix_get_nt_acl(handle->conn,
				smb_fname,
				security_info,
				mem_ctx,
				ppdesc);
	END_PROFILE(get_nt_acl);
	return result;
}

static NTSTATUS vfswrap_fset_nt_acl(vfs_handle_struct *handle, files_struct *fsp, uint32_t security_info_sent, const struct security_descriptor *psd)
{
	NTSTATUS result;

	START_PROFILE(fset_nt_acl);
	result = set_nt_acl(fsp, security_info_sent, psd);
	END_PROFILE(fset_nt_acl);
	return result;
}

static NTSTATUS vfswrap_audit_file(struct vfs_handle_struct *handle,
				   struct smb_filename *file,
				   struct security_acl *sacl,
				   uint32_t access_requested,
				   uint32_t access_denied)
{
	return NT_STATUS_OK; /* Nothing to do here ... */
}

static int vfswrap_chmod_acl(vfs_handle_struct *handle,
				const struct smb_filename *smb_fname,
				mode_t mode)
{
#ifdef HAVE_NO_ACL
	errno = ENOSYS;
	return -1;
#else
	int result;

	START_PROFILE(chmod_acl);
	result = chmod_acl(handle->conn, smb_fname, mode);
	END_PROFILE(chmod_acl);
	return result;
#endif
}

static int vfswrap_fchmod_acl(vfs_handle_struct *handle, files_struct *fsp, mode_t mode)
{
#ifdef HAVE_NO_ACL
	errno = ENOSYS;
	return -1;
#else
	int result;

	START_PROFILE(fchmod_acl);
	result = fchmod_acl(fsp, mode);
	END_PROFILE(fchmod_acl);
	return result;
#endif
}

static SMB_ACL_T vfswrap_sys_acl_get_file(vfs_handle_struct *handle,
					  const struct smb_filename *smb_fname,
					  SMB_ACL_TYPE_T type,
					  TALLOC_CTX *mem_ctx)
{
	return sys_acl_get_file(handle, smb_fname, type, mem_ctx);
}

static SMB_ACL_T vfswrap_sys_acl_get_fd(vfs_handle_struct *handle,
					files_struct *fsp,
					TALLOC_CTX *mem_ctx)
{
	return sys_acl_get_fd(handle, fsp, mem_ctx);
}

static int vfswrap_sys_acl_set_file(vfs_handle_struct *handle,
				const struct smb_filename *smb_fname,
				SMB_ACL_TYPE_T acltype,
				SMB_ACL_T theacl)
{
	return sys_acl_set_file(handle, smb_fname, acltype, theacl);
}

static int vfswrap_sys_acl_set_fd(vfs_handle_struct *handle, files_struct *fsp, SMB_ACL_T theacl)
{
	return sys_acl_set_fd(handle, fsp, theacl);
}

static int vfswrap_sys_acl_delete_def_file(vfs_handle_struct *handle,
			const struct smb_filename *smb_fname)
{
	return sys_acl_delete_def_file(handle, smb_fname);
}

/****************************************************************
 Extended attribute operations.
*****************************************************************/

static ssize_t vfswrap_getxattr(struct vfs_handle_struct *handle,
			const struct smb_filename *smb_fname,
			const char *name,
			void *value,
			size_t size)
{
	return getxattr(smb_fname->base_name, name, value, size);
}

static ssize_t vfswrap_fgetxattr(struct vfs_handle_struct *handle, struct files_struct *fsp, const char *name, void *value, size_t size)
{
	return fgetxattr(fsp->fh->fd, name, value, size);
}

static ssize_t vfswrap_listxattr(struct vfs_handle_struct *handle,
			const struct smb_filename *smb_fname,
			char *list,
			size_t size)
{
	return listxattr(smb_fname->base_name, list, size);
}

static ssize_t vfswrap_flistxattr(struct vfs_handle_struct *handle, struct files_struct *fsp, char *list, size_t size)
{
	return flistxattr(fsp->fh->fd, list, size);
}

static int vfswrap_removexattr(struct vfs_handle_struct *handle,
				const struct smb_filename *smb_fname,
				const char *name)
{
	return removexattr(smb_fname->base_name, name);
}

static int vfswrap_fremovexattr(struct vfs_handle_struct *handle, struct files_struct *fsp, const char *name)
{
	return fremovexattr(fsp->fh->fd, name);
}

static int vfswrap_setxattr(struct vfs_handle_struct *handle,
				const struct smb_filename *smb_fname,
				const char *name,
				const void *value,
				size_t size,
				int flags)
{
	return setxattr(smb_fname->base_name, name, value, size, flags);
}

static int vfswrap_fsetxattr(struct vfs_handle_struct *handle, struct files_struct *fsp, const char *name, const void *value, size_t size, int flags)
{
	return fsetxattr(fsp->fh->fd, name, value, size, flags);
}

static bool vfswrap_aio_force(struct vfs_handle_struct *handle, struct files_struct *fsp)
{
	return false;
}

static bool vfswrap_is_offline(struct vfs_handle_struct *handle,
			       const struct smb_filename *fname,
			       SMB_STRUCT_STAT *sbuf)
{
	NTSTATUS status;
	char *path;
	bool offline = false;

        if (ISDOT(fname->base_name) || ISDOTDOT(fname->base_name)) {
		return false;
	}

	if (!lp_dmapi_support(SNUM(handle->conn)) || !dmapi_have_session()) {
#if defined(ENOTSUP)
		errno = ENOTSUP;
#endif
		return false;
	}

        status = get_full_smb_filename(talloc_tos(), fname, &path);
        if (!NT_STATUS_IS_OK(status)) {
                errno = map_errno_from_nt_status(status);
                return false;
        }

	offline = (dmapi_file_flags(path) & FILE_ATTRIBUTE_OFFLINE) != 0;

	TALLOC_FREE(path);

	return offline;
}

static NTSTATUS vfswrap_durable_cookie(struct vfs_handle_struct *handle,
				       struct files_struct *fsp,
				       TALLOC_CTX *mem_ctx,
				       DATA_BLOB *cookie)
{
	return vfs_default_durable_cookie(fsp, mem_ctx, cookie);
}

static NTSTATUS vfswrap_durable_disconnect(struct vfs_handle_struct *handle,
					   struct files_struct *fsp,
					   const DATA_BLOB old_cookie,
					   TALLOC_CTX *mem_ctx,
					   DATA_BLOB *new_cookie)
{
	return vfs_default_durable_disconnect(fsp, old_cookie, mem_ctx,
					      new_cookie);
}

static NTSTATUS vfswrap_durable_reconnect(struct vfs_handle_struct *handle,
					  struct smb_request *smb1req,
					  struct smbXsrv_open *op,
					  const DATA_BLOB old_cookie,
					  TALLOC_CTX *mem_ctx,
					  struct files_struct **fsp,
					  DATA_BLOB *new_cookie)
{
	return vfs_default_durable_reconnect(handle->conn, smb1req, op,
					     old_cookie, mem_ctx,
					     fsp, new_cookie);
}

static struct vfs_fn_pointers vfs_default_fns = {
	/* Disk operations */

	.connect_fn = vfswrap_connect,
	.disconnect_fn = vfswrap_disconnect,
	.disk_free_fn = vfswrap_disk_free,
	.get_quota_fn = vfswrap_get_quota,
	.set_quota_fn = vfswrap_set_quota,
	.get_shadow_copy_data_fn = vfswrap_get_shadow_copy_data,
	.statvfs_fn = vfswrap_statvfs,
	.fs_capabilities_fn = vfswrap_fs_capabilities,
	.get_dfs_referrals_fn = vfswrap_get_dfs_referrals,
	.snap_check_path_fn = vfswrap_snap_check_path,
	.snap_create_fn = vfswrap_snap_create,
	.snap_delete_fn = vfswrap_snap_delete,

	/* Directory operations */

	.opendir_fn = vfswrap_opendir,
	.fdopendir_fn = vfswrap_fdopendir,
	.readdir_fn = vfswrap_readdir,
	.readdir_attr_fn = vfswrap_readdir_attr,
	.seekdir_fn = vfswrap_seekdir,
	.telldir_fn = vfswrap_telldir,
	.rewind_dir_fn = vfswrap_rewinddir,
	.mkdir_fn = vfswrap_mkdir,
	.rmdir_fn = vfswrap_rmdir,
	.closedir_fn = vfswrap_closedir,
	.init_search_op_fn = vfswrap_init_search_op,

	/* File operations */

	.open_fn = vfswrap_open,
	.create_file_fn = vfswrap_create_file,
	.close_fn = vfswrap_close,
	.read_fn = vfswrap_read,
	.pread_fn = vfswrap_pread,
	.pread_send_fn = vfswrap_pread_send,
	.pread_recv_fn = vfswrap_pread_recv,
	.write_fn = vfswrap_write,
	.pwrite_fn = vfswrap_pwrite,
	.pwrite_send_fn = vfswrap_pwrite_send,
	.pwrite_recv_fn = vfswrap_pwrite_recv,
	.lseek_fn = vfswrap_lseek,
	.sendfile_fn = vfswrap_sendfile,
	.recvfile_fn = vfswrap_recvfile,
	.rename_fn = vfswrap_rename,
	.fsync_fn = vfswrap_fsync,
	.fsync_send_fn = vfswrap_fsync_send,
	.fsync_recv_fn = vfswrap_fsync_recv,
	.stat_fn = vfswrap_stat,
	.fstat_fn = vfswrap_fstat,
	.lstat_fn = vfswrap_lstat,
	.get_alloc_size_fn = vfswrap_get_alloc_size,
	.unlink_fn = vfswrap_unlink,
	.chmod_fn = vfswrap_chmod,
	.fchmod_fn = vfswrap_fchmod,
	.chown_fn = vfswrap_chown,
	.fchown_fn = vfswrap_fchown,
	.lchown_fn = vfswrap_lchown,
	.chdir_fn = vfswrap_chdir,
	.getwd_fn = vfswrap_getwd,
	.ntimes_fn = vfswrap_ntimes,
	.ftruncate_fn = vfswrap_ftruncate,
	.fallocate_fn = vfswrap_fallocate,
	.lock_fn = vfswrap_lock,
	.kernel_flock_fn = vfswrap_kernel_flock,
	.linux_setlease_fn = vfswrap_linux_setlease,
	.getlock_fn = vfswrap_getlock,
	.symlink_fn = vfswrap_symlink,
	.readlink_fn = vfswrap_readlink,
	.link_fn = vfswrap_link,
	.mknod_fn = vfswrap_mknod,
	.realpath_fn = vfswrap_realpath,
	.chflags_fn = vfswrap_chflags,
	.file_id_create_fn = vfswrap_file_id_create,
	.streaminfo_fn = vfswrap_streaminfo,
	.get_real_filename_fn = vfswrap_get_real_filename,
	.connectpath_fn = vfswrap_connectpath,
	.brl_lock_windows_fn = vfswrap_brl_lock_windows,
	.brl_unlock_windows_fn = vfswrap_brl_unlock_windows,
	.brl_cancel_windows_fn = vfswrap_brl_cancel_windows,
	.strict_lock_check_fn = vfswrap_strict_lock_check,
	.translate_name_fn = vfswrap_translate_name,
	.fsctl_fn = vfswrap_fsctl,
	.set_dos_attributes_fn = vfswrap_set_dos_attributes,
	.fset_dos_attributes_fn = vfswrap_fset_dos_attributes,
	.get_dos_attributes_fn = vfswrap_get_dos_attributes,
	.fget_dos_attributes_fn = vfswrap_fget_dos_attributes,
	.offload_read_send_fn = vfswrap_offload_read_send,
	.offload_read_recv_fn = vfswrap_offload_read_recv,
	.offload_write_send_fn = vfswrap_offload_write_send,
	.offload_write_recv_fn = vfswrap_offload_write_recv,
	.get_compression_fn = vfswrap_get_compression,
	.set_compression_fn = vfswrap_set_compression,

	/* NT ACL operations. */

	.fget_nt_acl_fn = vfswrap_fget_nt_acl,
	.get_nt_acl_fn = vfswrap_get_nt_acl,
	.fset_nt_acl_fn = vfswrap_fset_nt_acl,
	.audit_file_fn = vfswrap_audit_file,

	/* POSIX ACL operations. */

	.chmod_acl_fn = vfswrap_chmod_acl,
	.fchmod_acl_fn = vfswrap_fchmod_acl,

	.sys_acl_get_file_fn = vfswrap_sys_acl_get_file,
	.sys_acl_get_fd_fn = vfswrap_sys_acl_get_fd,
	.sys_acl_blob_get_file_fn = posix_sys_acl_blob_get_file,
	.sys_acl_blob_get_fd_fn = posix_sys_acl_blob_get_fd,
	.sys_acl_set_file_fn = vfswrap_sys_acl_set_file,
	.sys_acl_set_fd_fn = vfswrap_sys_acl_set_fd,
	.sys_acl_delete_def_file_fn = vfswrap_sys_acl_delete_def_file,

	/* EA operations. */
	.getxattr_fn = vfswrap_getxattr,
	.fgetxattr_fn = vfswrap_fgetxattr,
	.listxattr_fn = vfswrap_listxattr,
	.flistxattr_fn = vfswrap_flistxattr,
	.removexattr_fn = vfswrap_removexattr,
	.fremovexattr_fn = vfswrap_fremovexattr,
	.setxattr_fn = vfswrap_setxattr,
	.fsetxattr_fn = vfswrap_fsetxattr,

	/* aio operations */
	.aio_force_fn = vfswrap_aio_force,

	/* durable handle operations */
	.durable_cookie_fn = vfswrap_durable_cookie,
	.durable_disconnect_fn = vfswrap_durable_disconnect,
	.durable_reconnect_fn = vfswrap_durable_reconnect,
};

NTSTATUS vfs_default_init(TALLOC_CTX *);
NTSTATUS vfs_default_init(TALLOC_CTX *ctx)
{
	return smb_register_vfs(SMB_VFS_INTERFACE_VERSION,
				DEFAULT_VFS_MODULE_NAME, &vfs_default_fns);
}

<|MERGE_RESOLUTION|>--- conflicted
+++ resolved
@@ -2235,14 +2235,11 @@
 				NULL,
 				NULL,
 				0);
-<<<<<<< HEAD
-=======
 	/*
 	 * sys_getwd() *always* returns malloced memory.
 	 * We must free here to avoid leaks:
 	 * BUG:https://bugzilla.samba.org/show_bug.cgi?id=13372
 	 */
->>>>>>> b7d190f8
 	SAFE_FREE(result);
 	return smb_fname;
 }
