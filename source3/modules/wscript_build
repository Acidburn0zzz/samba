--- conflicted
+++ resolved
@@ -526,7 +526,6 @@
                  internal_module=bld.SAMBA3_IS_STATIC_MODULE('vfs_fake_dfq'),
                  enabled=bld.SAMBA3_IS_ENABLED_MODULE('vfs_fake_dfq'))
 
-<<<<<<< HEAD
 bld.SAMBA3_LIBRARY('smb_libzfs',
                    source='smb_libzfs.c',
                    cflags='-DNEED_SOLARIS_BOOLEAN',
@@ -559,7 +558,7 @@
                  init_function='',
                  internal_module=bld.SAMBA3_IS_STATIC_MODULE('vfs_zfs_space'),
                  enabled=bld.SAMBA3_IS_ENABLED_MODULE('vfs_zfs_space'))
-=======
+
 bld.SAMBA3_MODULE('vfs_error_inject',
                  subsystem='vfs',
                  source='vfs_error_inject.c',
@@ -572,5 +571,4 @@
                  source='vfs_delay_inject.c',
                  init_function='',
                  internal_module=bld.SAMBA3_IS_STATIC_MODULE('vfs_delay_inject'),
-                 enabled=bld.SAMBA3_IS_ENABLED_MODULE('vfs_delay_inject'))
->>>>>>> b7d190f8
+                 enabled=bld.SAMBA3_IS_ENABLED_MODULE('vfs_delay_inject'))