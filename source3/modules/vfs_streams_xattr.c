/*
 * Store streams in xattrs
 *
 * Copyright (C) Volker Lendecke, 2008
 *
 * Partly based on James Peach's Darwin module, which is
 *
 * Copyright (C) James Peach 2006-2007
 *
 * This program is free software; you can redistribute it and/or modify
 * it under the terms of the GNU General Public License as published by
 * the Free Software Foundation; either version 3 of the License, or
 * (at your option) any later version.
 *
 * This program is distributed in the hope that it will be useful,
 * but WITHOUT ANY WARRANTY; without even the implied warranty of
 * MERCHANTABILITY or FITNESS FOR A PARTICULAR PURPOSE.  See the
 * GNU General Public License for more details.
 *
 * You should have received a copy of the GNU General Public License
 * along with this program; if not, see <http://www.gnu.org/licenses/>.
 */

#include "includes.h"
#include "smbd/smbd.h"
#include "system/filesys.h"
#include "../lib/crypto/md5.h"
#include "lib/util/tevent_unix.h"
#include "librpc/gen_ndr/ioctl.h"

#undef DBGC_CLASS
#define DBGC_CLASS DBGC_VFS

struct streams_xattr_config {
	const char *prefix;
	size_t prefix_len;
	bool store_stream_type;
};

struct stream_io {
	char *base;
	char *xattr_name;
	void *fsp_name_ptr;
	files_struct *fsp;
	vfs_handle_struct *handle;
};

static SMB_INO_T stream_inode(const SMB_STRUCT_STAT *sbuf, const char *sname)
{
	MD5_CTX ctx;
        unsigned char hash[16];
	SMB_INO_T result;
	char *upper_sname;

	DEBUG(10, ("stream_inode called for %lu/%lu [%s]\n",
		   (unsigned long)sbuf->st_ex_dev,
		   (unsigned long)sbuf->st_ex_ino, sname));

	upper_sname = talloc_strdup_upper(talloc_tos(), sname);
	SMB_ASSERT(upper_sname != NULL);

        MD5Init(&ctx);
        MD5Update(&ctx, (const unsigned char *)&(sbuf->st_ex_dev),
		  sizeof(sbuf->st_ex_dev));
        MD5Update(&ctx, (const unsigned char *)&(sbuf->st_ex_ino),
		  sizeof(sbuf->st_ex_ino));
        MD5Update(&ctx, (unsigned char *)upper_sname,
		  talloc_get_size(upper_sname)-1);
        MD5Final(hash, &ctx);

	TALLOC_FREE(upper_sname);

        /* Hopefully all the variation is in the lower 4 (or 8) bytes! */
	memcpy(&result, hash, sizeof(result));

	DEBUG(10, ("stream_inode returns %lu\n", (unsigned long)result));

	return result;
}

static ssize_t get_xattr_size(connection_struct *conn,
				const struct smb_filename *smb_fname,
				const char *xattr_name)
{
	NTSTATUS status;
	struct ea_struct ea;
	ssize_t result;

	status = get_ea_value(talloc_tos(), conn, NULL, smb_fname,
			      xattr_name, &ea);

	if (!NT_STATUS_IS_OK(status)) {
		return -1;
	}

	result = ea.value.length-1;
	TALLOC_FREE(ea.value.data);
	return result;
}

/**
 * Given a stream name, populate xattr_name with the xattr name to use for
 * accessing the stream.
 */
static NTSTATUS streams_xattr_get_name(vfs_handle_struct *handle,
				       TALLOC_CTX *ctx,
				       const char *stream_name,
				       char **xattr_name)
{
	char *sname;
	char *stype;
	struct streams_xattr_config *config;

	SMB_VFS_HANDLE_GET_DATA(handle, config, struct streams_xattr_config,
				return NT_STATUS_UNSUCCESSFUL);

	sname = talloc_strdup(ctx, stream_name + 1);
	if (sname == NULL) {
		return NT_STATUS_NO_MEMORY;
	}

	/*
	 * With vfs_fruit option "fruit:encoding = native" we're
	 * already converting stream names that contain illegal NTFS
	 * characters from their on-the-wire Unicode Private Range
	 * encoding to their native ASCII representation.
	 *
	 * As as result the name of xattrs storing the streams (via
	 * vfs_streams_xattr) may contain a colon, so we have to use
	 * strrchr_m() instead of strchr_m() for matching the stream
	 * type suffix.
	 *
	 * In check_path_syntax() we've already ensured the streamname
	 * we got from the client is valid.
	 */
	stype = strrchr_m(sname, ':');

	if (stype) {
		/*
		 * We only support one stream type: "$DATA"
		 */
		if (strcasecmp_m(stype, ":$DATA") != 0) {
			talloc_free(sname);
			return NT_STATUS_INVALID_PARAMETER;
		}

		/* Split name and type */
		stype[0] = '\0';
	}

	*xattr_name = talloc_asprintf(ctx, "%s%s%s",
				      config->prefix,
				      sname,
				      config->store_stream_type ? ":$DATA" : "");
	if (*xattr_name == NULL) {
		talloc_free(sname);
		return NT_STATUS_NO_MEMORY;
	}

	DEBUG(10, ("xattr_name: %s, stream_name: %s\n", *xattr_name,
		   stream_name));

	talloc_free(sname);
	return NT_STATUS_OK;
}

static bool streams_xattr_recheck(struct stream_io *sio)
{
	NTSTATUS status;
	char *xattr_name = NULL;

	if (sio->fsp->fsp_name == sio->fsp_name_ptr) {
		return true;
	}

	if (sio->fsp->fsp_name->stream_name == NULL) {
		/* how can this happen */
		errno = EINVAL;
		return false;
	}

	status = streams_xattr_get_name(sio->handle, talloc_tos(),
					sio->fsp->fsp_name->stream_name,
					&xattr_name);
	if (!NT_STATUS_IS_OK(status)) {
		return false;
	}

	TALLOC_FREE(sio->xattr_name);
	TALLOC_FREE(sio->base);
	sio->xattr_name = talloc_strdup(VFS_MEMCTX_FSP_EXTENSION(sio->handle, sio->fsp),
					xattr_name);
	if (sio->xattr_name == NULL) {
		DBG_DEBUG("sio->xattr_name==NULL\n");
		return false;
	}
	TALLOC_FREE(xattr_name);

	sio->base = talloc_strdup(VFS_MEMCTX_FSP_EXTENSION(sio->handle, sio->fsp),
				  sio->fsp->fsp_name->base_name);
	if (sio->base == NULL) {
		DBG_DEBUG("sio->base==NULL\n");
		return false;
	}

	sio->fsp_name_ptr = sio->fsp->fsp_name;

	return true;
}

/**
 * Helper to stat/lstat the base file of an smb_fname.
 */
static int streams_xattr_stat_base(vfs_handle_struct *handle,
				   struct smb_filename *smb_fname,
				   bool follow_links)
{
	char *tmp_stream_name;
	int result;

	tmp_stream_name = smb_fname->stream_name;
	smb_fname->stream_name = NULL;
	if (follow_links) {
		result = SMB_VFS_NEXT_STAT(handle, smb_fname);
	} else {
		result = SMB_VFS_NEXT_LSTAT(handle, smb_fname);
	}
	smb_fname->stream_name = tmp_stream_name;
	return result;
}

static int streams_xattr_fstat(vfs_handle_struct *handle, files_struct *fsp,
			       SMB_STRUCT_STAT *sbuf)
{
	struct smb_filename *smb_fname_base = NULL;
	int ret = -1;
	struct stream_io *io = (struct stream_io *)
		VFS_FETCH_FSP_EXTENSION(handle, fsp);

	if (io == NULL || fsp->base_fsp == NULL) {
		return SMB_VFS_NEXT_FSTAT(handle, fsp, sbuf);
	}

	DBG_DEBUG("streams_xattr_fstat called for %s\n", fsp_str_dbg(io->fsp));

	if (!streams_xattr_recheck(io)) {
		return -1;
	}

	/* Create an smb_filename with stream_name == NULL. */
	smb_fname_base = synthetic_smb_fname(talloc_tos(),
					io->base,
					NULL,
					NULL,
					fsp->fsp_name->flags);
	if (smb_fname_base == NULL) {
		errno = ENOMEM;
		return -1;
	}

	if (smb_fname_base->flags & SMB_FILENAME_POSIX_PATH) {
		ret = SMB_VFS_LSTAT(handle->conn, smb_fname_base);
	} else {
		ret = SMB_VFS_STAT(handle->conn, smb_fname_base);
	}
	*sbuf = smb_fname_base->st;

	if (ret == -1) {
		TALLOC_FREE(smb_fname_base);
		return -1;
	}

	sbuf->st_ex_size = get_xattr_size(handle->conn,
					smb_fname_base, io->xattr_name);
	if (sbuf->st_ex_size == -1) {
		TALLOC_FREE(smb_fname_base);
		SET_STAT_INVALID(*sbuf);
		return -1;
	}

	DEBUG(10, ("sbuf->st_ex_size = %d\n", (int)sbuf->st_ex_size));

	sbuf->st_ex_ino = stream_inode(sbuf, io->xattr_name);
	sbuf->st_ex_mode &= ~S_IFMT;
	sbuf->st_ex_mode &= ~S_IFDIR;
        sbuf->st_ex_mode |= S_IFREG;
        sbuf->st_ex_blocks = sbuf->st_ex_size / STAT_ST_BLOCKSIZE + 1;

	TALLOC_FREE(smb_fname_base);
	return 0;
}

static int streams_xattr_stat(vfs_handle_struct *handle,
			      struct smb_filename *smb_fname)
{
	NTSTATUS status;
	int result = -1;
	char *xattr_name = NULL;

	if (!is_ntfs_stream_smb_fname(smb_fname)) {
		return SMB_VFS_NEXT_STAT(handle, smb_fname);
	}

	/* Note if lp_posix_paths() is true, we can never
	 * get here as is_ntfs_stream_smb_fname() is
	 * always false. So we never need worry about
	 * not following links here. */

	/* If the default stream is requested, just stat the base file. */
	if (is_ntfs_default_stream_smb_fname(smb_fname)) {
		return streams_xattr_stat_base(handle, smb_fname, true);
	}

	/* Populate the stat struct with info from the base file. */
	if (streams_xattr_stat_base(handle, smb_fname, true) == -1) {
		return -1;
	}

	/* Derive the xattr name to lookup. */
	status = streams_xattr_get_name(handle, talloc_tos(),
					smb_fname->stream_name, &xattr_name);
	if (!NT_STATUS_IS_OK(status)) {
		errno = map_errno_from_nt_status(status);
		return -1;
	}

	/* Augment the base file's stat information before returning. */
	smb_fname->st.st_ex_size = get_xattr_size(handle->conn,
						  smb_fname,
						  xattr_name);
	if (smb_fname->st.st_ex_size == -1) {
		SET_STAT_INVALID(smb_fname->st);
		errno = ENOENT;
		result = -1;
		goto fail;
	}

	smb_fname->st.st_ex_ino = stream_inode(&smb_fname->st, xattr_name);
	smb_fname->st.st_ex_mode &= ~S_IFMT;
	smb_fname->st.st_ex_mode &= ~S_IFDIR;
        smb_fname->st.st_ex_mode |= S_IFREG;
        smb_fname->st.st_ex_blocks =
	    smb_fname->st.st_ex_size / STAT_ST_BLOCKSIZE + 1;

	result = 0;
 fail:
	TALLOC_FREE(xattr_name);
	return result;
}

static int streams_xattr_lstat(vfs_handle_struct *handle,
			       struct smb_filename *smb_fname)
{
	NTSTATUS status;
	int result = -1;
	char *xattr_name = NULL;

	if (!is_ntfs_stream_smb_fname(smb_fname)) {
		return SMB_VFS_NEXT_LSTAT(handle, smb_fname);
	}

	/* If the default stream is requested, just stat the base file. */
	if (is_ntfs_default_stream_smb_fname(smb_fname)) {
		return streams_xattr_stat_base(handle, smb_fname, false);
	}

	/* Populate the stat struct with info from the base file. */
	if (streams_xattr_stat_base(handle, smb_fname, false) == -1) {
		return -1;
	}

	/* Derive the xattr name to lookup. */
	status = streams_xattr_get_name(handle, talloc_tos(),
					smb_fname->stream_name, &xattr_name);
	if (!NT_STATUS_IS_OK(status)) {
		errno = map_errno_from_nt_status(status);
		return -1;
	}

	/* Augment the base file's stat information before returning. */
	smb_fname->st.st_ex_size = get_xattr_size(handle->conn,
						  smb_fname,
						  xattr_name);
	if (smb_fname->st.st_ex_size == -1) {
		SET_STAT_INVALID(smb_fname->st);
		errno = ENOENT;
		result = -1;
		goto fail;
	}

	smb_fname->st.st_ex_ino = stream_inode(&smb_fname->st, xattr_name);
	smb_fname->st.st_ex_mode &= ~S_IFMT;
        smb_fname->st.st_ex_mode |= S_IFREG;
        smb_fname->st.st_ex_blocks =
	    smb_fname->st.st_ex_size / STAT_ST_BLOCKSIZE + 1;

	result = 0;

 fail:
	TALLOC_FREE(xattr_name);
	return result;
}

static int streams_xattr_open(vfs_handle_struct *handle,
			      struct smb_filename *smb_fname,
			      files_struct *fsp, int flags, mode_t mode)
{
	NTSTATUS status;
	struct streams_xattr_config *config = NULL;
	struct stream_io *sio = NULL;
	struct ea_struct ea;
	char *xattr_name = NULL;
	int pipe_fds[2];
	int fakefd = -1;
	bool set_empty_xattr = false;
	int ret;

	SMB_VFS_HANDLE_GET_DATA(handle, config, struct streams_xattr_config,
				return -1);

	DEBUG(10, ("streams_xattr_open called for %s with flags 0x%x\n",
		   smb_fname_str_dbg(smb_fname), flags));

	if (!is_ntfs_stream_smb_fname(smb_fname)) {
		return SMB_VFS_NEXT_OPEN(handle, smb_fname, fsp, flags, mode);
	}

	/* If the default stream is requested, just open the base file. */
	if (is_ntfs_default_stream_smb_fname(smb_fname)) {
		char *tmp_stream_name;

		tmp_stream_name = smb_fname->stream_name;
		smb_fname->stream_name = NULL;

		ret = SMB_VFS_NEXT_OPEN(handle, smb_fname, fsp, flags, mode);

		smb_fname->stream_name = tmp_stream_name;

		return ret;
	}

	status = streams_xattr_get_name(handle, talloc_tos(),
					smb_fname->stream_name, &xattr_name);
	if (!NT_STATUS_IS_OK(status)) {
		errno = map_errno_from_nt_status(status);
		goto fail;
	}

	status = get_ea_value(talloc_tos(), handle->conn, NULL,
			      smb_fname, xattr_name, &ea);

	DEBUG(10, ("get_ea_value returned %s\n", nt_errstr(status)));

	if (!NT_STATUS_IS_OK(status)) {
		if (!NT_STATUS_EQUAL(status, NT_STATUS_NOT_FOUND)) {
			/*
			 * The base file is not there. This is an error even if
			 * we got O_CREAT, the higher levels should have created
			 * the base file for us.
			 */
			DBG_DEBUG("streams_xattr_open: base file %s not around, "
				  "returning ENOENT\n", smb_fname->base_name);
			errno = ENOENT;
			goto fail;
		}

		if (!(flags & O_CREAT)) {
			errno = ENOATTR;
			goto fail;
		}

		set_empty_xattr = true;
<<<<<<< HEAD
	}

	if (flags & O_TRUNC) {
		set_empty_xattr = true;
	}

=======
	}

	if (flags & O_TRUNC) {
		set_empty_xattr = true;
	}

>>>>>>> 5b2a3764
	if (set_empty_xattr) {
		/*
		 * The attribute does not exist or needs to be truncated
		 */

		/*
		 * Darn, xattrs need at least 1 byte
		 */
		char null = '\0';

		DEBUG(10, ("creating or truncating attribute %s on file %s\n",
			   xattr_name, smb_fname->base_name));

		ret = SMB_VFS_SETXATTR(fsp->conn,
				       smb_fname,
				       xattr_name,
				       &null, sizeof(null),
				       flags & O_EXCL ? XATTR_CREATE : 0);
		if (ret != 0) {
			goto fail;
		}
	}

	/*
	 * Return a valid fd, but ensure any attempt to use it returns an error
	 * (EPIPE).
	 */
	ret = pipe(pipe_fds);
	if (ret != 0) {
		goto fail;
	}

	close(pipe_fds[1]);
	pipe_fds[1] = -1;
	fakefd = pipe_fds[0];

        sio = VFS_ADD_FSP_EXTENSION(handle, fsp, struct stream_io, NULL);
        if (sio == NULL) {
                errno = ENOMEM;
                goto fail;
        }

        sio->xattr_name = talloc_strdup(VFS_MEMCTX_FSP_EXTENSION(handle, fsp),
					xattr_name);
	if (sio->xattr_name == NULL) {
		errno = ENOMEM;
		goto fail;
	}

	/*
	 * so->base needs to be a copy of fsp->fsp_name->base_name,
	 * making it identical to streams_xattr_recheck(). If the
	 * open is changing directories, fsp->fsp_name->base_name
	 * will be the full path from the share root, whilst
	 * smb_fname will be relative to the $cwd.
	 */
        sio->base = talloc_strdup(VFS_MEMCTX_FSP_EXTENSION(handle, fsp),
				  fsp->fsp_name->base_name);
	if (sio->base == NULL) {
		errno = ENOMEM;
		goto fail;
	}

	sio->fsp_name_ptr = fsp->fsp_name;
	sio->handle = handle;
	sio->fsp = fsp;

	return fakefd;

 fail:
	if (fakefd >= 0) {
		close(fakefd);
		fakefd = -1;
	}

	return -1;
}

static int streams_xattr_close(vfs_handle_struct *handle,
			       files_struct *fsp)
{
	int ret;
	int fd;

	fd = fsp->fh->fd;

	DBG_DEBUG("streams_xattr_close called [%s] fd [%d]\n",
			smb_fname_str_dbg(fsp->fsp_name), fd);

	if (!is_ntfs_stream_smb_fname(fsp->fsp_name)) {
		return SMB_VFS_NEXT_CLOSE(handle, fsp);
	}

	if (is_ntfs_default_stream_smb_fname(fsp->fsp_name)) {
		return SMB_VFS_NEXT_CLOSE(handle, fsp);
	}

	ret = close(fd);
	fsp->fh->fd = -1;

	return ret;
}

static int streams_xattr_unlink(vfs_handle_struct *handle,
				const struct smb_filename *smb_fname)
{
	NTSTATUS status;
	int ret = -1;
	char *xattr_name = NULL;

	if (!is_ntfs_stream_smb_fname(smb_fname)) {
		return SMB_VFS_NEXT_UNLINK(handle, smb_fname);
	}

	/* If the default stream is requested, just open the base file. */
	if (is_ntfs_default_stream_smb_fname(smb_fname)) {
		struct smb_filename *smb_fname_base = NULL;

		smb_fname_base = cp_smb_filename(talloc_tos(), smb_fname);
		if (smb_fname_base == NULL) {
			errno = ENOMEM;
			return -1;
		}

		ret = SMB_VFS_NEXT_UNLINK(handle, smb_fname_base);

		TALLOC_FREE(smb_fname_base);
		return ret;
	}

	status = streams_xattr_get_name(handle, talloc_tos(),
					smb_fname->stream_name, &xattr_name);
	if (!NT_STATUS_IS_OK(status)) {
		errno = map_errno_from_nt_status(status);
		goto fail;
	}

	ret = SMB_VFS_REMOVEXATTR(handle->conn, smb_fname, xattr_name);

	if ((ret == -1) && (errno == ENOATTR)) {
		errno = ENOENT;
		goto fail;
	}

	ret = 0;

 fail:
	TALLOC_FREE(xattr_name);
	return ret;
}

static int streams_xattr_rename(vfs_handle_struct *handle,
				const struct smb_filename *smb_fname_src,
				const struct smb_filename *smb_fname_dst)
{
	NTSTATUS status;
	int ret = -1;
	char *src_xattr_name = NULL;
	char *dst_xattr_name = NULL;
	bool src_is_stream, dst_is_stream;
	ssize_t oret;
	ssize_t nret;
	struct ea_struct ea;

	src_is_stream = is_ntfs_stream_smb_fname(smb_fname_src);
	dst_is_stream = is_ntfs_stream_smb_fname(smb_fname_dst);

	if (!src_is_stream && !dst_is_stream) {
		return SMB_VFS_NEXT_RENAME(handle, smb_fname_src,
					   smb_fname_dst);
	}

	/* For now don't allow renames from or to the default stream. */
	if (is_ntfs_default_stream_smb_fname(smb_fname_src) ||
	    is_ntfs_default_stream_smb_fname(smb_fname_dst)) {
		errno = ENOSYS;
		goto done;
	}

	/* Don't rename if the streams are identical. */
	if (strcasecmp_m(smb_fname_src->stream_name,
		       smb_fname_dst->stream_name) == 0) {
		goto done;
	}

	/* Get the xattr names. */
	status = streams_xattr_get_name(handle, talloc_tos(),
					smb_fname_src->stream_name,
					&src_xattr_name);
	if (!NT_STATUS_IS_OK(status)) {
		errno = map_errno_from_nt_status(status);
		goto fail;
	}
	status = streams_xattr_get_name(handle, talloc_tos(),
					smb_fname_dst->stream_name,
					&dst_xattr_name);
	if (!NT_STATUS_IS_OK(status)) {
		errno = map_errno_from_nt_status(status);
		goto fail;
	}

	/* read the old stream */
	status = get_ea_value(talloc_tos(), handle->conn, NULL,
			      smb_fname_src, src_xattr_name, &ea);
	if (!NT_STATUS_IS_OK(status)) {
		errno = ENOENT;
		goto fail;
	}

	/* (over)write the new stream */
	nret = SMB_VFS_SETXATTR(handle->conn, smb_fname_src,
				dst_xattr_name, ea.value.data, ea.value.length,
				0);
	if (nret < 0) {
		if (errno == ENOATTR) {
			errno = ENOENT;
		}
		goto fail;
	}

	/* remove the old stream */
	oret = SMB_VFS_REMOVEXATTR(handle->conn, smb_fname_src,
				   src_xattr_name);
	if (oret < 0) {
		if (errno == ENOATTR) {
			errno = ENOENT;
		}
		goto fail;
	}

 done:
	errno = 0;
	ret = 0;
 fail:
	TALLOC_FREE(src_xattr_name);
	TALLOC_FREE(dst_xattr_name);
	return ret;
}

static NTSTATUS walk_xattr_streams(vfs_handle_struct *handle,
				files_struct *fsp,
				const struct smb_filename *smb_fname,
				bool (*fn)(struct ea_struct *ea,
					void *private_data),
				void *private_data)
{
	NTSTATUS status;
	char **names;
	size_t i, num_names;
	struct streams_xattr_config *config;

	SMB_VFS_HANDLE_GET_DATA(handle, config, struct streams_xattr_config,
				return NT_STATUS_UNSUCCESSFUL);

	status = get_ea_names_from_file(talloc_tos(),
				handle->conn,
				fsp,
				smb_fname,
				&names,
				&num_names);
	if (!NT_STATUS_IS_OK(status)) {
		return status;
	}

	for (i=0; i<num_names; i++) {
		struct ea_struct ea;

		/*
		 * We want to check with samba_private_attr_name()
		 * whether the xattr name is a private one,
		 * unfortunately it flags xattrs that begin with the
		 * default streams prefix as private.
		 *
		 * By only calling samba_private_attr_name() in case
		 * the xattr does NOT begin with the default prefix,
		 * we know that if it returns 'true' it definitely one
		 * of our internal xattr like "user.DOSATTRIB".
		 */
		if (strncasecmp_m(names[i], SAMBA_XATTR_DOSSTREAM_PREFIX,
				  strlen(SAMBA_XATTR_DOSSTREAM_PREFIX)) != 0) {
			if (samba_private_attr_name(names[i])) {
				continue;
			}
		}

		if (strncmp(names[i], config->prefix,
			    config->prefix_len) != 0) {
			continue;
		}

		status = get_ea_value(names,
					handle->conn,
					NULL,
					smb_fname,
					names[i],
					&ea);
		if (!NT_STATUS_IS_OK(status)) {
			DEBUG(10, ("Could not get ea %s for file %s: %s\n",
				names[i],
				smb_fname->base_name,
				nt_errstr(status)));
			continue;
		}

		ea.name = talloc_asprintf(
			ea.value.data, ":%s%s",
			names[i] + config->prefix_len,
			config->store_stream_type ? "" : ":$DATA");
		if (ea.name == NULL) {
			DEBUG(0, ("talloc failed\n"));
			continue;
		}

		if (!fn(&ea, private_data)) {
			TALLOC_FREE(ea.value.data);
			return NT_STATUS_OK;
		}

		TALLOC_FREE(ea.value.data);
	}

	TALLOC_FREE(names);
	return NT_STATUS_OK;
}

static bool add_one_stream(TALLOC_CTX *mem_ctx, unsigned int *num_streams,
			   struct stream_struct **streams,
			   const char *name, off_t size,
			   off_t alloc_size)
{
	struct stream_struct *tmp;

	tmp = talloc_realloc(mem_ctx, *streams, struct stream_struct,
				   (*num_streams)+1);
	if (tmp == NULL) {
		return false;
	}

	tmp[*num_streams].name = talloc_strdup(tmp, name);
	if (tmp[*num_streams].name == NULL) {
		return false;
	}

	tmp[*num_streams].size = size;
	tmp[*num_streams].alloc_size = alloc_size;

	*streams = tmp;
	*num_streams += 1;
	return true;
}

struct streaminfo_state {
	TALLOC_CTX *mem_ctx;
	vfs_handle_struct *handle;
	unsigned int num_streams;
	struct stream_struct *streams;
	NTSTATUS status;
};

static bool collect_one_stream(struct ea_struct *ea, void *private_data)
{
	struct streaminfo_state *state =
		(struct streaminfo_state *)private_data;

	if (!add_one_stream(state->mem_ctx,
			    &state->num_streams, &state->streams,
			    ea->name, ea->value.length-1,
			    smb_roundup(state->handle->conn,
					ea->value.length-1))) {
		state->status = NT_STATUS_NO_MEMORY;
		return false;
	}

	return true;
}

static NTSTATUS streams_xattr_streaminfo(vfs_handle_struct *handle,
					 struct files_struct *fsp,
					 const struct smb_filename *smb_fname,
					 TALLOC_CTX *mem_ctx,
					 unsigned int *pnum_streams,
					 struct stream_struct **pstreams)
{
	SMB_STRUCT_STAT sbuf;
	int ret;
	NTSTATUS status;
	struct streaminfo_state state;

	ret = vfs_stat_smb_basename(handle->conn, smb_fname, &sbuf);
	if (ret == -1) {
		return map_nt_error_from_unix(errno);
	}

	state.streams = *pstreams;
	state.num_streams = *pnum_streams;
	state.mem_ctx = mem_ctx;
	state.handle = handle;
	state.status = NT_STATUS_OK;

	if (S_ISLNK(sbuf.st_ex_mode)) {
		/*
		 * Currently we do't have SMB_VFS_LLISTXATTR
		 * inside the VFS which means there's no way
		 * to cope with a symlink when lp_posix_pathnames().
		 * returns true. For now ignore links.
		 * FIXME - by adding SMB_VFS_LLISTXATTR. JRA.
		 */
		status = NT_STATUS_OK;
	} else {
		status = walk_xattr_streams(handle, fsp, smb_fname,
				    collect_one_stream, &state);
	}

	if (!NT_STATUS_IS_OK(status)) {
		TALLOC_FREE(state.streams);
		return status;
	}

	if (!NT_STATUS_IS_OK(state.status)) {
		TALLOC_FREE(state.streams);
		return state.status;
	}

	*pnum_streams = state.num_streams;
	*pstreams = state.streams;

	return SMB_VFS_NEXT_STREAMINFO(handle,
			fsp,
			smb_fname,
			mem_ctx,
			pnum_streams,
			pstreams);
}

static uint32_t streams_xattr_fs_capabilities(struct vfs_handle_struct *handle,
			enum timestamp_set_resolution *p_ts_res)
{
	return SMB_VFS_NEXT_FS_CAPABILITIES(handle, p_ts_res) | FILE_NAMED_STREAMS;
}

static int streams_xattr_connect(vfs_handle_struct *handle,
				 const char *service, const char *user)
{
	struct streams_xattr_config *config;
	const char *default_prefix = SAMBA_XATTR_DOSSTREAM_PREFIX;
	const char *prefix;
	int rc;

	rc = SMB_VFS_NEXT_CONNECT(handle, service, user);
	if (rc != 0) {
		return rc;
	}

	config = talloc_zero(handle->conn, struct streams_xattr_config);
	if (config == NULL) {
		DEBUG(1, ("talloc_zero() failed\n"));
		errno = ENOMEM;
		return -1;
	}

	prefix = lp_parm_const_string(SNUM(handle->conn),
				      "streams_xattr", "prefix",
				      default_prefix);
	config->prefix = talloc_strdup(config, prefix);
	if (config->prefix == NULL) {
		DEBUG(1, ("talloc_strdup() failed\n"));
		errno = ENOMEM;
		return -1;
	}
	config->prefix_len = strlen(config->prefix);
	DEBUG(10, ("streams_xattr using stream prefix: %s\n", config->prefix));

	config->store_stream_type = lp_parm_bool(SNUM(handle->conn),
						 "streams_xattr",
						 "store_stream_type",
						 true);

	SMB_VFS_HANDLE_SET_DATA(handle, config,
				NULL, struct stream_xattr_config,
				return -1);

	return 0;
}

static ssize_t streams_xattr_pwrite(vfs_handle_struct *handle,
				    files_struct *fsp, const void *data,
				    size_t n, off_t offset)
{
        struct stream_io *sio =
		(struct stream_io *)VFS_FETCH_FSP_EXTENSION(handle, fsp);
	struct ea_struct ea;
	NTSTATUS status;
	struct smb_filename *smb_fname_base = NULL;
	int ret;

	DEBUG(10, ("streams_xattr_pwrite called for %d bytes\n", (int)n));

	if (sio == NULL) {
		return SMB_VFS_NEXT_PWRITE(handle, fsp, data, n, offset);
	}

	if (!streams_xattr_recheck(sio)) {
		return -1;
	}

	/* Create an smb_filename with stream_name == NULL. */
	smb_fname_base = synthetic_smb_fname(talloc_tos(),
					sio->base,
					NULL,
					NULL,
					fsp->fsp_name->flags);
	if (smb_fname_base == NULL) {
		errno = ENOMEM;
		return -1;
	}

	status = get_ea_value(talloc_tos(), handle->conn, NULL,
			      smb_fname_base, sio->xattr_name, &ea);
	if (!NT_STATUS_IS_OK(status)) {
		return -1;
	}

        if ((offset + n) > ea.value.length-1) {
		uint8_t *tmp;

		tmp = talloc_realloc(talloc_tos(), ea.value.data, uint8_t,
					   offset + n + 1);

		if (tmp == NULL) {
			TALLOC_FREE(ea.value.data);
                        errno = ENOMEM;
                        return -1;
                }
		ea.value.data = tmp;
		ea.value.length = offset + n + 1;
		ea.value.data[offset+n] = 0;
        }

        memcpy(ea.value.data + offset, data, n);

	ret = SMB_VFS_SETXATTR(fsp->conn,
			       fsp->fsp_name,
			       sio->xattr_name,
			       ea.value.data, ea.value.length, 0);
	TALLOC_FREE(ea.value.data);

	if (ret == -1) {
		return -1;
	}

	return n;
}

static ssize_t streams_xattr_pread(vfs_handle_struct *handle,
				   files_struct *fsp, void *data,
				   size_t n, off_t offset)
{
        struct stream_io *sio =
		(struct stream_io *)VFS_FETCH_FSP_EXTENSION(handle, fsp);
	struct ea_struct ea;
	NTSTATUS status;
	size_t length, overlap;
	struct smb_filename *smb_fname_base = NULL;

	DEBUG(10, ("streams_xattr_pread: offset=%d, size=%d\n",
		   (int)offset, (int)n));

	if (sio == NULL) {
		return SMB_VFS_NEXT_PREAD(handle, fsp, data, n, offset);
	}

	if (!streams_xattr_recheck(sio)) {
		return -1;
	}

	/* Create an smb_filename with stream_name == NULL. */
	smb_fname_base = synthetic_smb_fname(talloc_tos(),
					sio->base,
					NULL,
					NULL,
					fsp->fsp_name->flags);
	if (smb_fname_base == NULL) {
		errno = ENOMEM;
		return -1;
	}

	status = get_ea_value(talloc_tos(), handle->conn, NULL,
			      smb_fname_base, sio->xattr_name, &ea);
	if (!NT_STATUS_IS_OK(status)) {
		return -1;
	}

	length = ea.value.length-1;

	DEBUG(10, ("streams_xattr_pread: get_ea_value returned %d bytes\n",
		   (int)length));

        /* Attempt to read past EOF. */
        if (length <= offset) {
                return 0;
        }

        overlap = (offset + n) > length ? (length - offset) : n;
        memcpy(data, ea.value.data + offset, overlap);

	TALLOC_FREE(ea.value.data);
        return overlap;
}

struct streams_xattr_pread_state {
	ssize_t nread;
	struct vfs_aio_state vfs_aio_state;
};

static void streams_xattr_pread_done(struct tevent_req *subreq);

static struct tevent_req *streams_xattr_pread_send(
	struct vfs_handle_struct *handle,
	TALLOC_CTX *mem_ctx,
	struct tevent_context *ev,
	struct files_struct *fsp,
	void *data,
	size_t n, off_t offset)
{
	struct tevent_req *req = NULL;
	struct tevent_req *subreq = NULL;
	struct streams_xattr_pread_state *state = NULL;
	struct stream_io *sio =
		(struct stream_io *)VFS_FETCH_FSP_EXTENSION(handle, fsp);

	req = tevent_req_create(mem_ctx, &state,
				struct streams_xattr_pread_state);
	if (req == NULL) {
		return NULL;
	}

	if (sio == NULL) {
		subreq = SMB_VFS_NEXT_PREAD_SEND(state, ev, handle, fsp,
						 data, n, offset);
		if (tevent_req_nomem(req, subreq)) {
			return tevent_req_post(req, ev);
		}
		tevent_req_set_callback(subreq, streams_xattr_pread_done, req);
		return req;
	}

	state->nread = SMB_VFS_PREAD(fsp, data, n, offset);
	if (state->nread != n) {
		if (state->nread != -1) {
			errno = EIO;
		}
		tevent_req_error(req, errno);
		return tevent_req_post(req, ev);
	}

	tevent_req_done(req);
	return tevent_req_post(req, ev);
}

static void streams_xattr_pread_done(struct tevent_req *subreq)
{
	struct tevent_req *req = tevent_req_callback_data(
		subreq, struct tevent_req);
	struct streams_xattr_pread_state *state = tevent_req_data(
		req, struct streams_xattr_pread_state);

	state->nread = SMB_VFS_PREAD_RECV(subreq, &state->vfs_aio_state);
	TALLOC_FREE(subreq);

	if (tevent_req_error(req, state->vfs_aio_state.error)) {
		return;
	}
	tevent_req_done(req);
}

static ssize_t streams_xattr_pread_recv(struct tevent_req *req,
					struct vfs_aio_state *vfs_aio_state)
{
	struct streams_xattr_pread_state *state = tevent_req_data(
		req, struct streams_xattr_pread_state);

	if (tevent_req_is_unix_error(req, &vfs_aio_state->error)) {
		return -1;
	}

	*vfs_aio_state = state->vfs_aio_state;
	return state->nread;
}

struct streams_xattr_pwrite_state {
	ssize_t nwritten;
	struct vfs_aio_state vfs_aio_state;
};

static void streams_xattr_pwrite_done(struct tevent_req *subreq);

static struct tevent_req *streams_xattr_pwrite_send(
	struct vfs_handle_struct *handle,
	TALLOC_CTX *mem_ctx,
	struct tevent_context *ev,
	struct files_struct *fsp,
	const void *data,
	size_t n, off_t offset)
{
	struct tevent_req *req = NULL;
	struct tevent_req *subreq = NULL;
	struct streams_xattr_pwrite_state *state = NULL;
	struct stream_io *sio =
		(struct stream_io *)VFS_FETCH_FSP_EXTENSION(handle, fsp);

	req = tevent_req_create(mem_ctx, &state,
				struct streams_xattr_pwrite_state);
	if (req == NULL) {
		return NULL;
	}

	if (sio == NULL) {
		subreq = SMB_VFS_NEXT_PWRITE_SEND(state, ev, handle, fsp,
						  data, n, offset);
		if (tevent_req_nomem(req, subreq)) {
			return tevent_req_post(req, ev);
		}
		tevent_req_set_callback(subreq, streams_xattr_pwrite_done, req);
		return req;
	}

	state->nwritten = SMB_VFS_PWRITE(fsp, data, n, offset);
	if (state->nwritten != n) {
		if (state->nwritten != -1) {
			errno = EIO;
		}
		tevent_req_error(req, errno);
		return tevent_req_post(req, ev);
	}

	tevent_req_done(req);
	return tevent_req_post(req, ev);
}

static void streams_xattr_pwrite_done(struct tevent_req *subreq)
{
	struct tevent_req *req = tevent_req_callback_data(
		subreq, struct tevent_req);
	struct streams_xattr_pwrite_state *state = tevent_req_data(
		req, struct streams_xattr_pwrite_state);

	state->nwritten = SMB_VFS_PWRITE_RECV(subreq, &state->vfs_aio_state);
	TALLOC_FREE(subreq);

	if (tevent_req_error(req, state->vfs_aio_state.error)) {
		return;
	}
	tevent_req_done(req);
}

static ssize_t streams_xattr_pwrite_recv(struct tevent_req *req,
					 struct vfs_aio_state *vfs_aio_state)
{
	struct streams_xattr_pwrite_state *state = tevent_req_data(
		req, struct streams_xattr_pwrite_state);

	if (tevent_req_is_unix_error(req, &vfs_aio_state->error)) {
		return -1;
	}

	*vfs_aio_state = state->vfs_aio_state;
	return state->nwritten;
}

static int streams_xattr_ftruncate(struct vfs_handle_struct *handle,
					struct files_struct *fsp,
					off_t offset)
{
	int ret;
	uint8_t *tmp;
	struct ea_struct ea;
	NTSTATUS status;
        struct stream_io *sio =
		(struct stream_io *)VFS_FETCH_FSP_EXTENSION(handle, fsp);
	struct smb_filename *smb_fname_base = NULL;

	DEBUG(10, ("streams_xattr_ftruncate called for file %s offset %.0f\n",
		   fsp_str_dbg(fsp), (double)offset));

	if (sio == NULL) {
		return SMB_VFS_NEXT_FTRUNCATE(handle, fsp, offset);
	}

	if (!streams_xattr_recheck(sio)) {
		return -1;
	}

	/* Create an smb_filename with stream_name == NULL. */
	smb_fname_base = synthetic_smb_fname(talloc_tos(),
					sio->base,
					NULL,
					NULL,
					fsp->fsp_name->flags);
	if (smb_fname_base == NULL) {
		errno = ENOMEM;
		return -1;
	}

	status = get_ea_value(talloc_tos(), handle->conn, NULL,
			      smb_fname_base, sio->xattr_name, &ea);
	if (!NT_STATUS_IS_OK(status)) {
		return -1;
	}

	tmp = talloc_realloc(talloc_tos(), ea.value.data, uint8_t,
				   offset + 1);

	if (tmp == NULL) {
		TALLOC_FREE(ea.value.data);
		errno = ENOMEM;
		return -1;
	}

	/* Did we expand ? */
	if (ea.value.length < offset + 1) {
		memset(&tmp[ea.value.length], '\0',
			offset + 1 - ea.value.length);
	}

	ea.value.data = tmp;
	ea.value.length = offset + 1;
	ea.value.data[offset] = 0;

	ret = SMB_VFS_SETXATTR(fsp->conn,
			       fsp->fsp_name,
			       sio->xattr_name,
			       ea.value.data, ea.value.length, 0);
	TALLOC_FREE(ea.value.data);

	if (ret == -1) {
		return -1;
	}

	return 0;
}

static int streams_xattr_fallocate(struct vfs_handle_struct *handle,
					struct files_struct *fsp,
					uint32_t mode,
					off_t offset,
					off_t len)
{
        struct stream_io *sio =
		(struct stream_io *)VFS_FETCH_FSP_EXTENSION(handle, fsp);

	DEBUG(10, ("streams_xattr_fallocate called for file %s offset %.0f"
		"len = %.0f\n",
		fsp_str_dbg(fsp), (double)offset, (double)len));

	if (sio == NULL) {
		return SMB_VFS_NEXT_FALLOCATE(handle, fsp, mode, offset, len);
	}

	if (!streams_xattr_recheck(sio)) {
		return -1;
	}

	/* Let the pwrite code path handle it. */
	errno = ENOSYS;
	return -1;
}

static int streams_xattr_fchown(vfs_handle_struct *handle, files_struct *fsp,
				uid_t uid, gid_t gid)
{
	struct stream_io *sio =
		(struct stream_io *)VFS_FETCH_FSP_EXTENSION(handle, fsp);

	if (sio == NULL) {
		return SMB_VFS_NEXT_FCHOWN(handle, fsp, uid, gid);
	}

	return 0;
}

static int streams_xattr_fchmod(vfs_handle_struct *handle,
				files_struct *fsp,
				mode_t mode)
{
	struct stream_io *sio =
		(struct stream_io *)VFS_FETCH_FSP_EXTENSION(handle, fsp);

	if (sio == NULL) {
		return SMB_VFS_NEXT_FCHMOD(handle, fsp, mode);
	}

	return 0;
}

static ssize_t streams_xattr_fgetxattr(struct vfs_handle_struct *handle,
				       struct files_struct *fsp,
				       const char *name,
				       void *value,
				       size_t size)
{
	struct stream_io *sio =
		(struct stream_io *)VFS_FETCH_FSP_EXTENSION(handle, fsp);

	if (sio == NULL) {
		return SMB_VFS_NEXT_FGETXATTR(handle, fsp, name, value, size);
	}

	errno = ENOTSUP;
	return -1;
}

static ssize_t streams_xattr_flistxattr(struct vfs_handle_struct *handle,
					struct files_struct *fsp,
					char *list,
					size_t size)
{
	struct stream_io *sio =
		(struct stream_io *)VFS_FETCH_FSP_EXTENSION(handle, fsp);

	if (sio == NULL) {
		return SMB_VFS_NEXT_FLISTXATTR(handle, fsp, list, size);
	}

	errno = ENOTSUP;
	return -1;
}

static int streams_xattr_fremovexattr(struct vfs_handle_struct *handle,
				      struct files_struct *fsp,
				      const char *name)
{
	struct stream_io *sio =
		(struct stream_io *)VFS_FETCH_FSP_EXTENSION(handle, fsp);

	if (sio == NULL) {
		return SMB_VFS_NEXT_FREMOVEXATTR(handle, fsp, name);
	}

	errno = ENOTSUP;
	return -1;
}

static int streams_xattr_fsetxattr(struct vfs_handle_struct *handle,
				   struct files_struct *fsp,
				   const char *name,
				   const void *value,
				   size_t size,
				   int flags)
{
	struct stream_io *sio =
		(struct stream_io *)VFS_FETCH_FSP_EXTENSION(handle, fsp);

	if (sio == NULL) {
		return SMB_VFS_NEXT_FSETXATTR(handle, fsp, name, value,
					      size, flags);
	}

	errno = ENOTSUP;
	return -1;
}

static SMB_ACL_T streams_xattr_sys_acl_get_fd(vfs_handle_struct *handle,
					      files_struct *fsp,
					      TALLOC_CTX *mem_ctx)
{
	struct stream_io *sio =
		(struct stream_io *)VFS_FETCH_FSP_EXTENSION(handle, fsp);

	if (sio == NULL) {
		return SMB_VFS_NEXT_SYS_ACL_GET_FD(handle, fsp, mem_ctx);
	}

	return SMB_VFS_NEXT_SYS_ACL_GET_FILE(
		handle, fsp->base_fsp->fsp_name,
		SMB_ACL_TYPE_ACCESS, mem_ctx);
}

static int streams_xattr_sys_acl_set_fd(vfs_handle_struct *handle,
					files_struct *fsp,
					SMB_ACL_T theacl)
{
	struct stream_io *sio =
		(struct stream_io *)VFS_FETCH_FSP_EXTENSION(handle, fsp);

	if (sio == NULL) {
		return SMB_VFS_NEXT_SYS_ACL_SET_FD(handle, fsp, theacl);
	}

	return 0;
}

static int streams_xattr_sys_acl_blob_get_fd(vfs_handle_struct *handle,
					     files_struct *fsp,
					     TALLOC_CTX *mem_ctx,
					     char **blob_description,
					     DATA_BLOB *blob)
{
	struct stream_io *sio =
		(struct stream_io *)VFS_FETCH_FSP_EXTENSION(handle, fsp);

	if (sio == NULL) {
		return SMB_VFS_NEXT_SYS_ACL_BLOB_GET_FD(handle, fsp, mem_ctx,
							blob_description, blob);
	}

	return SMB_VFS_NEXT_SYS_ACL_BLOB_GET_FILE(
		handle, fsp->base_fsp->fsp_name, mem_ctx,
		blob_description, blob);
}

static NTSTATUS streams_xattr_fget_nt_acl(vfs_handle_struct *handle,
					  files_struct *fsp,
					  uint32_t security_info,
					  TALLOC_CTX *mem_ctx,
					  struct security_descriptor **ppdesc)
{
	struct stream_io *sio =
		(struct stream_io *)VFS_FETCH_FSP_EXTENSION(handle, fsp);

	if (sio == NULL) {
		return SMB_VFS_NEXT_FGET_NT_ACL(handle, fsp, security_info,
						mem_ctx, ppdesc);
	}

	return SMB_VFS_NEXT_GET_NT_ACL(handle, fsp->base_fsp->fsp_name,
				       security_info, mem_ctx, ppdesc);
}

static NTSTATUS streams_xattr_fset_nt_acl(vfs_handle_struct *handle,
					  files_struct *fsp,
					  uint32_t security_info_sent,
					  const struct security_descriptor *psd)
{
	struct stream_io *sio =
		(struct stream_io *)VFS_FETCH_FSP_EXTENSION(handle, fsp);

	if (sio == NULL) {
		return SMB_VFS_NEXT_FSET_NT_ACL(handle, fsp,
						security_info_sent, psd);
	}

	return NT_STATUS_OK;
}

struct streams_xattr_fsync_state {
	int ret;
	struct vfs_aio_state vfs_aio_state;
};

static void streams_xattr_fsync_done(struct tevent_req *subreq);

static struct tevent_req *streams_xattr_fsync_send(
	struct vfs_handle_struct *handle,
	TALLOC_CTX *mem_ctx,
	struct tevent_context *ev,
	struct files_struct *fsp)
{
	struct tevent_req *req = NULL;
	struct tevent_req *subreq = NULL;
	struct streams_xattr_fsync_state *state = NULL;
	struct stream_io *sio =
		(struct stream_io *)VFS_FETCH_FSP_EXTENSION(handle, fsp);

	req = tevent_req_create(mem_ctx, &state,
				struct streams_xattr_fsync_state);
	if (req == NULL) {
		return NULL;
	}

	if (sio == NULL) {
		subreq = SMB_VFS_NEXT_FSYNC_SEND(state, ev, handle, fsp);
		if (tevent_req_nomem(req, subreq)) {
			return tevent_req_post(req, ev);
		}
		tevent_req_set_callback(subreq, streams_xattr_fsync_done, req);
		return req;
	}

	/*
	 * There's no pathname based sync variant and we don't have access to
	 * the basefile handle, so we can't do anything here.
	 */

	tevent_req_done(req);
	return tevent_req_post(req, ev);
}

static void streams_xattr_fsync_done(struct tevent_req *subreq)
{
	struct tevent_req *req = tevent_req_callback_data(
		subreq, struct tevent_req);
	struct streams_xattr_fsync_state *state = tevent_req_data(
		req, struct streams_xattr_fsync_state);

	state->ret = SMB_VFS_FSYNC_RECV(subreq, &state->vfs_aio_state);
	TALLOC_FREE(subreq);
	if (state->ret != 0) {
		tevent_req_error(req, errno);
		return;
	}

	tevent_req_done(req);
}

static int streams_xattr_fsync_recv(struct tevent_req *req,
				    struct vfs_aio_state *vfs_aio_state)
{
	struct streams_xattr_fsync_state *state = tevent_req_data(
		req, struct streams_xattr_fsync_state);

	if (tevent_req_is_unix_error(req, &vfs_aio_state->error)) {
		return -1;
	}

	*vfs_aio_state = state->vfs_aio_state;
	return state->ret;
}

static bool streams_xattr_lock(vfs_handle_struct *handle,
			       files_struct *fsp,
			       int op,
			       off_t offset,
			       off_t count,
			       int type)
{
	struct stream_io *sio =
		(struct stream_io *)VFS_FETCH_FSP_EXTENSION(handle, fsp);

	if (sio == NULL) {
		return SMB_VFS_NEXT_LOCK(handle, fsp, op, offset, count, type);
	}

	return true;
}

static bool streams_xattr_getlock(vfs_handle_struct *handle,
				  files_struct *fsp,
				  off_t *poffset,
				  off_t *pcount,
				  int *ptype,
				  pid_t *ppid)
{
	struct stream_io *sio =
		(struct stream_io *)VFS_FETCH_FSP_EXTENSION(handle, fsp);

	if (sio == NULL) {
		return SMB_VFS_NEXT_GETLOCK(handle, fsp, poffset,
					    pcount, ptype, ppid);
	}

	errno = ENOTSUP;
	return false;
}

static int streams_xattr_kernel_flock(vfs_handle_struct *handle,
				      files_struct *fsp,
				      uint32_t share_mode,
				      uint32_t access_mask)
{
	struct stream_io *sio =
		(struct stream_io *)VFS_FETCH_FSP_EXTENSION(handle, fsp);

	if (sio == NULL) {
		return SMB_VFS_NEXT_KERNEL_FLOCK(handle, fsp,
						 share_mode, access_mask);
	}

	return 0;
}

static int streams_xattr_linux_setlease(vfs_handle_struct *handle,
					files_struct *fsp,
					int leasetype)
{
	struct stream_io *sio =
		(struct stream_io *)VFS_FETCH_FSP_EXTENSION(handle, fsp);

	if (sio == NULL) {
		return SMB_VFS_NEXT_LINUX_SETLEASE(handle, fsp, leasetype);
	}

	return 0;
}

static bool streams_xattr_strict_lock_check(struct vfs_handle_struct *handle,
					    files_struct *fsp,
					    struct lock_struct *plock)
{
	struct stream_io *sio =
		(struct stream_io *)VFS_FETCH_FSP_EXTENSION(handle, fsp);

	if (sio == NULL) {
		return SMB_VFS_NEXT_STRICT_LOCK_CHECK(handle, fsp, plock);
	}

	return true;
}

static struct vfs_fn_pointers vfs_streams_xattr_fns = {
	.fs_capabilities_fn = streams_xattr_fs_capabilities,
	.connect_fn = streams_xattr_connect,
	.open_fn = streams_xattr_open,
	.close_fn = streams_xattr_close,
	.stat_fn = streams_xattr_stat,
	.fstat_fn = streams_xattr_fstat,
	.lstat_fn = streams_xattr_lstat,
	.pread_fn = streams_xattr_pread,
	.pwrite_fn = streams_xattr_pwrite,
	.pread_send_fn = streams_xattr_pread_send,
	.pread_recv_fn = streams_xattr_pread_recv,
	.pwrite_send_fn = streams_xattr_pwrite_send,
	.pwrite_recv_fn = streams_xattr_pwrite_recv,
	.unlink_fn = streams_xattr_unlink,
	.rename_fn = streams_xattr_rename,
	.ftruncate_fn = streams_xattr_ftruncate,
	.fallocate_fn = streams_xattr_fallocate,
	.streaminfo_fn = streams_xattr_streaminfo,

	.fsync_send_fn = streams_xattr_fsync_send,
	.fsync_recv_fn = streams_xattr_fsync_recv,

	.lock_fn = streams_xattr_lock,
	.getlock_fn = streams_xattr_getlock,
	.kernel_flock_fn = streams_xattr_kernel_flock,
	.linux_setlease_fn = streams_xattr_linux_setlease,
	.strict_lock_check_fn = streams_xattr_strict_lock_check,

	.fchown_fn = streams_xattr_fchown,
	.fchmod_fn = streams_xattr_fchmod,

	.fgetxattr_fn = streams_xattr_fgetxattr,
	.flistxattr_fn = streams_xattr_flistxattr,
	.fremovexattr_fn = streams_xattr_fremovexattr,
	.fsetxattr_fn = streams_xattr_fsetxattr,

	.sys_acl_get_fd_fn = streams_xattr_sys_acl_get_fd,
	.sys_acl_blob_get_fd_fn = streams_xattr_sys_acl_blob_get_fd,
	.sys_acl_set_fd_fn = streams_xattr_sys_acl_set_fd,

	.fget_nt_acl_fn = streams_xattr_fget_nt_acl,
	.fset_nt_acl_fn = streams_xattr_fset_nt_acl,
};

static_decl_vfs;
NTSTATUS vfs_streams_xattr_init(TALLOC_CTX *ctx)
{
	return smb_register_vfs(SMB_VFS_INTERFACE_VERSION, "streams_xattr",
				&vfs_streams_xattr_fns);
}<|MERGE_RESOLUTION|>--- conflicted
+++ resolved
@@ -470,21 +470,12 @@
 		}
 
 		set_empty_xattr = true;
-<<<<<<< HEAD
 	}
 
 	if (flags & O_TRUNC) {
 		set_empty_xattr = true;
 	}
 
-=======
-	}
-
-	if (flags & O_TRUNC) {
-		set_empty_xattr = true;
-	}
-
->>>>>>> 5b2a3764
 	if (set_empty_xattr) {
 		/*
 		 * The attribute does not exist or needs to be truncated
