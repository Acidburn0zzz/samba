--- conflicted
+++ resolved
@@ -1612,10 +1612,6 @@
 
 	result = SMB_VFS_NEXT_NTIMES(handle, smb_fname, ft);
 
-<<<<<<< HEAD
-	do_log(SMB_VFS_OP_NTIMES, (result >= 0), handle, "%s",
-	       smb_fname_str_do_log(handle->conn->cwd_fname, smb_fname));
-=======
 	if (create_time > 0) {
 		create_time_str = timestring(frame, create_time);
 	}
@@ -1640,7 +1636,6 @@
 	       ctime_str);
 
 	TALLOC_FREE(frame);
->>>>>>> 5b2a3764
 
 	return result;
 }
