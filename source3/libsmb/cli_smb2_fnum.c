/*
   Unix SMB/CIFS implementation.
   smb2 lib
   Copyright (C) Jeremy Allison 2013
   Copyright (C) Volker Lendecke 2013
   Copyright (C) Stefan Metzmacher 2013

   This program is free software; you can redistribute it and/or modify
   it under the terms of the GNU General Public License as published by
   the Free Software Foundation; either version 3 of the License, or
   (at your option) any later version.

   This program is distributed in the hope that it will be useful,
   but WITHOUT ANY WARRANTY; without even the implied warranty of
   MERCHANTABILITY or FITNESS FOR A PARTICULAR PURPOSE.  See the
   GNU General Public License for more details.

   You should have received a copy of the GNU General Public License
   along with this program.  If not, see <http://www.gnu.org/licenses/>.
*/

/*
 This code is a thin wrapper around the existing
 cli_smb2_XXXX() functions in libcli/smb/smb2cli_XXXXX.c,
 but allows the handles to be mapped to uint16_t fnums,
 which are easier for smbclient to use.
*/

#include "includes.h"
#include "client.h"
#include "async_smb.h"
#include "../libcli/smb/smbXcli_base.h"
#include "cli_smb2_fnum.h"
#include "trans2.h"
#include "clirap.h"
#include "../libcli/smb/smb2_create_blob.h"
#include "libsmb/proto.h"
#include "lib/util/tevent_ntstatus.h"
#include "../libcli/security/security.h"
#include "../librpc/gen_ndr/ndr_security.h"
#include "lib/util_ea.h"
#include "librpc/gen_ndr/ndr_ioctl.h"
#include "ntioctl.h"
#include "librpc/gen_ndr/ndr_quota.h"

struct smb2_hnd {
	uint64_t fid_persistent;
	uint64_t fid_volatile;
};

/*
 * Handle mapping code.
 */

/***************************************************************
 Allocate a new fnum between 1 and 0xFFFE from an smb2_hnd.
 Ensures handle is owned by cli struct.
***************************************************************/

static NTSTATUS map_smb2_handle_to_fnum(struct cli_state *cli,
				const struct smb2_hnd *ph,	/* In */
				uint16_t *pfnum)		/* Out */
{
	int ret;
	struct idr_context *idp = cli->smb2.open_handles;
	struct smb2_hnd *owned_h = talloc_memdup(cli,
						ph,
						sizeof(struct smb2_hnd));

	if (owned_h == NULL) {
		return NT_STATUS_NO_MEMORY;
	}

	if (idp == NULL) {
		/* Lazy init */
		cli->smb2.open_handles = idr_init(cli);
		if (cli->smb2.open_handles == NULL) {
			TALLOC_FREE(owned_h);
			return NT_STATUS_NO_MEMORY;
		}
		idp = cli->smb2.open_handles;
	}

	ret = idr_get_new_above(idp, owned_h, 1, 0xFFFE);
	if (ret == -1) {
		TALLOC_FREE(owned_h);
		return NT_STATUS_NO_MEMORY;
	}

	*pfnum = (uint16_t)ret;
	return NT_STATUS_OK;
}

/***************************************************************
 Return the smb2_hnd pointer associated with the given fnum.
***************************************************************/

static NTSTATUS map_fnum_to_smb2_handle(struct cli_state *cli,
				uint16_t fnum,		/* In */
				struct smb2_hnd **pph)	/* Out */
{
	struct idr_context *idp = cli->smb2.open_handles;

	if (idp == NULL) {
		return NT_STATUS_INVALID_PARAMETER;
	}
	*pph = (struct smb2_hnd *)idr_find(idp, fnum);
	if (*pph == NULL) {
		return NT_STATUS_INVALID_HANDLE;
	}
	return NT_STATUS_OK;
}

/***************************************************************
 Delete the fnum to smb2_hnd mapping. Zeros out handle on
 successful return.
***************************************************************/

static NTSTATUS delete_smb2_handle_mapping(struct cli_state *cli,
				struct smb2_hnd **pph,	/* In */
				uint16_t fnum)			/* In */
{
	struct idr_context *idp = cli->smb2.open_handles;
	struct smb2_hnd *ph;

	if (idp == NULL) {
		return NT_STATUS_INVALID_PARAMETER;
	}

	ph = (struct smb2_hnd *)idr_find(idp, fnum);
	if (ph != *pph) {
		return NT_STATUS_INVALID_PARAMETER;
	}
	idr_remove(idp, fnum);
	TALLOC_FREE(*pph);
	return NT_STATUS_OK;
}

/***************************************************************
 Oplock mapping code.
***************************************************************/

static uint8_t flags_to_smb2_oplock(uint32_t create_flags)
{
	if (create_flags & REQUEST_BATCH_OPLOCK) {
		return SMB2_OPLOCK_LEVEL_BATCH;
	} else if (create_flags & REQUEST_OPLOCK) {
		return SMB2_OPLOCK_LEVEL_EXCLUSIVE;
	}

	/* create_flags doesn't do a level2 request. */
	return SMB2_OPLOCK_LEVEL_NONE;
}

/***************************************************************
 Small wrapper that allows SMB2 create to return a uint16_t fnum.
***************************************************************/

struct cli_smb2_create_fnum_state {
	struct cli_state *cli;
	struct smb_create_returns cr;
	uint16_t fnum;
	struct tevent_req *subreq;
};

static void cli_smb2_create_fnum_done(struct tevent_req *subreq);
static bool cli_smb2_create_fnum_cancel(struct tevent_req *req);

struct tevent_req *cli_smb2_create_fnum_send(TALLOC_CTX *mem_ctx,
					     struct tevent_context *ev,
					     struct cli_state *cli,
					     const char *fname,
					     uint32_t create_flags,
					     uint32_t impersonation_level,
					     uint32_t desired_access,
					     uint32_t file_attributes,
					     uint32_t share_access,
					     uint32_t create_disposition,
					     uint32_t create_options)
{
	struct tevent_req *req, *subreq;
	struct cli_smb2_create_fnum_state *state;
	size_t fname_len = 0;
	const char *startp = NULL;
	const char *endp = NULL;
	time_t tstamp = (time_t)0;
	struct smb2_create_blobs *cblobs = NULL;

	req = tevent_req_create(mem_ctx, &state,
				struct cli_smb2_create_fnum_state);
	if (req == NULL) {
		return NULL;
	}
	state->cli = cli;

	if (smbXcli_conn_protocol(cli->conn) < PROTOCOL_SMB2_02) {
		tevent_req_nterror(req, NT_STATUS_INVALID_PARAMETER);
		return tevent_req_post(req, ev);
	}

	if (cli->backup_intent) {
		create_options |= FILE_OPEN_FOR_BACKUP_INTENT;
	}

	/* Check for @GMT- paths. Remove the @GMT and turn into TWrp if so. */
	fname_len = strlen(fname);
	if (clistr_is_previous_version_path(fname, &startp, &endp, &tstamp)) {
		size_t len_before_gmt = startp - fname;
		size_t len_after_gmt = fname + fname_len - endp;
		DATA_BLOB twrp_blob;
		NTTIME ntt;
		NTSTATUS status;

		char *new_fname = talloc_array(state, char,
				len_before_gmt + len_after_gmt + 1);

		if (tevent_req_nomem(new_fname, req)) {
			return tevent_req_post(req, ev);
		}

		memcpy(new_fname, fname, len_before_gmt);
		memcpy(new_fname + len_before_gmt, endp, len_after_gmt + 1);
		fname = new_fname;
		fname_len = len_before_gmt + len_after_gmt;

		unix_to_nt_time(&ntt, tstamp);
		twrp_blob = data_blob_const((const void *)&ntt, 8);

		cblobs = talloc_zero(state, struct smb2_create_blobs);
		if (tevent_req_nomem(cblobs, req)) {
			return tevent_req_post(req, ev);
		}

		status = smb2_create_blob_add(state, cblobs,
				SMB2_CREATE_TAG_TWRP, twrp_blob);
		if (!NT_STATUS_IS_OK(status)) {
			tevent_req_nterror(req, status);
			return tevent_req_post(req, ev);
		}
	}

	/* SMB2 is pickier about pathnames. Ensure it doesn't
	   start in a '\' */
	if (*fname == '\\') {
		fname++;
		fname_len--;
	}

	/* Or end in a '\' */
	if (fname_len > 0 && fname[fname_len-1] == '\\') {
		char *new_fname = talloc_strdup(state, fname);
		if (tevent_req_nomem(new_fname, req)) {
			return tevent_req_post(req, ev);
		}
		new_fname[fname_len-1] = '\0';
		fname = new_fname;
	}

	subreq = smb2cli_create_send(state, ev,
				     cli->conn,
				     cli->timeout,
				     cli->smb2.session,
				     cli->smb2.tcon,
				     fname,
				     flags_to_smb2_oplock(create_flags),
				     impersonation_level,
				     desired_access,
				     file_attributes,
				     share_access,
				     create_disposition,
				     create_options,
				     cblobs);
	if (tevent_req_nomem(subreq, req)) {
		return tevent_req_post(req, ev);
	}
	tevent_req_set_callback(subreq, cli_smb2_create_fnum_done, req);

	state->subreq = subreq;
	tevent_req_set_cancel_fn(req, cli_smb2_create_fnum_cancel);

	return req;
}

static void cli_smb2_create_fnum_done(struct tevent_req *subreq)
{
	struct tevent_req *req = tevent_req_callback_data(
		subreq, struct tevent_req);
	struct cli_smb2_create_fnum_state *state = tevent_req_data(
		req, struct cli_smb2_create_fnum_state);
	struct smb2_hnd h;
	NTSTATUS status;

	status = smb2cli_create_recv(subreq, &h.fid_persistent,
				     &h.fid_volatile, &state->cr, NULL, NULL);
	TALLOC_FREE(subreq);
	if (tevent_req_nterror(req, status)) {
		return;
	}

	status = map_smb2_handle_to_fnum(state->cli, &h, &state->fnum);
	if (tevent_req_nterror(req, status)) {
		return;
	}
	tevent_req_done(req);
}

static bool cli_smb2_create_fnum_cancel(struct tevent_req *req)
{
	struct cli_smb2_create_fnum_state *state = tevent_req_data(
		req, struct cli_smb2_create_fnum_state);
	return tevent_req_cancel(state->subreq);
}

NTSTATUS cli_smb2_create_fnum_recv(struct tevent_req *req, uint16_t *pfnum,
				   struct smb_create_returns *cr)
{
	struct cli_smb2_create_fnum_state *state = tevent_req_data(
		req, struct cli_smb2_create_fnum_state);
	NTSTATUS status;

	if (tevent_req_is_nterror(req, &status)) {
		state->cli->raw_status = status;
		return status;
	}
	if (pfnum != NULL) {
		*pfnum = state->fnum;
	}
	if (cr != NULL) {
		*cr = state->cr;
	}
	state->cli->raw_status = NT_STATUS_OK;
	return NT_STATUS_OK;
}

NTSTATUS cli_smb2_create_fnum(struct cli_state *cli,
			const char *fname,
			uint32_t create_flags,
			uint32_t impersonation_level,
			uint32_t desired_access,
			uint32_t file_attributes,
			uint32_t share_access,
			uint32_t create_disposition,
			uint32_t create_options,
			uint16_t *pfid,
			struct smb_create_returns *cr)
{
	TALLOC_CTX *frame = talloc_stackframe();
	struct tevent_context *ev;
	struct tevent_req *req;
	NTSTATUS status = NT_STATUS_NO_MEMORY;

	if (smbXcli_conn_has_async_calls(cli->conn)) {
		/*
		 * Can't use sync call while an async call is in flight
		 */
		status = NT_STATUS_INVALID_PARAMETER;
		goto fail;
	}
	ev = samba_tevent_context_init(frame);
	if (ev == NULL) {
		goto fail;
	}
	req = cli_smb2_create_fnum_send(frame, ev, cli, fname, create_flags,
					impersonation_level,
					desired_access, file_attributes,
					share_access, create_disposition,
					create_options);
	if (req == NULL) {
		goto fail;
	}
	if (!tevent_req_poll_ntstatus(req, ev, &status)) {
		goto fail;
	}
	status = cli_smb2_create_fnum_recv(req, pfid, cr);
 fail:
	TALLOC_FREE(frame);
	return status;
}

/***************************************************************
 Small wrapper that allows SMB2 close to use a uint16_t fnum.
***************************************************************/

struct cli_smb2_close_fnum_state {
	struct cli_state *cli;
	uint16_t fnum;
	struct smb2_hnd *ph;
};

static void cli_smb2_close_fnum_done(struct tevent_req *subreq);

struct tevent_req *cli_smb2_close_fnum_send(TALLOC_CTX *mem_ctx,
					    struct tevent_context *ev,
					    struct cli_state *cli,
					    uint16_t fnum)
{
	struct tevent_req *req, *subreq;
	struct cli_smb2_close_fnum_state *state;
	NTSTATUS status;

	req = tevent_req_create(mem_ctx, &state,
				struct cli_smb2_close_fnum_state);
	if (req == NULL) {
		return NULL;
	}
	state->cli = cli;
	state->fnum = fnum;

	if (smbXcli_conn_protocol(cli->conn) < PROTOCOL_SMB2_02) {
		tevent_req_nterror(req, NT_STATUS_INVALID_PARAMETER);
		return tevent_req_post(req, ev);
	}

	status = map_fnum_to_smb2_handle(cli, fnum, &state->ph);
	if (tevent_req_nterror(req, status)) {
		return tevent_req_post(req, ev);
	}

	subreq = smb2cli_close_send(state, ev, cli->conn, cli->timeout,
				    cli->smb2.session, cli->smb2.tcon,
				    0, state->ph->fid_persistent,
				    state->ph->fid_volatile);
	if (tevent_req_nomem(subreq, req)) {
		return tevent_req_post(req, ev);
	}
	tevent_req_set_callback(subreq, cli_smb2_close_fnum_done, req);
	return req;
}

static void cli_smb2_close_fnum_done(struct tevent_req *subreq)
{
	struct tevent_req *req = tevent_req_callback_data(
		subreq, struct tevent_req);
	struct cli_smb2_close_fnum_state *state = tevent_req_data(
		req, struct cli_smb2_close_fnum_state);
	NTSTATUS status;

	status = smb2cli_close_recv(subreq);
	if (tevent_req_nterror(req, status)) {
		return;
	}

	/* Delete the fnum -> handle mapping. */
	status = delete_smb2_handle_mapping(state->cli, &state->ph,
					    state->fnum);
	if (tevent_req_nterror(req, status)) {
		return;
	}
	tevent_req_done(req);
}

NTSTATUS cli_smb2_close_fnum_recv(struct tevent_req *req)
{
	struct cli_smb2_close_fnum_state *state = tevent_req_data(
		req, struct cli_smb2_close_fnum_state);
	NTSTATUS status = NT_STATUS_OK;

	if (tevent_req_is_nterror(req, &status)) {
		state->cli->raw_status = status;
	}
	tevent_req_received(req);
	return status;
}

NTSTATUS cli_smb2_close_fnum(struct cli_state *cli, uint16_t fnum)
{
	TALLOC_CTX *frame = talloc_stackframe();
	struct tevent_context *ev;
	struct tevent_req *req;
	NTSTATUS status = NT_STATUS_NO_MEMORY;

	if (smbXcli_conn_has_async_calls(cli->conn)) {
		/*
		 * Can't use sync call while an async call is in flight
		 */
		status = NT_STATUS_INVALID_PARAMETER;
		goto fail;
	}
	ev = samba_tevent_context_init(frame);
	if (ev == NULL) {
		goto fail;
	}
	req = cli_smb2_close_fnum_send(frame, ev, cli, fnum);
	if (req == NULL) {
		goto fail;
	}
	if (!tevent_req_poll_ntstatus(req, ev, &status)) {
		goto fail;
	}
	status = cli_smb2_close_fnum_recv(req);
 fail:
	TALLOC_FREE(frame);
	return status;
}

struct cli_smb2_delete_on_close_state {
	struct cli_state *cli;
	uint16_t fnum;
	struct smb2_hnd *ph;
	uint8_t data[1];
	DATA_BLOB inbuf;
};

static void cli_smb2_delete_on_close_done(struct tevent_req *subreq);

struct tevent_req *cli_smb2_delete_on_close_send(TALLOC_CTX *mem_ctx,
					struct tevent_context *ev,
					struct cli_state *cli,
					uint16_t fnum,
					bool flag)
{
	struct tevent_req *req = NULL;
	struct cli_smb2_delete_on_close_state *state = NULL;
	struct tevent_req *subreq = NULL;
	uint8_t in_info_type;
	uint8_t in_file_info_class;
	NTSTATUS status;

	req = tevent_req_create(mem_ctx, &state,
				struct cli_smb2_delete_on_close_state);
	if (req == NULL) {
		return NULL;
	}
	state->cli = cli;
	state->fnum = fnum;

	if (smbXcli_conn_protocol(cli->conn) < PROTOCOL_SMB2_02) {
		tevent_req_nterror(req, NT_STATUS_INVALID_PARAMETER);
		return tevent_req_post(req, ev);
	}

	status = map_fnum_to_smb2_handle(cli, fnum, &state->ph);
	if (tevent_req_nterror(req, status)) {
		return tevent_req_post(req, ev);
	}

	/*
	 * setinfo on the handle with info_type SMB2_SETINFO_FILE (1),
	 * level 13 (SMB_FILE_DISPOSITION_INFORMATION - 1000).
	 */
	in_info_type = 1;
	in_file_info_class = SMB_FILE_DISPOSITION_INFORMATION - 1000;
	/* Setup data array. */
	SCVAL(&state->data[0], 0, flag ? 1 : 0);
	state->inbuf.data = &state->data[0];
	state->inbuf.length = 1;

	subreq = smb2cli_set_info_send(state, ev,
				       cli->conn,
				       cli->timeout,
				       cli->smb2.session,
				       cli->smb2.tcon,
				       in_info_type,
				       in_file_info_class,
				       &state->inbuf, /* in_input_buffer */
				       0, /* in_additional_info */
				       state->ph->fid_persistent,
				       state->ph->fid_volatile);
	if (tevent_req_nomem(subreq, req)) {
		return tevent_req_post(req, ev);
	}
	tevent_req_set_callback(subreq,
				cli_smb2_delete_on_close_done,
				req);
	return req;
}

static void cli_smb2_delete_on_close_done(struct tevent_req *subreq)
{
	NTSTATUS status = smb2cli_set_info_recv(subreq);
	tevent_req_simple_finish_ntstatus(subreq, status);
}

NTSTATUS cli_smb2_delete_on_close_recv(struct tevent_req *req)
{
	struct cli_smb2_delete_on_close_state *state =
		tevent_req_data(req,
		struct cli_smb2_delete_on_close_state);
	NTSTATUS status;

	if (tevent_req_is_nterror(req, &status)) {
		state->cli->raw_status = status;
		tevent_req_received(req);
		return status;
	}

	state->cli->raw_status = NT_STATUS_OK;
	tevent_req_received(req);
	return NT_STATUS_OK;
}

NTSTATUS cli_smb2_delete_on_close(struct cli_state *cli, uint16_t fnum, bool flag)
{
	TALLOC_CTX *frame = talloc_stackframe();
	struct tevent_context *ev;
	struct tevent_req *req;
	NTSTATUS status = NT_STATUS_NO_MEMORY;

	if (smbXcli_conn_has_async_calls(cli->conn)) {
		/*
		 * Can't use sync call while an async call is in flight
		 */
		status = NT_STATUS_INVALID_PARAMETER;
		goto fail;
	}
	ev = samba_tevent_context_init(frame);
	if (ev == NULL) {
		goto fail;
	}
	req = cli_smb2_delete_on_close_send(frame, ev, cli, fnum, flag);
	if (req == NULL) {
		goto fail;
	}
	if (!tevent_req_poll_ntstatus(req, ev, &status)) {
		goto fail;
	}
	status = cli_smb2_delete_on_close_recv(req);
 fail:
	TALLOC_FREE(frame);
	return status;
}

/***************************************************************
 Small wrapper that allows SMB2 to create a directory
 Synchronous only.
***************************************************************/

NTSTATUS cli_smb2_mkdir(struct cli_state *cli, const char *dname)
{
	NTSTATUS status;
	uint16_t fnum;

	if (smbXcli_conn_has_async_calls(cli->conn)) {
		/*
		 * Can't use sync call while an async call is in flight
		 */
		return NT_STATUS_INVALID_PARAMETER;
	}

	if (smbXcli_conn_protocol(cli->conn) < PROTOCOL_SMB2_02) {
		return NT_STATUS_INVALID_PARAMETER;
	}

	status = cli_smb2_create_fnum(cli,
			dname,
			0,			/* create_flags */
			SMB2_IMPERSONATION_IMPERSONATION,
			FILE_READ_ATTRIBUTES,	/* desired_access */
			FILE_ATTRIBUTE_DIRECTORY, /* file attributes */
			FILE_SHARE_READ|FILE_SHARE_WRITE, /* share_access */
			FILE_CREATE,		/* create_disposition */
			FILE_DIRECTORY_FILE,	/* create_options */
			&fnum,
			NULL);

	if (!NT_STATUS_IS_OK(status)) {
		return status;
	}
	return cli_smb2_close_fnum(cli, fnum);
}

/***************************************************************
 Small wrapper that allows SMB2 to delete a directory
 Synchronous only.
***************************************************************/

NTSTATUS cli_smb2_rmdir(struct cli_state *cli, const char *dname)
{
	NTSTATUS status;
	uint16_t fnum;

	if (smbXcli_conn_has_async_calls(cli->conn)) {
		/*
		 * Can't use sync call while an async call is in flight
		 */
		return NT_STATUS_INVALID_PARAMETER;
	}

	if (smbXcli_conn_protocol(cli->conn) < PROTOCOL_SMB2_02) {
		return NT_STATUS_INVALID_PARAMETER;
	}

	status = cli_smb2_create_fnum(cli,
			dname,
			0,			/* create_flags */
			SMB2_IMPERSONATION_IMPERSONATION,
			DELETE_ACCESS,		/* desired_access */
			FILE_ATTRIBUTE_DIRECTORY, /* file attributes */
			FILE_SHARE_READ|FILE_SHARE_WRITE|FILE_SHARE_DELETE, /* share_access */
			FILE_OPEN,		/* create_disposition */
			FILE_DIRECTORY_FILE,	/* create_options */
			&fnum,
			NULL);

	if (NT_STATUS_EQUAL(status, NT_STATUS_STOPPED_ON_SYMLINK)) {
		/*
		 * Naive option to match our SMB1 code. Assume the
		 * symlink path that tripped us up was the last
		 * component and try again. Eventually we will have to
		 * deal with the returned path unprocessed component. JRA.
		 */
		status = cli_smb2_create_fnum(cli,
			dname,
			0,			/* create_flags */
			SMB2_IMPERSONATION_IMPERSONATION,
			DELETE_ACCESS,		/* desired_access */
			FILE_ATTRIBUTE_DIRECTORY, /* file attributes */
			FILE_SHARE_READ|FILE_SHARE_WRITE|FILE_SHARE_DELETE, /* share_access */
			FILE_OPEN,		/* create_disposition */
			FILE_DIRECTORY_FILE|
				FILE_DELETE_ON_CLOSE|
				FILE_OPEN_REPARSE_POINT, /* create_options */
			&fnum,
			NULL);
	}

	if (!NT_STATUS_IS_OK(status)) {
		return status;
	}

	status = cli_smb2_delete_on_close(cli, fnum, true);
	if (!NT_STATUS_IS_OK(status)) {
		cli_smb2_close_fnum(cli, fnum);
		return status;
	}

	return cli_smb2_close_fnum(cli, fnum);
}

/***************************************************************
 Small wrapper that allows SMB2 to unlink a pathname.
 Synchronous only.
***************************************************************/

NTSTATUS cli_smb2_unlink(struct cli_state *cli, const char *fname)
{
	NTSTATUS status;
	uint16_t fnum;

	if (smbXcli_conn_has_async_calls(cli->conn)) {
		/*
		 * Can't use sync call while an async call is in flight
		 */
		return NT_STATUS_INVALID_PARAMETER;
	}

	if (smbXcli_conn_protocol(cli->conn) < PROTOCOL_SMB2_02) {
		return NT_STATUS_INVALID_PARAMETER;
	}

	status = cli_smb2_create_fnum(cli,
			fname,
			0,			/* create_flags */
			SMB2_IMPERSONATION_IMPERSONATION,
			DELETE_ACCESS,		/* desired_access */
			FILE_ATTRIBUTE_NORMAL, /* file attributes */
			FILE_SHARE_READ|FILE_SHARE_WRITE|FILE_SHARE_DELETE, /* share_access */
			FILE_OPEN,		/* create_disposition */
			FILE_DELETE_ON_CLOSE,	/* create_options */
			&fnum,
			NULL);

	if (NT_STATUS_EQUAL(status, NT_STATUS_STOPPED_ON_SYMLINK)) {
		/*
		 * Naive option to match our SMB1 code. Assume the
		 * symlink path that tripped us up was the last
		 * component and try again. Eventually we will have to
		 * deal with the returned path unprocessed component. JRA.
		 */
		status = cli_smb2_create_fnum(cli,
			fname,
			0,			/* create_flags */
			SMB2_IMPERSONATION_IMPERSONATION,
			DELETE_ACCESS,		/* desired_access */
			FILE_ATTRIBUTE_NORMAL, /* file attributes */
			FILE_SHARE_READ|FILE_SHARE_WRITE|FILE_SHARE_DELETE, /* share_access */
			FILE_OPEN,		/* create_disposition */
			FILE_DELETE_ON_CLOSE|
				FILE_OPEN_REPARSE_POINT, /* create_options */
			&fnum,
			NULL);
	}

	if (!NT_STATUS_IS_OK(status)) {
		return status;
	}
	return cli_smb2_close_fnum(cli, fnum);
}

/***************************************************************
 Utility function to parse a SMB2_FIND_ID_BOTH_DIRECTORY_INFO reply.
***************************************************************/

static NTSTATUS parse_finfo_id_both_directory_info(uint8_t *dir_data,
				uint32_t dir_data_length,
				struct file_info *finfo,
				uint32_t *next_offset)
{
	size_t namelen = 0;
	size_t slen = 0;
	size_t ret = 0;

	if (dir_data_length < 4) {
		return NT_STATUS_INFO_LENGTH_MISMATCH;
	}

	*next_offset = IVAL(dir_data, 0);

	if (*next_offset > dir_data_length) {
		return NT_STATUS_INFO_LENGTH_MISMATCH;
	}

	if (*next_offset != 0) {
		/* Ensure we only read what in this record. */
		dir_data_length = *next_offset;
	}

	if (dir_data_length < 105) {
		return NT_STATUS_INFO_LENGTH_MISMATCH;
	}

	finfo->btime_ts = interpret_long_date((const char *)dir_data + 8);
	finfo->atime_ts = interpret_long_date((const char *)dir_data + 16);
	finfo->mtime_ts = interpret_long_date((const char *)dir_data + 24);
	finfo->ctime_ts = interpret_long_date((const char *)dir_data + 32);
	finfo->size = IVAL2_TO_SMB_BIG_UINT(dir_data + 40, 0);
	finfo->mode = CVAL(dir_data + 56, 0);
	namelen = IVAL(dir_data + 60,0);
	if (namelen > (dir_data_length - 104)) {
		return NT_STATUS_INFO_LENGTH_MISMATCH;
	}
	slen = CVAL(dir_data + 68, 0);
	if (slen > 24) {
		return NT_STATUS_INFO_LENGTH_MISMATCH;
	}
	ret = pull_string_talloc(finfo,
				dir_data,
				FLAGS2_UNICODE_STRINGS,
				&finfo->short_name,
				dir_data + 70,
				slen,
				STR_UNICODE);
	if (ret == (size_t)-1) {
		/* Bad conversion. */
		return NT_STATUS_INVALID_NETWORK_RESPONSE;
	}

	ret = pull_string_talloc(finfo,
				dir_data,
				FLAGS2_UNICODE_STRINGS,
				&finfo->name,
				dir_data + 104,
				namelen,
				STR_UNICODE);
	if (ret == (size_t)-1) {
		/* Bad conversion. */
		return NT_STATUS_INVALID_NETWORK_RESPONSE;
	}
	return NT_STATUS_OK;
}

/*******************************************************************
 Given a filename - get its directory name
********************************************************************/

static bool windows_parent_dirname(TALLOC_CTX *mem_ctx,
				const char *dir,
				char **parent,
				const char **name)
{
	char *p;
	ptrdiff_t len;

	p = strrchr_m(dir, '\\'); /* Find final '\\', if any */

	if (p == NULL) {
		if (!(*parent = talloc_strdup(mem_ctx, "\\"))) {
			return false;
		}
		if (name) {
			*name = dir;
		}
		return true;
	}

	len = p-dir;

	if (!(*parent = (char *)talloc_memdup(mem_ctx, dir, len+1))) {
		return false;
	}
	(*parent)[len] = '\0';

	if (name) {
		*name = p+1;
	}
	return true;
}

/***************************************************************
 Wrapper that allows SMB2 to list a directory.
 Synchronous only.
***************************************************************/

NTSTATUS cli_smb2_list(struct cli_state *cli,
			const char *pathname,
			uint16_t attribute,
			NTSTATUS (*fn)(const char *,
				struct file_info *,
				const char *,
				void *),
			void *state)
{
	NTSTATUS status;
	uint16_t fnum = 0xffff;
	char *parent_dir = NULL;
	const char *mask = NULL;
	struct smb2_hnd *ph = NULL;
	bool processed_file = false;
	TALLOC_CTX *frame = talloc_stackframe();
	TALLOC_CTX *subframe = NULL;
	bool mask_has_wild;
	uint32_t max_trans;
	uint32_t max_avail_len;
	bool ok;

	if (smbXcli_conn_has_async_calls(cli->conn)) {
		/*
		 * Can't use sync call while an async call is in flight
		 */
		status = NT_STATUS_INVALID_PARAMETER;
		goto fail;
	}

	if (smbXcli_conn_protocol(cli->conn) < PROTOCOL_SMB2_02) {
		status = NT_STATUS_INVALID_PARAMETER;
		goto fail;
	}

	/* Get the directory name. */
	if (!windows_parent_dirname(frame,
				pathname,
				&parent_dir,
				&mask)) {
                status = NT_STATUS_NO_MEMORY;
		goto fail;
        }

	mask_has_wild = ms_has_wild(mask);

	status = cli_smb2_create_fnum(cli,
			parent_dir,
			0,			/* create_flags */
			SMB2_IMPERSONATION_IMPERSONATION,
			SEC_DIR_LIST|SEC_DIR_READ_ATTRIBUTE,/* desired_access */
			FILE_ATTRIBUTE_DIRECTORY, /* file attributes */
			FILE_SHARE_READ|FILE_SHARE_WRITE, /* share_access */
			FILE_OPEN,		/* create_disposition */
			FILE_DIRECTORY_FILE,	/* create_options */
			&fnum,
			NULL);

	if (!NT_STATUS_IS_OK(status)) {
		goto fail;
	}

	status = map_fnum_to_smb2_handle(cli,
					fnum,
					&ph);
	if (!NT_STATUS_IS_OK(status)) {
		goto fail;
	}

	/*
	 * ideally, use the max transaction size, but don't send a request
	 * bigger than we have credits available for
	 */
	max_trans = smb2cli_conn_max_trans_size(cli->conn);
	ok = smb2cli_conn_req_possible(cli->conn, &max_avail_len);
	if (ok) {
		max_trans = MIN(max_trans, max_avail_len);
	}

	do {
		uint8_t *dir_data = NULL;
		uint32_t dir_data_length = 0;
		uint32_t next_offset = 0;
		subframe = talloc_stackframe();

		status = smb2cli_query_directory(cli->conn,
					cli->timeout,
					cli->smb2.session,
					cli->smb2.tcon,
					SMB2_FIND_ID_BOTH_DIRECTORY_INFO,
					0,	/* flags */
					0,	/* file_index */
					ph->fid_persistent,
					ph->fid_volatile,
					mask,
					max_trans,
					subframe,
					&dir_data,
					&dir_data_length);

		if (!NT_STATUS_IS_OK(status)) {
			if (NT_STATUS_EQUAL(status, STATUS_NO_MORE_FILES)) {
				break;
			}
			goto fail;
		}

		do {
			struct file_info *finfo = talloc_zero(subframe,
							struct file_info);

			if (finfo == NULL) {
				status = NT_STATUS_NO_MEMORY;
				goto fail;
			}

			status = parse_finfo_id_both_directory_info(dir_data,
						dir_data_length,
						finfo,
						&next_offset);

			if (!NT_STATUS_IS_OK(status)) {
				goto fail;
			}

			if (dir_check_ftype((uint32_t)finfo->mode,
					(uint32_t)attribute)) {
				/*
				 * Only process if attributes match.
				 * On SMB1 server does this, so on
				 * SMB2 we need to emulate in the
				 * client.
				 *
				 * https://bugzilla.samba.org/show_bug.cgi?id=10260
				 */
				processed_file = true;

				status = fn(cli->dfs_mountpoint,
					finfo,
					pathname,
					state);

				if (!NT_STATUS_IS_OK(status)) {
					break;
				}
			}

			TALLOC_FREE(finfo);

			/* Move to next entry. */
			if (next_offset) {
				dir_data += next_offset;
				dir_data_length -= next_offset;
			}
		} while (next_offset != 0);

		TALLOC_FREE(subframe);

		if (!mask_has_wild) {
			/*
			 * MacOSX 10 doesn't set STATUS_NO_MORE_FILES
			 * when handed a non-wildcard path. Do it
			 * for the server (with a non-wildcard path
			 * there should only ever be one file returned.
			 */
			status = STATUS_NO_MORE_FILES;
			break;
		}

	} while (NT_STATUS_IS_OK(status));

	if (NT_STATUS_EQUAL(status, STATUS_NO_MORE_FILES)) {
		status = NT_STATUS_OK;
	}

	if (NT_STATUS_IS_OK(status) && !processed_file) {
		/*
		 * In SMB1 findfirst returns NT_STATUS_NO_SUCH_FILE
		 * if no files match. Emulate this in the client.
		 */
		status = NT_STATUS_NO_SUCH_FILE;
	}

  fail:

	if (fnum != 0xffff) {
		cli_smb2_close_fnum(cli, fnum);
	}

	cli->raw_status = status;

	TALLOC_FREE(subframe);
	TALLOC_FREE(frame);
	return status;
}

/***************************************************************
 Wrapper that allows SMB2 to query a path info (basic level).
 Synchronous only.
***************************************************************/

NTSTATUS cli_smb2_qpathinfo_basic(struct cli_state *cli,
				const char *name,
				SMB_STRUCT_STAT *sbuf,
				uint32_t *attributes)
{
	NTSTATUS status;
	struct smb_create_returns cr;
	uint16_t fnum = 0xffff;
	size_t namelen = strlen(name);

	if (smbXcli_conn_has_async_calls(cli->conn)) {
		/*
		 * Can't use sync call while an async call is in flight
		 */
		return NT_STATUS_INVALID_PARAMETER;
	}

	if (smbXcli_conn_protocol(cli->conn) < PROTOCOL_SMB2_02) {
		return NT_STATUS_INVALID_PARAMETER;
	}

	/* SMB2 is pickier about pathnames. Ensure it doesn't
	   end in a '\' */
	if (namelen > 0 && name[namelen-1] == '\\') {
		char *modname = talloc_strdup(talloc_tos(), name);
		modname[namelen-1] = '\0';
		name = modname;
	}

	/* This is commonly used as a 'cd'. Try qpathinfo on
	   a directory handle first. */

	status = cli_smb2_create_fnum(cli,
			name,
			0,			/* create_flags */
			SMB2_IMPERSONATION_IMPERSONATION,
			FILE_READ_ATTRIBUTES,	/* desired_access */
			FILE_ATTRIBUTE_DIRECTORY, /* file attributes */
			FILE_SHARE_READ|FILE_SHARE_WRITE|FILE_SHARE_DELETE, /* share_access */
			FILE_OPEN,		/* create_disposition */
			FILE_DIRECTORY_FILE,	/* create_options */
			&fnum,
			&cr);

	if (NT_STATUS_EQUAL(status, NT_STATUS_NOT_A_DIRECTORY)) {
		/* Maybe a file ? */
		status = cli_smb2_create_fnum(cli,
			name,
			0,			/* create_flags */
			SMB2_IMPERSONATION_IMPERSONATION,
			FILE_READ_ATTRIBUTES,		/* desired_access */
			0, /* file attributes */
			FILE_SHARE_READ|FILE_SHARE_WRITE|FILE_SHARE_DELETE, /* share_access */
			FILE_OPEN,		/* create_disposition */
			0,	/* create_options */
			&fnum,
			&cr);
	}

	if (!NT_STATUS_IS_OK(status)) {
		return status;
	}

	status = cli_smb2_close_fnum(cli, fnum);

	ZERO_STRUCTP(sbuf);

	sbuf->st_ex_atime = nt_time_to_unix_timespec(cr.last_access_time);
	sbuf->st_ex_mtime = nt_time_to_unix_timespec(cr.last_write_time);
	sbuf->st_ex_ctime = nt_time_to_unix_timespec(cr.change_time);
	sbuf->st_ex_size = cr.end_of_file;
	*attributes = cr.file_attributes;

	return status;
}

/***************************************************************
 Wrapper that allows SMB2 to check if a path is a directory.
 Synchronous only.
***************************************************************/

NTSTATUS cli_smb2_chkpath(struct cli_state *cli,
				const char *name)
{
	NTSTATUS status;
	uint16_t fnum = 0xffff;

	if (smbXcli_conn_has_async_calls(cli->conn)) {
		/*
		 * Can't use sync call while an async call is in flight
		 */
		return NT_STATUS_INVALID_PARAMETER;
	}

	if (smbXcli_conn_protocol(cli->conn) < PROTOCOL_SMB2_02) {
		return NT_STATUS_INVALID_PARAMETER;
	}

	/* Ensure this is a directory. */
	status = cli_smb2_create_fnum(cli,
			name,
			0,			/* create_flags */
			SMB2_IMPERSONATION_IMPERSONATION,
			FILE_READ_ATTRIBUTES,	/* desired_access */
			FILE_ATTRIBUTE_DIRECTORY, /* file attributes */
			FILE_SHARE_READ|FILE_SHARE_WRITE|FILE_SHARE_DELETE, /* share_access */
			FILE_OPEN,		/* create_disposition */
			FILE_DIRECTORY_FILE,	/* create_options */
			&fnum,
			NULL);

	if (!NT_STATUS_IS_OK(status)) {
		return status;
	}

	return cli_smb2_close_fnum(cli, fnum);
}

/***************************************************************
 Helper function for pathname operations.
***************************************************************/

static NTSTATUS get_fnum_from_path(struct cli_state *cli,
				const char *name,
				uint32_t desired_access,
				uint16_t *pfnum)
{
	NTSTATUS status;
	size_t namelen = strlen(name);
	TALLOC_CTX *frame = talloc_stackframe();
	uint32_t create_options = 0;

	/* SMB2 is pickier about pathnames. Ensure it doesn't
	   end in a '\' */
	if (namelen > 0 && name[namelen-1] == '\\') {
		char *modname = talloc_strdup(frame, name);
		if (modname == NULL) {
			status = NT_STATUS_NO_MEMORY;
			goto fail;
		}
		modname[namelen-1] = '\0';
		name = modname;
	}

	/* Try to open a file handle first. */
	status = cli_smb2_create_fnum(cli,
			name,
			0,			/* create_flags */
			SMB2_IMPERSONATION_IMPERSONATION,
			desired_access,
			0, /* file attributes */
			FILE_SHARE_READ|FILE_SHARE_WRITE|FILE_SHARE_DELETE, /* share_access */
			FILE_OPEN,		/* create_disposition */
			create_options,
			pfnum,
			NULL);

	if (NT_STATUS_EQUAL(status, NT_STATUS_STOPPED_ON_SYMLINK)) {
		/*
		 * Naive option to match our SMB1 code. Assume the
		 * symlink path that tripped us up was the last
		 * component and try again. Eventually we will have to
		 * deal with the returned path unprocessed component. JRA.
		 */
		create_options |= FILE_OPEN_REPARSE_POINT;
		status = cli_smb2_create_fnum(cli,
			name,
			0,			/* create_flags */
			SMB2_IMPERSONATION_IMPERSONATION,
			desired_access,
			0, /* file attributes */
			FILE_SHARE_READ|FILE_SHARE_WRITE|FILE_SHARE_DELETE, /* share_access */
			FILE_OPEN,		/* create_disposition */
			create_options,
			pfnum,
			NULL);
	}

	if (NT_STATUS_EQUAL(status, NT_STATUS_FILE_IS_A_DIRECTORY)) {
		create_options |= FILE_DIRECTORY_FILE;
		status = cli_smb2_create_fnum(cli,
			name,
			0,			/* create_flags */
			SMB2_IMPERSONATION_IMPERSONATION,
			desired_access,
			FILE_ATTRIBUTE_DIRECTORY, /* file attributes */
			FILE_SHARE_READ|FILE_SHARE_WRITE|FILE_SHARE_DELETE, /* share_access */
			FILE_OPEN,		/* create_disposition */
			FILE_DIRECTORY_FILE,	/* create_options */
			pfnum,
			NULL);
	}

  fail:

	TALLOC_FREE(frame);
	return status;
}

/***************************************************************
 Wrapper that allows SMB2 to query a path info (ALTNAME level).
 Synchronous only.
***************************************************************/

NTSTATUS cli_smb2_qpathinfo_alt_name(struct cli_state *cli,
				const char *name,
				fstring alt_name)
{
	NTSTATUS status;
	DATA_BLOB outbuf = data_blob_null;
	uint16_t fnum = 0xffff;
	struct smb2_hnd *ph = NULL;
	uint32_t altnamelen = 0;
	TALLOC_CTX *frame = talloc_stackframe();

	if (smbXcli_conn_has_async_calls(cli->conn)) {
		/*
		 * Can't use sync call while an async call is in flight
		 */
		status = NT_STATUS_INVALID_PARAMETER;
		goto fail;
	}

	if (smbXcli_conn_protocol(cli->conn) < PROTOCOL_SMB2_02) {
		status = NT_STATUS_INVALID_PARAMETER;
		goto fail;
	}

	status = get_fnum_from_path(cli,
				name,
				FILE_READ_ATTRIBUTES,
				&fnum);

	if (!NT_STATUS_IS_OK(status)) {
		goto fail;
	}

	status = map_fnum_to_smb2_handle(cli,
					fnum,
					&ph);
	if (!NT_STATUS_IS_OK(status)) {
		goto fail;
	}

	/* getinfo on the handle with info_type SMB2_GETINFO_FILE (1),
	   level SMB_FILE_ALTERNATE_NAME_INFORMATION (1021) == SMB2 21 */

	status = smb2cli_query_info(cli->conn,
				cli->timeout,
				cli->smb2.session,
				cli->smb2.tcon,
				1, /* in_info_type */
				(SMB_FILE_ALTERNATE_NAME_INFORMATION - 1000), /* in_file_info_class */
				0xFFFF, /* in_max_output_length */
				NULL, /* in_input_buffer */
				0, /* in_additional_info */
				0, /* in_flags */
				ph->fid_persistent,
				ph->fid_volatile,
				frame,
				&outbuf);

	if (!NT_STATUS_IS_OK(status)) {
		goto fail;
	}

	/* Parse the reply. */
	if (outbuf.length < 4) {
		status = NT_STATUS_INVALID_NETWORK_RESPONSE;
		goto fail;
	}

	altnamelen = IVAL(outbuf.data, 0);
	if (altnamelen > outbuf.length - 4) {
		status = NT_STATUS_INVALID_NETWORK_RESPONSE;
		goto fail;
	}

	if (altnamelen > 0) {
		size_t ret = 0;
		char *short_name = NULL;
		ret = pull_string_talloc(frame,
				outbuf.data,
				FLAGS2_UNICODE_STRINGS,
				&short_name,
				outbuf.data + 4,
				altnamelen,
				STR_UNICODE);
		if (ret == (size_t)-1) {
			/* Bad conversion. */
			status = NT_STATUS_INVALID_NETWORK_RESPONSE;
			goto fail;
		}

	        fstrcpy(alt_name, short_name);
	} else {
		alt_name[0] = '\0';
	}

	status = NT_STATUS_OK;

  fail:

	if (fnum != 0xffff) {
		cli_smb2_close_fnum(cli, fnum);
	}

	cli->raw_status = status;

	TALLOC_FREE(frame);
	return status;
}


/***************************************************************
 Wrapper that allows SMB2 to query a fnum info (basic level).
 Synchronous only.
***************************************************************/

NTSTATUS cli_smb2_qfileinfo_basic(struct cli_state *cli,
			uint16_t fnum,
			uint16_t *mode,
			off_t *size,
			struct timespec *create_time,
			struct timespec *access_time,
			struct timespec *write_time,
			struct timespec *change_time,
			SMB_INO_T *ino)
{
	NTSTATUS status;
	DATA_BLOB outbuf = data_blob_null;
	struct smb2_hnd *ph = NULL;
	TALLOC_CTX *frame = talloc_stackframe();

	if (smbXcli_conn_has_async_calls(cli->conn)) {
		/*
		 * Can't use sync call while an async call is in flight
		 */
		status = NT_STATUS_INVALID_PARAMETER;
		goto fail;
	}

	if (smbXcli_conn_protocol(cli->conn) < PROTOCOL_SMB2_02) {
		status = NT_STATUS_INVALID_PARAMETER;
		goto fail;
	}

	status = map_fnum_to_smb2_handle(cli,
					fnum,
					&ph);
	if (!NT_STATUS_IS_OK(status)) {
		goto fail;
	}

	/* getinfo on the handle with info_type SMB2_GETINFO_FILE (1),
	   level 0x12 (SMB2_FILE_ALL_INFORMATION). */

	status = smb2cli_query_info(cli->conn,
				cli->timeout,
				cli->smb2.session,
				cli->smb2.tcon,
				1, /* in_info_type */
				(SMB_FILE_ALL_INFORMATION - 1000), /* in_file_info_class */
				0xFFFF, /* in_max_output_length */
				NULL, /* in_input_buffer */
				0, /* in_additional_info */
				0, /* in_flags */
				ph->fid_persistent,
				ph->fid_volatile,
				frame,
				&outbuf);
	if (!NT_STATUS_IS_OK(status)) {
		goto fail;
	}

	/* Parse the reply. */
	if (outbuf.length < 0x60) {
		status = NT_STATUS_INVALID_NETWORK_RESPONSE;
		goto fail;
	}

	if (create_time) {
		*create_time = interpret_long_date((const char *)outbuf.data + 0x0);
	}
	if (access_time) {
		*access_time = interpret_long_date((const char *)outbuf.data + 0x8);
	}
	if (write_time) {
		*write_time = interpret_long_date((const char *)outbuf.data + 0x10);
	}
	if (change_time) {
		*change_time = interpret_long_date((const char *)outbuf.data + 0x18);
	}
	if (mode) {
		uint32_t attr = IVAL(outbuf.data, 0x20);
		*mode = (uint16_t)attr;
	}
	if (size) {
		uint64_t file_size = BVAL(outbuf.data, 0x30);
		*size = (off_t)file_size;
	}
	if (ino) {
		uint64_t file_index = BVAL(outbuf.data, 0x40);
		*ino = (SMB_INO_T)file_index;
	}

  fail:

	cli->raw_status = status;

	TALLOC_FREE(frame);
	return status;
}

/***************************************************************
 Wrapper that allows SMB2 to query an fnum.
 Implement on top of cli_smb2_qfileinfo_basic().
 Synchronous only.
***************************************************************/

NTSTATUS cli_smb2_getattrE(struct cli_state *cli,
			uint16_t fnum,
			uint16_t *attr,
			off_t *size,
			time_t *change_time,
			time_t *access_time,
			time_t *write_time)
{
	struct timespec access_time_ts;
	struct timespec write_time_ts;
	struct timespec change_time_ts;
	NTSTATUS status = cli_smb2_qfileinfo_basic(cli,
					fnum,
					attr,
					size,
					NULL,
					&access_time_ts,
					&write_time_ts,
					&change_time_ts,
                                        NULL);

	cli->raw_status = status;

	if (!NT_STATUS_IS_OK(status)) {
		return status;
	}

	if (change_time) {
		*change_time = change_time_ts.tv_sec;
	}
	if (access_time) {
		*access_time = access_time_ts.tv_sec;
	}
	if (write_time) {
		*write_time = write_time_ts.tv_sec;
	}
	return NT_STATUS_OK;
}

/***************************************************************
 Wrapper that allows SMB2 to get pathname attributes.
 Synchronous only.
***************************************************************/

NTSTATUS cli_smb2_getatr(struct cli_state *cli,
			const char *name,
			uint16_t *attr,
			off_t *size,
			time_t *write_time)
{
	NTSTATUS status;
	uint16_t fnum = 0xffff;
	struct smb2_hnd *ph = NULL;
	TALLOC_CTX *frame = talloc_stackframe();

	if (smbXcli_conn_has_async_calls(cli->conn)) {
		/*
		 * Can't use sync call while an async call is in flight
		 */
		status = NT_STATUS_INVALID_PARAMETER;
		goto fail;
	}

	if (smbXcli_conn_protocol(cli->conn) < PROTOCOL_SMB2_02) {
		status = NT_STATUS_INVALID_PARAMETER;
		goto fail;
	}

	status = get_fnum_from_path(cli,
				name,
				FILE_READ_ATTRIBUTES,
				&fnum);

	if (!NT_STATUS_IS_OK(status)) {
		goto fail;
	}

	status = map_fnum_to_smb2_handle(cli,
					fnum,
					&ph);
	if (!NT_STATUS_IS_OK(status)) {
		goto fail;
	}
	status = cli_smb2_getattrE(cli,
				fnum,
				attr,
				size,
				NULL,
				NULL,
				write_time);
	if (!NT_STATUS_IS_OK(status)) {
		goto fail;
	}

  fail:

	if (fnum != 0xffff) {
		cli_smb2_close_fnum(cli, fnum);
	}

	cli->raw_status = status;

	TALLOC_FREE(frame);
	return status;
}

/***************************************************************
 Wrapper that allows SMB2 to query a pathname info (basic level).
 Implement on top of cli_smb2_qfileinfo_basic().
 Synchronous only.
***************************************************************/

NTSTATUS cli_smb2_qpathinfo2(struct cli_state *cli,
			const char *name,
			struct timespec *create_time,
			struct timespec *access_time,
			struct timespec *write_time,
			struct timespec *change_time,
			off_t *size,
			uint16_t *mode,
			SMB_INO_T *ino)
{
	NTSTATUS status;
	struct smb2_hnd *ph = NULL;
	uint16_t fnum = 0xffff;
	TALLOC_CTX *frame = talloc_stackframe();

	if (smbXcli_conn_has_async_calls(cli->conn)) {
		/*
		 * Can't use sync call while an async call is in flight
		 */
		status = NT_STATUS_INVALID_PARAMETER;
		goto fail;
	}

	if (smbXcli_conn_protocol(cli->conn) < PROTOCOL_SMB2_02) {
		status = NT_STATUS_INVALID_PARAMETER;
		goto fail;
	}

	status = get_fnum_from_path(cli,
					name,
					FILE_READ_ATTRIBUTES,
					&fnum);

	if (!NT_STATUS_IS_OK(status)) {
		goto fail;
	}

	status = map_fnum_to_smb2_handle(cli,
					fnum,
					&ph);
	if (!NT_STATUS_IS_OK(status)) {
		goto fail;
	}

	status = cli_smb2_qfileinfo_basic(cli,
					fnum,
					mode,
					size,
					create_time,
					access_time,
					write_time,
					change_time,
					ino);

  fail:

	if (fnum != 0xffff) {
		cli_smb2_close_fnum(cli, fnum);
	}

	cli->raw_status = status;

	TALLOC_FREE(frame);
	return status;
}

/***************************************************************
 Wrapper that allows SMB2 to query pathname streams.
 Synchronous only.
***************************************************************/

NTSTATUS cli_smb2_qpathinfo_streams(struct cli_state *cli,
				const char *name,
				TALLOC_CTX *mem_ctx,
				unsigned int *pnum_streams,
				struct stream_struct **pstreams)
{
	NTSTATUS status;
	struct smb2_hnd *ph = NULL;
	uint16_t fnum = 0xffff;
	DATA_BLOB outbuf = data_blob_null;
	TALLOC_CTX *frame = talloc_stackframe();

	if (smbXcli_conn_has_async_calls(cli->conn)) {
		/*
		 * Can't use sync call while an async call is in flight
		 */
		status = NT_STATUS_INVALID_PARAMETER;
		goto fail;
	}

	if (smbXcli_conn_protocol(cli->conn) < PROTOCOL_SMB2_02) {
		status = NT_STATUS_INVALID_PARAMETER;
		goto fail;
	}

	status = get_fnum_from_path(cli,
				name,
				FILE_READ_ATTRIBUTES,
				&fnum);

	if (!NT_STATUS_IS_OK(status)) {
		goto fail;
	}

	status = map_fnum_to_smb2_handle(cli,
					fnum,
					&ph);
	if (!NT_STATUS_IS_OK(status)) {
		goto fail;
	}

	/* getinfo on the handle with info_type SMB2_GETINFO_FILE (1),
	   level 22 (SMB2_FILE_STREAM_INFORMATION). */

	status = smb2cli_query_info(cli->conn,
				cli->timeout,
				cli->smb2.session,
				cli->smb2.tcon,
				1, /* in_info_type */
				(SMB_FILE_STREAM_INFORMATION - 1000), /* in_file_info_class */
				0xFFFF, /* in_max_output_length */
				NULL, /* in_input_buffer */
				0, /* in_additional_info */
				0, /* in_flags */
				ph->fid_persistent,
				ph->fid_volatile,
				frame,
				&outbuf);

	if (!NT_STATUS_IS_OK(status)) {
		goto fail;
	}

	/* Parse the reply. */
	if (!parse_streams_blob(mem_ctx,
				outbuf.data,
				outbuf.length,
				pnum_streams,
				pstreams)) {
		status = NT_STATUS_INVALID_NETWORK_RESPONSE;
		goto fail;
	}

  fail:

	if (fnum != 0xffff) {
		cli_smb2_close_fnum(cli, fnum);
	}

	cli->raw_status = status;

	TALLOC_FREE(frame);
	return status;
}

/***************************************************************
 Wrapper that allows SMB2 to set SMB_FILE_BASIC_INFORMATION on
 a pathname.
 Synchronous only.
***************************************************************/

NTSTATUS cli_smb2_setpathinfo(struct cli_state *cli,
			const char *name,
			uint8_t in_info_type,
			uint8_t in_file_info_class,
			const DATA_BLOB *p_in_data)
{
	NTSTATUS status;
	uint16_t fnum = 0xffff;
	struct smb2_hnd *ph = NULL;
	TALLOC_CTX *frame = talloc_stackframe();

	if (smbXcli_conn_has_async_calls(cli->conn)) {
		/*
		 * Can't use sync call while an async call is in flight
		 */
		status = NT_STATUS_INVALID_PARAMETER;
		goto fail;
	}

	if (smbXcli_conn_protocol(cli->conn) < PROTOCOL_SMB2_02) {
		status = NT_STATUS_INVALID_PARAMETER;
		goto fail;
	}

	status = get_fnum_from_path(cli,
				name,
				FILE_WRITE_ATTRIBUTES,
				&fnum);

	if (!NT_STATUS_IS_OK(status)) {
		goto fail;
	}

	status = map_fnum_to_smb2_handle(cli,
					fnum,
					&ph);
	if (!NT_STATUS_IS_OK(status)) {
		goto fail;
	}

	status = smb2cli_set_info(cli->conn,
				cli->timeout,
				cli->smb2.session,
				cli->smb2.tcon,
				in_info_type,
				in_file_info_class,
				p_in_data, /* in_input_buffer */
				0, /* in_additional_info */
				ph->fid_persistent,
				ph->fid_volatile);
  fail:

	if (fnum != 0xffff) {
		cli_smb2_close_fnum(cli, fnum);
	}

	cli->raw_status = status;

	TALLOC_FREE(frame);
	return status;
}


/***************************************************************
 Wrapper that allows SMB2 to set pathname attributes.
 Synchronous only.
***************************************************************/

NTSTATUS cli_smb2_setatr(struct cli_state *cli,
			const char *name,
			uint16_t attr,
			time_t mtime)
{
	uint8_t inbuf_store[40];
	DATA_BLOB inbuf = data_blob_null;

	/* setinfo on the handle with info_type SMB2_SETINFO_FILE (1),
	   level 4 (SMB_FILE_BASIC_INFORMATION - 1000). */

	inbuf.data = inbuf_store;
	inbuf.length = sizeof(inbuf_store);
	data_blob_clear(&inbuf);

	/*
	 * SMB1 uses attr == 0 to clear all attributes
	 * on a file (end up with FILE_ATTRIBUTE_NORMAL),
	 * and attr == FILE_ATTRIBUTE_NORMAL to mean ignore
	 * request attribute change.
	 *
	 * SMB2 uses exactly the reverse. Unfortunately as the
	 * cli_setatr() ABI is exposed inside libsmbclient,
	 * we must make the SMB2 cli_smb2_setatr() call
	 * export the same ABI as the SMB1 cli_setatr()
	 * which calls it. This means reversing the sense
	 * of the requested attr argument if it's zero
	 * or FILE_ATTRIBUTE_NORMAL.
	 *
	 * See BUG: https://bugzilla.samba.org/show_bug.cgi?id=12899
	 */

	if (attr == 0) {
		attr = FILE_ATTRIBUTE_NORMAL;
	} else if (attr == FILE_ATTRIBUTE_NORMAL) {
		attr = 0;
	}

	SSVAL(inbuf.data, 32, attr);
	if (mtime != 0) {
		put_long_date((char *)inbuf.data + 16,mtime);
	}
	/* Set all the other times to -1. */
	SBVAL(inbuf.data, 0, 0xFFFFFFFFFFFFFFFFLL);
	SBVAL(inbuf.data, 8, 0xFFFFFFFFFFFFFFFFLL);
	SBVAL(inbuf.data, 24, 0xFFFFFFFFFFFFFFFFLL);

	return cli_smb2_setpathinfo(cli,
				name,
				1, /* in_info_type */
				/* in_file_info_class */
				SMB_FILE_BASIC_INFORMATION - 1000,
				&inbuf);
}


/***************************************************************
 Wrapper that allows SMB2 to set file handle times.
 Synchronous only.
***************************************************************/

NTSTATUS cli_smb2_setattrE(struct cli_state *cli,
			uint16_t fnum,
			time_t change_time,
			time_t access_time,
			time_t write_time)
{
	NTSTATUS status;
	struct smb2_hnd *ph = NULL;
	uint8_t inbuf_store[40];
	DATA_BLOB inbuf = data_blob_null;

	if (smbXcli_conn_has_async_calls(cli->conn)) {
		/*
		 * Can't use sync call while an async call is in flight
		 */
		return NT_STATUS_INVALID_PARAMETER;
	}

	if (smbXcli_conn_protocol(cli->conn) < PROTOCOL_SMB2_02) {
		return NT_STATUS_INVALID_PARAMETER;
	}

	status = map_fnum_to_smb2_handle(cli,
					fnum,
					&ph);
	if (!NT_STATUS_IS_OK(status)) {
		return status;
	}

	/* setinfo on the handle with info_type SMB2_SETINFO_FILE (1),
	   level 4 (SMB_FILE_BASIC_INFORMATION - 1000). */

	inbuf.data = inbuf_store;
	inbuf.length = sizeof(inbuf_store);
	data_blob_clear(&inbuf);

	SBVAL(inbuf.data, 0, 0xFFFFFFFFFFFFFFFFLL);
	if (change_time != 0) {
		put_long_date((char *)inbuf.data + 24, change_time);
	}
	if (access_time != 0) {
		put_long_date((char *)inbuf.data + 8, access_time);
	}
	if (write_time != 0) {
		put_long_date((char *)inbuf.data + 16, write_time);
	}

	cli->raw_status = smb2cli_set_info(cli->conn,
				cli->timeout,
				cli->smb2.session,
				cli->smb2.tcon,
				1, /* in_info_type */
				SMB_FILE_BASIC_INFORMATION - 1000, /* in_file_info_class */
				&inbuf, /* in_input_buffer */
				0, /* in_additional_info */
				ph->fid_persistent,
				ph->fid_volatile);

	return cli->raw_status;
}

/***************************************************************
 Wrapper that allows SMB2 to query disk attributes (size).
 Synchronous only.
***************************************************************/

NTSTATUS cli_smb2_dskattr(struct cli_state *cli, const char *path,
			  uint64_t *bsize, uint64_t *total, uint64_t *avail)
{
	NTSTATUS status;
	uint16_t fnum = 0xffff;
	DATA_BLOB outbuf = data_blob_null;
	struct smb2_hnd *ph = NULL;
	uint32_t sectors_per_unit = 0;
	uint32_t bytes_per_sector = 0;
	uint64_t total_size = 0;
	uint64_t size_free = 0;
	TALLOC_CTX *frame = talloc_stackframe();

	if (smbXcli_conn_has_async_calls(cli->conn)) {
		/*
		 * Can't use sync call while an async call is in flight
		 */
		status = NT_STATUS_INVALID_PARAMETER;
		goto fail;
	}

	if (smbXcli_conn_protocol(cli->conn) < PROTOCOL_SMB2_02) {
		status = NT_STATUS_INVALID_PARAMETER;
		goto fail;
	}

	/* First open the top level directory. */
	status = cli_smb2_create_fnum(cli,
			path,
			0,			/* create_flags */
			SMB2_IMPERSONATION_IMPERSONATION,
			FILE_READ_ATTRIBUTES,	/* desired_access */
			FILE_ATTRIBUTE_DIRECTORY, /* file attributes */
			FILE_SHARE_READ|FILE_SHARE_WRITE|FILE_SHARE_DELETE, /* share_access */
			FILE_OPEN,		/* create_disposition */
			FILE_DIRECTORY_FILE,	/* create_options */
			&fnum,
			NULL);

	if (!NT_STATUS_IS_OK(status)) {
		goto fail;
	}

	status = map_fnum_to_smb2_handle(cli,
					fnum,
					&ph);
	if (!NT_STATUS_IS_OK(status)) {
		goto fail;
	}

	/* getinfo on the returned handle with info_type SMB2_GETINFO_FS (2),
	   level 3 (SMB_FS_SIZE_INFORMATION). */

	status = smb2cli_query_info(cli->conn,
				cli->timeout,
				cli->smb2.session,
				cli->smb2.tcon,
				2, /* in_info_type */
				3, /* in_file_info_class */
				0xFFFF, /* in_max_output_length */
				NULL, /* in_input_buffer */
				0, /* in_additional_info */
				0, /* in_flags */
				ph->fid_persistent,
				ph->fid_volatile,
				frame,
				&outbuf);
	if (!NT_STATUS_IS_OK(status)) {
		goto fail;
	}

	/* Parse the reply. */
	if (outbuf.length != 24) {
		status = NT_STATUS_INVALID_NETWORK_RESPONSE;
		goto fail;
	}

	total_size = BVAL(outbuf.data, 0);
	size_free = BVAL(outbuf.data, 8);
	sectors_per_unit = IVAL(outbuf.data, 16);
	bytes_per_sector = IVAL(outbuf.data, 20);

	if (bsize) {
		*bsize = (uint64_t)sectors_per_unit * (uint64_t)bytes_per_sector;
	}
	if (total) {
		*total = total_size;
	}
	if (avail) {
		*avail = size_free;
	}

	status = NT_STATUS_OK;

  fail:

	if (fnum != 0xffff) {
		cli_smb2_close_fnum(cli, fnum);
	}

	cli->raw_status = status;

	TALLOC_FREE(frame);
	return status;
}

/***************************************************************
 Wrapper that allows SMB2 to query file system sizes.
 Synchronous only.
***************************************************************/

NTSTATUS cli_smb2_get_fs_full_size_info(struct cli_state *cli,
				uint64_t *total_allocation_units,
				uint64_t *caller_allocation_units,
				uint64_t *actual_allocation_units,
				uint64_t *sectors_per_allocation_unit,
				uint64_t *bytes_per_sector)
{
	NTSTATUS status;
	uint16_t fnum = 0xffff;
	DATA_BLOB outbuf = data_blob_null;
	struct smb2_hnd *ph = NULL;
	TALLOC_CTX *frame = talloc_stackframe();

	if (smbXcli_conn_has_async_calls(cli->conn)) {
		/*
		 * Can't use sync call while an async call is in flight
		 */
		status = NT_STATUS_INVALID_PARAMETER;
		goto fail;
	}

	if (smbXcli_conn_protocol(cli->conn) < PROTOCOL_SMB2_02) {
		status = NT_STATUS_INVALID_PARAMETER;
		goto fail;
	}

	/* First open the top level directory. */
	status =
	    cli_smb2_create_fnum(cli, "", 0,		   /* create_flags */
				 SMB2_IMPERSONATION_IMPERSONATION,
				 FILE_READ_ATTRIBUTES,     /* desired_access */
				 FILE_ATTRIBUTE_DIRECTORY, /* file attributes */
				 FILE_SHARE_READ | FILE_SHARE_WRITE |
				     FILE_SHARE_DELETE, /* share_access */
				 FILE_OPEN,		/* create_disposition */
				 FILE_DIRECTORY_FILE,   /* create_options */
				 &fnum,
				 NULL);

	if (!NT_STATUS_IS_OK(status)) {
		goto fail;
	}

	status = map_fnum_to_smb2_handle(cli, fnum, &ph);
	if (!NT_STATUS_IS_OK(status)) {
		goto fail;
	}

	/* getinfo on the returned handle with info_type SMB2_GETINFO_FS (2),
	   level 7 (SMB_FS_FULL_SIZE_INFORMATION). */

	status = smb2cli_query_info(cli->conn,
				cli->timeout,
				cli->smb2.session,
				cli->smb2.tcon,
				SMB2_GETINFO_FS, /* in_info_type */
				/* in_file_info_class */
				SMB_FS_FULL_SIZE_INFORMATION - 1000,
				0xFFFF, /* in_max_output_length */
				NULL, /* in_input_buffer */
				0, /* in_additional_info */
				0, /* in_flags */
				ph->fid_persistent,
				ph->fid_volatile,
				frame,
				&outbuf);
	if (!NT_STATUS_IS_OK(status)) {
		goto fail;
	}

	if (outbuf.length < 32) {
		status = NT_STATUS_INVALID_NETWORK_RESPONSE;
		goto fail;
	}

	*total_allocation_units = BIG_UINT(outbuf.data, 0);
	*caller_allocation_units = BIG_UINT(outbuf.data, 8);
	*actual_allocation_units = BIG_UINT(outbuf.data, 16);
	*sectors_per_allocation_unit = (uint64_t)IVAL(outbuf.data, 24);
	*bytes_per_sector = (uint64_t)IVAL(outbuf.data, 28);

fail:

	if (fnum != 0xffff) {
		cli_smb2_close_fnum(cli, fnum);
	}

	cli->raw_status = status;

	TALLOC_FREE(frame);
	return status;
}

/***************************************************************
 Wrapper that allows SMB2 to query file system attributes.
 Synchronous only.
***************************************************************/

NTSTATUS cli_smb2_get_fs_attr_info(struct cli_state *cli, uint32_t *fs_attr)
{
	NTSTATUS status;
	uint16_t fnum = 0xffff;
	DATA_BLOB outbuf = data_blob_null;
	struct smb2_hnd *ph = NULL;
	TALLOC_CTX *frame = talloc_stackframe();

	if (smbXcli_conn_has_async_calls(cli->conn)) {
		/*
		 * Can't use sync call while an async call is in flight
		 */
		status = NT_STATUS_INVALID_PARAMETER;
		goto fail;
	}

	if (smbXcli_conn_protocol(cli->conn) < PROTOCOL_SMB2_02) {
		status = NT_STATUS_INVALID_PARAMETER;
		goto fail;
	}

	/* First open the top level directory. */
	status =
	    cli_smb2_create_fnum(cli, "", 0,		   /* create_flags */
				 SMB2_IMPERSONATION_IMPERSONATION,
				 FILE_READ_ATTRIBUTES,     /* desired_access */
				 FILE_ATTRIBUTE_DIRECTORY, /* file attributes */
				 FILE_SHARE_READ | FILE_SHARE_WRITE |
				     FILE_SHARE_DELETE, /* share_access */
				 FILE_OPEN,		/* create_disposition */
				 FILE_DIRECTORY_FILE,   /* create_options */
				 &fnum,
				 NULL);

	if (!NT_STATUS_IS_OK(status)) {
		goto fail;
	}

	status = map_fnum_to_smb2_handle(cli, fnum, &ph);
	if (!NT_STATUS_IS_OK(status)) {
		goto fail;
	}

	status = smb2cli_query_info(cli->conn, cli->timeout, cli->smb2.session,
				    cli->smb2.tcon, 2, /* in_info_type */
				    5,		       /* in_file_info_class */
				    0xFFFF, /* in_max_output_length */
				    NULL,   /* in_input_buffer */
				    0,      /* in_additional_info */
				    0,      /* in_flags */
				    ph->fid_persistent, ph->fid_volatile, frame,
				    &outbuf);
	if (!NT_STATUS_IS_OK(status)) {
		goto fail;
	}

	if (outbuf.length < 12) {
		status = NT_STATUS_INVALID_NETWORK_RESPONSE;
		goto fail;
	}

	*fs_attr = IVAL(outbuf.data, 0);

fail:

	if (fnum != 0xffff) {
		cli_smb2_close_fnum(cli, fnum);
	}

	cli->raw_status = status;

	TALLOC_FREE(frame);
	return status;
}

/***************************************************************
 Wrapper that allows SMB2 to query file system volume info.
 Synchronous only.
***************************************************************/

NTSTATUS cli_smb2_get_fs_volume_info(struct cli_state *cli,
                                TALLOC_CTX *mem_ctx,
                                char **_volume_name,
                                uint32_t *pserial_number,
                                time_t *pdate)
{
	NTSTATUS status;
	uint16_t fnum = 0xffff;
	DATA_BLOB outbuf = data_blob_null;
	struct smb2_hnd *ph = NULL;
	uint32_t nlen;
	char *volume_name = NULL;
	TALLOC_CTX *frame = talloc_stackframe();

	if (smbXcli_conn_has_async_calls(cli->conn)) {
		/*
		 * Can't use sync call while an async call is in flight
		 */
		status = NT_STATUS_INVALID_PARAMETER;
		goto fail;
	}

	if (smbXcli_conn_protocol(cli->conn) < PROTOCOL_SMB2_02) {
		status = NT_STATUS_INVALID_PARAMETER;
		goto fail;
	}

	/* First open the top level directory. */
	status =
	    cli_smb2_create_fnum(cli, "", 0,		   /* create_flags */
				 SMB2_IMPERSONATION_IMPERSONATION,
				 FILE_READ_ATTRIBUTES,     /* desired_access */
				 FILE_ATTRIBUTE_DIRECTORY, /* file attributes */
				 FILE_SHARE_READ | FILE_SHARE_WRITE |
				     FILE_SHARE_DELETE, /* share_access */
				 FILE_OPEN,		/* create_disposition */
				 FILE_DIRECTORY_FILE,   /* create_options */
				 &fnum,
				 NULL);

	if (!NT_STATUS_IS_OK(status)) {
		goto fail;
	}

	status = map_fnum_to_smb2_handle(cli, fnum, &ph);
	if (!NT_STATUS_IS_OK(status)) {
		goto fail;
	}

	/* getinfo on the returned handle with info_type SMB2_GETINFO_FS (2),
	   level 1 (SMB_FS_VOLUME_INFORMATION). */

	status = smb2cli_query_info(cli->conn,
				cli->timeout,
				cli->smb2.session,
				cli->smb2.tcon,
				SMB2_GETINFO_FS, /* in_info_type */
				/* in_file_info_class */
				SMB_FS_VOLUME_INFORMATION - 1000,
				0xFFFF, /* in_max_output_length */
				NULL, /* in_input_buffer */
				0, /* in_additional_info */
				0, /* in_flags */
				ph->fid_persistent,
				ph->fid_volatile,
				frame,
				&outbuf);
	if (!NT_STATUS_IS_OK(status)) {
		goto fail;
	}

	if (outbuf.length < 24) {
		status = NT_STATUS_INVALID_NETWORK_RESPONSE;
		goto fail;
	}

	if (pdate) {
		struct timespec ts;
		ts = interpret_long_date((char *)outbuf.data);
		*pdate = ts.tv_sec;
	}
	if (pserial_number) {
		*pserial_number = IVAL(outbuf.data,8);
	}
	nlen = IVAL(outbuf.data,12);
	if (nlen + 18 < 18) {
		/* Integer wrap. */
		status = NT_STATUS_INVALID_NETWORK_RESPONSE;
		goto fail;
	}
	/*
	 * The next check is safe as we know outbuf.length >= 24
	 * from above.
	 */
	if (nlen > (outbuf.length - 18)) {
		status = NT_STATUS_INVALID_NETWORK_RESPONSE;
		goto fail;
	}

	clistr_pull_talloc(mem_ctx,
			(const char *)outbuf.data,
			0,
			&volume_name,
			outbuf.data + 18,
			nlen,
			STR_UNICODE);
	if (volume_name == NULL) {
		status = map_nt_error_from_unix(errno);
		goto fail;
	}

	*_volume_name = volume_name;

fail:

	if (fnum != 0xffff) {
		cli_smb2_close_fnum(cli, fnum);
	}

	cli->raw_status = status;

	TALLOC_FREE(frame);
	return status;
}


/***************************************************************
 Wrapper that allows SMB2 to query a security descriptor.
 Synchronous only.
***************************************************************/

NTSTATUS cli_smb2_query_security_descriptor(struct cli_state *cli,
					uint16_t fnum,
					uint32_t sec_info,
					TALLOC_CTX *mem_ctx,
					struct security_descriptor **ppsd)
{
	NTSTATUS status;
	DATA_BLOB outbuf = data_blob_null;
	struct smb2_hnd *ph = NULL;
	struct security_descriptor *lsd = NULL;
	TALLOC_CTX *frame = talloc_stackframe();

	if (smbXcli_conn_has_async_calls(cli->conn)) {
		/*
		 * Can't use sync call while an async call is in flight
		 */
		status = NT_STATUS_INVALID_PARAMETER;
		goto fail;
	}

	if (smbXcli_conn_protocol(cli->conn) < PROTOCOL_SMB2_02) {
		status = NT_STATUS_INVALID_PARAMETER;
		goto fail;
	}

	status = map_fnum_to_smb2_handle(cli,
					fnum,
					&ph);
	if (!NT_STATUS_IS_OK(status)) {
		goto fail;
	}

	/* getinfo on the returned handle with info_type SMB2_GETINFO_SEC (3) */

	status = smb2cli_query_info(cli->conn,
				cli->timeout,
				cli->smb2.session,
				cli->smb2.tcon,
				3, /* in_info_type */
				0, /* in_file_info_class */
				0xFFFF, /* in_max_output_length */
				NULL, /* in_input_buffer */
				sec_info, /* in_additional_info */
				0, /* in_flags */
				ph->fid_persistent,
				ph->fid_volatile,
				frame,
				&outbuf);

	if (!NT_STATUS_IS_OK(status)) {
		goto fail;
	}

	/* Parse the reply. */
	status = unmarshall_sec_desc(mem_ctx,
				outbuf.data,
				outbuf.length,
				&lsd);

	if (!NT_STATUS_IS_OK(status)) {
		goto fail;
	}

	if (ppsd != NULL) {
		*ppsd = lsd;
	} else {
		TALLOC_FREE(lsd);
	}

  fail:

	cli->raw_status = status;

	TALLOC_FREE(frame);
	return status;
}

/***************************************************************
 Wrapper that allows SMB2 to set a security descriptor.
 Synchronous only.
***************************************************************/

NTSTATUS cli_smb2_set_security_descriptor(struct cli_state *cli,
					uint16_t fnum,
					uint32_t sec_info,
					const struct security_descriptor *sd)
{
	NTSTATUS status;
	DATA_BLOB inbuf = data_blob_null;
	struct smb2_hnd *ph = NULL;
	TALLOC_CTX *frame = talloc_stackframe();

	if (smbXcli_conn_has_async_calls(cli->conn)) {
		/*
		 * Can't use sync call while an async call is in flight
		 */
		status = NT_STATUS_INVALID_PARAMETER;
		goto fail;
	}

	if (smbXcli_conn_protocol(cli->conn) < PROTOCOL_SMB2_02) {
		status = NT_STATUS_INVALID_PARAMETER;
		goto fail;
	}

	status = map_fnum_to_smb2_handle(cli,
					fnum,
					&ph);
	if (!NT_STATUS_IS_OK(status)) {
		goto fail;
	}

	status = marshall_sec_desc(frame,
				sd,
				&inbuf.data,
				&inbuf.length);

        if (!NT_STATUS_IS_OK(status)) {
		goto fail;
        }

	/* setinfo on the returned handle with info_type SMB2_SETINFO_SEC (3) */

	status = smb2cli_set_info(cli->conn,
				cli->timeout,
				cli->smb2.session,
				cli->smb2.tcon,
				3, /* in_info_type */
				0, /* in_file_info_class */
				&inbuf, /* in_input_buffer */
				sec_info, /* in_additional_info */
				ph->fid_persistent,
				ph->fid_volatile);

  fail:

	cli->raw_status = status;

	TALLOC_FREE(frame);
	return status;
}

/***************************************************************
 Wrapper that allows SMB2 to rename a file.
 Synchronous only.
***************************************************************/

NTSTATUS cli_smb2_rename(struct cli_state *cli,
			 const char *fname_src,
			 const char *fname_dst,
			 bool replace)
{
	NTSTATUS status;
	DATA_BLOB inbuf = data_blob_null;
	uint16_t fnum = 0xffff;
	struct smb2_hnd *ph = NULL;
	smb_ucs2_t *converted_str = NULL;
	size_t converted_size_bytes = 0;
	size_t namelen = 0;
	TALLOC_CTX *frame = talloc_stackframe();

	if (smbXcli_conn_has_async_calls(cli->conn)) {
		/*
		 * Can't use sync call while an async call is in flight
		 */
		status = NT_STATUS_INVALID_PARAMETER;
		goto fail;
	}

	if (smbXcli_conn_protocol(cli->conn) < PROTOCOL_SMB2_02) {
		status = NT_STATUS_INVALID_PARAMETER;
		goto fail;
	}

	status = get_fnum_from_path(cli,
				fname_src,
				DELETE_ACCESS,
				&fnum);

	if (!NT_STATUS_IS_OK(status)) {
		goto fail;
	}

	status = map_fnum_to_smb2_handle(cli,
					fnum,
					&ph);
	if (!NT_STATUS_IS_OK(status)) {
		goto fail;
	}

	/* SMB2 is pickier about pathnames. Ensure it doesn't
	   start in a '\' */
	if (*fname_dst == '\\') {
		fname_dst++;
	}

	/* SMB2 is pickier about pathnames. Ensure it doesn't
	   end in a '\' */
	namelen = strlen(fname_dst);
	if (namelen > 0 && fname_dst[namelen-1] == '\\') {
		char *modname = talloc_strdup(frame, fname_dst);
		modname[namelen-1] = '\0';
		fname_dst = modname;
	}

	if (!push_ucs2_talloc(frame,
				&converted_str,
				fname_dst,
				&converted_size_bytes)) {
		status = NT_STATUS_INVALID_PARAMETER;
		goto fail;
	}

	/* W2K8 insists the dest name is not null
	   terminated. Remove the last 2 zero bytes
	   and reduce the name length. */

	if (converted_size_bytes < 2) {
		status = NT_STATUS_INVALID_PARAMETER;
		goto fail;
	}
	converted_size_bytes -= 2;

	inbuf = data_blob_talloc_zero(frame,
				20 + converted_size_bytes);
	if (inbuf.data == NULL) {
		status = NT_STATUS_NO_MEMORY;
		goto fail;
	}

	if (replace) {
		SCVAL(inbuf.data, 0, 1);
	}

	SIVAL(inbuf.data, 16, converted_size_bytes);
	memcpy(inbuf.data + 20, converted_str, converted_size_bytes);

	/* setinfo on the returned handle with info_type SMB2_GETINFO_FILE (1),
	   level SMB2_FILE_RENAME_INFORMATION (SMB_FILE_RENAME_INFORMATION - 1000) */

	status = smb2cli_set_info(cli->conn,
				cli->timeout,
				cli->smb2.session,
				cli->smb2.tcon,
				1, /* in_info_type */
				SMB_FILE_RENAME_INFORMATION - 1000, /* in_file_info_class */
				&inbuf, /* in_input_buffer */
				0, /* in_additional_info */
				ph->fid_persistent,
				ph->fid_volatile);

  fail:

	if (fnum != 0xffff) {
		cli_smb2_close_fnum(cli, fnum);
	}

	cli->raw_status = status;

	TALLOC_FREE(frame);
	return status;
}

/***************************************************************
 Wrapper that allows SMB2 to set an EA on a fnum.
 Synchronous only.
***************************************************************/

NTSTATUS cli_smb2_set_ea_fnum(struct cli_state *cli,
			uint16_t fnum,
			const char *ea_name,
			const char *ea_val,
			size_t ea_len)
{
	NTSTATUS status;
	DATA_BLOB inbuf = data_blob_null;
	size_t bloblen = 0;
	char *ea_name_ascii = NULL;
	size_t namelen = 0;
	struct smb2_hnd *ph = NULL;
	TALLOC_CTX *frame = talloc_stackframe();

	if (smbXcli_conn_has_async_calls(cli->conn)) {
		/*
		 * Can't use sync call while an async call is in flight
		 */
		status = NT_STATUS_INVALID_PARAMETER;
		goto fail;
	}

	if (smbXcli_conn_protocol(cli->conn) < PROTOCOL_SMB2_02) {
		status = NT_STATUS_INVALID_PARAMETER;
		goto fail;
	}

	status = map_fnum_to_smb2_handle(cli,
					fnum,
					&ph);
	if (!NT_STATUS_IS_OK(status)) {
		goto fail;
	}

	/* Marshall the SMB2 EA data. */
	if (ea_len > 0xFFFF) {
		status = NT_STATUS_INVALID_PARAMETER;
		goto fail;
	}

	if (!push_ascii_talloc(frame,
				&ea_name_ascii,
				ea_name,
				&namelen)) {
		status = NT_STATUS_INVALID_PARAMETER;
		goto fail;
	}

	if (namelen < 2 || namelen > 0xFF) {
		status = NT_STATUS_INVALID_PARAMETER;
		goto fail;
	}

	bloblen = 8 + ea_len + namelen;
	/* Round up to a 4 byte boundary. */
	bloblen = ((bloblen + 3)&~3);

	inbuf = data_blob_talloc_zero(frame, bloblen);
	if (inbuf.data == NULL) {
		status = NT_STATUS_NO_MEMORY;
		goto fail;
	}
	/* namelen doesn't include the NULL byte. */
	SCVAL(inbuf.data, 5, namelen - 1);
	SSVAL(inbuf.data, 6, ea_len);
	memcpy(inbuf.data + 8, ea_name_ascii, namelen);
	memcpy(inbuf.data + 8 + namelen, ea_val, ea_len);

	/* setinfo on the handle with info_type SMB2_SETINFO_FILE (1),
	   level 15 (SMB_FILE_FULL_EA_INFORMATION - 1000). */

	status = smb2cli_set_info(cli->conn,
				cli->timeout,
				cli->smb2.session,
				cli->smb2.tcon,
				1, /* in_info_type */
				SMB_FILE_FULL_EA_INFORMATION - 1000, /* in_file_info_class */
				&inbuf, /* in_input_buffer */
				0, /* in_additional_info */
				ph->fid_persistent,
				ph->fid_volatile);

  fail:

	cli->raw_status = status;

	TALLOC_FREE(frame);
	return status;
}

/***************************************************************
 Wrapper that allows SMB2 to set an EA on a pathname.
 Synchronous only.
***************************************************************/

NTSTATUS cli_smb2_set_ea_path(struct cli_state *cli,
			const char *name,
			const char *ea_name,
			const char *ea_val,
			size_t ea_len)
{
	NTSTATUS status;
	uint16_t fnum = 0xffff;

	if (smbXcli_conn_has_async_calls(cli->conn)) {
		/*
		 * Can't use sync call while an async call is in flight
		 */
		status = NT_STATUS_INVALID_PARAMETER;
		goto fail;
	}

	if (smbXcli_conn_protocol(cli->conn) < PROTOCOL_SMB2_02) {
		status = NT_STATUS_INVALID_PARAMETER;
		goto fail;
	}

	status = get_fnum_from_path(cli,
				name,
				FILE_WRITE_EA,
				&fnum);

	if (!NT_STATUS_IS_OK(status)) {
		goto fail;
	}

	status = cli_set_ea_fnum(cli,
				fnum,
				ea_name,
				ea_val,
				ea_len);
	if (!NT_STATUS_IS_OK(status)) {
		goto fail;
	}

  fail:

	if (fnum != 0xffff) {
		cli_smb2_close_fnum(cli, fnum);
	}

	cli->raw_status = status;

	return status;
}

/***************************************************************
 Wrapper that allows SMB2 to get an EA list on a pathname.
 Synchronous only.
***************************************************************/

NTSTATUS cli_smb2_get_ea_list_path(struct cli_state *cli,
				const char *name,
				TALLOC_CTX *ctx,
				size_t *pnum_eas,
				struct ea_struct **pea_array)
{
	NTSTATUS status;
	uint16_t fnum = 0xffff;
	DATA_BLOB outbuf = data_blob_null;
	struct smb2_hnd *ph = NULL;
	struct ea_list *ea_list = NULL;
	struct ea_list *eal = NULL;
	size_t ea_count = 0;
	TALLOC_CTX *frame = talloc_stackframe();

	*pnum_eas = 0;
	*pea_array = NULL;

	if (smbXcli_conn_has_async_calls(cli->conn)) {
		/*
		 * Can't use sync call while an async call is in flight
		 */
		status = NT_STATUS_INVALID_PARAMETER;
		goto fail;
	}

	if (smbXcli_conn_protocol(cli->conn) < PROTOCOL_SMB2_02) {
		status = NT_STATUS_INVALID_PARAMETER;
		goto fail;
	}

	status = get_fnum_from_path(cli,
				name,
				FILE_READ_EA,
				&fnum);

	if (!NT_STATUS_IS_OK(status)) {
		goto fail;
	}

	status = map_fnum_to_smb2_handle(cli,
					fnum,
					&ph);
	if (!NT_STATUS_IS_OK(status)) {
		goto fail;
	}

	/* getinfo on the handle with info_type SMB2_GETINFO_FILE (1),
	   level 15 (SMB_FILE_FULL_EA_INFORMATION - 1000). */

	status = smb2cli_query_info(cli->conn,
				cli->timeout,
				cli->smb2.session,
				cli->smb2.tcon,
				1, /* in_info_type */
				SMB_FILE_FULL_EA_INFORMATION - 1000, /* in_file_info_class */
				0xFFFF, /* in_max_output_length */
				NULL, /* in_input_buffer */
				0, /* in_additional_info */
				0, /* in_flags */
				ph->fid_persistent,
				ph->fid_volatile,
				frame,
				&outbuf);

	if (!NT_STATUS_IS_OK(status)) {
		goto fail;
	}

	/* Parse the reply. */
	ea_list = read_nttrans_ea_list(ctx,
				(const char *)outbuf.data,
				outbuf.length);
	if (ea_list == NULL) {
		status = NT_STATUS_INVALID_NETWORK_RESPONSE;
		goto fail;
	}

	/* Convert to an array. */
	for (eal = ea_list; eal; eal = eal->next) {
		ea_count++;
	}

	if (ea_count) {
		*pea_array = talloc_array(ctx, struct ea_struct, ea_count);
		if (*pea_array == NULL) {
			status = NT_STATUS_NO_MEMORY;
			goto fail;
		}
		ea_count = 0;
		for (eal = ea_list; eal; eal = eal->next) {
			(*pea_array)[ea_count++] = eal->ea;
		}
		*pnum_eas = ea_count;
	}

  fail:

	if (fnum != 0xffff) {
		cli_smb2_close_fnum(cli, fnum);
	}

	cli->raw_status = status;

	TALLOC_FREE(frame);
	return status;
}

/***************************************************************
 Wrapper that allows SMB2 to get user quota.
 Synchronous only.
***************************************************************/

NTSTATUS cli_smb2_get_user_quota(struct cli_state *cli,
				 int quota_fnum,
				 SMB_NTQUOTA_STRUCT *pqt)
{
	NTSTATUS status;
	DATA_BLOB inbuf = data_blob_null;
	DATA_BLOB info_blob = data_blob_null;
	DATA_BLOB outbuf = data_blob_null;
	struct smb2_hnd *ph = NULL;
	TALLOC_CTX *frame = talloc_stackframe();
	unsigned sid_len;
	unsigned int offset;
	struct smb2_query_quota_info query = {0};
	struct file_get_quota_info info = {0};
	enum ndr_err_code err;
	struct ndr_push *ndr_push = NULL;

	if (smbXcli_conn_has_async_calls(cli->conn)) {
		/*
		 * Can't use sync call while an async call is in flight
		 */
		status = NT_STATUS_INVALID_PARAMETER;
		goto fail;
	}

	if (smbXcli_conn_protocol(cli->conn) < PROTOCOL_SMB2_02) {
		status = NT_STATUS_INVALID_PARAMETER;
		goto fail;
	}

	status = map_fnum_to_smb2_handle(cli, quota_fnum, &ph);
	if (!NT_STATUS_IS_OK(status)) {
		goto fail;
	}

	sid_len = ndr_size_dom_sid(&pqt->sid, 0);

	query.return_single = 1;

	info.next_entry_offset = 0;
	info.sid_length = sid_len;
	info.sid = pqt->sid;

	err = ndr_push_struct_blob(
			&info_blob,
			frame,
			&info,
			(ndr_push_flags_fn_t)ndr_push_file_get_quota_info);

	if (!NDR_ERR_CODE_IS_SUCCESS(err)) {
		status = NT_STATUS_INTERNAL_ERROR;
		goto fail;
	}

	query.sid_list_length = info_blob.length;
	ndr_push = ndr_push_init_ctx(frame);
	if (!ndr_push) {
		status = NT_STATUS_NO_MEMORY;
		goto fail;
	}

	err = ndr_push_smb2_query_quota_info(ndr_push,
					     NDR_SCALARS | NDR_BUFFERS,
					     &query);

	if (!NDR_ERR_CODE_IS_SUCCESS(err)) {
		status = NT_STATUS_INTERNAL_ERROR;
<<<<<<< HEAD
		goto fail;
	}

	err = ndr_push_array_uint8(ndr_push, NDR_SCALARS, info_blob.data,
				   info_blob.length);

	if (!NDR_ERR_CODE_IS_SUCCESS(err)) {
		status = NT_STATUS_INTERNAL_ERROR;
		goto fail;
	}
=======
		goto fail;
	}

	err = ndr_push_array_uint8(ndr_push, NDR_SCALARS, info_blob.data,
				   info_blob.length);

	if (!NDR_ERR_CODE_IS_SUCCESS(err)) {
		status = NT_STATUS_INTERNAL_ERROR;
		goto fail;
	}
>>>>>>> 5b2a3764
	inbuf.data = ndr_push->data;
	inbuf.length = ndr_push->offset;

	status = smb2cli_query_info(cli->conn, cli->timeout, cli->smb2.session,
				    cli->smb2.tcon, 4, /* in_info_type */
				    0,		       /* in_file_info_class */
				    0xFFFF, /* in_max_output_length */
				    &inbuf, /* in_input_buffer */
				    0,      /* in_additional_info */
				    0,      /* in_flags */
				    ph->fid_persistent, ph->fid_volatile, frame,
				    &outbuf);

	if (!NT_STATUS_IS_OK(status)) {
		goto fail;
	}

	if (!parse_user_quota_record(outbuf.data, outbuf.length, &offset,
				     pqt)) {
		status = NT_STATUS_INVALID_NETWORK_RESPONSE;
		DEBUG(0, ("Got invalid FILE_QUOTA_INFORMATION in reply.\n"));
	}

fail:
	cli->raw_status = status;

	TALLOC_FREE(frame);
	return status;
}

/***************************************************************
 Wrapper that allows SMB2 to list user quota.
 Synchronous only.
***************************************************************/

NTSTATUS cli_smb2_list_user_quota_step(struct cli_state *cli,
				       TALLOC_CTX *mem_ctx,
				       int quota_fnum,
				       SMB_NTQUOTA_LIST **pqt_list,
				       bool first)
{
	NTSTATUS status;
	DATA_BLOB inbuf = data_blob_null;
	DATA_BLOB outbuf = data_blob_null;
	struct smb2_hnd *ph = NULL;
	TALLOC_CTX *frame = talloc_stackframe();
	struct smb2_query_quota_info info = {0};
	enum ndr_err_code err;

	if (smbXcli_conn_has_async_calls(cli->conn)) {
		/*
		 * Can't use sync call while an async call is in flight
		 */
		status = NT_STATUS_INVALID_PARAMETER;
		goto cleanup;
	}

	if (smbXcli_conn_protocol(cli->conn) < PROTOCOL_SMB2_02) {
		status = NT_STATUS_INVALID_PARAMETER;
		goto cleanup;
	}

	status = map_fnum_to_smb2_handle(cli, quota_fnum, &ph);
	if (!NT_STATUS_IS_OK(status)) {
		goto cleanup;
	}


	info.restart_scan = first ? 1 : 0;
<<<<<<< HEAD

	err = ndr_push_struct_blob(
			&inbuf,
			frame,
			&info,
			(ndr_push_flags_fn_t)ndr_push_smb2_query_quota_info);

=======

	err = ndr_push_struct_blob(
			&inbuf,
			frame,
			&info,
			(ndr_push_flags_fn_t)ndr_push_smb2_query_quota_info);

>>>>>>> 5b2a3764
	if (!NDR_ERR_CODE_IS_SUCCESS(err)) {
		status = NT_STATUS_INTERNAL_ERROR;
		goto cleanup;
	}

	status = smb2cli_query_info(cli->conn, cli->timeout, cli->smb2.session,
				    cli->smb2.tcon, 4, /* in_info_type */
				    0,		       /* in_file_info_class */
				    0xFFFF, /* in_max_output_length */
				    &inbuf, /* in_input_buffer */
				    0,      /* in_additional_info */
				    0,      /* in_flags */
				    ph->fid_persistent, ph->fid_volatile, frame,
				    &outbuf);

	/*
	 * safeguard against panic from calling parse_user_quota_list with
	 * NULL buffer
	 */
	if (NT_STATUS_IS_OK(status) && outbuf.length == 0) {
		status = NT_STATUS_NO_MORE_ENTRIES;
	}

	if (!NT_STATUS_IS_OK(status)) {
		goto cleanup;
	}

	status = parse_user_quota_list(outbuf.data, outbuf.length, mem_ctx,
				       pqt_list);

cleanup:
	cli->raw_status = status;

	TALLOC_FREE(frame);
	return status;
}

/***************************************************************
 Wrapper that allows SMB2 to get file system quota.
 Synchronous only.
***************************************************************/

NTSTATUS cli_smb2_get_fs_quota_info(struct cli_state *cli,
				    int quota_fnum,
				    SMB_NTQUOTA_STRUCT *pqt)
{
	NTSTATUS status;
	DATA_BLOB outbuf = data_blob_null;
	struct smb2_hnd *ph = NULL;
	TALLOC_CTX *frame = talloc_stackframe();

	if (smbXcli_conn_has_async_calls(cli->conn)) {
		/*
		 * Can't use sync call while an async call is in flight
		 */
		status = NT_STATUS_INVALID_PARAMETER;
		goto cleanup;
	}

	if (smbXcli_conn_protocol(cli->conn) < PROTOCOL_SMB2_02) {
		status = NT_STATUS_INVALID_PARAMETER;
		goto cleanup;
	}

	status = map_fnum_to_smb2_handle(cli, quota_fnum, &ph);
	if (!NT_STATUS_IS_OK(status)) {
		goto cleanup;
	}

	status = smb2cli_query_info(
	    cli->conn, cli->timeout, cli->smb2.session, cli->smb2.tcon,
	    2,				     /* in_info_type */
	    SMB_FS_QUOTA_INFORMATION - 1000, /* in_file_info_class */
	    0xFFFF,			     /* in_max_output_length */
	    NULL,			     /* in_input_buffer */
	    0,				     /* in_additional_info */
	    0,				     /* in_flags */
	    ph->fid_persistent, ph->fid_volatile, frame, &outbuf);

	if (!NT_STATUS_IS_OK(status)) {
		goto cleanup;
	}

	status = parse_fs_quota_buffer(outbuf.data, outbuf.length, pqt);

cleanup:
	cli->raw_status = status;

	TALLOC_FREE(frame);
	return status;
}

/***************************************************************
 Wrapper that allows SMB2 to set user quota.
 Synchronous only.
***************************************************************/

NTSTATUS cli_smb2_set_user_quota(struct cli_state *cli,
				 int quota_fnum,
				 SMB_NTQUOTA_LIST *qtl)
{
	NTSTATUS status;
	DATA_BLOB inbuf = data_blob_null;
	struct smb2_hnd *ph = NULL;
	TALLOC_CTX *frame = talloc_stackframe();

	if (smbXcli_conn_has_async_calls(cli->conn)) {
		/*
		 * Can't use sync call while an async call is in flight
		 */
		status = NT_STATUS_INVALID_PARAMETER;
		goto cleanup;
	}

	if (smbXcli_conn_protocol(cli->conn) < PROTOCOL_SMB2_02) {
		status = NT_STATUS_INVALID_PARAMETER;
		goto cleanup;
	}

	status = map_fnum_to_smb2_handle(cli, quota_fnum, &ph);
	if (!NT_STATUS_IS_OK(status)) {
		goto cleanup;
	}

	status = build_user_quota_buffer(qtl, 0, talloc_tos(), &inbuf, NULL);
	if (!NT_STATUS_IS_OK(status)) {
		goto cleanup;
	}

	status = smb2cli_set_info(cli->conn, cli->timeout, cli->smb2.session,
				  cli->smb2.tcon, 4, /* in_info_type */
				  0,		     /* in_file_info_class */
				  &inbuf,	    /* in_input_buffer */
				  0,		     /* in_additional_info */
				  ph->fid_persistent, ph->fid_volatile);
cleanup:

	cli->raw_status = status;

	TALLOC_FREE(frame);

	return status;
}

NTSTATUS cli_smb2_set_fs_quota_info(struct cli_state *cli,
				    int quota_fnum,
				    SMB_NTQUOTA_STRUCT *pqt)
{
	NTSTATUS status;
	DATA_BLOB inbuf = data_blob_null;
	struct smb2_hnd *ph = NULL;
	TALLOC_CTX *frame = talloc_stackframe();

	if (smbXcli_conn_has_async_calls(cli->conn)) {
		/*
		 * Can't use sync call while an async call is in flight
		 */
		status = NT_STATUS_INVALID_PARAMETER;
		goto cleanup;
	}

	if (smbXcli_conn_protocol(cli->conn) < PROTOCOL_SMB2_02) {
		status = NT_STATUS_INVALID_PARAMETER;
		goto cleanup;
	}

	status = map_fnum_to_smb2_handle(cli, quota_fnum, &ph);
	if (!NT_STATUS_IS_OK(status)) {
		goto cleanup;
	}

	status = build_fs_quota_buffer(talloc_tos(), pqt, &inbuf, 0);
	if (!NT_STATUS_IS_OK(status)) {
		goto cleanup;
	}

	status = smb2cli_set_info(
	    cli->conn, cli->timeout, cli->smb2.session, cli->smb2.tcon,
	    2,				     /* in_info_type */
	    SMB_FS_QUOTA_INFORMATION - 1000, /* in_file_info_class */
	    &inbuf,			     /* in_input_buffer */
	    0,				     /* in_additional_info */
	    ph->fid_persistent, ph->fid_volatile);
cleanup:
	cli->raw_status = status;

	TALLOC_FREE(frame);
	return status;
}

struct cli_smb2_read_state {
	struct tevent_context *ev;
	struct cli_state *cli;
	struct smb2_hnd *ph;
	uint64_t start_offset;
	uint32_t size;
	uint32_t received;
	uint8_t *buf;
};

static void cli_smb2_read_done(struct tevent_req *subreq);

struct tevent_req *cli_smb2_read_send(TALLOC_CTX *mem_ctx,
				struct tevent_context *ev,
				struct cli_state *cli,
				uint16_t fnum,
				off_t offset,
				size_t size)
{
	NTSTATUS status;
	struct tevent_req *req, *subreq;
	struct cli_smb2_read_state *state;

	req = tevent_req_create(mem_ctx, &state, struct cli_smb2_read_state);
	if (req == NULL) {
		return NULL;
	}
	state->ev = ev;
	state->cli = cli;
	state->start_offset = (uint64_t)offset;
	state->size = (uint32_t)size;
	state->received = 0;
	state->buf = NULL;

	status = map_fnum_to_smb2_handle(cli,
					fnum,
					&state->ph);
	if (tevent_req_nterror(req, status)) {
		return tevent_req_post(req, ev);
	}

	subreq = smb2cli_read_send(state,
				state->ev,
				state->cli->conn,
				state->cli->timeout,
				state->cli->smb2.session,
				state->cli->smb2.tcon,
				state->size,
				state->start_offset,
				state->ph->fid_persistent,
				state->ph->fid_volatile,
				0, /* minimum_count */
				0); /* remaining_bytes */

	if (tevent_req_nomem(subreq, req)) {
		return tevent_req_post(req, ev);
	}
	tevent_req_set_callback(subreq, cli_smb2_read_done, req);
	return req;
}

static void cli_smb2_read_done(struct tevent_req *subreq)
{
	struct tevent_req *req = tevent_req_callback_data(
		subreq, struct tevent_req);
	struct cli_smb2_read_state *state = tevent_req_data(
		req, struct cli_smb2_read_state);
	NTSTATUS status;

	status = smb2cli_read_recv(subreq, state,
				   &state->buf, &state->received);
	if (tevent_req_nterror(req, status)) {
		return;
	}

	if (state->received > state->size) {
		tevent_req_nterror(req, NT_STATUS_INVALID_NETWORK_RESPONSE);
		return;
	}

	tevent_req_done(req);
}

NTSTATUS cli_smb2_read_recv(struct tevent_req *req,
				ssize_t *received,
				uint8_t **rcvbuf)
{
	NTSTATUS status;
	struct cli_smb2_read_state *state = tevent_req_data(
				req, struct cli_smb2_read_state);

	if (tevent_req_is_nterror(req, &status)) {
		state->cli->raw_status = status;
		return status;
	}
	/*
	 * As in cli_read_andx_recv() rcvbuf is talloced from the request, so
	 * better make sure that you copy it away before you talloc_free(req).
	 * "rcvbuf" is NOT a talloc_ctx of its own, so do not talloc_move it!
	 */
	*received = (ssize_t)state->received;
	*rcvbuf = state->buf;
	state->cli->raw_status = NT_STATUS_OK;
	return NT_STATUS_OK;
}

struct cli_smb2_write_state {
	struct tevent_context *ev;
	struct cli_state *cli;
	struct smb2_hnd *ph;
	uint32_t flags;
	const uint8_t *buf;
	uint64_t offset;
	uint32_t size;
	uint32_t written;
};

static void cli_smb2_write_written(struct tevent_req *req);

struct tevent_req *cli_smb2_write_send(TALLOC_CTX *mem_ctx,
					struct tevent_context *ev,
					struct cli_state *cli,
					uint16_t fnum,
					uint16_t mode,
					const uint8_t *buf,
					off_t offset,
					size_t size)
{
	NTSTATUS status;
	struct tevent_req *req, *subreq = NULL;
	struct cli_smb2_write_state *state = NULL;

	req = tevent_req_create(mem_ctx, &state, struct cli_smb2_write_state);
	if (req == NULL) {
		return NULL;
	}
	state->ev = ev;
	state->cli = cli;
	/* Both SMB1 and SMB2 use 1 in the following meaning write-through. */
	state->flags = (uint32_t)mode;
	state->buf = buf;
	state->offset = (uint64_t)offset;
	state->size = (uint32_t)size;
	state->written = 0;

	status = map_fnum_to_smb2_handle(cli,
					fnum,
					&state->ph);
	if (tevent_req_nterror(req, status)) {
		return tevent_req_post(req, ev);
	}

	subreq = smb2cli_write_send(state,
				state->ev,
				state->cli->conn,
				state->cli->timeout,
				state->cli->smb2.session,
				state->cli->smb2.tcon,
				state->size,
				state->offset,
				state->ph->fid_persistent,
				state->ph->fid_volatile,
				0, /* remaining_bytes */
				state->flags, /* flags */
				state->buf);

	if (tevent_req_nomem(subreq, req)) {
		return tevent_req_post(req, ev);
	}
	tevent_req_set_callback(subreq, cli_smb2_write_written, req);
	return req;
}

static void cli_smb2_write_written(struct tevent_req *subreq)
{
	struct tevent_req *req = tevent_req_callback_data(
		subreq, struct tevent_req);
	struct cli_smb2_write_state *state = tevent_req_data(
		req, struct cli_smb2_write_state);
        NTSTATUS status;
	uint32_t written;

	status = smb2cli_write_recv(subreq, &written);
	TALLOC_FREE(subreq);
	if (tevent_req_nterror(req, status)) {
		return;
	}

	state->written = written;

	tevent_req_done(req);
}

NTSTATUS cli_smb2_write_recv(struct tevent_req *req,
			     size_t *pwritten)
{
	struct cli_smb2_write_state *state = tevent_req_data(
		req, struct cli_smb2_write_state);
	NTSTATUS status;

	if (tevent_req_is_nterror(req, &status)) {
		state->cli->raw_status = status;
		tevent_req_received(req);
		return status;
	}

	if (pwritten != NULL) {
		*pwritten = (size_t)state->written;
	}
	state->cli->raw_status = NT_STATUS_OK;
	tevent_req_received(req);
	return NT_STATUS_OK;
}

/***************************************************************
 Wrapper that allows SMB2 async write using an fnum.
 This is mostly cut-and-paste from Volker's code inside
 source3/libsmb/clireadwrite.c, adapted for SMB2.

 Done this way so I can reuse all the logic inside cli_push()
 for free :-).
***************************************************************/

struct cli_smb2_writeall_state {
	struct tevent_context *ev;
	struct cli_state *cli;
	struct smb2_hnd *ph;
	uint32_t flags;
	const uint8_t *buf;
	uint64_t offset;
	uint32_t size;
	uint32_t written;
};

static void cli_smb2_writeall_written(struct tevent_req *req);

struct tevent_req *cli_smb2_writeall_send(TALLOC_CTX *mem_ctx,
					struct tevent_context *ev,
					struct cli_state *cli,
					uint16_t fnum,
					uint16_t mode,
					const uint8_t *buf,
					off_t offset,
					size_t size)
{
	NTSTATUS status;
	struct tevent_req *req, *subreq = NULL;
	struct cli_smb2_writeall_state *state = NULL;
	uint32_t to_write;
	uint32_t max_size;
	bool ok;

	req = tevent_req_create(mem_ctx, &state, struct cli_smb2_writeall_state);
	if (req == NULL) {
		return NULL;
	}
	state->ev = ev;
	state->cli = cli;
	/* Both SMB1 and SMB2 use 1 in the following meaning write-through. */
	state->flags = (uint32_t)mode;
	state->buf = buf;
	state->offset = (uint64_t)offset;
	state->size = (uint32_t)size;
	state->written = 0;

	status = map_fnum_to_smb2_handle(cli,
					fnum,
					&state->ph);
	if (tevent_req_nterror(req, status)) {
		return tevent_req_post(req, ev);
	}

	to_write = state->size;
	max_size = smb2cli_conn_max_write_size(state->cli->conn);
	to_write = MIN(max_size, to_write);
	ok = smb2cli_conn_req_possible(state->cli->conn, &max_size);
	if (ok) {
		to_write = MIN(max_size, to_write);
	}

	subreq = smb2cli_write_send(state,
				state->ev,
				state->cli->conn,
				state->cli->timeout,
				state->cli->smb2.session,
				state->cli->smb2.tcon,
				to_write,
				state->offset,
				state->ph->fid_persistent,
				state->ph->fid_volatile,
				0, /* remaining_bytes */
				state->flags, /* flags */
				state->buf + state->written);

	if (tevent_req_nomem(subreq, req)) {
		return tevent_req_post(req, ev);
	}
	tevent_req_set_callback(subreq, cli_smb2_writeall_written, req);
	return req;
}

static void cli_smb2_writeall_written(struct tevent_req *subreq)
{
	struct tevent_req *req = tevent_req_callback_data(
		subreq, struct tevent_req);
	struct cli_smb2_writeall_state *state = tevent_req_data(
		req, struct cli_smb2_writeall_state);
        NTSTATUS status;
	uint32_t written, to_write;
	uint32_t max_size;
	bool ok;

	status = smb2cli_write_recv(subreq, &written);
	TALLOC_FREE(subreq);
	if (tevent_req_nterror(req, status)) {
		return;
	}

	state->written += written;

	if (state->written > state->size) {
		tevent_req_nterror(req, NT_STATUS_INVALID_NETWORK_RESPONSE);
		return;
	}

	to_write = state->size - state->written;

	if (to_write == 0) {
		tevent_req_done(req);
		return;
	}

	max_size = smb2cli_conn_max_write_size(state->cli->conn);
	to_write = MIN(max_size, to_write);
	ok = smb2cli_conn_req_possible(state->cli->conn, &max_size);
	if (ok) {
		to_write = MIN(max_size, to_write);
	}

	subreq = smb2cli_write_send(state,
				state->ev,
				state->cli->conn,
				state->cli->timeout,
				state->cli->smb2.session,
				state->cli->smb2.tcon,
				to_write,
				state->offset + state->written,
				state->ph->fid_persistent,
				state->ph->fid_volatile,
				0, /* remaining_bytes */
				state->flags, /* flags */
				state->buf + state->written);

	if (tevent_req_nomem(subreq, req)) {
		return;
	}
	tevent_req_set_callback(subreq, cli_smb2_writeall_written, req);
}

NTSTATUS cli_smb2_writeall_recv(struct tevent_req *req,
				size_t *pwritten)
{
	struct cli_smb2_writeall_state *state = tevent_req_data(
		req, struct cli_smb2_writeall_state);
	NTSTATUS status;

	if (tevent_req_is_nterror(req, &status)) {
		state->cli->raw_status = status;
		return status;
	}
	if (pwritten != NULL) {
		*pwritten = (size_t)state->written;
	}
	state->cli->raw_status = NT_STATUS_OK;
	return NT_STATUS_OK;
}

struct cli_smb2_splice_state {
	struct tevent_context *ev;
	struct cli_state *cli;
	struct smb2_hnd *src_ph;
	struct smb2_hnd *dst_ph;
	int (*splice_cb)(off_t n, void *priv);
	void *priv;
	off_t written;
	off_t size;
	off_t src_offset;
	off_t dst_offset;
	bool resized;
	struct req_resume_key_rsp resume_rsp;
	struct srv_copychunk_copy cc_copy;
};

static void cli_splice_copychunk_send(struct cli_smb2_splice_state *state,
				      struct tevent_req *req);

static void cli_splice_copychunk_done(struct tevent_req *subreq)
{
	struct tevent_req *req = tevent_req_callback_data(
		subreq, struct tevent_req);
	struct cli_smb2_splice_state *state =
		tevent_req_data(req,
		struct cli_smb2_splice_state);
	struct smbXcli_conn *conn = state->cli->conn;
	DATA_BLOB out_input_buffer = data_blob_null;
	DATA_BLOB out_output_buffer = data_blob_null;
	struct srv_copychunk_rsp cc_copy_rsp;
	enum ndr_err_code ndr_ret;
	NTSTATUS status;

	status = smb2cli_ioctl_recv(subreq, state,
				    &out_input_buffer,
				    &out_output_buffer);
	TALLOC_FREE(subreq);
	if ((!NT_STATUS_EQUAL(status, NT_STATUS_INVALID_PARAMETER) ||
	     state->resized) && tevent_req_nterror(req, status)) {
		return;
	}

	ndr_ret = ndr_pull_struct_blob(&out_output_buffer, state, &cc_copy_rsp,
			(ndr_pull_flags_fn_t)ndr_pull_srv_copychunk_rsp);
	if (ndr_ret != NDR_ERR_SUCCESS) {
		DEBUG(0, ("failed to unmarshall copy chunk rsp\n"));
		tevent_req_nterror(req, NT_STATUS_INVALID_NETWORK_RESPONSE);
		return;
	}

	if (NT_STATUS_EQUAL(status, NT_STATUS_INVALID_PARAMETER)) {
		uint32_t max_chunks = MIN(cc_copy_rsp.chunks_written,
			     cc_copy_rsp.total_bytes_written / cc_copy_rsp.chunk_bytes_written);
		if ((cc_copy_rsp.chunk_bytes_written > smb2cli_conn_cc_chunk_len(conn) ||
		     max_chunks > smb2cli_conn_cc_max_chunks(conn)) &&
		     tevent_req_nterror(req, status)) {
			return;
		}

		state->resized = true;
		smb2cli_conn_set_cc_chunk_len(conn, cc_copy_rsp.chunk_bytes_written);
		smb2cli_conn_set_cc_max_chunks(conn, max_chunks);
	} else {
		if ((state->src_offset > INT64_MAX - cc_copy_rsp.total_bytes_written) ||
		    (state->dst_offset > INT64_MAX - cc_copy_rsp.total_bytes_written) ||
		    (state->written > INT64_MAX - cc_copy_rsp.total_bytes_written)) {
			tevent_req_nterror(req, NT_STATUS_FILE_TOO_LARGE);
			return;
		}
		state->src_offset += cc_copy_rsp.total_bytes_written;
		state->dst_offset += cc_copy_rsp.total_bytes_written;
		state->written += cc_copy_rsp.total_bytes_written;
		if (!state->splice_cb(state->written, state->priv)) {
			tevent_req_nterror(req, NT_STATUS_CANCELLED);
			return;
		}
	}

	cli_splice_copychunk_send(state, req);
}

static void cli_splice_copychunk_send(struct cli_smb2_splice_state *state,
				      struct tevent_req *req)
{
	struct tevent_req *subreq;
	enum ndr_err_code ndr_ret;
	struct smbXcli_conn *conn = state->cli->conn;
	struct srv_copychunk_copy *cc_copy = &state->cc_copy;
	off_t src_offset = state->src_offset;
	off_t dst_offset = state->dst_offset;
	uint32_t req_len = MIN(smb2cli_conn_cc_chunk_len(conn) * smb2cli_conn_cc_max_chunks(conn),
			       state->size - state->written);
	DATA_BLOB in_input_buffer = data_blob_null;
	DATA_BLOB in_output_buffer = data_blob_null;

	if (state->size - state->written == 0) {
		tevent_req_done(req);
		return;
	}

	cc_copy->chunk_count = 0;
	while (req_len) {
		cc_copy->chunks[cc_copy->chunk_count].source_off = src_offset;
		cc_copy->chunks[cc_copy->chunk_count].target_off = dst_offset;
		cc_copy->chunks[cc_copy->chunk_count].length = MIN(req_len,
				                                   smb2cli_conn_cc_chunk_len(conn));
		if (req_len < cc_copy->chunks[cc_copy->chunk_count].length) {
			tevent_req_nterror(req, NT_STATUS_INTERNAL_ERROR);
			return;
		}
		req_len -= cc_copy->chunks[cc_copy->chunk_count].length;
		if ((src_offset > INT64_MAX - cc_copy->chunks[cc_copy->chunk_count].length) ||
		    (dst_offset > INT64_MAX - cc_copy->chunks[cc_copy->chunk_count].length)) {
			tevent_req_nterror(req, NT_STATUS_FILE_TOO_LARGE);
			return;
		}
		src_offset += cc_copy->chunks[cc_copy->chunk_count].length;
		dst_offset += cc_copy->chunks[cc_copy->chunk_count].length;
		cc_copy->chunk_count++;
	}

	ndr_ret = ndr_push_struct_blob(&in_input_buffer, state, cc_copy,
				       (ndr_push_flags_fn_t)ndr_push_srv_copychunk_copy);
	if (ndr_ret != NDR_ERR_SUCCESS) {
		DEBUG(0, ("failed to marshall copy chunk req\n"));
		tevent_req_nterror(req, NT_STATUS_INTERNAL_ERROR);
		return;
	}

	subreq = smb2cli_ioctl_send(state, state->ev, state->cli->conn,
			       state->cli->timeout,
			       state->cli->smb2.session,
			       state->cli->smb2.tcon,
			       state->dst_ph->fid_persistent, /* in_fid_persistent */
			       state->dst_ph->fid_volatile, /* in_fid_volatile */
			       FSCTL_SRV_COPYCHUNK_WRITE,
			       0, /* in_max_input_length */
			       &in_input_buffer,
			       12, /* in_max_output_length */
			       &in_output_buffer,
			       SMB2_IOCTL_FLAG_IS_FSCTL);
	if (tevent_req_nomem(subreq, req)) {
		return;
	}
	tevent_req_set_callback(subreq,
				cli_splice_copychunk_done,
				req);
}

static void cli_splice_key_done(struct tevent_req *subreq)
{
	struct tevent_req *req = tevent_req_callback_data(
		subreq, struct tevent_req);
	struct cli_smb2_splice_state *state =
		tevent_req_data(req,
		struct cli_smb2_splice_state);
	enum ndr_err_code ndr_ret;
	NTSTATUS status;

	DATA_BLOB out_input_buffer = data_blob_null;
	DATA_BLOB out_output_buffer = data_blob_null;

	status = smb2cli_ioctl_recv(subreq, state,
				    &out_input_buffer,
				    &out_output_buffer);
	TALLOC_FREE(subreq);
	if (tevent_req_nterror(req, status)) {
		return;
	}

	ndr_ret = ndr_pull_struct_blob(&out_output_buffer,
			state, &state->resume_rsp,
			(ndr_pull_flags_fn_t)ndr_pull_req_resume_key_rsp);
	if (ndr_ret != NDR_ERR_SUCCESS) {
		DEBUG(0, ("failed to unmarshall resume key rsp\n"));
		tevent_req_nterror(req, NT_STATUS_INVALID_NETWORK_RESPONSE);
		return;
	}

	memcpy(&state->cc_copy.source_key,
	       &state->resume_rsp.resume_key,
	       sizeof state->resume_rsp.resume_key);

	cli_splice_copychunk_send(state, req);
}

struct tevent_req *cli_smb2_splice_send(TALLOC_CTX *mem_ctx,
				struct tevent_context *ev,
				struct cli_state *cli,
				uint16_t src_fnum, uint16_t dst_fnum,
				off_t size, off_t src_offset, off_t dst_offset,
				int (*splice_cb)(off_t n, void *priv),
				void *priv)
{
	struct tevent_req *req;
	struct tevent_req *subreq;
	struct cli_smb2_splice_state *state;
	NTSTATUS status;
	DATA_BLOB in_input_buffer = data_blob_null;
	DATA_BLOB in_output_buffer = data_blob_null;

	req = tevent_req_create(mem_ctx, &state, struct cli_smb2_splice_state);
	if (req == NULL) {
		return NULL;
	}
	state->cli = cli;
	state->ev = ev;
	state->splice_cb = splice_cb;
	state->priv = priv;
	state->size = size;
	state->written = 0;
	state->src_offset = src_offset;
	state->dst_offset = dst_offset;
	state->cc_copy.chunks = talloc_array(state,
			                     struct srv_copychunk,
					     smb2cli_conn_cc_max_chunks(cli->conn));
	if (state->cc_copy.chunks == NULL) {
		return NULL;
	}

	status = map_fnum_to_smb2_handle(cli, src_fnum, &state->src_ph);
	if (tevent_req_nterror(req, status))
		return tevent_req_post(req, ev);

	status = map_fnum_to_smb2_handle(cli, dst_fnum, &state->dst_ph);
	if (tevent_req_nterror(req, status))
		return tevent_req_post(req, ev);

	subreq = smb2cli_ioctl_send(state, ev, cli->conn,
			       cli->timeout,
			       cli->smb2.session,
			       cli->smb2.tcon,
			       state->src_ph->fid_persistent, /* in_fid_persistent */
			       state->src_ph->fid_volatile, /* in_fid_volatile */
			       FSCTL_SRV_REQUEST_RESUME_KEY,
			       0, /* in_max_input_length */
			       &in_input_buffer,
			       32, /* in_max_output_length */
			       &in_output_buffer,
			       SMB2_IOCTL_FLAG_IS_FSCTL);
	if (tevent_req_nomem(subreq, req)) {
		return NULL;
	}
	tevent_req_set_callback(subreq,
				cli_splice_key_done,
				req);

	return req;
}

NTSTATUS cli_smb2_splice_recv(struct tevent_req *req, off_t *written)
{
	struct cli_smb2_splice_state *state = tevent_req_data(
		req, struct cli_smb2_splice_state);
	NTSTATUS status;

	if (tevent_req_is_nterror(req, &status)) {
		state->cli->raw_status = status;
		tevent_req_received(req);
		return status;
	}
	if (written != NULL) {
		*written = state->written;
	}
	state->cli->raw_status = NT_STATUS_OK;
	tevent_req_received(req);
	return NT_STATUS_OK;
}

/***************************************************************
 SMB2 enum shadow copy data.
***************************************************************/

struct cli_smb2_shadow_copy_data_fnum_state {
	struct cli_state *cli;
	uint16_t fnum;
	struct smb2_hnd *ph;
	DATA_BLOB out_input_buffer;
	DATA_BLOB out_output_buffer;
};

static void cli_smb2_shadow_copy_data_fnum_done(struct tevent_req *subreq);

static struct tevent_req *cli_smb2_shadow_copy_data_fnum_send(
					TALLOC_CTX *mem_ctx,
					struct tevent_context *ev,
					struct cli_state *cli,
					uint16_t fnum,
					bool get_names)
{
	struct tevent_req *req, *subreq;
	struct cli_smb2_shadow_copy_data_fnum_state *state;
	NTSTATUS status;

	req = tevent_req_create(mem_ctx, &state,
				struct cli_smb2_shadow_copy_data_fnum_state);
	if (req == NULL) {
		return NULL;
	}

	if (smbXcli_conn_protocol(cli->conn) < PROTOCOL_SMB2_02) {
		tevent_req_nterror(req, NT_STATUS_INVALID_PARAMETER);
		return tevent_req_post(req, ev);
	}

	state->cli = cli;
	state->fnum = fnum;

	status = map_fnum_to_smb2_handle(cli, fnum, &state->ph);
	if (tevent_req_nterror(req, status)) {
		return tevent_req_post(req, ev);
	}

	/*
	 * TODO. Under SMB2 we should send a zero max_output_length
	 * ioctl to get the required size, then send another ioctl
	 * to get the data, but the current SMB1 implementation just
	 * does one roundtrip with a 64K buffer size. Do the same
	 * for now. JRA.
	 */

	subreq = smb2cli_ioctl_send(state, ev, state->cli->conn,
			state->cli->timeout,
			state->cli->smb2.session,
			state->cli->smb2.tcon,
			state->ph->fid_persistent, /* in_fid_persistent */
			state->ph->fid_volatile, /* in_fid_volatile */
			FSCTL_GET_SHADOW_COPY_DATA,
			0, /* in_max_input_length */
			NULL, /* in_input_buffer */
			get_names ?
				CLI_BUFFER_SIZE : 16, /* in_max_output_length */
			NULL, /* in_output_buffer */
			SMB2_IOCTL_FLAG_IS_FSCTL);

	if (tevent_req_nomem(subreq, req)) {
		return tevent_req_post(req, ev);
	}
	tevent_req_set_callback(subreq,
				cli_smb2_shadow_copy_data_fnum_done,
				req);

	return req;
}

static void cli_smb2_shadow_copy_data_fnum_done(struct tevent_req *subreq)
{
	struct tevent_req *req = tevent_req_callback_data(
		subreq, struct tevent_req);
	struct cli_smb2_shadow_copy_data_fnum_state *state = tevent_req_data(
		req, struct cli_smb2_shadow_copy_data_fnum_state);
	NTSTATUS status;

	status = smb2cli_ioctl_recv(subreq, state,
				&state->out_input_buffer,
				&state->out_output_buffer);
	TALLOC_FREE(subreq);
	if (tevent_req_nterror(req, status)) {
		return;
	}
	tevent_req_done(req);
}

static NTSTATUS cli_smb2_shadow_copy_data_fnum_recv(struct tevent_req *req,
				TALLOC_CTX *mem_ctx,
				bool get_names,
				char ***pnames,
				int *pnum_names)
{
	struct cli_smb2_shadow_copy_data_fnum_state *state = tevent_req_data(
		req, struct cli_smb2_shadow_copy_data_fnum_state);
	char **names = NULL;
	uint32_t num_names = 0;
	uint32_t num_names_returned = 0;
	uint32_t dlength = 0;
	uint32_t i;
	uint8_t *endp = NULL;
	NTSTATUS status;

	if (tevent_req_is_nterror(req, &status)) {
		return status;
	}

	if (state->out_output_buffer.length < 16) {
		return NT_STATUS_INVALID_NETWORK_RESPONSE;
	}

	num_names = IVAL(state->out_output_buffer.data, 0);
	num_names_returned = IVAL(state->out_output_buffer.data, 4);
	dlength = IVAL(state->out_output_buffer.data, 8);

	if (num_names > 0x7FFFFFFF) {
		return NT_STATUS_INVALID_NETWORK_RESPONSE;
	}

	if (get_names == false) {
		*pnum_names = (int)num_names;
		return NT_STATUS_OK;
	}
	if (num_names != num_names_returned) {
		return NT_STATUS_INVALID_NETWORK_RESPONSE;
	}
	if (dlength + 12 < 12) {
		return NT_STATUS_INVALID_NETWORK_RESPONSE;
	}
	/*
	 * NB. The below is an allowable return if there are
	 * more snapshots than the buffer size we told the
	 * server we can receive. We currently don't support
	 * this.
	 */
	if (dlength + 12 > state->out_output_buffer.length) {
		return NT_STATUS_INVALID_NETWORK_RESPONSE;
	}
	if (state->out_output_buffer.length +
			(2 * sizeof(SHADOW_COPY_LABEL)) <
				state->out_output_buffer.length) {
		return NT_STATUS_INVALID_NETWORK_RESPONSE;
	}

	names = talloc_array(mem_ctx, char *, num_names_returned);
	if (names == NULL) {
		return NT_STATUS_NO_MEMORY;
	}

	endp = state->out_output_buffer.data +
			state->out_output_buffer.length;

	for (i=0; i<num_names_returned; i++) {
		bool ret;
		uint8_t *src;
		size_t converted_size;

		src = state->out_output_buffer.data + 12 +
			(i * 2 * sizeof(SHADOW_COPY_LABEL));

		if (src + (2 * sizeof(SHADOW_COPY_LABEL)) > endp) {
			return NT_STATUS_INVALID_NETWORK_RESPONSE;
		}
		ret = convert_string_talloc(
			names, CH_UTF16LE, CH_UNIX,
			src, 2 * sizeof(SHADOW_COPY_LABEL),
			&names[i], &converted_size);
		if (!ret) {
			TALLOC_FREE(names);
			return NT_STATUS_INVALID_NETWORK_RESPONSE;
		}
	}
	*pnum_names = num_names;
	*pnames = names;
	return NT_STATUS_OK;
}

NTSTATUS cli_smb2_shadow_copy_data(TALLOC_CTX *mem_ctx,
				struct cli_state *cli,
				uint16_t fnum,
				bool get_names,
				char ***pnames,
				int *pnum_names)
{
	TALLOC_CTX *frame = talloc_stackframe();
	struct tevent_context *ev;
	struct tevent_req *req;
	NTSTATUS status = NT_STATUS_NO_MEMORY;

	if (smbXcli_conn_has_async_calls(cli->conn)) {
		/*
		 * Can't use sync call while an async call is in flight
		 */
		status = NT_STATUS_INVALID_PARAMETER;
		goto fail;
	}
	ev = samba_tevent_context_init(frame);
	if (ev == NULL) {
		goto fail;
	}
	req = cli_smb2_shadow_copy_data_fnum_send(frame,
					ev,
					cli,
					fnum,
					get_names);
	if (req == NULL) {
		goto fail;
	}
	if (!tevent_req_poll_ntstatus(req, ev, &status)) {
		goto fail;
	}
	status = cli_smb2_shadow_copy_data_fnum_recv(req,
						mem_ctx,
						get_names,
						pnames,
						pnum_names);
 fail:
	cli->raw_status = status;

	TALLOC_FREE(frame);
	return status;
}

/***************************************************************
 Wrapper that allows SMB2 to truncate a file.
 Synchronous only.
***************************************************************/

NTSTATUS cli_smb2_ftruncate(struct cli_state *cli,
			uint16_t fnum,
			uint64_t newsize)
{
	NTSTATUS status;
	DATA_BLOB inbuf = data_blob_null;
	struct smb2_hnd *ph = NULL;
	TALLOC_CTX *frame = talloc_stackframe();

	if (smbXcli_conn_has_async_calls(cli->conn)) {
		/*
		 * Can't use sync call while an async call is in flight
		 */
		status = NT_STATUS_INVALID_PARAMETER;
		goto fail;
	}

	if (smbXcli_conn_protocol(cli->conn) < PROTOCOL_SMB2_02) {
		status = NT_STATUS_INVALID_PARAMETER;
		goto fail;
	}

	status = map_fnum_to_smb2_handle(cli,
					fnum,
					&ph);
	if (!NT_STATUS_IS_OK(status)) {
		goto fail;
	}

	inbuf = data_blob_talloc_zero(frame, 8);
	if (inbuf.data == NULL) {
		status = NT_STATUS_NO_MEMORY;
		goto fail;
	}

	SBVAL(inbuf.data, 0, newsize);

	/* setinfo on the handle with info_type SMB2_SETINFO_FILE (1),
	   level 20 (SMB_FILE_END_OF_FILE_INFORMATION - 1000). */

	status = smb2cli_set_info(cli->conn,
				cli->timeout,
				cli->smb2.session,
				cli->smb2.tcon,
				1, /* in_info_type */
					/* in_file_info_class */
				SMB_FILE_END_OF_FILE_INFORMATION - 1000,
				&inbuf, /* in_input_buffer */
				0, /* in_additional_info */
				ph->fid_persistent,
				ph->fid_volatile);

  fail:

	cli->raw_status = status;

	TALLOC_FREE(frame);
	return status;
}

struct cli_smb2_notify_state {
	struct tevent_req *subreq;
	struct notify_change *changes;
	size_t num_changes;
};

static void cli_smb2_notify_done(struct tevent_req *subreq);
static bool cli_smb2_notify_cancel(struct tevent_req *req);

struct tevent_req *cli_smb2_notify_send(
	TALLOC_CTX *mem_ctx,
	struct tevent_context *ev,
	struct cli_state *cli,
	uint16_t fnum,
	uint32_t buffer_size,
	uint32_t completion_filter,
	bool recursive)
{
	struct tevent_req *req = NULL;
	struct cli_smb2_notify_state *state = NULL;
	struct smb2_hnd *ph = NULL;
	NTSTATUS status;

	req = tevent_req_create(mem_ctx, &state,
				struct cli_smb2_notify_state);
	if (req == NULL) {
		return NULL;
	}

	if (smbXcli_conn_protocol(cli->conn) < PROTOCOL_SMB2_02) {
		tevent_req_nterror(req, NT_STATUS_INVALID_PARAMETER);
		return tevent_req_post(req, ev);
	}

	status = map_fnum_to_smb2_handle(cli, fnum, &ph);
	if (tevent_req_nterror(req, status)) {
		return tevent_req_post(req, ev);
	}

	state->subreq = smb2cli_notify_send(
		state,
		ev,
		cli->conn,
		cli->timeout,
		cli->smb2.session,
		cli->smb2.tcon,
		buffer_size,
		ph->fid_persistent,
		ph->fid_volatile,
		completion_filter,
		recursive);
	if (tevent_req_nomem(state->subreq, req)) {
		return tevent_req_post(req, ev);
	}
	tevent_req_set_callback(state->subreq, cli_smb2_notify_done, req);
	tevent_req_set_cancel_fn(req, cli_smb2_notify_cancel);
	return req;
}

static bool cli_smb2_notify_cancel(struct tevent_req *req)
{
	struct cli_smb2_notify_state *state = tevent_req_data(
		req, struct cli_smb2_notify_state);
	bool ok;

	ok = tevent_req_cancel(state->subreq);
	return ok;
}

static void cli_smb2_notify_done(struct tevent_req *subreq)
{
	struct tevent_req *req = tevent_req_callback_data(
		subreq, struct tevent_req);
	struct cli_smb2_notify_state *state = tevent_req_data(
		req, struct cli_smb2_notify_state);
	uint8_t *base;
	uint32_t len;
	uint32_t ofs;
	NTSTATUS status;

	status = smb2cli_notify_recv(subreq, state, &base, &len);
	TALLOC_FREE(subreq);

	if (NT_STATUS_EQUAL(status, NT_STATUS_IO_TIMEOUT)) {
		tevent_req_done(req);
		return;
	}
	if (tevent_req_nterror(req, status)) {
		return;
	}

	ofs = 0;

	while (len - ofs >= 12) {
		struct notify_change *tmp;
		struct notify_change *c;
		uint32_t next_ofs = IVAL(base, ofs);
		uint32_t file_name_length = IVAL(base, ofs+8);
		size_t namelen;
		bool ok;

		tmp = talloc_realloc(
			state,
			state->changes,
			struct notify_change,
			state->num_changes + 1);
		if (tevent_req_nomem(tmp, req)) {
			return;
		}
		state->changes = tmp;
		c = &state->changes[state->num_changes];
		state->num_changes += 1;

		if (smb_buffer_oob(len, ofs, next_ofs) ||
		    smb_buffer_oob(len, ofs+12, file_name_length)) {
			tevent_req_nterror(
				req, NT_STATUS_INVALID_NETWORK_RESPONSE);
			return;
		}

		c->action = IVAL(base, ofs+4);

		ok = convert_string_talloc(
			state->changes,
			CH_UTF16LE,
			CH_UNIX,
			base + ofs + 12,
			file_name_length,
			&c->name,
			&namelen);
		if (!ok) {
			tevent_req_nterror(
				req, NT_STATUS_INVALID_NETWORK_RESPONSE);
			return;
		}

		if (next_ofs == 0) {
			break;
		}
		ofs += next_ofs;
	}

	tevent_req_done(req);
}

NTSTATUS cli_smb2_notify_recv(struct tevent_req *req,
			      TALLOC_CTX *mem_ctx,
			      struct notify_change **pchanges,
			      uint32_t *pnum_changes)
{
	struct cli_smb2_notify_state *state = tevent_req_data(
		req, struct cli_smb2_notify_state);
	NTSTATUS status;

	if (tevent_req_is_nterror(req, &status)) {
		return status;
	}
	*pchanges = talloc_move(mem_ctx, &state->changes);
	*pnum_changes = state->num_changes;
	return NT_STATUS_OK;
}

NTSTATUS cli_smb2_notify(struct cli_state *cli, uint16_t fnum,
			 uint32_t buffer_size, uint32_t completion_filter,
			 bool recursive, TALLOC_CTX *mem_ctx,
			 struct notify_change **pchanges,
			 uint32_t *pnum_changes)
{
	TALLOC_CTX *frame = talloc_stackframe();
	struct tevent_context *ev;
	struct tevent_req *req;
	NTSTATUS status = NT_STATUS_NO_MEMORY;

	if (smbXcli_conn_has_async_calls(cli->conn)) {
		/*
		 * Can't use sync call while an async call is in flight
		 */
		status = NT_STATUS_INVALID_PARAMETER;
		goto fail;
	}
	ev = samba_tevent_context_init(frame);
	if (ev == NULL) {
		goto fail;
	}
	req = cli_smb2_notify_send(
		frame,
		ev,
		cli,
		fnum,
		buffer_size,
		completion_filter,
		recursive);
	if (req == NULL) {
		goto fail;
	}
	if (!tevent_req_poll_ntstatus(req, ev, &status)) {
		goto fail;
	}
	status = cli_smb2_notify_recv(req, mem_ctx, pchanges, pnum_changes);
fail:
	TALLOC_FREE(frame);
	return status;
}

struct cli_smb2_set_reparse_point_fnum_state {
	struct cli_state *cli;
	uint16_t fnum;
	struct smb2_hnd *ph;
	DATA_BLOB input_buffer;
};

static void cli_smb2_set_reparse_point_fnum_done(struct tevent_req *subreq);

struct tevent_req *cli_smb2_set_reparse_point_fnum_send(
				TALLOC_CTX *mem_ctx,
				struct tevent_context *ev,
				struct cli_state *cli,
				uint16_t fnum,
				DATA_BLOB in_buf)
{
	struct tevent_req *req, *subreq;
	struct cli_smb2_set_reparse_point_fnum_state *state = NULL;
	NTSTATUS status;

	req = tevent_req_create(mem_ctx, &state,
				struct cli_smb2_set_reparse_point_fnum_state);
	if (req == NULL) {
		return NULL;
	}

	if (smbXcli_conn_protocol(cli->conn) < PROTOCOL_SMB2_02) {
		tevent_req_nterror(req, NT_STATUS_INVALID_PARAMETER);
		return tevent_req_post(req, ev);
	}

	state->cli = cli;
	state->fnum = fnum;

	status = map_fnum_to_smb2_handle(cli, fnum, &state->ph);
	if (tevent_req_nterror(req, status)) {
		return tevent_req_post(req, ev);
	}

	state->input_buffer = data_blob_talloc(state,
						in_buf.data,
						in_buf.length);
	if (state->input_buffer.data == NULL) {
		tevent_req_nterror(req, NT_STATUS_NO_MEMORY);
		return tevent_req_post(req, ev);
	}

	subreq = smb2cli_ioctl_send(state, ev, state->cli->conn,
			state->cli->timeout,
			state->cli->smb2.session,
			state->cli->smb2.tcon,
			state->ph->fid_persistent, /* in_fid_persistent */
			state->ph->fid_volatile, /* in_fid_volatile */
			FSCTL_SET_REPARSE_POINT,
			0, /* in_max_input_length */
			&state->input_buffer ,
			0,
			NULL,
			SMB2_IOCTL_FLAG_IS_FSCTL);

	if (tevent_req_nomem(subreq, req)) {
		return tevent_req_post(req, ev);
	}
	tevent_req_set_callback(subreq,
				cli_smb2_set_reparse_point_fnum_done,
				req);

	return req;
}

static void cli_smb2_set_reparse_point_fnum_done(struct tevent_req *subreq)
{
	struct tevent_req *req = tevent_req_callback_data(
		subreq, struct tevent_req);
	struct cli_smb2_set_reparse_point_fnum_state *state = tevent_req_data(
		req, struct cli_smb2_set_reparse_point_fnum_state);
	NTSTATUS status;

	status = smb2cli_ioctl_recv(subreq, state,
				NULL,
				NULL);
	TALLOC_FREE(subreq);
	if (tevent_req_nterror(req, status)) {
		return;
	}
	tevent_req_done(req);
}

NTSTATUS cli_smb2_set_reparse_point_fnum_recv(struct tevent_req *req)
{
        return tevent_req_simple_recv_ntstatus(req);
}

struct cli_smb2_get_reparse_point_fnum_state {
	struct cli_state *cli;
	uint16_t fnum;
	struct smb2_hnd *ph;
	DATA_BLOB output_buffer;
};

static void cli_smb2_get_reparse_point_fnum_done(struct tevent_req *subreq);

struct tevent_req *cli_smb2_get_reparse_point_fnum_send(
				TALLOC_CTX *mem_ctx,
				struct tevent_context *ev,
				struct cli_state *cli,
				uint16_t fnum)
{
	struct tevent_req *req, *subreq;
	struct cli_smb2_set_reparse_point_fnum_state *state = NULL;
	NTSTATUS status;

	req = tevent_req_create(mem_ctx, &state,
				struct cli_smb2_get_reparse_point_fnum_state);
	if (req == NULL) {
		return NULL;
	}

	if (smbXcli_conn_protocol(cli->conn) < PROTOCOL_SMB2_02) {
		tevent_req_nterror(req, NT_STATUS_INVALID_PARAMETER);
		return tevent_req_post(req, ev);
	}

	state->cli = cli;
	state->fnum = fnum;

	status = map_fnum_to_smb2_handle(cli, fnum, &state->ph);
	if (tevent_req_nterror(req, status)) {
		return tevent_req_post(req, ev);
	}

	subreq = smb2cli_ioctl_send(state, ev, state->cli->conn,
			state->cli->timeout,
			state->cli->smb2.session,
			state->cli->smb2.tcon,
			state->ph->fid_persistent, /* in_fid_persistent */
			state->ph->fid_volatile, /* in_fid_volatile */
			FSCTL_GET_REPARSE_POINT,
			0, /* in_max_input_length */
			NULL,
			64*1024,
			NULL,
			SMB2_IOCTL_FLAG_IS_FSCTL);

	if (tevent_req_nomem(subreq, req)) {
		return tevent_req_post(req, ev);
	}
	tevent_req_set_callback(subreq,
				cli_smb2_get_reparse_point_fnum_done,
				req);

	return req;
}

static void cli_smb2_get_reparse_point_fnum_done(struct tevent_req *subreq)
{
	struct tevent_req *req = tevent_req_callback_data(
		subreq, struct tevent_req);
	struct cli_smb2_get_reparse_point_fnum_state *state = tevent_req_data(
		req, struct cli_smb2_get_reparse_point_fnum_state);
	NTSTATUS status;

	status = smb2cli_ioctl_recv(subreq, state,
				NULL,
				&state->output_buffer);
	TALLOC_FREE(subreq);
	if (tevent_req_nterror(req, status)) {
		state->cli->raw_status = status;
		return;
	}
	tevent_req_done(req);
}

NTSTATUS cli_smb2_get_reparse_point_fnum_recv(struct tevent_req *req,
				TALLOC_CTX *mem_ctx,
				DATA_BLOB *output)
{
	struct cli_smb2_get_reparse_point_fnum_state *state = tevent_req_data(
		req, struct cli_smb2_get_reparse_point_fnum_state);

	if (tevent_req_is_nterror(req, &state->cli->raw_status)) {
		tevent_req_received(req);
		return state->cli->raw_status;
	}
	*output = data_blob_dup_talloc(mem_ctx, state->output_buffer);
	if (output->data == NULL) {
		tevent_req_received(req);
		return NT_STATUS_NO_MEMORY;
	}
	tevent_req_received(req);
	return NT_STATUS_OK;
}<|MERGE_RESOLUTION|>--- conflicted
+++ resolved
@@ -3010,7 +3010,6 @@
 
 	if (!NDR_ERR_CODE_IS_SUCCESS(err)) {
 		status = NT_STATUS_INTERNAL_ERROR;
-<<<<<<< HEAD
 		goto fail;
 	}
 
@@ -3021,18 +3020,6 @@
 		status = NT_STATUS_INTERNAL_ERROR;
 		goto fail;
 	}
-=======
-		goto fail;
-	}
-
-	err = ndr_push_array_uint8(ndr_push, NDR_SCALARS, info_blob.data,
-				   info_blob.length);
-
-	if (!NDR_ERR_CODE_IS_SUCCESS(err)) {
-		status = NT_STATUS_INTERNAL_ERROR;
-		goto fail;
-	}
->>>>>>> 5b2a3764
 	inbuf.data = ndr_push->data;
 	inbuf.length = ndr_push->offset;
 
@@ -3102,7 +3089,6 @@
 
 
 	info.restart_scan = first ? 1 : 0;
-<<<<<<< HEAD
 
 	err = ndr_push_struct_blob(
 			&inbuf,
@@ -3110,15 +3096,6 @@
 			&info,
 			(ndr_push_flags_fn_t)ndr_push_smb2_query_quota_info);
 
-=======
-
-	err = ndr_push_struct_blob(
-			&inbuf,
-			frame,
-			&info,
-			(ndr_push_flags_fn_t)ndr_push_smb2_query_quota_info);
-
->>>>>>> 5b2a3764
 	if (!NDR_ERR_CODE_IS_SUCCESS(err)) {
 		status = NT_STATUS_INTERNAL_ERROR;
 		goto cleanup;
