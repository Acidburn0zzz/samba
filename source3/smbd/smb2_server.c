--- conflicted
+++ resolved
@@ -1616,10 +1616,6 @@
 	outhdr = SMBD_SMB2_OUT_HDR_PTR(req);
 	flags = IVAL(outhdr, SMB2_HDR_FLAGS);
 	message_id = BVAL(outhdr, SMB2_HDR_MESSAGE_ID);
-<<<<<<< HEAD
-	session_id = req->session->global->session_wire_id;
-=======
->>>>>>> df7c3d5b
 
 	async_id = message_id; /* keep it simple for now... */
 
