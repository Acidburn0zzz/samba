--- conflicted
+++ resolved
@@ -1209,13 +1209,8 @@
 ********************************************************************/
 
 NTSTATUS check_reduced_name(connection_struct *conn,
-<<<<<<< HEAD
-				const char *cwd_name,
-				const char *fname)
-=======
 				const struct smb_filename *cwd_fname,
 				const struct smb_filename *smb_fname)
->>>>>>> aaa7d4da
 {
 	TALLOC_CTX *ctx = talloc_tos();
 	const char *cwd_name = cwd_fname ? cwd_fname->base_name : NULL;
@@ -1377,20 +1372,12 @@
 			 * sent (cwd_name+fname).
 			 */
 			if (cwd_name != NULL && !ISDOT(cwd_name)) {
-<<<<<<< HEAD
-				new_fname = talloc_asprintf(talloc_tos(),
-=======
 				new_fname = talloc_asprintf(ctx,
->>>>>>> aaa7d4da
 							"%s/%s",
 							cwd_name,
 							fname);
 				if (new_fname == NULL) {
-<<<<<<< HEAD
-					SAFE_FREE(resolved_name);
-=======
 					TALLOC_FREE(resolved_fname);
->>>>>>> aaa7d4da
 					return NT_STATUS_NO_MEMORY;
 				}
 				fname = new_fname;
@@ -1400,11 +1387,7 @@
 				DEBUG(2, ("check_reduced_name: Bad access "
 					"attempt: %s is a symlink to %s\n",
 					  fname, p));
-<<<<<<< HEAD
-				SAFE_FREE(resolved_name);
-=======
 				TALLOC_FREE(resolved_fname);
->>>>>>> aaa7d4da
 				TALLOC_FREE(new_fname);
 				return NT_STATUS_ACCESS_DENIED;
 			}
@@ -1414,11 +1397,7 @@
   out:
 
 	DBG_INFO("%s reduced to %s\n", fname, resolved_name);
-<<<<<<< HEAD
-	SAFE_FREE(resolved_name);
-=======
 	TALLOC_FREE(resolved_fname);
->>>>>>> aaa7d4da
 	TALLOC_FREE(new_fname);
 	return NT_STATUS_OK;
 }
