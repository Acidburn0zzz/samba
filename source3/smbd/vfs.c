--- conflicted
+++ resolved
@@ -1505,17 +1505,10 @@
 		}
 	} else {
 		ret = SMB_VFS_FSTAT(fsp, &fsp->fsp_name->st);
-<<<<<<< HEAD
 	}
 	if (ret == -1) {
 		return map_nt_error_from_unix(errno);
 	}
-=======
-	}
-	if (ret == -1) {
-		return map_nt_error_from_unix(errno);
-	}
->>>>>>> df7c3d5b
 	update_stat_ex_from_saved_stat(&fsp->fsp_name->st, &saved_stat);
 	return NT_STATUS_OK;
 }
