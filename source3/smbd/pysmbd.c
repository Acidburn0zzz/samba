/*
   Unix SMB/CIFS implementation.
   Set NT and POSIX ACLs and other VFS operations from Python

   Copyrigyt (C) Andrew Bartlett 2012
   Copyright (C) Jeremy Allison 1994-2009.
   Copyright (C) Andreas Gruenbacher 2002.
   Copyright (C) Simo Sorce <idra@samba.org> 2009.
   Copyright (C) Simo Sorce 2002
   Copyright (C) Eric Lorimer 2002

   This program is free software; you can redistribute it and/or modify
   it under the terms of the GNU General Public License as published by
   the Free Software Foundation; either version 3 of the License, or
   (at your option) any later version.

   This program is distributed in the hope that it will be useful,
   but WITHOUT ANY WARRANTY; without even the implied warranty of
   MERCHANTABILITY or FITNESS FOR A PARTICULAR PURPOSE.  See the
   GNU General Public License for more details.

   You should have received a copy of the GNU General Public License
   along with this program.  If not, see <http://www.gnu.org/licenses/>.
*/

#include <Python.h>
#include "includes.h"
#include "smbd/smbd.h"
#include "libcli/util/pyerrors.h"
#include "librpc/rpc/pyrpc_util.h"
#include <pytalloc.h>
#include "system/filesys.h"

extern const struct generic_mapping file_generic_mapping;

#undef  DBGC_CLASS
#define DBGC_CLASS DBGC_ACLS

static int conn_free_wrapper(connection_struct *conn)
{
	conn_free(conn);
	return 0;
};

static connection_struct *get_conn(TALLOC_CTX *mem_ctx, const char *service)
{
	connection_struct *conn;
	TALLOC_CTX *frame = talloc_stackframe();
	int snum = -1;
	NTSTATUS status;

	if (!posix_locking_init(false)) {
		PyErr_NoMemory();
		TALLOC_FREE(frame);
		return NULL;
	}

	if (service) {
		snum = lp_servicenumber(service);
		if (snum == -1) {
			TALLOC_FREE(frame);
			PyErr_SetString(PyExc_RuntimeError, "unknown service");
			return NULL;
		}
	}

	status = create_conn_struct(mem_ctx, NULL, NULL, &conn, snum, "/",
					    NULL);
	PyErr_NTSTATUS_IS_ERR_RAISE(status);

	TALLOC_FREE(frame);
	/* Ignore read-only and share restrictions */
	conn->read_only = false;
	conn->share_access = SEC_RIGHTS_FILE_ALL;
	talloc_set_destructor(conn, conn_free_wrapper);
	return conn;
}

static int set_sys_acl_conn(const char *fname,
				 SMB_ACL_TYPE_T acltype,
				 SMB_ACL_T theacl, connection_struct *conn)
{
	int ret;
	struct smb_filename *smb_fname = NULL;
	mode_t saved_umask;

	TALLOC_CTX *frame = talloc_stackframe();

	/* we want total control over the permissions on created files,
	   so set our umask to 0 */
	saved_umask = umask(0);

	smb_fname = synthetic_smb_fname_split(frame,
					fname,
					lp_posix_pathnames());
	if (smb_fname == NULL) {
		TALLOC_FREE(frame);
		umask(saved_umask);
		return -1;
	}

	ret = SMB_VFS_SYS_ACL_SET_FILE( conn, smb_fname, acltype, theacl);

	umask(saved_umask);

	TALLOC_FREE(frame);
	return ret;
}

static NTSTATUS set_nt_acl_conn(const char *fname,
				uint32_t security_info_sent, const struct security_descriptor *sd,
				connection_struct *conn)
{
	TALLOC_CTX *frame = talloc_stackframe();
	NTSTATUS status = NT_STATUS_OK;
	files_struct *fsp;
	struct smb_filename *smb_fname = NULL;
	int flags, ret;
	mode_t saved_umask;

	fsp = talloc_zero(frame, struct files_struct);
	if (fsp == NULL) {
		TALLOC_FREE(frame);
		return NT_STATUS_NO_MEMORY;
	}
	fsp->fh = talloc(fsp, struct fd_handle);
	if (fsp->fh == NULL) {
		TALLOC_FREE(frame);
		return NT_STATUS_NO_MEMORY;
	}
	fsp->conn = conn;

	/* we want total control over the permissions on created files,
	   so set our umask to 0 */
	saved_umask = umask(0);

	smb_fname = synthetic_smb_fname_split(fsp,
					fname,
					lp_posix_pathnames());
	if (smb_fname == NULL) {
		TALLOC_FREE(frame);
		umask(saved_umask);
		return NT_STATUS_NO_MEMORY;
	}

	fsp->fsp_name = smb_fname;

#ifdef O_DIRECTORY
	flags = O_RDONLY|O_DIRECTORY;
#else
	/* POSIX allows us to open a directory with O_RDONLY. */
	flags = O_RDONLY;
#endif

	fsp->fh->fd = SMB_VFS_OPEN(conn, smb_fname, fsp, O_RDWR, 00400);
	if (fsp->fh->fd == -1 && errno == EISDIR) {
		fsp->fh->fd = SMB_VFS_OPEN(conn, smb_fname, fsp, flags, 00400);
	}
	if (fsp->fh->fd == -1) {
		printf("open: error=%d (%s)\n", errno, strerror(errno));
		TALLOC_FREE(frame);
		umask(saved_umask);
		return NT_STATUS_UNSUCCESSFUL;
	}

	ret = SMB_VFS_FSTAT(fsp, &smb_fname->st);
	if (ret == -1) {
		/* If we have an fd, this stat should succeed. */
		DEBUG(0,("Error doing fstat on open file %s "
			"(%s)\n",
			smb_fname_str_dbg(smb_fname),
			strerror(errno) ));
		TALLOC_FREE(frame);
		umask(saved_umask);
		return map_nt_error_from_unix(errno);
	}

	fsp->file_id = vfs_file_id_from_sbuf(conn, &smb_fname->st);
	fsp->vuid = UID_FIELD_INVALID;
	fsp->file_pid = 0;
	fsp->can_lock = True;
	fsp->can_read = True;
	fsp->can_write = True;
	fsp->print_file = NULL;
	fsp->modified = False;
	fsp->sent_oplock_break = NO_BREAK_SENT;
	fsp->is_directory = S_ISDIR(smb_fname->st.st_ex_mode);

	status = SMB_VFS_FSET_NT_ACL( fsp, security_info_sent, sd);
	if (!NT_STATUS_IS_OK(status)) {
		DEBUG(0,("set_nt_acl_no_snum: fset_nt_acl returned %s.\n", nt_errstr(status)));
	}

	SMB_VFS_CLOSE(fsp);

	conn_free(conn);
	TALLOC_FREE(frame);

	umask(saved_umask);
	return status;
}

static NTSTATUS get_nt_acl_conn(TALLOC_CTX *mem_ctx,
				const char *fname,
				connection_struct *conn,
				uint32_t security_info_wanted,
				struct security_descriptor **sd)
{
	TALLOC_CTX *frame = talloc_stackframe();
	NTSTATUS status;
	struct smb_filename *smb_fname = synthetic_smb_fname(talloc_tos(),
					fname,
					NULL,
					NULL,
					lp_posix_pathnames() ?
						SMB_FILENAME_POSIX_PATH : 0);

	if (smb_fname == NULL) {
		TALLOC_FREE(frame);
		return NT_STATUS_NO_MEMORY;
	}

	status = SMB_VFS_GET_NT_ACL(conn,
				smb_fname,
				security_info_wanted,
				mem_ctx,
				sd);
	if (!NT_STATUS_IS_OK(status)) {
		DEBUG(0,("get_nt_acl_conn: get_nt_acl returned %s.\n", nt_errstr(status)));
	}

	TALLOC_FREE(frame);

	return status;
}

static int set_acl_entry_perms(SMB_ACL_ENTRY_T entry, mode_t perm_mask)
{
	SMB_ACL_PERMSET_T perms = NULL;

	if (sys_acl_get_permset(entry, &perms) != 0) {
		return -1;
	}

	if (sys_acl_clear_perms(perms) != 0) {
		return -1;
	}

	if ((perm_mask & SMB_ACL_READ) != 0 &&
	    sys_acl_add_perm(perms, SMB_ACL_READ) != 0) {
		return -1;
	}

	if ((perm_mask & SMB_ACL_WRITE) != 0 &&
	    sys_acl_add_perm(perms, SMB_ACL_WRITE) != 0) {
		return -1;
	}

	if ((perm_mask & SMB_ACL_EXECUTE) != 0 &&
	    sys_acl_add_perm(perms, SMB_ACL_EXECUTE) != 0) {
		return -1;
	}

	if (sys_acl_set_permset(entry, perms) != 0) {
		return -1;
	}

	return 0;
}

static SMB_ACL_T make_simple_acl(TALLOC_CTX *mem_ctx,
			gid_t gid,
			mode_t chmod_mode)
{
	mode_t mode = SMB_ACL_READ|SMB_ACL_WRITE|SMB_ACL_EXECUTE;

	mode_t mode_user = (chmod_mode & 0700) >> 6;
	mode_t mode_group = (chmod_mode & 070) >> 3;
	mode_t mode_other = chmod_mode &  07;
	SMB_ACL_ENTRY_T entry;
	SMB_ACL_T acl = sys_acl_init(mem_ctx);

	if (!acl) {
		return NULL;
	}

	if (sys_acl_create_entry(&acl, &entry) != 0) {
		TALLOC_FREE(acl);
		return NULL;
	}

	if (sys_acl_set_tag_type(entry, SMB_ACL_USER_OBJ) != 0) {
		TALLOC_FREE(acl);
		return NULL;
	}

	if (set_acl_entry_perms(entry, mode_user) != 0) {
		TALLOC_FREE(acl);
		return NULL;
	}

	if (sys_acl_create_entry(&acl, &entry) != 0) {
		TALLOC_FREE(acl);
		return NULL;
	}

	if (sys_acl_set_tag_type(entry, SMB_ACL_GROUP_OBJ) != 0) {
		TALLOC_FREE(acl);
		return NULL;
	}

	if (set_acl_entry_perms(entry, mode_group) != 0) {
		TALLOC_FREE(acl);
		return NULL;
	}

	if (sys_acl_create_entry(&acl, &entry) != 0) {
		TALLOC_FREE(acl);
		return NULL;
	}

	if (sys_acl_set_tag_type(entry, SMB_ACL_OTHER) != 0) {
		TALLOC_FREE(acl);
		return NULL;
	}

	if (set_acl_entry_perms(entry, mode_other) != 0) {
		TALLOC_FREE(acl);
		return NULL;
	}

	if (gid != -1) {
		if (sys_acl_create_entry(&acl, &entry) != 0) {
			TALLOC_FREE(acl);
			return NULL;
		}

		if (sys_acl_set_tag_type(entry, SMB_ACL_GROUP) != 0) {
			TALLOC_FREE(acl);
			return NULL;
		}

		if (sys_acl_set_qualifier(entry, &gid) != 0) {
			TALLOC_FREE(acl);
			return NULL;
		}

		if (set_acl_entry_perms(entry, mode_group) != 0) {
			TALLOC_FREE(acl);
			return NULL;
		}
	}

	if (sys_acl_create_entry(&acl, &entry) != 0) {
		TALLOC_FREE(acl);
		return NULL;
	}

	if (sys_acl_set_tag_type(entry, SMB_ACL_MASK) != 0) {
		TALLOC_FREE(acl);
		return NULL;
	}

	if (set_acl_entry_perms(entry, mode) != 0) {
		TALLOC_FREE(acl);
		return NULL;
	}
	return acl;
}

static SMB_ACL_T make_simple_nfsv4_acl(gid_t gid, mode_t chmod_mode)
{
	/*
	 * This function needs to create an NFSv4 ACL. Currently, the only way
	 * to do so is to use the operating system interface, or to use the
	 * functions in source3/modules/nfs4_acls.c. These seems ugly and
	 * hacky. NFSv4 ACL's should be a first class citizen and
	 * librpc/idl/smb_acl.idl should be modified accordingly.
	 */
	return NULL;
}

/*
  set a simple ACL on a file, as a test
 */
static PyObject *py_smbd_set_simple_acl(PyObject *self, PyObject *args, PyObject *kwargs)
{
	const char * const kwnames[] = { "fname", "mode", "gid", "service", NULL };
	char *fname, *service = NULL;
	int ret;
	int mode, gid = -1;
	SMB_ACL_T acl;
	TALLOC_CTX *frame;
	connection_struct *conn;

	if (!PyArg_ParseTupleAndKeywords(args, kwargs, "si|iz",
					 discard_const_p(char *, kwnames),
					 &fname, &mode, &gid, &service))
		return NULL;

	frame = talloc_stackframe();

	acl = make_simple_acl(frame, gid, mode);
	if (acl == NULL) {
		TALLOC_FREE(frame);
		return NULL;
	}

	conn = get_conn(frame, service);
	if (!conn) {
		TALLOC_FREE(frame);
		return NULL;
	}

	ret = set_sys_acl_conn(fname, SMB_ACL_TYPE_ACCESS, acl, conn);
<<<<<<< HEAD

	TALLOC_FREE(acl);

	if (ret != 0) {
		TALLOC_FREE(frame);
		errno = ret;
		return PyErr_SetFromErrno(PyExc_OSError);
	}

	TALLOC_FREE(frame);

	Py_RETURN_NONE;
}

/*
  set a simple NFSv4 ACL on a file, as a test
 */
static PyObject *py_smbd_set_simple_nfsv4_acl(PyObject *self, PyObject *args, PyObject *kwargs)
{
	const char * const kwnames[] = { "fname", "mode", "gid", "service", NULL };
	char *fname, *service = NULL;
	int ret;
	int mode, gid = -1;
	SMB_ACL_T acl;
	TALLOC_CTX *frame;
	connection_struct *conn;

	if (!PyArg_ParseTupleAndKeywords(args, kwargs, "si|iz",
					 discard_const_p(char *, kwnames),
					 &fname, &mode, &gid, &service))
		return NULL;

	acl = make_simple_nfsv4_acl(gid, mode);

	frame = talloc_stackframe();

	conn = get_conn(frame, service);
	if (!conn) {
		return NULL;
	}

	/*
	 * SMB_ACL_TYPE_ACCESS -> ACL_TYPE_ACCESS -> Not valid for NFSv4 ACL
	 */
	//ret = set_sys_acl_conn(fname, SMB_ACL_TYPE_ACCESS, acl, conn);
	ret = 0;

	TALLOC_FREE(acl);
=======
>>>>>>> b7d190f8

	if (ret != 0) {
		TALLOC_FREE(frame);
		errno = ret;
		return PyErr_SetFromErrno(PyExc_OSError);
	}

	TALLOC_FREE(frame);

	Py_RETURN_NONE;
}

/*
  chown a file
 */
static PyObject *py_smbd_chown(PyObject *self, PyObject *args, PyObject *kwargs)
{
	const char * const kwnames[] = { "fname", "uid", "gid", "service", NULL };
	connection_struct *conn;
	int ret;

	char *fname, *service = NULL;
	int uid, gid;
	TALLOC_CTX *frame;
	mode_t saved_umask;
	struct smb_filename *smb_fname = NULL;

	if (!PyArg_ParseTupleAndKeywords(args, kwargs, "sii|z",
					 discard_const_p(char *, kwnames),
					 &fname, &uid, &gid, &service))
		return NULL;

	frame = talloc_stackframe();

	conn = get_conn(frame, service);
	if (!conn) {
		return NULL;
	}

	/* we want total control over the permissions on created files,
	   so set our umask to 0 */
	saved_umask = umask(0);

	smb_fname = synthetic_smb_fname(talloc_tos(),
					fname,
					NULL,
					NULL,
					lp_posix_pathnames() ?
						SMB_FILENAME_POSIX_PATH : 0);
	if (smb_fname == NULL) {
		umask(saved_umask);
		TALLOC_FREE(frame);
		errno = ENOMEM;
		return PyErr_SetFromErrno(PyExc_OSError);
	}

	ret = SMB_VFS_CHOWN(conn, smb_fname, uid, gid);
	if (ret != 0) {
		umask(saved_umask);
		TALLOC_FREE(frame);
		errno = ret;
		return PyErr_SetFromErrno(PyExc_OSError);
	}

	umask(saved_umask);

	TALLOC_FREE(frame);

	Py_RETURN_NONE;
}

/*
  unlink a file
 */
static PyObject *py_smbd_unlink(PyObject *self, PyObject *args, PyObject *kwargs)
{
	const char * const kwnames[] = { "fname", "service", NULL };
	connection_struct *conn;
	int ret;
	struct smb_filename *smb_fname = NULL;
	char *fname, *service = NULL;
	TALLOC_CTX *frame;

	frame = talloc_stackframe();

	if (!PyArg_ParseTupleAndKeywords(args, kwargs, "s|z",
					 discard_const_p(char *, kwnames),
					 &fname, &service)) {
		TALLOC_FREE(frame);
		return NULL;
	}

	conn = get_conn(frame, service);
	if (!conn) {
		TALLOC_FREE(frame);
		return NULL;
	}

	smb_fname = synthetic_smb_fname_split(frame,
					fname,
					lp_posix_pathnames());
	if (smb_fname == NULL) {
		TALLOC_FREE(frame);
		return PyErr_NoMemory();
	}

	ret = SMB_VFS_UNLINK(conn, smb_fname);
	if (ret != 0) {
		TALLOC_FREE(frame);
		errno = ret;
		return PyErr_SetFromErrno(PyExc_OSError);
	}

	TALLOC_FREE(frame);

	Py_RETURN_NONE;
}

/*
  check if we have POSIX.1e ACL support
 */
static PyObject *py_smbd_have_posix_acls(PyObject *self)
{
#ifdef HAVE_POSIX_ACLS
	return PyBool_FromLong(true);
#else
	return PyBool_FromLong(false);
#endif
}

static PyObject *py_smbd_has_posix_acls(PyObject *self, PyObject *args, PyObject *kwargs)
{
	const char * const kwnames[] = { "path", NULL };
	char *path = NULL;
	TALLOC_CTX *frame;
	struct statfs fs;
	int ret = false;

	frame = talloc_stackframe();

	if (!PyArg_ParseTupleAndKeywords(args, kwargs, "s|z",
					 discard_const_p(char *, kwnames), &path)) {
		TALLOC_FREE(frame);
		return NULL;
	}

	if (statfs(path, &fs) != 0) {
		TALLOC_FREE(frame);
		return NULL;
	}

	if (fs.f_flags & MNT_ACLS)
		ret = true;

	TALLOC_FREE(frame);
	return PyBool_FromLong(ret);
}

/*
  check if we have NFSv4 ACL support
 */
static PyObject *py_smbd_have_nfsv4_acls(PyObject *self)
{
#ifdef HAVE_LIBSUNACL
	return PyBool_FromLong(true);
#else
	return PyBool_FromLong(false);
#endif
}

static PyObject *py_smbd_has_nfsv4_acls(PyObject *self, PyObject *args, PyObject *kwargs)
{
	const char * const kwnames[] = { "path", NULL };
	char *path = NULL;
	TALLOC_CTX *frame;
	struct statfs fs;
	int ret = false;

	frame = talloc_stackframe();

	if (!PyArg_ParseTupleAndKeywords(args, kwargs, "s|z",
					 discard_const_p(char *, kwnames), &path)) {
		TALLOC_FREE(frame);
		return NULL;
	}

	if (statfs(path, &fs) != 0) {
		TALLOC_FREE(frame);
		return NULL;
	}

	if (fs.f_flags & MNT_NFS4ACLS)
		ret = true;

	TALLOC_FREE(frame);
	return PyBool_FromLong(ret);
}


static PyObject *py_smbd_set_nfsv4_defaults(PyObject *self)
{
	/*
	 * This should really be done in source3/param/loadparm.c
	 */
#if defined(HAVE_LIBSUNACL) && defined(FREEBSD)
	lp_do_parameter(-1, "vfs objects", "dfs_samba4 zfsacl");
#endif
	Py_RETURN_NONE;
}

/*
  set the NT ACL on a file
 */
static PyObject *py_smbd_set_nt_acl(PyObject *self, PyObject *args, PyObject *kwargs)
{
	const char * const kwnames[] = { "fname", "security_info_sent", "sd", "service", NULL };
	NTSTATUS status;
	char *fname, *service = NULL;
	int security_info_sent;
	PyObject *py_sd;
	struct security_descriptor *sd;
	connection_struct *conn;
	TALLOC_CTX *frame;

	frame = talloc_stackframe();

	if (!PyArg_ParseTupleAndKeywords(args, kwargs,
					 "siO|z", discard_const_p(char *, kwnames),
					 &fname, &security_info_sent, &py_sd, &service)) {
		TALLOC_FREE(frame);
		return NULL;
	}

	if (!py_check_dcerpc_type(py_sd, "samba.dcerpc.security", "descriptor")) {
		TALLOC_FREE(frame);
		return NULL;
	}

	conn = get_conn(frame, service);
	if (!conn) {
		TALLOC_FREE(frame);
		return NULL;
	}

	sd = pytalloc_get_type(py_sd, struct security_descriptor);

	status = set_nt_acl_conn(fname, security_info_sent, sd, conn);
	TALLOC_FREE(frame);
	PyErr_NTSTATUS_IS_ERR_RAISE(status);

	Py_RETURN_NONE;
}

/*
  Return the NT ACL on a file
 */
static PyObject *py_smbd_get_nt_acl(PyObject *self, PyObject *args, PyObject *kwargs)
{
	const char * const kwnames[] = { "fname", "security_info_wanted", "service", NULL };
	char *fname, *service = NULL;
	int security_info_wanted;
	PyObject *py_sd;
	struct security_descriptor *sd;
	TALLOC_CTX *tmp_ctx = talloc_new(NULL);
	connection_struct *conn;
	NTSTATUS status;

	if (!PyArg_ParseTupleAndKeywords(args, kwargs, "si|z", discard_const_p(char *, kwnames),
					 &fname, &security_info_wanted, &service)) {
		TALLOC_FREE(tmp_ctx);
		return NULL;
	}

	conn = get_conn(tmp_ctx, service);
	if (!conn) {
		TALLOC_FREE(tmp_ctx);
		return NULL;
	}

	status = get_nt_acl_conn(tmp_ctx, fname, conn, security_info_wanted, &sd);
	PyErr_NTSTATUS_IS_ERR_RAISE(status);

	py_sd = py_return_ndr_struct("samba.dcerpc.security", "descriptor", sd, sd);

	TALLOC_FREE(tmp_ctx);

	return py_sd;
}

/*
  set the posix (or similar) ACL on a file
 */
static PyObject *py_smbd_set_sys_acl(PyObject *self, PyObject *args, PyObject *kwargs)
{
	const char * const kwnames[] = { "fname", "acl_type", "acl", "service", NULL };
	TALLOC_CTX *frame = talloc_stackframe();
	int ret;
	char *fname, *service = NULL;
	PyObject *py_acl;
	struct smb_acl_t *acl;
	int acl_type;
	connection_struct *conn;

	if (!PyArg_ParseTupleAndKeywords(args, kwargs, "siO|z",
					 discard_const_p(char *, kwnames),
					 &fname, &acl_type, &py_acl, &service)) {
		TALLOC_FREE(frame);
		return NULL;
	}

	if (!py_check_dcerpc_type(py_acl, "samba.dcerpc.smb_acl", "t")) {
		TALLOC_FREE(frame);
		return NULL;
	}

	conn = get_conn(frame, service);
	if (!conn) {
		TALLOC_FREE(frame);
		return NULL;
	}

	acl = pytalloc_get_type(py_acl, struct smb_acl_t);

	ret = set_sys_acl_conn(fname, acl_type, acl, conn);
	if (ret != 0) {
		TALLOC_FREE(frame);
		errno = ret;
		return PyErr_SetFromErrno(PyExc_OSError);
	}

	TALLOC_FREE(frame);
	Py_RETURN_NONE;
}

/*
  Return the posix (or similar) ACL on a file
 */
static PyObject *py_smbd_get_sys_acl(PyObject *self, PyObject *args, PyObject *kwargs)
{
	const char * const kwnames[] = { "fname", "acl_type", "service", NULL };
	char *fname;
	PyObject *py_acl;
	struct smb_acl_t *acl;
	int acl_type;
	TALLOC_CTX *frame = talloc_stackframe();
	TALLOC_CTX *tmp_ctx = talloc_new(NULL);
	connection_struct *conn;
	char *service = NULL;
	struct smb_filename *smb_fname = NULL;

	if (!tmp_ctx) {
		PyErr_NoMemory();
		return NULL;
	}

	if (!PyArg_ParseTupleAndKeywords(args, kwargs, "si|z",
					 discard_const_p(char *, kwnames),
					 &fname, &acl_type, &service)) {
		TALLOC_FREE(frame);
		TALLOC_FREE(tmp_ctx);
		return NULL;
	}

	conn = get_conn(frame, service);
	if (!conn) {
		TALLOC_FREE(frame);
		TALLOC_FREE(tmp_ctx);
		return NULL;
	}

	smb_fname = synthetic_smb_fname_split(frame,
					fname,
					lp_posix_pathnames());
	if (smb_fname == NULL) {
		TALLOC_FREE(frame);
		TALLOC_FREE(tmp_ctx);
		return NULL;
	}
	acl = SMB_VFS_SYS_ACL_GET_FILE( conn, smb_fname, acl_type, tmp_ctx);
	if (!acl) {
		TALLOC_FREE(frame);
		TALLOC_FREE(tmp_ctx);
		return PyErr_SetFromErrno(PyExc_OSError);
	}

	py_acl = py_return_ndr_struct("samba.dcerpc.smb_acl", "t", acl, acl);

	TALLOC_FREE(frame);
	TALLOC_FREE(tmp_ctx);

	return py_acl;
}

static PyMethodDef py_smbd_methods[] = {
	{ "have_posix_acls",
		(PyCFunction)py_smbd_have_posix_acls, METH_NOARGS,
		NULL },
	{ "has_posix_acls",
		(PyCFunction)py_smbd_has_posix_acls, METH_VARARGS|METH_KEYWORDS,
		NULL },
	{ "have_nfsv4_acls",
		(PyCFunction)py_smbd_have_nfsv4_acls, METH_NOARGS,
		NULL },
	{ "has_nfsv4_acls",
		(PyCFunction)py_smbd_has_nfsv4_acls, METH_VARARGS|METH_KEYWORDS,
		NULL },
	{ "set_nfsv4_defaults",
		(PyCFunction)py_smbd_set_nfsv4_defaults, METH_NOARGS,
		NULL },
	{ "set_simple_acl",
		(PyCFunction)py_smbd_set_simple_acl, METH_VARARGS|METH_KEYWORDS,
		NULL },
	{ "set_simple_nfsv4_acl",
		(PyCFunction)py_smbd_set_simple_nfsv4_acl, METH_VARARGS|METH_KEYWORDS,
		NULL },
	{ "set_nt_acl",
		(PyCFunction)py_smbd_set_nt_acl, METH_VARARGS|METH_KEYWORDS,
		NULL },
	{ "get_nt_acl",
		(PyCFunction)py_smbd_get_nt_acl, METH_VARARGS|METH_KEYWORDS,
		NULL },
	{ "get_sys_acl",
		(PyCFunction)py_smbd_get_sys_acl, METH_VARARGS|METH_KEYWORDS,
		NULL },
	{ "set_sys_acl",
		(PyCFunction)py_smbd_set_sys_acl, METH_VARARGS|METH_KEYWORDS,
		NULL },
	{ "chown",
		(PyCFunction)py_smbd_chown, METH_VARARGS|METH_KEYWORDS,
		NULL },
	{ "unlink",
		(PyCFunction)py_smbd_unlink, METH_VARARGS|METH_KEYWORDS,
		NULL },
	{ NULL }
};

void initsmbd(void);
void initsmbd(void)
{
	PyObject *m;

	m = Py_InitModule3("smbd", py_smbd_methods,
			   "Python bindings for the smbd file server.");
	if (m == NULL)
		return;

}<|MERGE_RESOLUTION|>--- conflicted
+++ resolved
@@ -413,7 +413,6 @@
 	}
 
 	ret = set_sys_acl_conn(fname, SMB_ACL_TYPE_ACCESS, acl, conn);
-<<<<<<< HEAD
 
 	TALLOC_FREE(acl);
 
@@ -462,8 +461,6 @@
 	ret = 0;
 
 	TALLOC_FREE(acl);
-=======
->>>>>>> b7d190f8
 
 	if (ret != 0) {
 		TALLOC_FREE(frame);
