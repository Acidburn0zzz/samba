--- conflicted
+++ resolved
@@ -2716,10 +2716,6 @@
 	struct ea_list *ea_list = NULL;
 	NTSTATUS ntstatus = NT_STATUS_OK;
 	bool ask_sharemode = lp_smbd_search_ask_sharemode(SNUM(conn));
-<<<<<<< HEAD
-	struct dptr_struct *dirptr = NULL;
-=======
->>>>>>> df7c3d5b
 	struct smbd_server_connection *sconn = req->sconn;
 	uint32_t ucf_flags = UCF_SAVE_LCOMP | UCF_ALWAYS_ALLOW_WCARD_LCOMP |
 			ucf_flags_from_smb_request(req);
