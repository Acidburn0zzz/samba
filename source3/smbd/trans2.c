/*
   Unix SMB/CIFS implementation.
   SMB transaction2 handling
   Copyright (C) Jeremy Allison			1994-2007
   Copyright (C) Stefan (metze) Metzmacher	2003
   Copyright (C) Volker Lendecke		2005-2007
   Copyright (C) Steve French			2005
   Copyright (C) James Peach			2006-2007

   Extensively modified by Andrew Tridgell, 1995

   This program is free software; you can redistribute it and/or modify
   it under the terms of the GNU General Public License as published by
   the Free Software Foundation; either version 3 of the License, or
   (at your option) any later version.

   This program is distributed in the hope that it will be useful,
   but WITHOUT ANY WARRANTY; without even the implied warranty of
   MERCHANTABILITY or FITNESS FOR A PARTICULAR PURPOSE.  See the
   GNU General Public License for more details.

   You should have received a copy of the GNU General Public License
   along with this program.  If not, see <http://www.gnu.org/licenses/>.
*/

#include "includes.h"
#include "ntioctl.h"
#include "system/filesys.h"
#include "version.h"
#include "smbd/smbd.h"
#include "smbd/globals.h"
#include "../libcli/auth/libcli_auth.h"
#include "../librpc/gen_ndr/xattr.h"
#include "../librpc/gen_ndr/ndr_security.h"
#include "../librpc/gen_ndr/open_files.h"
#include "libcli/security/security.h"
#include "trans2.h"
#include "auth.h"
#include "smbprofile.h"
#include "rpc_server/srv_pipe_hnd.h"
#include "printing.h"
#include "lib/util_ea.h"
#include "lib/readdir_attr.h"

#define DIR_ENTRY_SAFETY_MARGIN 4096

static char *store_file_unix_basic(connection_struct *conn,
				char *pdata,
				files_struct *fsp,
				const SMB_STRUCT_STAT *psbuf);

static char *store_file_unix_basic_info2(connection_struct *conn,
				char *pdata,
				files_struct *fsp,
				const SMB_STRUCT_STAT *psbuf);

/****************************************************************************
 Check if an open file handle or pathname is a symlink.
****************************************************************************/

static NTSTATUS refuse_symlink(connection_struct *conn,
			const files_struct *fsp,
			const char *name)
{
	SMB_STRUCT_STAT sbuf;
	const SMB_STRUCT_STAT *pst = NULL;

	if (fsp) {
		pst = &fsp->fsp_name->st;
	} else {
		int ret = vfs_stat_smb_basename(conn,
				name,
				&sbuf);
		if (ret == -1) {
			return map_nt_error_from_unix(errno);
		}
		pst = &sbuf;
	}
	if (S_ISLNK(pst->st_ex_mode)) {
		return NT_STATUS_ACCESS_DENIED;
	}
	return NT_STATUS_OK;
}

<<<<<<< HEAD
=======
NTSTATUS check_access_fsp(const struct files_struct *fsp,
			  uint32_t access_mask)
{
	if (!(fsp->access_mask & access_mask)) {
		return NT_STATUS_ACCESS_DENIED;
	}
	return NT_STATUS_OK;
}

>>>>>>> 92b8875a
/********************************************************************
 The canonical "check access" based on object handle or path function.
********************************************************************/

NTSTATUS check_access(connection_struct *conn,
				files_struct *fsp,
				const struct smb_filename *smb_fname,
				uint32_t access_mask)
{
	NTSTATUS status;

	if (fsp) {
		status = check_access_fsp(fsp, access_mask);
	} else {
		status = smbd_check_access_rights(conn, smb_fname,
						  false, access_mask);
	}

	return status;
}

/********************************************************************
 Roundup a value to the nearest allocation roundup size boundary.
 Only do this for Windows clients.
********************************************************************/

uint64_t smb_roundup(connection_struct *conn, uint64_t val)
{
	uint64_t rval = lp_allocation_roundup_size(SNUM(conn));

	/* Only roundup for Windows clients. */
	enum remote_arch_types ra_type = get_remote_arch();
	if (rval && (ra_type != RA_SAMBA) && (ra_type != RA_CIFSFS)) {
		val = SMB_ROUNDUP(val,rval);
	}
	return val;
}

/********************************************************************
 Create a 64 bit FileIndex. If the file is on the same device as
 the root of the share, just return the 64-bit inode. If it isn't,
 mangle as we used to do.
********************************************************************/

uint64_t get_FileIndex(connection_struct *conn, const SMB_STRUCT_STAT *psbuf)
{
	uint64_t file_index;
	if (conn->base_share_dev == psbuf->st_ex_dev) {
		return (uint64_t)psbuf->st_ex_ino;
	}
	file_index = ((psbuf->st_ex_ino) & UINT32_MAX); /* FileIndexLow */
	file_index |= ((uint64_t)((psbuf->st_ex_dev) & UINT32_MAX)) << 32; /* FileIndexHigh */
	return file_index;
}

/****************************************************************************
 Utility functions for dealing with extended attributes.
****************************************************************************/

/****************************************************************************
 Refuse to allow clients to overwrite our private xattrs.
****************************************************************************/

bool samba_private_attr_name(const char *unix_ea_name)
{
	static const char * const prohibited_ea_names[] = {
		SAMBA_POSIX_INHERITANCE_EA_NAME,
		SAMBA_XATTR_DOS_ATTRIB,
		SAMBA_XATTR_MARKER,
		XATTR_NTACL_NAME,
		NULL
	};

	int i;

	for (i = 0; prohibited_ea_names[i]; i++) {
		if (strequal( prohibited_ea_names[i], unix_ea_name))
			return true;
	}
	if (strncasecmp_m(unix_ea_name, SAMBA_XATTR_DOSSTREAM_PREFIX,
			strlen(SAMBA_XATTR_DOSSTREAM_PREFIX)) == 0) {
		return true;
	}
	return false;
}

/****************************************************************************
 Get one EA value. Fill in a struct ea_struct.
****************************************************************************/

NTSTATUS get_ea_value(TALLOC_CTX *mem_ctx, connection_struct *conn,
		      files_struct *fsp, const char *fname,
		      const char *ea_name, struct ea_struct *pea)
{
	/* Get the value of this xattr. Max size is 64k. */
	size_t attr_size = 256;
	char *val = NULL;
	ssize_t sizeret;

 again:

	val = talloc_realloc(mem_ctx, val, char, attr_size);
	if (!val) {
		return NT_STATUS_NO_MEMORY;
	}

	if (fsp && fsp->fh->fd != -1) {
		sizeret = SMB_VFS_FGETXATTR(fsp, ea_name, val, attr_size);
	} else {
		sizeret = SMB_VFS_GETXATTR(conn, fname, ea_name, val, attr_size);
	}

	if (sizeret == -1 && errno == ERANGE && attr_size != 65536) {
		attr_size = 65536;
		goto again;
	}

	if (sizeret == -1) {
		return map_nt_error_from_unix(errno);
	}

	DEBUG(10,("get_ea_value: EA %s is of length %u\n", ea_name, (unsigned int)sizeret));
	dump_data(10, (uint8_t *)val, sizeret);

	pea->flags = 0;
	if (strnequal(ea_name, "user.", 5)) {
		pea->name = talloc_strdup(mem_ctx, &ea_name[5]);
	} else {
		pea->name = talloc_strdup(mem_ctx, ea_name);
	}
	if (pea->name == NULL) {
		TALLOC_FREE(val);
		return NT_STATUS_NO_MEMORY;
	}
	pea->value.data = (unsigned char *)val;
	pea->value.length = (size_t)sizeret;
	return NT_STATUS_OK;
}

NTSTATUS get_ea_names_from_file(TALLOC_CTX *mem_ctx, connection_struct *conn,
				files_struct *fsp, const char *fname,
				char ***pnames, size_t *pnum_names)
{
	/* Get a list of all xattrs. Max namesize is 64k. */
	size_t ea_namelist_size = 1024;
	char *ea_namelist = NULL;

	char *p;
	char **names, **tmp;
	size_t num_names;
	ssize_t sizeret = -1;
	NTSTATUS status;

	if (pnames) {
		*pnames = NULL;
	}
	*pnum_names = 0;

	if (!lp_ea_support(SNUM(conn))) {
		return NT_STATUS_OK;
	}

	status = refuse_symlink(conn, fsp, fname);
	if (!NT_STATUS_IS_OK(status)) {
		/*
		 * Just return no EA's on a symlink.
		 */
		return NT_STATUS_OK;
	}

	/*
	 * TALLOC the result early to get the talloc hierarchy right.
	 */

	names = talloc_array(mem_ctx, char *, 1);
	if (names == NULL) {
		DEBUG(0, ("talloc failed\n"));
		return NT_STATUS_NO_MEMORY;
	}

	while (ea_namelist_size <= 65536) {

		ea_namelist = talloc_realloc(
			names, ea_namelist, char, ea_namelist_size);
		if (ea_namelist == NULL) {
			DEBUG(0, ("talloc failed\n"));
			TALLOC_FREE(names);
			return NT_STATUS_NO_MEMORY;
		}

		if (fsp && fsp->fh->fd != -1) {
			sizeret = SMB_VFS_FLISTXATTR(fsp, ea_namelist,
						     ea_namelist_size);
		} else {
			sizeret = SMB_VFS_LISTXATTR(conn, fname, ea_namelist,
						    ea_namelist_size);
		}

		if ((sizeret == -1) && (errno == ERANGE)) {
			ea_namelist_size *= 2;
		}
		else {
			break;
		}
	}

	if (sizeret == -1) {
		TALLOC_FREE(names);
		return map_nt_error_from_unix(errno);
	}

	DEBUG(10, ("%s: ea_namelist size = %u\n",
		   __func__, (unsigned int)sizeret));

	if (sizeret == 0) {
		TALLOC_FREE(names);
		return NT_STATUS_OK;
	}

	/*
	 * Ensure the result is 0-terminated
	 */

	if (ea_namelist[sizeret-1] != '\0') {
		TALLOC_FREE(names);
		return NT_STATUS_INTERNAL_ERROR;
	}

	/*
	 * count the names
	 */
	num_names = 0;

	for (p = ea_namelist; p - ea_namelist < sizeret; p += strlen(p)+1) {
		num_names += 1;
	}

	tmp = talloc_realloc(mem_ctx, names, char *, num_names);
	if (tmp == NULL) {
		DEBUG(0, ("talloc failed\n"));
		TALLOC_FREE(names);
		return NT_STATUS_NO_MEMORY;
	}

	names = tmp;
	num_names = 0;

	for (p = ea_namelist; p - ea_namelist < sizeret; p += strlen(p)+1) {
		names[num_names++] = p;
	}

	if (pnames) {
		*pnames = names;
	} else {
		TALLOC_FREE(names);
	}
	*pnum_names = num_names;
	return NT_STATUS_OK;
}

/****************************************************************************
 Return a linked list of the total EA's. Plus the total size
****************************************************************************/

static NTSTATUS get_ea_list_from_file_path(TALLOC_CTX *mem_ctx, connection_struct *conn, files_struct *fsp,
				      const char *fname, size_t *pea_total_len, struct ea_list **ea_list)
{
	/* Get a list of all xattrs. Max namesize is 64k. */
	size_t i, num_names;
	char **names;
	struct ea_list *ea_list_head = NULL;
	NTSTATUS status;

	*pea_total_len = 0;
	*ea_list = NULL;

	status = get_ea_names_from_file(talloc_tos(), conn, fsp, fname,
					&names, &num_names);

	if (!NT_STATUS_IS_OK(status)) {
		return status;
	}

	if (num_names == 0) {
		*ea_list = NULL;
		return NT_STATUS_OK;
	}

	for (i=0; i<num_names; i++) {
		struct ea_list *listp;
		fstring dos_ea_name;

		if (strnequal(names[i], "system.", 7)
		    || samba_private_attr_name(names[i]))
			continue;

		/*
		 * Filter out any underlying POSIX EA names
		 * that a Windows client can't handle.
		 */
		if (!lp_posix_pathnames() &&
				is_invalid_windows_ea_name(names[i])) {
			continue;
		}

		listp = talloc(mem_ctx, struct ea_list);
		if (listp == NULL) {
			return NT_STATUS_NO_MEMORY;
		}

		status = get_ea_value(listp, conn, fsp,
				      fname, names[i],
				      &listp->ea);

		if (!NT_STATUS_IS_OK(status)) {
			TALLOC_FREE(listp);
			return status;
		}

		if (listp->ea.value.length == 0) {
			/*
			 * We can never return a zero length EA.
			 * Windows reports the EA's as corrupted.
			 */
			TALLOC_FREE(listp);
			continue;
		}

		push_ascii_fstring(dos_ea_name, listp->ea.name);

		*pea_total_len +=
			4 + strlen(dos_ea_name) + 1 + listp->ea.value.length;

		DEBUG(10,("get_ea_list_from_file: total_len = %u, %s, val len "
			  "= %u\n", (unsigned int)*pea_total_len, dos_ea_name,
			  (unsigned int)listp->ea.value.length));

		DLIST_ADD_END(ea_list_head, listp);

	}

	/* Add on 4 for total length. */
	if (*pea_total_len) {
		*pea_total_len += 4;
	}

	DEBUG(10, ("get_ea_list_from_file: total_len = %u\n",
		   (unsigned int)*pea_total_len));

	*ea_list = ea_list_head;
	return NT_STATUS_OK;
}

static NTSTATUS get_ea_list_from_file(TALLOC_CTX *mem_ctx, connection_struct *conn, files_struct *fsp,
				      const struct smb_filename *smb_fname, size_t *pea_total_len, struct ea_list **ea_list)
{
	*pea_total_len = 0;
	*ea_list = NULL;

	if (!lp_ea_support(SNUM(conn))) {
		return NT_STATUS_OK;
	}

	if (is_ntfs_stream_smb_fname(smb_fname)) {
		return NT_STATUS_INVALID_PARAMETER;
	}

	return get_ea_list_from_file_path(mem_ctx, conn, fsp, smb_fname->base_name, pea_total_len, ea_list);
}

/****************************************************************************
 Fill a qfilepathinfo buffer with EA's. Returns the length of the buffer
 that was filled.
****************************************************************************/

static unsigned int fill_ea_buffer(TALLOC_CTX *mem_ctx, char *pdata, unsigned int total_data_size,
	connection_struct *conn, struct ea_list *ea_list)
{
	unsigned int ret_data_size = 4;
	char *p = pdata;

	SMB_ASSERT(total_data_size >= 4);

	if (!lp_ea_support(SNUM(conn))) {
		SIVAL(pdata,4,0);
		return 4;
	}

	for (p = pdata + 4; ea_list; ea_list = ea_list->next) {
		size_t dos_namelen;
		fstring dos_ea_name;
		push_ascii_fstring(dos_ea_name, ea_list->ea.name);
		dos_namelen = strlen(dos_ea_name);
		if (dos_namelen > 255 || dos_namelen == 0) {
			break;
		}
		if (ea_list->ea.value.length > 65535) {
			break;
		}
		if (4 + dos_namelen + 1 + ea_list->ea.value.length > total_data_size) {
			break;
		}

		/* We know we have room. */
		SCVAL(p,0,ea_list->ea.flags);
		SCVAL(p,1,dos_namelen);
		SSVAL(p,2,ea_list->ea.value.length);
		strlcpy(p+4, dos_ea_name, dos_namelen+1);
		memcpy( p + 4 + dos_namelen + 1, ea_list->ea.value.data, ea_list->ea.value.length);

		total_data_size -= 4 + dos_namelen + 1 + ea_list->ea.value.length;
		p += 4 + dos_namelen + 1 + ea_list->ea.value.length;
	}

	ret_data_size = PTR_DIFF(p, pdata);
	DEBUG(10,("fill_ea_buffer: data_size = %u\n", ret_data_size ));
	SIVAL(pdata,0,ret_data_size);
	return ret_data_size;
}

static NTSTATUS fill_ea_chained_buffer(TALLOC_CTX *mem_ctx,
				       char *pdata,
				       unsigned int total_data_size,
				       unsigned int *ret_data_size,
				       connection_struct *conn,
				       struct ea_list *ea_list)
{
	uint8_t *p = (uint8_t *)pdata;
	uint8_t *last_start = NULL;
	bool do_store_data = (pdata != NULL);

	*ret_data_size = 0;

	if (!lp_ea_support(SNUM(conn))) {
		return NT_STATUS_NO_EAS_ON_FILE;
	}

	for (; ea_list; ea_list = ea_list->next) {
		size_t dos_namelen;
		fstring dos_ea_name;
		size_t this_size;
		size_t pad = 0;

		if (last_start != NULL && do_store_data) {
			SIVAL(last_start, 0, PTR_DIFF(p, last_start));
		}
		last_start = p;

		push_ascii_fstring(dos_ea_name, ea_list->ea.name);
		dos_namelen = strlen(dos_ea_name);
		if (dos_namelen > 255 || dos_namelen == 0) {
			return NT_STATUS_INTERNAL_ERROR;
		}
		if (ea_list->ea.value.length > 65535) {
			return NT_STATUS_INTERNAL_ERROR;
		}

		this_size = 0x08 + dos_namelen + 1 + ea_list->ea.value.length;

		if (ea_list->next) {
			pad = (4 - (this_size % 4)) % 4;
			this_size += pad;
		}

		if (do_store_data) {
			if (this_size > total_data_size) {
				return NT_STATUS_INFO_LENGTH_MISMATCH;
			}

			/* We know we have room. */
			SIVAL(p, 0x00, 0); /* next offset */
			SCVAL(p, 0x04, ea_list->ea.flags);
			SCVAL(p, 0x05, dos_namelen);
			SSVAL(p, 0x06, ea_list->ea.value.length);
			strlcpy((char *)(p+0x08), dos_ea_name, dos_namelen+1);
			memcpy(p + 0x08 + dos_namelen + 1, ea_list->ea.value.data, ea_list->ea.value.length);
			if (pad) {
				memset(p + 0x08 + dos_namelen + 1 + ea_list->ea.value.length,
					'\0',
					pad);
			}
			total_data_size -= this_size;
		}

		p += this_size;
	}

	*ret_data_size = PTR_DIFF(p, pdata);
	DEBUG(10,("fill_ea_chained_buffer: data_size = %u\n", *ret_data_size));
	return NT_STATUS_OK;
}

static unsigned int estimate_ea_size(connection_struct *conn, files_struct *fsp, const struct smb_filename *smb_fname)
{
	size_t total_ea_len = 0;
	TALLOC_CTX *mem_ctx;
	struct ea_list *ea_list = NULL;

	if (!lp_ea_support(SNUM(conn))) {
		return 0;
	}
	mem_ctx = talloc_stackframe();

	/* If this is a stream fsp, then we need to instead find the
	 * estimated ea len from the main file, not the stream
	 * (streams cannot have EAs), but the estimate isn't just 0 in
	 * this case! */
	if (is_ntfs_stream_smb_fname(smb_fname)) {
		fsp = NULL;
	}
	(void)get_ea_list_from_file_path(mem_ctx, conn, fsp, smb_fname->base_name, &total_ea_len, &ea_list);
	if(conn->sconn->using_smb2) {
		NTSTATUS status;
		unsigned int ret_data_size;
		/*
		 * We're going to be using fill_ea_chained_buffer() to
		 * marshall EA's - this size is significantly larger
		 * than the SMB1 buffer. Re-calculate the size without
		 * marshalling.
		 */
		status = fill_ea_chained_buffer(mem_ctx,
						NULL,
						0,
						&ret_data_size,
						conn,
						ea_list);
		if (!NT_STATUS_IS_OK(status)) {
			ret_data_size = 0;
		}
		total_ea_len = ret_data_size;
	}
	TALLOC_FREE(mem_ctx);
	return total_ea_len;
}

/****************************************************************************
 Ensure the EA name is case insensitive by matching any existing EA name.
****************************************************************************/

static void canonicalize_ea_name(connection_struct *conn, files_struct *fsp, const char *fname, fstring unix_ea_name)
{
	size_t total_ea_len;
	TALLOC_CTX *mem_ctx = talloc_tos();
	struct ea_list *ea_list;
	NTSTATUS status = get_ea_list_from_file_path(mem_ctx, conn, fsp, fname, &total_ea_len, &ea_list);
	if (!NT_STATUS_IS_OK(status)) {
		return;
	}

	for (; ea_list; ea_list = ea_list->next) {
		if (strequal(&unix_ea_name[5], ea_list->ea.name)) {
			DEBUG(10,("canonicalize_ea_name: %s -> %s\n",
				&unix_ea_name[5], ea_list->ea.name));
			strlcpy(&unix_ea_name[5], ea_list->ea.name, sizeof(fstring)-5);
			break;
		}
	}
}

/****************************************************************************
 Set or delete an extended attribute.
****************************************************************************/

NTSTATUS set_ea(connection_struct *conn, files_struct *fsp,
		const struct smb_filename *smb_fname, struct ea_list *ea_list)
{
	NTSTATUS status;
	char *fname = NULL;

	if (!lp_ea_support(SNUM(conn))) {
		return NT_STATUS_EAS_NOT_SUPPORTED;
	}

	status = refuse_symlink(conn, fsp, smb_fname->base_name);
	if (!NT_STATUS_IS_OK(status)) {
		return status;
	}

	status = check_access(conn, fsp, smb_fname, FILE_WRITE_EA);
	if (!NT_STATUS_IS_OK(status)) {
		return status;
	}

	/* Setting EAs on streams isn't supported. */
	if (is_ntfs_stream_smb_fname(smb_fname)) {
		return NT_STATUS_INVALID_PARAMETER;
	}

	/*
	 * Filter out invalid Windows EA names - before
	 * we set *any* of them.
	 */

	if (ea_list_has_invalid_name(ea_list)) {
		return STATUS_INVALID_EA_NAME;
	}

	fname = smb_fname->base_name;

	for (;ea_list; ea_list = ea_list->next) {
		int ret;
		fstring unix_ea_name;

		fstrcpy(unix_ea_name, "user."); /* All EA's must start with user. */
		fstrcat(unix_ea_name, ea_list->ea.name);

		canonicalize_ea_name(conn, fsp, fname, unix_ea_name);

		DEBUG(10,("set_ea: ea_name %s ealen = %u\n", unix_ea_name, (unsigned int)ea_list->ea.value.length));

		if (samba_private_attr_name(unix_ea_name)) {
			DEBUG(10,("set_ea: ea name %s is a private Samba name.\n", unix_ea_name));
			return NT_STATUS_ACCESS_DENIED;
		}

		if (ea_list->ea.value.length == 0) {
			/* Remove the attribute. */
			if (fsp && (fsp->fh->fd != -1)) {
				DEBUG(10,("set_ea: deleting ea name %s on "
					  "file %s by file descriptor.\n",
					  unix_ea_name, fsp_str_dbg(fsp)));
				ret = SMB_VFS_FREMOVEXATTR(fsp, unix_ea_name);
			} else {
				DEBUG(10,("set_ea: deleting ea name %s on file %s.\n",
					unix_ea_name, fname));
				ret = SMB_VFS_REMOVEXATTR(conn, fname, unix_ea_name);
			}
#ifdef ENOATTR
			/* Removing a non existent attribute always succeeds. */
			if (ret == -1 && errno == ENOATTR) {
				DEBUG(10,("set_ea: deleting ea name %s didn't exist - succeeding by default.\n",
						unix_ea_name));
				ret = 0;
			}
#endif
		} else {
			if (fsp && (fsp->fh->fd != -1)) {
				DEBUG(10,("set_ea: setting ea name %s on file "
					  "%s by file descriptor.\n",
					  unix_ea_name, fsp_str_dbg(fsp)));
				ret = SMB_VFS_FSETXATTR(fsp, unix_ea_name,
							ea_list->ea.value.data, ea_list->ea.value.length, 0);
			} else {
				DEBUG(10,("set_ea: setting ea name %s on file %s.\n",
					unix_ea_name, fname));
				ret = SMB_VFS_SETXATTR(conn, fname, unix_ea_name,
							ea_list->ea.value.data, ea_list->ea.value.length, 0);
			}
		}

		if (ret == -1) {
#ifdef ENOTSUP
			if (errno == ENOTSUP) {
				return NT_STATUS_EAS_NOT_SUPPORTED;
			}
#endif
			return map_nt_error_from_unix(errno);
		}

	}
	return NT_STATUS_OK;
}
/****************************************************************************
 Read a list of EA names from an incoming data buffer. Create an ea_list with them.
****************************************************************************/

static struct ea_list *read_ea_name_list(TALLOC_CTX *ctx, const char *pdata, size_t data_size)
{
	struct ea_list *ea_list_head = NULL;
	size_t converted_size, offset = 0;

	while (offset + 2 < data_size) {
		struct ea_list *eal = talloc_zero(ctx, struct ea_list);
		unsigned int namelen = CVAL(pdata,offset);

		offset++; /* Go past the namelen byte. */

		/* integer wrap paranioa. */
		if ((offset + namelen < offset) || (offset + namelen < namelen) ||
				(offset > data_size) || (namelen > data_size) ||
				(offset + namelen >= data_size)) {
			break;
		}
		/* Ensure the name is null terminated. */
		if (pdata[offset + namelen] != '\0') {
			return NULL;
		}
		if (!pull_ascii_talloc(ctx, &eal->ea.name, &pdata[offset],
				       &converted_size)) {
			DEBUG(0,("read_ea_name_list: pull_ascii_talloc "
				 "failed: %s", strerror(errno)));
		}
		if (!eal->ea.name) {
			return NULL;
		}

		offset += (namelen + 1); /* Go past the name + terminating zero. */
		DLIST_ADD_END(ea_list_head, eal);
		DEBUG(10,("read_ea_name_list: read ea name %s\n", eal->ea.name));
	}

	return ea_list_head;
}

/****************************************************************************
 Read a list of EA names and data from an incoming data buffer. Create an ea_list with them.
****************************************************************************/

static struct ea_list *read_ea_list(TALLOC_CTX *ctx, const char *pdata, size_t data_size)
{
	struct ea_list *ea_list_head = NULL;
	size_t offset = 0;
	size_t bytes_used = 0;

	while (offset < data_size) {
		struct ea_list *eal = read_ea_list_entry(ctx, pdata + offset, data_size - offset, &bytes_used);

		if (!eal) {
			return NULL;
		}

		DLIST_ADD_END(ea_list_head, eal);
		offset += bytes_used;
	}

	return ea_list_head;
}

/****************************************************************************
 Count the total EA size needed.
****************************************************************************/

static size_t ea_list_size(struct ea_list *ealist)
{
	fstring dos_ea_name;
	struct ea_list *listp;
	size_t ret = 0;

	for (listp = ealist; listp; listp = listp->next) {
		push_ascii_fstring(dos_ea_name, listp->ea.name);
		ret += 4 + strlen(dos_ea_name) + 1 + listp->ea.value.length;
	}
	/* Add on 4 for total length. */
	if (ret) {
		ret += 4;
	}

	return ret;
}

/****************************************************************************
 Return a union of EA's from a file list and a list of names.
 The TALLOC context for the two lists *MUST* be identical as we steal
 memory from one list to add to another. JRA.
****************************************************************************/

static struct ea_list *ea_list_union(struct ea_list *name_list, struct ea_list *file_list, size_t *total_ea_len)
{
	struct ea_list *nlistp, *flistp;

	for (nlistp = name_list; nlistp; nlistp = nlistp->next) {
		for (flistp = file_list; flistp; flistp = flistp->next) {
			if (strequal(nlistp->ea.name, flistp->ea.name)) {
				break;
			}
		}

		if (flistp) {
			/* Copy the data from this entry. */
			nlistp->ea.flags = flistp->ea.flags;
			nlistp->ea.value = flistp->ea.value;
		} else {
			/* Null entry. */
			nlistp->ea.flags = 0;
			ZERO_STRUCT(nlistp->ea.value);
		}
	}

	*total_ea_len = ea_list_size(name_list);
	return name_list;
}

/****************************************************************************
  Send the required number of replies back.
  We assume all fields other than the data fields are
  set correctly for the type of call.
  HACK ! Always assumes smb_setup field is zero.
****************************************************************************/

void send_trans2_replies(connection_struct *conn,
			struct smb_request *req,
			NTSTATUS status,
			 const char *params,
			 int paramsize,
			 const char *pdata,
			 int datasize,
			 int max_data_bytes)
{
	/* As we are using a protocol > LANMAN1 then the max_send
	 variable must have been set in the sessetupX call.
	 This takes precedence over the max_xmit field in the
	 global struct. These different max_xmit variables should
	 be merged as this is now too confusing */

	int data_to_send = datasize;
	int params_to_send = paramsize;
	int useable_space;
	const char *pp = params;
	const char *pd = pdata;
	int params_sent_thistime, data_sent_thistime, total_sent_thistime;
	int alignment_offset = 1; /* JRA. This used to be 3. Set to 1 to make netmon parse ok. */
	int data_alignment_offset = 0;
	bool overflow = False;
	struct smbXsrv_connection *xconn = req->xconn;
	int max_send = xconn->smb1.sessions.max_send;

	/* Modify the data_to_send and datasize and set the error if
	   we're trying to send more than max_data_bytes. We still send
	   the part of the packet(s) that fit. Strange, but needed
	   for OS/2. */

	if (max_data_bytes > 0 && datasize > max_data_bytes) {
		DEBUG(5,("send_trans2_replies: max_data_bytes %d exceeded by data %d\n",
			max_data_bytes, datasize ));
		datasize = data_to_send = max_data_bytes;
		overflow = True;
	}

	/* If there genuinely are no parameters or data to send just send the empty packet */

	if(params_to_send == 0 && data_to_send == 0) {
		reply_outbuf(req, 10, 0);
		if (NT_STATUS_V(status)) {
			uint8_t eclass;
			uint32_t ecode;
			ntstatus_to_dos(status, &eclass, &ecode);
			error_packet_set((char *)req->outbuf,
					eclass, ecode, status,
					__LINE__,__FILE__);
		}
		show_msg((char *)req->outbuf);
		if (!srv_send_smb(xconn,
				(char *)req->outbuf,
				true, req->seqnum+1,
				IS_CONN_ENCRYPTED(conn),
				&req->pcd)) {
			exit_server_cleanly("send_trans2_replies: srv_send_smb failed.");
		}
		TALLOC_FREE(req->outbuf);
		return;
	}

	/* When sending params and data ensure that both are nicely aligned */
	/* Only do this alignment when there is also data to send - else
		can cause NT redirector problems. */

	if (((params_to_send % 4) != 0) && (data_to_send != 0))
		data_alignment_offset = 4 - (params_to_send % 4);

	/* Space is bufsize minus Netbios over TCP header minus SMB header */
	/* The alignment_offset is to align the param bytes on an even byte
		boundary. NT 4.0 Beta needs this to work correctly. */

	useable_space = max_send - (smb_size
				    + 2 * 10 /* wct */
				    + alignment_offset
				    + data_alignment_offset);

	if (useable_space < 0) {
		DEBUG(0, ("send_trans2_replies failed sanity useable_space "
			  "= %d!!!", useable_space));
		exit_server_cleanly("send_trans2_replies: Not enough space");
	}

	while (params_to_send || data_to_send) {
		/* Calculate whether we will totally or partially fill this packet */

		total_sent_thistime = params_to_send + data_to_send;

		/* We can never send more than useable_space */
		/*
		 * Note that 'useable_space' does not include the alignment offsets,
		 * but we must include the alignment offsets in the calculation of
		 * the length of the data we send over the wire, as the alignment offsets
		 * are sent here. Fix from Marc_Jacobsen@hp.com.
		 */

		total_sent_thistime = MIN(total_sent_thistime, useable_space);

		reply_outbuf(req, 10, total_sent_thistime + alignment_offset
			     + data_alignment_offset);

		/* Set total params and data to be sent */
		SSVAL(req->outbuf,smb_tprcnt,paramsize);
		SSVAL(req->outbuf,smb_tdrcnt,datasize);

		/* Calculate how many parameters and data we can fit into
		 * this packet. Parameters get precedence
		 */

		params_sent_thistime = MIN(params_to_send,useable_space);
		data_sent_thistime = useable_space - params_sent_thistime;
		data_sent_thistime = MIN(data_sent_thistime,data_to_send);

		SSVAL(req->outbuf,smb_prcnt, params_sent_thistime);

		/* smb_proff is the offset from the start of the SMB header to the
			parameter bytes, however the first 4 bytes of outbuf are
			the Netbios over TCP header. Thus use smb_base() to subtract
			them from the calculation */

		SSVAL(req->outbuf,smb_proff,
		      ((smb_buf(req->outbuf)+alignment_offset)
		       - smb_base(req->outbuf)));

		if(params_sent_thistime == 0)
			SSVAL(req->outbuf,smb_prdisp,0);
		else
			/* Absolute displacement of param bytes sent in this packet */
			SSVAL(req->outbuf,smb_prdisp,pp - params);

		SSVAL(req->outbuf,smb_drcnt, data_sent_thistime);
		if(data_sent_thistime == 0) {
			SSVAL(req->outbuf,smb_droff,0);
			SSVAL(req->outbuf,smb_drdisp, 0);
		} else {
			/* The offset of the data bytes is the offset of the
				parameter bytes plus the number of parameters being sent this time */
			SSVAL(req->outbuf, smb_droff,
			      ((smb_buf(req->outbuf)+alignment_offset)
			       - smb_base(req->outbuf))
			      + params_sent_thistime + data_alignment_offset);
			SSVAL(req->outbuf,smb_drdisp, pd - pdata);
		}

		/* Initialize the padding for alignment */

		if (alignment_offset != 0) {
			memset(smb_buf(req->outbuf), 0, alignment_offset);
		}

		/* Copy the param bytes into the packet */

		if(params_sent_thistime) {
			memcpy((smb_buf(req->outbuf)+alignment_offset), pp,
			       params_sent_thistime);
		}

		/* Copy in the data bytes */
		if(data_sent_thistime) {
			if (data_alignment_offset != 0) {
				memset((smb_buf(req->outbuf)+alignment_offset+
					params_sent_thistime), 0,
				       data_alignment_offset);
			}
			memcpy(smb_buf(req->outbuf)+alignment_offset
			       +params_sent_thistime+data_alignment_offset,
			       pd,data_sent_thistime);
		}

		DEBUG(9,("t2_rep: params_sent_thistime = %d, data_sent_thistime = %d, useable_space = %d\n",
			params_sent_thistime, data_sent_thistime, useable_space));
		DEBUG(9,("t2_rep: params_to_send = %d, data_to_send = %d, paramsize = %d, datasize = %d\n",
			params_to_send, data_to_send, paramsize, datasize));

		if (overflow) {
			error_packet_set((char *)req->outbuf,
					 ERRDOS,ERRbufferoverflow,
					 STATUS_BUFFER_OVERFLOW,
					 __LINE__,__FILE__);
		} else if (NT_STATUS_V(status)) {
			uint8_t eclass;
			uint32_t ecode;
			ntstatus_to_dos(status, &eclass, &ecode);
			error_packet_set((char *)req->outbuf,
					eclass, ecode, status,
					__LINE__,__FILE__);
		}

		/* Send the packet */
		show_msg((char *)req->outbuf);
		if (!srv_send_smb(xconn,
				(char *)req->outbuf,
				true, req->seqnum+1,
				IS_CONN_ENCRYPTED(conn),
				&req->pcd))
			exit_server_cleanly("send_trans2_replies: srv_send_smb failed.");

		TALLOC_FREE(req->outbuf);

		pp += params_sent_thistime;
		pd += data_sent_thistime;

		params_to_send -= params_sent_thistime;
		data_to_send -= data_sent_thistime;

		/* Sanity check */
		if(params_to_send < 0 || data_to_send < 0) {
			DEBUG(0,("send_trans2_replies failed sanity check pts = %d, dts = %d\n!!!",
				params_to_send, data_to_send));
			return;
		}
	}

	return;
}

/****************************************************************************
 Reply to a TRANSACT2_OPEN.
****************************************************************************/

static void call_trans2open(connection_struct *conn,
			    struct smb_request *req,
			    char **pparams, int total_params,
			    char **ppdata, int total_data,
			    unsigned int max_data_bytes)
{
	struct smb_filename *smb_fname = NULL;
	char *params = *pparams;
	char *pdata = *ppdata;
	int deny_mode;
	int32_t open_attr;
	bool oplock_request;
#if 0
	bool return_additional_info;
	int16 open_sattr;
	time_t open_time;
#endif
	int open_ofun;
	uint32_t open_size;
	char *pname;
	char *fname = NULL;
	off_t size=0;
	int fattr=0,mtime=0;
	SMB_INO_T inode = 0;
	int smb_action = 0;
	files_struct *fsp;
	struct ea_list *ea_list = NULL;
	uint16_t flags = 0;
	NTSTATUS status;
	uint32_t access_mask;
	uint32_t share_mode;
	uint32_t create_disposition;
	uint32_t create_options = 0;
	uint32_t private_flags = 0;
	uint32_t ucf_flags = (req->posix_pathnames ? UCF_POSIX_PATHNAMES : 0);
	TALLOC_CTX *ctx = talloc_tos();

	/*
	 * Ensure we have enough parameters to perform the operation.
	 */

	if (total_params < 29) {
		reply_nterror(req, NT_STATUS_INVALID_PARAMETER);
		goto out;
	}

	flags = SVAL(params, 0);
	deny_mode = SVAL(params, 2);
	open_attr = SVAL(params,6);
        oplock_request = (flags & REQUEST_OPLOCK) ? EXCLUSIVE_OPLOCK : 0;
        if (oplock_request) {
                oplock_request |= (flags & REQUEST_BATCH_OPLOCK) ? BATCH_OPLOCK : 0;
        }

#if 0
	return_additional_info = BITSETW(params,0);
	open_sattr = SVAL(params, 4);
	open_time = make_unix_date3(params+8);
#endif
	open_ofun = SVAL(params,12);
	open_size = IVAL(params,14);
	pname = &params[28];

	if (IS_IPC(conn)) {
		reply_nterror(req, NT_STATUS_NETWORK_ACCESS_DENIED);
		goto out;
	}

	if (req->posix_pathnames) {
		srvstr_get_path_posix(ctx,
			params,
			req->flags2,
			&fname,
			pname,
			total_params - 28,
			STR_TERMINATE,
			&status);
	} else {
		srvstr_get_path(ctx,
			params,
			req->flags2,
			&fname,
			pname,
			total_params - 28,
			STR_TERMINATE,
			&status);
	}
	if (!NT_STATUS_IS_OK(status)) {
		reply_nterror(req, status);
		goto out;
	}

	DEBUG(3,("call_trans2open %s deny_mode=0x%x attr=%d ofun=0x%x size=%d\n",
		fname, (unsigned int)deny_mode, (unsigned int)open_attr,
		(unsigned int)open_ofun, open_size));

	status = filename_convert(ctx,
				conn,
				req->flags2 & FLAGS2_DFS_PATHNAMES,
				fname,
				ucf_flags,
				NULL,
				&smb_fname);
	if (!NT_STATUS_IS_OK(status)) {
		if (NT_STATUS_EQUAL(status,NT_STATUS_PATH_NOT_COVERED)) {
			reply_botherror(req,
				NT_STATUS_PATH_NOT_COVERED,
				ERRSRV, ERRbadpath);
			goto out;
		}
		reply_nterror(req, status);
		goto out;
	}

	if (open_ofun == 0) {
		reply_nterror(req, NT_STATUS_OBJECT_NAME_COLLISION);
		goto out;
	}

	if (!map_open_params_to_ntcreate(smb_fname->base_name, deny_mode,
					 open_ofun,
					 &access_mask, &share_mode,
					 &create_disposition,
					 &create_options,
					 &private_flags)) {
		reply_nterror(req, NT_STATUS_ACCESS_DENIED);
		goto out;
	}

	/* Any data in this call is an EA list. */
	if (total_data && (total_data != 4)) {
		if (total_data < 10) {
			reply_nterror(req, NT_STATUS_INVALID_PARAMETER);
			goto out;
		}

		if (IVAL(pdata,0) > total_data) {
			DEBUG(10,("call_trans2open: bad total data size (%u) > %u\n",
				IVAL(pdata,0), (unsigned int)total_data));
			reply_nterror(req, NT_STATUS_INVALID_PARAMETER);
			goto out;
		}

		ea_list = read_ea_list(talloc_tos(), pdata + 4,
				       total_data - 4);
		if (!ea_list) {
			reply_nterror(req, NT_STATUS_INVALID_PARAMETER);
			goto out;
		}

		if (!lp_ea_support(SNUM(conn))) {
			reply_nterror(req, NT_STATUS_EAS_NOT_SUPPORTED);
			goto out;
		}

		if (ea_list_has_invalid_name(ea_list)) {
			int param_len = 30;
			*pparams = (char *)SMB_REALLOC(*pparams, param_len);
			if(*pparams == NULL ) {
				reply_nterror(req, NT_STATUS_NO_MEMORY);
				goto out;
			}
			params = *pparams;
			memset(params, '\0', param_len);
			send_trans2_replies(conn, req, STATUS_INVALID_EA_NAME,
				params, param_len, NULL, 0, max_data_bytes);
			goto out;
		}
	}

	status = SMB_VFS_CREATE_FILE(
		conn,					/* conn */
		req,					/* req */
		0,					/* root_dir_fid */
		smb_fname,				/* fname */
		access_mask,				/* access_mask */
		share_mode,				/* share_access */
		create_disposition,			/* create_disposition*/
		create_options,				/* create_options */
		open_attr,				/* file_attributes */
		oplock_request,				/* oplock_request */
		NULL,					/* lease */
		open_size,				/* allocation_size */
		private_flags,
		NULL,					/* sd */
		ea_list,				/* ea_list */
		&fsp,					/* result */
		&smb_action,				/* psbuf */
		NULL, NULL);				/* create context */

	if (!NT_STATUS_IS_OK(status)) {
		if (open_was_deferred(req->xconn, req->mid)) {
			/* We have re-scheduled this call. */
			goto out;
		}
		reply_openerror(req, status);
		goto out;
	}

	size = get_file_size_stat(&smb_fname->st);
	fattr = dos_mode(conn, smb_fname);
	mtime = convert_timespec_to_time_t(smb_fname->st.st_ex_mtime);
	inode = smb_fname->st.st_ex_ino;
	if (fattr & FILE_ATTRIBUTE_DIRECTORY) {
		close_file(req, fsp, ERROR_CLOSE);
		reply_nterror(req, NT_STATUS_ACCESS_DENIED);
		goto out;
	}

	/* Realloc the size of parameters and data we will return */
	*pparams = (char *)SMB_REALLOC(*pparams, 30);
	if(*pparams == NULL ) {
		reply_nterror(req, NT_STATUS_NO_MEMORY);
		goto out;
	}
	params = *pparams;

	SSVAL(params,0,fsp->fnum);
	SSVAL(params,2,fattr);
	srv_put_dos_date2(params,4, mtime);
	SIVAL(params,8, (uint32_t)size);
	SSVAL(params,12,deny_mode);
	SSVAL(params,14,0); /* open_type - file or directory. */
	SSVAL(params,16,0); /* open_state - only valid for IPC device. */

	if (oplock_request && lp_fake_oplocks(SNUM(conn))) {
		smb_action |= EXTENDED_OPLOCK_GRANTED;
	}

	SSVAL(params,18,smb_action);

	/*
	 * WARNING - this may need to be changed if SMB_INO_T <> 4 bytes.
	 */
	SIVAL(params,20,inode);
	SSVAL(params,24,0); /* Padding. */
	if (flags & 8) {
		uint32_t ea_size = estimate_ea_size(conn, fsp,
						  smb_fname);
		SIVAL(params, 26, ea_size);
	} else {
		SIVAL(params, 26, 0);
	}

	/* Send the required number of replies */
	send_trans2_replies(conn, req, NT_STATUS_OK, params, 30, *ppdata, 0, max_data_bytes);
 out:
	TALLOC_FREE(smb_fname);
}

/*********************************************************
 Routine to check if a given string matches exactly.
 as a special case a mask of "." does NOT match. That
 is required for correct wildcard semantics
 Case can be significant or not.
**********************************************************/

static bool exact_match(bool has_wild,
			bool case_sensitive,
			const char *str,
			const char *mask)
{
	if (mask[0] == '.' && mask[1] == 0) {
		return false;
	}

	if (has_wild) {
		return false;
	}

	if (case_sensitive) {
		return strcmp(str,mask)==0;
	} else {
		return strcasecmp_m(str,mask) == 0;
	}
}

/****************************************************************************
 Return the filetype for UNIX extensions.
****************************************************************************/

static uint32_t unix_filetype(mode_t mode)
{
	if(S_ISREG(mode))
		return UNIX_TYPE_FILE;
	else if(S_ISDIR(mode))
		return UNIX_TYPE_DIR;
#ifdef S_ISLNK
	else if(S_ISLNK(mode))
		return UNIX_TYPE_SYMLINK;
#endif
#ifdef S_ISCHR
	else if(S_ISCHR(mode))
		return UNIX_TYPE_CHARDEV;
#endif
#ifdef S_ISBLK
	else if(S_ISBLK(mode))
		return UNIX_TYPE_BLKDEV;
#endif
#ifdef S_ISFIFO
	else if(S_ISFIFO(mode))
		return UNIX_TYPE_FIFO;
#endif
#ifdef S_ISSOCK
	else if(S_ISSOCK(mode))
		return UNIX_TYPE_SOCKET;
#endif

	DEBUG(0,("unix_filetype: unknown filetype %u\n", (unsigned)mode));
	return UNIX_TYPE_UNKNOWN;
}

/****************************************************************************
 Map wire perms onto standard UNIX permissions. Obey share restrictions.
****************************************************************************/

enum perm_type { PERM_NEW_FILE, PERM_NEW_DIR, PERM_EXISTING_FILE, PERM_EXISTING_DIR};

static NTSTATUS unix_perms_from_wire( connection_struct *conn,
				const SMB_STRUCT_STAT *psbuf,
				uint32_t perms,
				enum perm_type ptype,
				mode_t *ret_perms)
{
	mode_t ret = 0;

	if (perms == SMB_MODE_NO_CHANGE) {
		if (!VALID_STAT(*psbuf)) {
			return NT_STATUS_INVALID_PARAMETER;
		} else {
			*ret_perms = psbuf->st_ex_mode;
			return NT_STATUS_OK;
		}
	}

	ret |= ((perms & UNIX_X_OTH ) ? S_IXOTH : 0);
	ret |= ((perms & UNIX_W_OTH ) ? S_IWOTH : 0);
	ret |= ((perms & UNIX_R_OTH ) ? S_IROTH : 0);
	ret |= ((perms & UNIX_X_GRP ) ? S_IXGRP : 0);
	ret |= ((perms & UNIX_W_GRP ) ? S_IWGRP : 0);
	ret |= ((perms & UNIX_R_GRP ) ? S_IRGRP : 0);
	ret |= ((perms & UNIX_X_USR ) ? S_IXUSR : 0);
	ret |= ((perms & UNIX_W_USR ) ? S_IWUSR : 0);
	ret |= ((perms & UNIX_R_USR ) ? S_IRUSR : 0);
#ifdef S_ISVTX
	ret |= ((perms & UNIX_STICKY ) ? S_ISVTX : 0);
#endif
#ifdef S_ISGID
	ret |= ((perms & UNIX_SET_GID ) ? S_ISGID : 0);
#endif
#ifdef S_ISUID
	ret |= ((perms & UNIX_SET_UID ) ? S_ISUID : 0);
#endif

	if (ptype == PERM_NEW_FILE) {
		/*
		 * "create mask"/"force create mode" are
		 * only applied to new files, not existing ones.
		 */
		ret &= lp_create_mask(SNUM(conn));
		/* Add in force bits */
		ret |= lp_force_create_mode(SNUM(conn));
	} else if (ptype == PERM_NEW_DIR) {
		/*
		 * "directory mask"/"force directory mode" are
		 * only applied to new directories, not existing ones.
		 */
		ret &= lp_directory_mask(SNUM(conn));
		/* Add in force bits */
		ret |= lp_force_directory_mode(SNUM(conn));
	}

	*ret_perms = ret;
	return NT_STATUS_OK;
}

/****************************************************************************
 Needed to show the msdfs symlinks as directories. Modifies psbuf
 to be a directory if it's a msdfs link.
****************************************************************************/

static bool check_msdfs_link(connection_struct *conn,
				const char *pathname,
				SMB_STRUCT_STAT *psbuf)
{
	int saved_errno = errno;
	if(lp_host_msdfs() &&
		lp_msdfs_root(SNUM(conn)) &&
		is_msdfs_link(conn, pathname, psbuf)) {

		DEBUG(5,("check_msdfs_link: Masquerading msdfs link %s "
			"as a directory\n",
			pathname));
		psbuf->st_ex_mode = (psbuf->st_ex_mode & 0xFFF) | S_IFDIR;
		errno = saved_errno;
		return true;
	}
	errno = saved_errno;
	return false;
}


/****************************************************************************
 Get a level dependent lanman2 dir entry.
****************************************************************************/

struct smbd_dirptr_lanman2_state {
	connection_struct *conn;
	uint32_t info_level;
	bool check_mangled_names;
	bool has_wild;
	bool got_exact_match;
};

static bool smbd_dirptr_lanman2_match_fn(TALLOC_CTX *ctx,
					 void *private_data,
					 const char *dname,
					 const char *mask,
					 char **_fname)
{
	struct smbd_dirptr_lanman2_state *state =
		(struct smbd_dirptr_lanman2_state *)private_data;
	bool ok;
	char mangled_name[13]; /* mangled 8.3 name. */
	bool got_match;
	const char *fname;

	/* Mangle fname if it's an illegal name. */
	if (mangle_must_mangle(dname, state->conn->params)) {
		/*
		 * Slow path - ensure we can push the original name as UCS2. If
		 * not, then just don't return this name.
		 */
		NTSTATUS status;
		size_t ret_len = 0;
		size_t len = (strlen(dname) + 2) * 4; /* Allow enough space. */
		uint8_t *tmp = talloc_array(talloc_tos(),
					uint8_t,
					len);

		status = srvstr_push(NULL,
			FLAGS2_UNICODE_STRINGS,
			tmp,
			dname,
			len,
			STR_TERMINATE,
			&ret_len);

		TALLOC_FREE(tmp);

		if (!NT_STATUS_IS_OK(status)) {
			return false;
		}

		ok = name_to_8_3(dname, mangled_name,
				 true, state->conn->params);
		if (!ok) {
			return false;
		}
		fname = mangled_name;
	} else {
		fname = dname;
	}

	got_match = exact_match(state->has_wild,
				state->conn->case_sensitive,
				fname, mask);
	state->got_exact_match = got_match;
	if (!got_match) {
		got_match = mask_match(fname, mask,
				       state->conn->case_sensitive);
	}

	if(!got_match && state->check_mangled_names &&
	   !mangle_is_8_3(fname, false, state->conn->params)) {
		/*
		 * It turns out that NT matches wildcards against
		 * both long *and* short names. This may explain some
		 * of the wildcard wierdness from old DOS clients
		 * that some people have been seeing.... JRA.
		 */
		/* Force the mangling into 8.3. */
		ok = name_to_8_3(fname, mangled_name,
				 false, state->conn->params);
		if (!ok) {
			return false;
		}

		got_match = exact_match(state->has_wild,
					state->conn->case_sensitive,
					mangled_name, mask);
		state->got_exact_match = got_match;
		if (!got_match) {
			got_match = mask_match(mangled_name, mask,
					       state->conn->case_sensitive);
		}
	}

	if (!got_match) {
		return false;
	}

	*_fname = talloc_strdup(ctx, fname);
	if (*_fname == NULL) {
		return false;
	}

	return true;
}

static bool smbd_dirptr_lanman2_mode_fn(TALLOC_CTX *ctx,
					void *private_data,
					struct smb_filename *smb_fname,
					uint32_t *_mode)
{
	struct smbd_dirptr_lanman2_state *state =
		(struct smbd_dirptr_lanman2_state *)private_data;
	bool ms_dfs_link = false;
	uint32_t mode = 0;

	if (INFO_LEVEL_IS_UNIX(state->info_level)) {
		if (SMB_VFS_LSTAT(state->conn, smb_fname) != 0) {
			DEBUG(5,("smbd_dirptr_lanman2_mode_fn: "
				 "Couldn't lstat [%s] (%s)\n",
				 smb_fname_str_dbg(smb_fname),
				 strerror(errno)));
			return false;
		}
	} else if (!VALID_STAT(smb_fname->st) &&
		   SMB_VFS_STAT(state->conn, smb_fname) != 0) {
		/* Needed to show the msdfs symlinks as
		 * directories */

		ms_dfs_link = check_msdfs_link(state->conn,
					       smb_fname->base_name,
					       &smb_fname->st);
		if (!ms_dfs_link) {
			DEBUG(5,("smbd_dirptr_lanman2_mode_fn: "
				 "Couldn't stat [%s] (%s)\n",
				 smb_fname_str_dbg(smb_fname),
				 strerror(errno)));
			return false;
		}
	}

	if (ms_dfs_link) {
		mode = dos_mode_msdfs(state->conn, smb_fname);
	} else {
		mode = dos_mode(state->conn, smb_fname);
	}

	*_mode = mode;
	return true;
}

static NTSTATUS smbd_marshall_dir_entry(TALLOC_CTX *ctx,
				    connection_struct *conn,
				    uint16_t flags2,
				    uint32_t info_level,
				    struct ea_list *name_list,
				    bool check_mangled_names,
				    bool requires_resume_key,
				    uint32_t mode,
				    const char *fname,
				    const struct smb_filename *smb_fname,
				    int space_remaining,
				    uint8_t align,
				    bool do_pad,
				    char *base_data,
				    char **ppdata,
				    char *end_data,
				    uint64_t *last_entry_off)
{
	char *p, *q, *pdata = *ppdata;
	uint32_t reskey=0;
	uint64_t file_size = 0;
	uint64_t allocation_size = 0;
	uint64_t file_index = 0;
	size_t len = 0;
	struct timespec mdate_ts = {0};
	struct timespec adate_ts = {0};
	struct timespec cdate_ts = {0};
	struct timespec create_date_ts = {0};
	time_t mdate = (time_t)0, adate = (time_t)0, create_date = (time_t)0;
	char *nameptr;
	char *last_entry_ptr;
	bool was_8_3;
	int off;
	int pad = 0;
	NTSTATUS status;
	struct readdir_attr_data *readdir_attr_data = NULL;

	if (!(mode & FILE_ATTRIBUTE_DIRECTORY)) {
		file_size = get_file_size_stat(&smb_fname->st);
	}
	allocation_size = SMB_VFS_GET_ALLOC_SIZE(conn, NULL, &smb_fname->st);

	status = SMB_VFS_READDIR_ATTR(conn, smb_fname, ctx, &readdir_attr_data);
	if (!NT_STATUS_IS_OK(status)) {
		if (!NT_STATUS_EQUAL(NT_STATUS_NOT_SUPPORTED, status)) {
			return status;
		}
	}

	file_index = get_FileIndex(conn, &smb_fname->st);

	mdate_ts = smb_fname->st.st_ex_mtime;
	adate_ts = smb_fname->st.st_ex_atime;
	create_date_ts = get_create_timespec(conn, NULL, smb_fname);
	cdate_ts = get_change_timespec(conn, NULL, smb_fname);

	if (lp_dos_filetime_resolution(SNUM(conn))) {
		dos_filetime_timespec(&create_date_ts);
		dos_filetime_timespec(&mdate_ts);
		dos_filetime_timespec(&adate_ts);
		dos_filetime_timespec(&cdate_ts);
	}

	create_date = convert_timespec_to_time_t(create_date_ts);
	mdate = convert_timespec_to_time_t(mdate_ts);
	adate = convert_timespec_to_time_t(adate_ts);

	/* align the record */
	SMB_ASSERT(align >= 1);

	off = (int)PTR_DIFF(pdata, base_data);
	pad = (off + (align-1)) & ~(align-1);
	pad -= off;

	if (pad && pad > space_remaining) {
		DEBUG(9,("smbd_marshall_dir_entry: out of space "
			"for padding (wanted %u, had %d)\n",
			(unsigned int)pad,
			space_remaining ));
		return STATUS_MORE_ENTRIES; /* Not finished - just out of space */
	}

	off += pad;
	/* initialize padding to 0 */
	if (pad) {
		memset(pdata, 0, pad);
	}
	space_remaining -= pad;

	DEBUG(10,("smbd_marshall_dir_entry: space_remaining = %d\n",
		space_remaining ));

	pdata += pad;
	p = pdata;
	last_entry_ptr = p;

	pad = 0;
	off = 0;

	switch (info_level) {
	case SMB_FIND_INFO_STANDARD:
		DEBUG(10,("smbd_marshall_dir_entry: SMB_FIND_INFO_STANDARD\n"));
		if(requires_resume_key) {
			SIVAL(p,0,reskey);
			p += 4;
		}
		srv_put_dos_date2(p,0,create_date);
		srv_put_dos_date2(p,4,adate);
		srv_put_dos_date2(p,8,mdate);
		SIVAL(p,12,(uint32_t)file_size);
		SIVAL(p,16,(uint32_t)allocation_size);
		SSVAL(p,20,mode);
		p += 23;
		nameptr = p;
		if (flags2 & FLAGS2_UNICODE_STRINGS) {
			p += ucs2_align(base_data, p, 0);
		}
		status = srvstr_push(base_data, flags2, p,
				  fname, PTR_DIFF(end_data, p),
				  STR_TERMINATE, &len);
		if (!NT_STATUS_IS_OK(status)) {
			return status;
		}
		if (flags2 & FLAGS2_UNICODE_STRINGS) {
			if (len > 2) {
				SCVAL(nameptr, -1, len - 2);
			} else {
				SCVAL(nameptr, -1, 0);
			}
		} else {
			if (len > 1) {
				SCVAL(nameptr, -1, len - 1);
			} else {
				SCVAL(nameptr, -1, 0);
			}
		}
		p += len;
		break;

	case SMB_FIND_EA_SIZE:
		DEBUG(10,("smbd_marshall_dir_entry: SMB_FIND_EA_SIZE\n"));
		if (requires_resume_key) {
			SIVAL(p,0,reskey);
			p += 4;
		}
		srv_put_dos_date2(p,0,create_date);
		srv_put_dos_date2(p,4,adate);
		srv_put_dos_date2(p,8,mdate);
		SIVAL(p,12,(uint32_t)file_size);
		SIVAL(p,16,(uint32_t)allocation_size);
		SSVAL(p,20,mode);
		{
			unsigned int ea_size = estimate_ea_size(conn, NULL,
								smb_fname);
			SIVAL(p,22,ea_size); /* Extended attributes */
		}
		p += 27;
		nameptr = p - 1;
		status = srvstr_push(base_data, flags2,
				  p, fname, PTR_DIFF(end_data, p),
				  STR_TERMINATE | STR_NOALIGN, &len);
		if (!NT_STATUS_IS_OK(status)) {
			return status;
		}
		if (flags2 & FLAGS2_UNICODE_STRINGS) {
			if (len > 2) {
				len -= 2;
			} else {
				len = 0;
			}
		} else {
			if (len > 1) {
				len -= 1;
			} else {
				len = 0;
			}
		}
		SCVAL(nameptr,0,len);
		p += len;
		SCVAL(p,0,0); p += 1; /* Extra zero byte ? - why.. */
		break;

	case SMB_FIND_EA_LIST:
	{
		struct ea_list *file_list = NULL;
		size_t ea_len = 0;

		DEBUG(10,("smbd_marshall_dir_entry: SMB_FIND_EA_LIST\n"));
		if (!name_list) {
			return NT_STATUS_INVALID_PARAMETER;
		}
		if (requires_resume_key) {
			SIVAL(p,0,reskey);
			p += 4;
		}
		srv_put_dos_date2(p,0,create_date);
		srv_put_dos_date2(p,4,adate);
		srv_put_dos_date2(p,8,mdate);
		SIVAL(p,12,(uint32_t)file_size);
		SIVAL(p,16,(uint32_t)allocation_size);
		SSVAL(p,20,mode);
		p += 22; /* p now points to the EA area. */

		status = get_ea_list_from_file(ctx, conn, NULL,
					       smb_fname,
					       &ea_len, &file_list);
		if (!NT_STATUS_IS_OK(status)) {
			file_list = NULL;
		}
		name_list = ea_list_union(name_list, file_list, &ea_len);

		/* We need to determine if this entry will fit in the space available. */
		/* Max string size is 255 bytes. */
		if (PTR_DIFF(p + 255 + ea_len,pdata) > space_remaining) {
			DEBUG(9,("smbd_marshall_dir_entry: out of space "
				"(wanted %u, had %d)\n",
				(unsigned int)PTR_DIFF(p + 255 + ea_len,pdata),
				space_remaining ));
			return STATUS_MORE_ENTRIES; /* Not finished - just out of space */
		}

		/* Push the ea_data followed by the name. */
		p += fill_ea_buffer(ctx, p, space_remaining, conn, name_list);
		nameptr = p;
		status = srvstr_push(base_data, flags2,
				  p + 1, fname, PTR_DIFF(end_data, p+1),
				  STR_TERMINATE | STR_NOALIGN, &len);
		if (!NT_STATUS_IS_OK(status)) {
			return status;
		}
		if (flags2 & FLAGS2_UNICODE_STRINGS) {
			if (len > 2) {
				len -= 2;
			} else {
				len = 0;
			}
		} else {
			if (len > 1) {
				len -= 1;
			} else {
				len = 0;
			}
		}
		SCVAL(nameptr,0,len);
		p += len + 1;
		SCVAL(p,0,0); p += 1; /* Extra zero byte ? - why.. */
		break;
	}

	case SMB_FIND_FILE_BOTH_DIRECTORY_INFO:
		DEBUG(10,("smbd_marshall_dir_entry: SMB_FIND_FILE_BOTH_DIRECTORY_INFO\n"));
		was_8_3 = mangle_is_8_3(fname, True, conn->params);
		p += 4;
		SIVAL(p,0,reskey); p += 4;
		put_long_date_timespec(conn->ts_res,p,create_date_ts); p += 8;
		put_long_date_timespec(conn->ts_res,p,adate_ts); p += 8;
		put_long_date_timespec(conn->ts_res,p,mdate_ts); p += 8;
		put_long_date_timespec(conn->ts_res,p,cdate_ts); p += 8;
		SOFF_T(p,0,file_size); p += 8;
		SOFF_T(p,0,allocation_size); p += 8;
		SIVAL(p,0,mode); p += 4;
		q = p; p += 4; /* q is placeholder for name length. */
		if (mode & FILE_ATTRIBUTE_REPARSE_POINT) {
			SIVAL(p, 0, IO_REPARSE_TAG_DFS);
		} else {
			unsigned int ea_size = estimate_ea_size(conn, NULL,
								smb_fname);
			SIVAL(p,0,ea_size); /* Extended attributes */
		}
		p += 4;
		/* Clear the short name buffer. This is
		 * IMPORTANT as not doing so will trigger
		 * a Win2k client bug. JRA.
		 */
		if (!was_8_3 && check_mangled_names) {
			char mangled_name[13]; /* mangled 8.3 name. */
			if (!name_to_8_3(fname,mangled_name,True,
					   conn->params)) {
				/* Error - mangle failed ! */
				memset(mangled_name,'\0',12);
			}
			mangled_name[12] = 0;
			status = srvstr_push(base_data, flags2,
					  p+2, mangled_name, 24,
					  STR_UPPER|STR_UNICODE, &len);
			if (!NT_STATUS_IS_OK(status)) {
				return status;
			}
			if (len < 24) {
				memset(p + 2 + len,'\0',24 - len);
			}
			SSVAL(p, 0, len);
		} else {
			memset(p,'\0',26);
		}
		p += 2 + 24;
		status = srvstr_push(base_data, flags2, p,
				  fname, PTR_DIFF(end_data, p),
				  STR_TERMINATE_ASCII, &len);
		if (!NT_STATUS_IS_OK(status)) {
			return status;
		}
		SIVAL(q,0,len);
		p += len;

		len = PTR_DIFF(p, pdata);
		pad = (len + (align-1)) & ~(align-1);
		/*
		 * offset to the next entry, the caller
		 * will overwrite it for the last entry
		 * that's why we always include the padding
		 */
		SIVAL(pdata,0,pad);
		/*
		 * set padding to zero
		 */
		if (do_pad) {
			memset(p, 0, pad - len);
			p = pdata + pad;
		} else {
			p = pdata + len;
		}
		break;

	case SMB_FIND_FILE_DIRECTORY_INFO:
		DEBUG(10,("smbd_marshall_dir_entry: SMB_FIND_FILE_DIRECTORY_INFO\n"));
		p += 4;
		SIVAL(p,0,reskey); p += 4;
		put_long_date_timespec(conn->ts_res,p,create_date_ts); p += 8;
		put_long_date_timespec(conn->ts_res,p,adate_ts); p += 8;
		put_long_date_timespec(conn->ts_res,p,mdate_ts); p += 8;
		put_long_date_timespec(conn->ts_res,p,cdate_ts); p += 8;
		SOFF_T(p,0,file_size); p += 8;
		SOFF_T(p,0,allocation_size); p += 8;
		SIVAL(p,0,mode); p += 4;
		status = srvstr_push(base_data, flags2,
				  p + 4, fname, PTR_DIFF(end_data, p+4),
				  STR_TERMINATE_ASCII, &len);
		if (!NT_STATUS_IS_OK(status)) {
			return status;
		}
		SIVAL(p,0,len);
		p += 4 + len;

		len = PTR_DIFF(p, pdata);
		pad = (len + (align-1)) & ~(align-1);
		/*
		 * offset to the next entry, the caller
		 * will overwrite it for the last entry
		 * that's why we always include the padding
		 */
		SIVAL(pdata,0,pad);
		/*
		 * set padding to zero
		 */
		if (do_pad) {
			memset(p, 0, pad - len);
			p = pdata + pad;
		} else {
			p = pdata + len;
		}
		break;

	case SMB_FIND_FILE_FULL_DIRECTORY_INFO:
		DEBUG(10,("smbd_marshall_dir_entry: SMB_FIND_FILE_FULL_DIRECTORY_INFO\n"));
		p += 4;
		SIVAL(p,0,reskey); p += 4;
		put_long_date_timespec(conn->ts_res,p,create_date_ts); p += 8;
		put_long_date_timespec(conn->ts_res,p,adate_ts); p += 8;
		put_long_date_timespec(conn->ts_res,p,mdate_ts); p += 8;
		put_long_date_timespec(conn->ts_res,p,cdate_ts); p += 8;
		SOFF_T(p,0,file_size); p += 8;
		SOFF_T(p,0,allocation_size); p += 8;
		SIVAL(p,0,mode); p += 4;
		q = p; p += 4; /* q is placeholder for name length. */
		{
			unsigned int ea_size = estimate_ea_size(conn, NULL,
								smb_fname);
			SIVAL(p,0,ea_size); /* Extended attributes */
			p +=4;
		}
		status = srvstr_push(base_data, flags2, p,
				  fname, PTR_DIFF(end_data, p),
				  STR_TERMINATE_ASCII, &len);
		if (!NT_STATUS_IS_OK(status)) {
			return status;
		}
		SIVAL(q, 0, len);
		p += len;

		len = PTR_DIFF(p, pdata);
		pad = (len + (align-1)) & ~(align-1);
		/*
		 * offset to the next entry, the caller
		 * will overwrite it for the last entry
		 * that's why we always include the padding
		 */
		SIVAL(pdata,0,pad);
		/*
		 * set padding to zero
		 */
		if (do_pad) {
			memset(p, 0, pad - len);
			p = pdata + pad;
		} else {
			p = pdata + len;
		}
		break;

	case SMB_FIND_FILE_NAMES_INFO:
		DEBUG(10,("smbd_marshall_dir_entry: SMB_FIND_FILE_NAMES_INFO\n"));
		p += 4;
		SIVAL(p,0,reskey); p += 4;
		p += 4;
		/* this must *not* be null terminated or w2k gets in a loop trying to set an
		   acl on a dir (tridge) */
		status = srvstr_push(base_data, flags2, p,
				  fname, PTR_DIFF(end_data, p),
				  STR_TERMINATE_ASCII, &len);
		if (!NT_STATUS_IS_OK(status)) {
			return status;
		}
		SIVAL(p, -4, len);
		p += len;

		len = PTR_DIFF(p, pdata);
		pad = (len + (align-1)) & ~(align-1);
		/*
		 * offset to the next entry, the caller
		 * will overwrite it for the last entry
		 * that's why we always include the padding
		 */
		SIVAL(pdata,0,pad);
		/*
		 * set padding to zero
		 */
		if (do_pad) {
			memset(p, 0, pad - len);
			p = pdata + pad;
		} else {
			p = pdata + len;
		}
		break;

	case SMB_FIND_ID_FULL_DIRECTORY_INFO:
		DEBUG(10,("smbd_marshall_dir_entry: SMB_FIND_ID_FULL_DIRECTORY_INFO\n"));
		p += 4;
		SIVAL(p,0,reskey); p += 4;
		put_long_date_timespec(conn->ts_res,p,create_date_ts); p += 8;
		put_long_date_timespec(conn->ts_res,p,adate_ts); p += 8;
		put_long_date_timespec(conn->ts_res,p,mdate_ts); p += 8;
		put_long_date_timespec(conn->ts_res,p,cdate_ts); p += 8;
		SOFF_T(p,0,file_size); p += 8;
		SOFF_T(p,0,allocation_size); p += 8;
		SIVAL(p,0,mode); p += 4;
		q = p; p += 4; /* q is placeholder for name length. */
		if (mode & FILE_ATTRIBUTE_REPARSE_POINT) {
			SIVAL(p, 0, IO_REPARSE_TAG_DFS);
		} else {
			unsigned int ea_size = estimate_ea_size(conn, NULL,
								smb_fname);
			SIVAL(p,0,ea_size); /* Extended attributes */
		}
		p += 4;
		SIVAL(p,0,0); p += 4; /* Unknown - reserved ? */
		SBVAL(p,0,file_index); p += 8;
		status = srvstr_push(base_data, flags2, p,
				  fname, PTR_DIFF(end_data, p),
				  STR_TERMINATE_ASCII, &len);
		if (!NT_STATUS_IS_OK(status)) {
			return status;
		}
		SIVAL(q, 0, len);
		p += len;

		len = PTR_DIFF(p, pdata);
		pad = (len + (align-1)) & ~(align-1);
		/*
		 * offset to the next entry, the caller
		 * will overwrite it for the last entry
		 * that's why we always include the padding
		 */
		SIVAL(pdata,0,pad);
		/*
		 * set padding to zero
		 */
		if (do_pad) {
			memset(p, 0, pad - len);
			p = pdata + pad;
		} else {
			p = pdata + len;
		}
		break;

	case SMB_FIND_ID_BOTH_DIRECTORY_INFO:
		DEBUG(10,("smbd_marshall_dir_entry: SMB_FIND_ID_BOTH_DIRECTORY_INFO\n"));
		was_8_3 = mangle_is_8_3(fname, True, conn->params);
		p += 4;
		SIVAL(p,0,reskey); p += 4;
		put_long_date_timespec(conn->ts_res,p,create_date_ts); p += 8;
		put_long_date_timespec(conn->ts_res,p,adate_ts); p += 8;
		put_long_date_timespec(conn->ts_res,p,mdate_ts); p += 8;
		put_long_date_timespec(conn->ts_res,p,cdate_ts); p += 8;
		SOFF_T(p,0,file_size); p += 8;
		SOFF_T(p,0,allocation_size); p += 8;
		SIVAL(p,0,mode); p += 4;
		q = p; p += 4; /* q is placeholder for name length */
		if (mode & FILE_ATTRIBUTE_REPARSE_POINT) {
			SIVAL(p, 0, IO_REPARSE_TAG_DFS);
		} else if (readdir_attr_data &&
			   readdir_attr_data->type == RDATTR_AAPL) {
			/*
			 * OS X specific SMB2 extension negotiated via
			 * AAPL create context: return max_access in
			 * ea_size field.
			 */
			SIVAL(p, 0, readdir_attr_data->attr_data.aapl.max_access);
		} else {
			unsigned int ea_size = estimate_ea_size(conn, NULL,
								smb_fname);
			SIVAL(p,0,ea_size); /* Extended attributes */
		}
		p += 4;

		if (readdir_attr_data &&
		    readdir_attr_data->type == RDATTR_AAPL) {
			/*
			 * OS X specific SMB2 extension negotiated via
			 * AAPL create context: return resource fork
			 * length and compressed FinderInfo in
			 * shortname field.
			 *
			 * According to documentation short_name_len
			 * should be 0, but on the wire behaviour
			 * shows its set to 24 by clients.
			 */
			SSVAL(p, 0, 24);

			/* Resourefork length */
			SBVAL(p, 2, readdir_attr_data->attr_data.aapl.rfork_size);

			/* Compressed FinderInfo */
			memcpy(p + 10, &readdir_attr_data->attr_data.aapl.finder_info, 16);
		} else if (!was_8_3 && check_mangled_names) {
			char mangled_name[13]; /* mangled 8.3 name. */
			if (!name_to_8_3(fname,mangled_name,True,
					conn->params)) {
				/* Error - mangle failed ! */
				memset(mangled_name,'\0',12);
			}
			mangled_name[12] = 0;
			status = srvstr_push(base_data, flags2,
					  p+2, mangled_name, 24,
					  STR_UPPER|STR_UNICODE, &len);
			if (!NT_STATUS_IS_OK(status)) {
				return status;
			}
			SSVAL(p, 0, len);
			if (len < 24) {
				memset(p + 2 + len,'\0',24 - len);
			}
			SSVAL(p, 0, len);
		} else {
			/* Clear the short name buffer. This is
			 * IMPORTANT as not doing so will trigger
			 * a Win2k client bug. JRA.
			 */
			memset(p,'\0',26);
		}
		p += 26;

		/* Reserved ? */
		if (readdir_attr_data &&
		    readdir_attr_data->type == RDATTR_AAPL) {
			/*
			 * OS X specific SMB2 extension negotiated via
			 * AAPL create context: return UNIX mode in
			 * reserved field.
			 */
			uint16_t aapl_mode = (uint16_t)readdir_attr_data->attr_data.aapl.unix_mode;
			SSVAL(p, 0, aapl_mode);
		} else {
			SSVAL(p, 0, 0);
		}
		p += 2;

		SBVAL(p,0,file_index); p += 8;
		status = srvstr_push(base_data, flags2, p,
				  fname, PTR_DIFF(end_data, p),
				  STR_TERMINATE_ASCII, &len);
		if (!NT_STATUS_IS_OK(status)) {
			return status;
		}
		SIVAL(q,0,len);
		p += len;

		len = PTR_DIFF(p, pdata);
		pad = (len + (align-1)) & ~(align-1);
		/*
		 * offset to the next entry, the caller
		 * will overwrite it for the last entry
		 * that's why we always include the padding
		 */
		SIVAL(pdata,0,pad);
		/*
		 * set padding to zero
		 */
		if (do_pad) {
			memset(p, 0, pad - len);
			p = pdata + pad;
		} else {
			p = pdata + len;
		}
		break;

	/* CIFS UNIX Extension. */

	case SMB_FIND_FILE_UNIX:
	case SMB_FIND_FILE_UNIX_INFO2:
		p+= 4;
		SIVAL(p,0,reskey); p+= 4;    /* Used for continuing search. */

		/* Begin of SMB_QUERY_FILE_UNIX_BASIC */

		if (info_level == SMB_FIND_FILE_UNIX) {
			DEBUG(10,("smbd_marshall_dir_entry: SMB_FIND_FILE_UNIX\n"));
			p = store_file_unix_basic(conn, p,
						NULL, &smb_fname->st);
			status = srvstr_push(base_data, flags2, p,
					  fname, PTR_DIFF(end_data, p),
					  STR_TERMINATE, &len);
			if (!NT_STATUS_IS_OK(status)) {
				return status;
			}
		} else {
			DEBUG(10,("smbd_marshall_dir_entry: SMB_FIND_FILE_UNIX_INFO2\n"));
			p = store_file_unix_basic_info2(conn, p,
						NULL, &smb_fname->st);
			nameptr = p;
			p += 4;
			status = srvstr_push(base_data, flags2, p, fname,
					  PTR_DIFF(end_data, p), 0, &len);
			if (!NT_STATUS_IS_OK(status)) {
				return status;
			}
			SIVAL(nameptr, 0, len);
		}

		p += len;

		len = PTR_DIFF(p, pdata);
		pad = (len + (align-1)) & ~(align-1);
		/*
		 * offset to the next entry, the caller
		 * will overwrite it for the last entry
		 * that's why we always include the padding
		 */
		SIVAL(pdata,0,pad);
		/*
		 * set padding to zero
		 */
		if (do_pad) {
			memset(p, 0, pad - len);
			p = pdata + pad;
		} else {
			p = pdata + len;
		}
		/* End of SMB_QUERY_FILE_UNIX_BASIC */

		break;

	default:
		return NT_STATUS_INVALID_LEVEL;
	}

	if (PTR_DIFF(p,pdata) > space_remaining) {
		DEBUG(9,("smbd_marshall_dir_entry: out of space "
			"(wanted %u, had %d)\n",
			(unsigned int)PTR_DIFF(p,pdata),
			space_remaining ));
		return STATUS_MORE_ENTRIES; /* Not finished - just out of space */
	}

	/* Setup the last entry pointer, as an offset from base_data */
	*last_entry_off = PTR_DIFF(last_entry_ptr,base_data);
	/* Advance the data pointer to the next slot */
	*ppdata = p;

	return NT_STATUS_OK;
}

NTSTATUS smbd_dirptr_lanman2_entry(TALLOC_CTX *ctx,
			       connection_struct *conn,
			       struct dptr_struct *dirptr,
			       uint16_t flags2,
			       const char *path_mask,
			       uint32_t dirtype,
			       int info_level,
			       int requires_resume_key,
			       bool dont_descend,
			       bool ask_sharemode,
			       uint8_t align,
			       bool do_pad,
			       char **ppdata,
			       char *base_data,
			       char *end_data,
			       int space_remaining,
			       bool *got_exact_match,
			       int *_last_entry_off,
			       struct ea_list *name_list)
{
	const char *p;
	const char *mask = NULL;
	long prev_dirpos = 0;
	uint32_t mode = 0;
	char *fname = NULL;
	struct smb_filename *smb_fname = NULL;
	struct smbd_dirptr_lanman2_state state;
	bool ok;
	uint64_t last_entry_off = 0;
	NTSTATUS status;

	ZERO_STRUCT(state);
	state.conn = conn;
	state.info_level = info_level;
	state.check_mangled_names = lp_mangled_names(conn->params);
	state.has_wild = dptr_has_wild(dirptr);
	state.got_exact_match = false;

	*got_exact_match = false;

	p = strrchr_m(path_mask,'/');
	if(p != NULL) {
		if(p[1] == '\0') {
			mask = "*.*";
		} else {
			mask = p+1;
		}
	} else {
		mask = path_mask;
	}

	ok = smbd_dirptr_get_entry(ctx,
				   dirptr,
				   mask,
				   dirtype,
				   dont_descend,
				   ask_sharemode,
				   smbd_dirptr_lanman2_match_fn,
				   smbd_dirptr_lanman2_mode_fn,
				   &state,
				   &fname,
				   &smb_fname,
				   &mode,
				   &prev_dirpos);
	if (!ok) {
		return NT_STATUS_END_OF_FILE;
	}

	*got_exact_match = state.got_exact_match;

	status = smbd_marshall_dir_entry(ctx,
				     conn,
				     flags2,
				     info_level,
				     name_list,
				     state.check_mangled_names,
				     requires_resume_key,
				     mode,
				     fname,
				     smb_fname,
				     space_remaining,
				     align,
				     do_pad,
				     base_data,
				     ppdata,
				     end_data,
				     &last_entry_off);
	if (NT_STATUS_EQUAL(status, NT_STATUS_ILLEGAL_CHARACTER)) {
		DEBUG(1,("Conversion error: illegal character: %s\n",
			 smb_fname_str_dbg(smb_fname)));
	}
	TALLOC_FREE(fname);
	TALLOC_FREE(smb_fname);
	if (NT_STATUS_EQUAL(status, STATUS_MORE_ENTRIES)) {
		dptr_SeekDir(dirptr, prev_dirpos);
		return status;
	}
	if (!NT_STATUS_IS_OK(status)) {
		return status;
	}

	*_last_entry_off = last_entry_off;
	return NT_STATUS_OK;
}

static NTSTATUS get_lanman2_dir_entry(TALLOC_CTX *ctx,
				connection_struct *conn,
				struct dptr_struct *dirptr,
				uint16_t flags2,
				const char *path_mask,
				uint32_t dirtype,
				int info_level,
				bool requires_resume_key,
				bool dont_descend,
				bool ask_sharemode,
				char **ppdata,
				char *base_data,
				char *end_data,
				int space_remaining,
				bool *got_exact_match,
				int *last_entry_off,
				struct ea_list *name_list)
{
	uint8_t align = 4;
	const bool do_pad = true;

	if (info_level >= 1 && info_level <= 3) {
		/* No alignment on earlier info levels. */
		align = 1;
	}

	return smbd_dirptr_lanman2_entry(ctx, conn, dirptr, flags2,
					 path_mask, dirtype, info_level,
					 requires_resume_key, dont_descend, ask_sharemode,
					 align, do_pad,
					 ppdata, base_data, end_data,
					 space_remaining,
					 got_exact_match,
					 last_entry_off, name_list);
}

/****************************************************************************
 Reply to a TRANS2_FINDFIRST.
****************************************************************************/

static void call_trans2findfirst(connection_struct *conn,
				 struct smb_request *req,
				 char **pparams, int total_params,
				 char **ppdata, int total_data,
				 unsigned int max_data_bytes)
{
	/* We must be careful here that we don't return more than the
		allowed number of data bytes. If this means returning fewer than
		maxentries then so be it. We assume that the redirector has
		enough room for the fixed number of parameter bytes it has
		requested. */
	struct smb_filename *smb_dname = NULL;
	char *params = *pparams;
	char *pdata = *ppdata;
	char *data_end;
	uint32_t dirtype;
	int maxentries;
	uint16_t findfirst_flags;
	bool close_after_first;
	bool close_if_end;
	bool requires_resume_key;
	int info_level;
	char *directory = NULL;
	char *mask = NULL;
	char *p;
	int last_entry_off=0;
	int dptr_num = -1;
	int numentries = 0;
	int i;
	bool finished = False;
	bool dont_descend = False;
	bool out_of_space = False;
	int space_remaining;
	bool mask_contains_wcard = False;
	struct ea_list *ea_list = NULL;
	NTSTATUS ntstatus = NT_STATUS_OK;
	bool ask_sharemode = lp_parm_bool(SNUM(conn), "smbd", "search ask sharemode", true);
	TALLOC_CTX *ctx = talloc_tos();
	struct dptr_struct *dirptr = NULL;
	struct smbd_server_connection *sconn = req->sconn;
	uint32_t ucf_flags = UCF_SAVE_LCOMP | UCF_ALWAYS_ALLOW_WCARD_LCOMP |
			(req->posix_pathnames ? UCF_POSIX_PATHNAMES : 0);
	bool backup_priv = false;
	bool as_root = false;

	if (total_params < 13) {
		reply_nterror(req, NT_STATUS_INVALID_PARAMETER);
		goto out;
	}

	dirtype = SVAL(params,0);
	maxentries = SVAL(params,2);
	findfirst_flags = SVAL(params,4);
	close_after_first = (findfirst_flags & FLAG_TRANS2_FIND_CLOSE);
	close_if_end = (findfirst_flags & FLAG_TRANS2_FIND_CLOSE_IF_END);
	requires_resume_key = (findfirst_flags & FLAG_TRANS2_FIND_REQUIRE_RESUME);
	backup_priv = ((findfirst_flags & FLAG_TRANS2_FIND_BACKUP_INTENT) &&
				security_token_has_privilege(get_current_nttok(conn),
						SEC_PRIV_BACKUP));

	info_level = SVAL(params,6);

	DEBUG(3,("call_trans2findfirst: dirtype = %x, maxentries = %d, close_after_first=%d, \
close_if_end = %d requires_resume_key = %d backup_priv = %d level = 0x%x, max_data_bytes = %d\n",
		(unsigned int)dirtype, maxentries, close_after_first, close_if_end, requires_resume_key,
		(int)backup_priv,
		info_level, max_data_bytes));

	if (!maxentries) {
		/* W2K3 seems to treat zero as 1. */
		maxentries = 1;
	}

	switch (info_level) {
		case SMB_FIND_INFO_STANDARD:
		case SMB_FIND_EA_SIZE:
		case SMB_FIND_EA_LIST:
		case SMB_FIND_FILE_DIRECTORY_INFO:
		case SMB_FIND_FILE_FULL_DIRECTORY_INFO:
		case SMB_FIND_FILE_NAMES_INFO:
		case SMB_FIND_FILE_BOTH_DIRECTORY_INFO:
		case SMB_FIND_ID_FULL_DIRECTORY_INFO:
		case SMB_FIND_ID_BOTH_DIRECTORY_INFO:
			break;
		case SMB_FIND_FILE_UNIX:
		case SMB_FIND_FILE_UNIX_INFO2:
			/* Always use filesystem for UNIX mtime query. */
			ask_sharemode = false;
			if (!lp_unix_extensions()) {
				reply_nterror(req, NT_STATUS_INVALID_LEVEL);
				goto out;
			}
			ucf_flags |= UCF_UNIX_NAME_LOOKUP;
			break;
		default:
			reply_nterror(req, NT_STATUS_INVALID_LEVEL);
			goto out;
	}

	if (req->posix_pathnames) {
		srvstr_get_path_wcard_posix(ctx,
				params,
				req->flags2,
				&directory,
				params+12,
				total_params - 12,
				STR_TERMINATE,
				&ntstatus,
				&mask_contains_wcard);
	} else {
		srvstr_get_path_wcard(ctx,
				params,
				req->flags2,
				&directory,
				params+12,
				total_params - 12,
				STR_TERMINATE,
				&ntstatus,
				&mask_contains_wcard);
	}
	if (!NT_STATUS_IS_OK(ntstatus)) {
		reply_nterror(req, ntstatus);
		goto out;
	}

	if (backup_priv) {
		become_root();
		as_root = true;
		ntstatus = filename_convert_with_privilege(ctx,
				conn,
				req,
				directory,
				ucf_flags,
				&mask_contains_wcard,
				&smb_dname);
	} else {
		ntstatus = filename_convert(ctx, conn,
				    req->flags2 & FLAGS2_DFS_PATHNAMES,
				    directory,
				    ucf_flags,
				    &mask_contains_wcard,
				    &smb_dname);
	}

	if (!NT_STATUS_IS_OK(ntstatus)) {
		if (NT_STATUS_EQUAL(ntstatus,NT_STATUS_PATH_NOT_COVERED)) {
			reply_botherror(req, NT_STATUS_PATH_NOT_COVERED,
					ERRSRV, ERRbadpath);
			goto out;
		}
		reply_nterror(req, ntstatus);
		goto out;
	}

	mask = smb_dname->original_lcomp;

	directory = smb_dname->base_name;

	p = strrchr_m(directory,'/');
	if(p == NULL) {
		/* Windows and OS/2 systems treat search on the root '\' as if it were '\*' */
		if((directory[0] == '.') && (directory[1] == '\0')) {
			mask = talloc_strdup(ctx,"*");
			if (!mask) {
				reply_nterror(req, NT_STATUS_NO_MEMORY);
				goto out;
			}
			mask_contains_wcard = True;
		}
	} else {
		*p = 0;
	}

	if (p == NULL || p == directory) {
		/* Ensure we don't have a directory name of "". */
		directory = talloc_strdup(talloc_tos(), ".");
		if (!directory) {
			reply_nterror(req, NT_STATUS_NO_MEMORY);
			goto out;
		}
	}

	DEBUG(5,("dir=%s, mask = %s\n",directory, mask));

	if (info_level == SMB_FIND_EA_LIST) {
		uint32_t ea_size;

		if (total_data < 4) {
			reply_nterror(req, NT_STATUS_INVALID_PARAMETER);
			goto out;
		}

		ea_size = IVAL(pdata,0);
		if (ea_size != total_data) {
			DEBUG(4,("call_trans2findfirst: Rejecting EA request with incorrect \
total_data=%u (should be %u)\n", (unsigned int)total_data, (unsigned int)IVAL(pdata,0) ));
			reply_nterror(req, NT_STATUS_INVALID_PARAMETER);
			goto out;
		}

		if (!lp_ea_support(SNUM(conn))) {
			reply_nterror(req, NT_STATUS_EAS_NOT_SUPPORTED);
			goto out;
		}

		/* Pull out the list of names. */
		ea_list = read_ea_name_list(ctx, pdata + 4, ea_size - 4);
		if (!ea_list) {
			reply_nterror(req, NT_STATUS_INVALID_PARAMETER);
			goto out;
		}
	}

	if (max_data_bytes + DIR_ENTRY_SAFETY_MARGIN < max_data_bytes) {
		reply_nterror(req, NT_STATUS_INVALID_PARAMETER);
		goto out;
	}

	*ppdata = (char *)SMB_REALLOC(
		*ppdata, max_data_bytes + DIR_ENTRY_SAFETY_MARGIN);
	if(*ppdata == NULL ) {
		reply_nterror(req, NT_STATUS_NO_MEMORY);
		goto out;
	}
	pdata = *ppdata;
	data_end = pdata + max_data_bytes + DIR_ENTRY_SAFETY_MARGIN - 1;
	/*
	 * squash valgrind "writev(vector[...]) points to uninitialised byte(s)"
	 * error.
	 */
	memset(pdata + total_data, 0, ((max_data_bytes + DIR_ENTRY_SAFETY_MARGIN) - total_data));
	/* Realloc the params space */
	*pparams = (char *)SMB_REALLOC(*pparams, 10);
	if (*pparams == NULL) {
		reply_nterror(req, NT_STATUS_NO_MEMORY);
		goto out;
	}
	params = *pparams;

	/* Save the wildcard match and attribs we are using on this directory -
		needed as lanman2 assumes these are being saved between calls */

	ntstatus = dptr_create(conn,
				req,
				NULL, /* fsp */
				directory,
				False,
				True,
				req->smbpid,
				mask,
				mask_contains_wcard,
				dirtype,
				&dirptr);

	if (!NT_STATUS_IS_OK(ntstatus)) {
		reply_nterror(req, ntstatus);
		goto out;
	}

	if (backup_priv) {
		/* Remember this in case we have
		   to do a findnext. */
		dptr_set_priv(dirptr);
	}

	dptr_num = dptr_dnum(dirptr);
	DEBUG(4,("dptr_num is %d, wcard = %s, attr = %d\n", dptr_num, mask, dirtype));

	/* Initialize per TRANS2_FIND_FIRST operation data */
	dptr_init_search_op(dirptr);

	/* We don't need to check for VOL here as this is returned by
		a different TRANS2 call. */

	DEBUG(8,("dirpath=<%s> dontdescend=<%s>\n",
		 directory,lp_dont_descend(ctx, SNUM(conn))));
	if (in_list(directory,lp_dont_descend(ctx, SNUM(conn)),conn->case_sensitive))
		dont_descend = True;

	p = pdata;
	space_remaining = max_data_bytes;
	out_of_space = False;

	for (i=0;(i<maxentries) && !finished && !out_of_space;i++) {
		bool got_exact_match = False;

		/* this is a heuristic to avoid seeking the dirptr except when
			absolutely necessary. It allows for a filename of about 40 chars */
		if (space_remaining < DIRLEN_GUESS && numentries > 0) {
			out_of_space = True;
			finished = False;
		} else {
			ntstatus = get_lanman2_dir_entry(ctx,
					conn,
					dirptr,
					req->flags2,
					mask,dirtype,info_level,
					requires_resume_key,dont_descend,
					ask_sharemode,
					&p,pdata,data_end,
					space_remaining,
					&got_exact_match,
					&last_entry_off, ea_list);
			if (NT_STATUS_EQUAL(ntstatus,
					NT_STATUS_ILLEGAL_CHARACTER)) {
				/*
				 * Bad character conversion on name. Ignore this
				 * entry.
				 */
				continue;
			}
			if (NT_STATUS_EQUAL(ntstatus, STATUS_MORE_ENTRIES)) {
				out_of_space = true;
			} else {
				finished = !NT_STATUS_IS_OK(ntstatus);
			}
		}

		if (!finished && !out_of_space)
			numentries++;

		/*
		 * As an optimisation if we know we aren't looking
		 * for a wildcard name (ie. the name matches the wildcard exactly)
		 * then we can finish on any (first) match.
		 * This speeds up large directory searches. JRA.
		 */

		if(got_exact_match)
			finished = True;

		/* Ensure space_remaining never goes -ve. */
		if (PTR_DIFF(p,pdata) > max_data_bytes) {
			space_remaining = 0;
			out_of_space = true;
		} else {
			space_remaining = max_data_bytes - PTR_DIFF(p,pdata);
		}
	}

	/* Check if we can close the dirptr */
	if(close_after_first || (finished && close_if_end)) {
		DEBUG(5,("call_trans2findfirst - (2) closing dptr_num %d\n", dptr_num));
		dptr_close(sconn, &dptr_num);
	}

	/*
	 * If there are no matching entries we must return ERRDOS/ERRbadfile -
	 * from observation of NT. NB. This changes to ERRDOS,ERRnofiles if
	 * the protocol level is less than NT1. Tested with smbclient. JRA.
	 * This should fix the OS/2 client bug #2335.
	 */

	if(numentries == 0) {
		dptr_close(sconn, &dptr_num);
		if (get_Protocol() < PROTOCOL_NT1) {
			reply_force_doserror(req, ERRDOS, ERRnofiles);
			goto out;
		} else {
			reply_botherror(req, NT_STATUS_NO_SUCH_FILE,
					ERRDOS, ERRbadfile);
			goto out;
		}
	}

	/* At this point pdata points to numentries directory entries. */

	/* Set up the return parameter block */
	SSVAL(params,0,dptr_num);
	SSVAL(params,2,numentries);
	SSVAL(params,4,finished);
	SSVAL(params,6,0); /* Never an EA error */
	SSVAL(params,8,last_entry_off);

	send_trans2_replies(conn, req, NT_STATUS_OK, params, 10, pdata, PTR_DIFF(p,pdata),
			    max_data_bytes);

	if ((! *directory) && dptr_path(sconn, dptr_num)) {
		directory = talloc_strdup(talloc_tos(),dptr_path(sconn, dptr_num));
		if (!directory) {
			reply_nterror(req, NT_STATUS_NO_MEMORY);
		}
	}

	DEBUG( 4, ( "%s mask=%s directory=%s dirtype=%d numentries=%d\n",
		smb_fn_name(req->cmd),
		mask, directory, dirtype, numentries ) );

	/*
	 * Force a name mangle here to ensure that the
	 * mask as an 8.3 name is top of the mangled cache.
	 * The reasons for this are subtle. Don't remove
	 * this code unless you know what you are doing
	 * (see PR#13758). JRA.
	 */

	if(!mangle_is_8_3_wildcards( mask, False, conn->params)) {
		char mangled_name[13];
		name_to_8_3(mask, mangled_name, True, conn->params);
	}
 out:

	if (as_root) {
		unbecome_root();
	}

	TALLOC_FREE(smb_dname);
	return;
}

/****************************************************************************
 Reply to a TRANS2_FINDNEXT.
****************************************************************************/

static void call_trans2findnext(connection_struct *conn,
				struct smb_request *req,
				char **pparams, int total_params,
				char **ppdata, int total_data,
				unsigned int max_data_bytes)
{
	/* We must be careful here that we don't return more than the
		allowed number of data bytes. If this means returning fewer than
		maxentries then so be it. We assume that the redirector has
		enough room for the fixed number of parameter bytes it has
		requested. */
	char *params = *pparams;
	char *pdata = *ppdata;
	char *data_end;
	int dptr_num;
	int maxentries;
	uint16_t info_level;
	uint32_t resume_key;
	uint16_t findnext_flags;
	bool close_after_request;
	bool close_if_end;
	bool requires_resume_key;
	bool continue_bit;
	bool mask_contains_wcard = False;
	char *resume_name = NULL;
	const char *mask = NULL;
	const char *directory = NULL;
	char *p = NULL;
	uint16_t dirtype;
	int numentries = 0;
	int i, last_entry_off=0;
	bool finished = False;
	bool dont_descend = False;
	bool out_of_space = False;
	int space_remaining;
	struct ea_list *ea_list = NULL;
	NTSTATUS ntstatus = NT_STATUS_OK;
	bool ask_sharemode = lp_parm_bool(SNUM(conn), "smbd", "search ask sharemode", true);
	TALLOC_CTX *ctx = talloc_tos();
	struct dptr_struct *dirptr;
	struct smbd_server_connection *sconn = req->sconn;
	bool backup_priv = false; 
	bool as_root = false;

	if (total_params < 13) {
		reply_nterror(req, NT_STATUS_INVALID_PARAMETER);
		return;
	}

	dptr_num = SVAL(params,0);
	maxentries = SVAL(params,2);
	info_level = SVAL(params,4);
	resume_key = IVAL(params,6);
	findnext_flags = SVAL(params,10);
	close_after_request = (findnext_flags & FLAG_TRANS2_FIND_CLOSE);
	close_if_end = (findnext_flags & FLAG_TRANS2_FIND_CLOSE_IF_END);
	requires_resume_key = (findnext_flags & FLAG_TRANS2_FIND_REQUIRE_RESUME);
	continue_bit = (findnext_flags & FLAG_TRANS2_FIND_CONTINUE);

	if (!continue_bit) {
		/* We only need resume_name if continue_bit is zero. */
		if (req->posix_pathnames) {
			srvstr_get_path_wcard_posix(ctx,
				params,
				req->flags2,
				&resume_name,
				params+12,
				total_params - 12,
				STR_TERMINATE,
				&ntstatus,
				&mask_contains_wcard);
		} else {
			srvstr_get_path_wcard(ctx,
				params,
				req->flags2,
				&resume_name,
				params+12,
				total_params - 12,
				STR_TERMINATE,
				&ntstatus,
				&mask_contains_wcard);
		}
		if (!NT_STATUS_IS_OK(ntstatus)) {
			/* Win9x or OS/2 can send a resume name of ".." or ".". This will cause the parser to
			   complain (it thinks we're asking for the directory above the shared
			   path or an invalid name). Catch this as the resume name is only compared, never used in
			   a file access. JRA. */
			srvstr_pull_talloc(ctx, params, req->flags2,
				&resume_name, params+12,
				total_params - 12,
				STR_TERMINATE);

			if (!resume_name || !(ISDOT(resume_name) || ISDOTDOT(resume_name))) {
				reply_nterror(req, ntstatus);
				return;
			}
		}
	}

	DEBUG(3,("call_trans2findnext: dirhandle = %d, max_data_bytes = %d, maxentries = %d, \
close_after_request=%d, close_if_end = %d requires_resume_key = %d \
resume_key = %d resume name = %s continue=%d level = %d\n",
		dptr_num, max_data_bytes, maxentries, close_after_request, close_if_end, 
		requires_resume_key, resume_key,
		resume_name ? resume_name : "(NULL)", continue_bit, info_level));

	if (!maxentries) {
		/* W2K3 seems to treat zero as 1. */
		maxentries = 1;
	}

	switch (info_level) {
		case SMB_FIND_INFO_STANDARD:
		case SMB_FIND_EA_SIZE:
		case SMB_FIND_EA_LIST:
		case SMB_FIND_FILE_DIRECTORY_INFO:
		case SMB_FIND_FILE_FULL_DIRECTORY_INFO:
		case SMB_FIND_FILE_NAMES_INFO:
		case SMB_FIND_FILE_BOTH_DIRECTORY_INFO:
		case SMB_FIND_ID_FULL_DIRECTORY_INFO:
		case SMB_FIND_ID_BOTH_DIRECTORY_INFO:
			break;
		case SMB_FIND_FILE_UNIX:
		case SMB_FIND_FILE_UNIX_INFO2:
			/* Always use filesystem for UNIX mtime query. */
			ask_sharemode = false;
			if (!lp_unix_extensions()) {
				reply_nterror(req, NT_STATUS_INVALID_LEVEL);
				return;
			}
			break;
		default:
			reply_nterror(req, NT_STATUS_INVALID_LEVEL);
			return;
	}

	if (info_level == SMB_FIND_EA_LIST) {
		uint32_t ea_size;

		if (total_data < 4) {
			reply_nterror(req, NT_STATUS_INVALID_PARAMETER);
			return;
		}

		ea_size = IVAL(pdata,0);
		if (ea_size != total_data) {
			DEBUG(4,("call_trans2findnext: Rejecting EA request with incorrect \
total_data=%u (should be %u)\n", (unsigned int)total_data, (unsigned int)IVAL(pdata,0) ));
			reply_nterror(req, NT_STATUS_INVALID_PARAMETER);
			return;
		}

		if (!lp_ea_support(SNUM(conn))) {
			reply_nterror(req, NT_STATUS_EAS_NOT_SUPPORTED);
			return;
		}

		/* Pull out the list of names. */
		ea_list = read_ea_name_list(ctx, pdata + 4, ea_size - 4);
		if (!ea_list) {
			reply_nterror(req, NT_STATUS_INVALID_PARAMETER);
			return;
		}
	}

	if (max_data_bytes + DIR_ENTRY_SAFETY_MARGIN < max_data_bytes) {
		reply_nterror(req, NT_STATUS_INVALID_PARAMETER);
		return;
	}

	*ppdata = (char *)SMB_REALLOC(
		*ppdata, max_data_bytes + DIR_ENTRY_SAFETY_MARGIN);
	if(*ppdata == NULL) {
		reply_nterror(req, NT_STATUS_NO_MEMORY);
		return;
	}

	pdata = *ppdata;
	data_end = pdata + max_data_bytes + DIR_ENTRY_SAFETY_MARGIN - 1;

	/*
	 * squash valgrind "writev(vector[...]) points to uninitialised byte(s)"
	 * error.
	 */
	memset(pdata + total_data, 0, (max_data_bytes + DIR_ENTRY_SAFETY_MARGIN) - total_data);
	/* Realloc the params space */
	*pparams = (char *)SMB_REALLOC(*pparams, 6*SIZEOFWORD);
	if(*pparams == NULL ) {
		reply_nterror(req, NT_STATUS_NO_MEMORY);
		return;
	}

	params = *pparams;

	/* Check that the dptr is valid */
	if(!(dirptr = dptr_fetch_lanman2(sconn, dptr_num))) {
		reply_nterror(req, STATUS_NO_MORE_FILES);
		return;
	}

	directory = dptr_path(sconn, dptr_num);

	/* Get the wildcard mask from the dptr */
	if((mask = dptr_wcard(sconn, dptr_num))== NULL) {
		DEBUG(2,("dptr_num %d has no wildcard\n", dptr_num));
		reply_nterror(req, STATUS_NO_MORE_FILES);
		return;
	}

	/* Get the attr mask from the dptr */
	dirtype = dptr_attr(sconn, dptr_num);

	backup_priv = dptr_get_priv(dirptr);

	DEBUG(3,("dptr_num is %d, mask = %s, attr = %x, dirptr=(0x%lX,%ld) "
		"backup_priv = %d\n",
		dptr_num, mask, dirtype,
		(long)dirptr,
		dptr_TellDir(dirptr),
		(int)backup_priv));

	/* Initialize per TRANS2_FIND_NEXT operation data */
	dptr_init_search_op(dirptr);

	/* We don't need to check for VOL here as this is returned by
		a different TRANS2 call. */

	DEBUG(8,("dirpath=<%s> dontdescend=<%s>\n",
		 directory,lp_dont_descend(ctx, SNUM(conn))));
	if (in_list(directory,lp_dont_descend(ctx, SNUM(conn)),conn->case_sensitive))
		dont_descend = True;

	p = pdata;
	space_remaining = max_data_bytes;
	out_of_space = False;

	if (backup_priv) {
		become_root();
		as_root = true;
	}

	/*
	 * Seek to the correct position. We no longer use the resume key but
	 * depend on the last file name instead.
	 */

	if(!continue_bit && resume_name && *resume_name) {
		SMB_STRUCT_STAT st;

		long current_pos = 0;
		/*
		 * Remember, name_to_8_3 is called by
		 * get_lanman2_dir_entry(), so the resume name
		 * could be mangled. Ensure we check the unmangled name.
		 */

		if (mangle_is_mangled(resume_name, conn->params)) {
			char *new_resume_name = NULL;
			mangle_lookup_name_from_8_3(ctx,
						resume_name,
						&new_resume_name,
						conn->params);
			if (new_resume_name) {
				resume_name = new_resume_name;
			}
		}

		/*
		 * Fix for NT redirector problem triggered by resume key indexes
		 * changing between directory scans. We now return a resume key of 0
		 * and instead look for the filename to continue from (also given
		 * to us by NT/95/smbfs/smbclient). If no other scans have been done between the
		 * findfirst/findnext (as is usual) then the directory pointer
		 * should already be at the correct place.
		 */

		finished = !dptr_SearchDir(dirptr, resume_name, &current_pos, &st);
	} /* end if resume_name && !continue_bit */

	for (i=0;(i<(int)maxentries) && !finished && !out_of_space ;i++) {
		bool got_exact_match = False;

		/* this is a heuristic to avoid seeking the dirptr except when 
			absolutely necessary. It allows for a filename of about 40 chars */
		if (space_remaining < DIRLEN_GUESS && numentries > 0) {
			out_of_space = True;
			finished = False;
		} else {
			ntstatus = get_lanman2_dir_entry(ctx,
						conn,
						dirptr,
						req->flags2,
						mask,dirtype,info_level,
						requires_resume_key,dont_descend,
						ask_sharemode,
						&p,pdata,data_end,
						space_remaining,
						&got_exact_match,
						&last_entry_off, ea_list);
			if (NT_STATUS_EQUAL(ntstatus,
					NT_STATUS_ILLEGAL_CHARACTER)) {
				/*
				 * Bad character conversion on name. Ignore this
				 * entry.
				 */
				continue;
			}
			if (NT_STATUS_EQUAL(ntstatus, STATUS_MORE_ENTRIES)) {
				out_of_space = true;
			} else {
				finished = !NT_STATUS_IS_OK(ntstatus);
			}
		}

		if (!finished && !out_of_space)
			numentries++;

		/*
		 * As an optimisation if we know we aren't looking
		 * for a wildcard name (ie. the name matches the wildcard exactly)
		 * then we can finish on any (first) match.
		 * This speeds up large directory searches. JRA.
		 */

		if(got_exact_match)
			finished = True;

		space_remaining = max_data_bytes - PTR_DIFF(p,pdata);
	}

	DEBUG( 3, ( "%s mask=%s directory=%s dirtype=%d numentries=%d\n",
		smb_fn_name(req->cmd),
		mask, directory, dirtype, numentries ) );

	/* Check if we can close the dirptr */
	if(close_after_request || (finished && close_if_end)) {
		DEBUG(5,("call_trans2findnext: closing dptr_num = %d\n", dptr_num));
		dptr_close(sconn, &dptr_num); /* This frees up the saved mask */
	}

	if (as_root) {
		unbecome_root();
	}

	/* Set up the return parameter block */
	SSVAL(params,0,numentries);
	SSVAL(params,2,finished);
	SSVAL(params,4,0); /* Never an EA error */
	SSVAL(params,6,last_entry_off);

	send_trans2_replies(conn, req, NT_STATUS_OK, params, 8, pdata, PTR_DIFF(p,pdata),
			    max_data_bytes);

	return;
}

unsigned char *create_volume_objectid(connection_struct *conn, unsigned char objid[16])
{
	E_md4hash(lp_servicename(talloc_tos(), SNUM(conn)),objid);
	return objid;
}

static void samba_extended_info_version(struct smb_extended_info *extended_info)
{
	SMB_ASSERT(extended_info != NULL);

	extended_info->samba_magic = SAMBA_EXTENDED_INFO_MAGIC;
	extended_info->samba_version = ((SAMBA_VERSION_MAJOR & 0xff) << 24)
				       | ((SAMBA_VERSION_MINOR & 0xff) << 16)
				       | ((SAMBA_VERSION_RELEASE & 0xff) << 8);
#ifdef SAMBA_VERSION_REVISION
	extended_info->samba_version |= (tolower(*SAMBA_VERSION_REVISION) - 'a' + 1) & 0xff;
#endif
	extended_info->samba_subversion = 0;
#ifdef SAMBA_VERSION_RC_RELEASE
	extended_info->samba_subversion |= (SAMBA_VERSION_RC_RELEASE & 0xff) << 24;
#else
#ifdef SAMBA_VERSION_PRE_RELEASE
	extended_info->samba_subversion |= (SAMBA_VERSION_PRE_RELEASE & 0xff) << 16;
#endif
#endif
#ifdef SAMBA_VERSION_VENDOR_PATCH
	extended_info->samba_subversion |= (SAMBA_VERSION_VENDOR_PATCH & 0xffff);
#endif
	extended_info->samba_gitcommitdate = 0;
#ifdef SAMBA_VERSION_COMMIT_TIME
	unix_to_nt_time(&extended_info->samba_gitcommitdate, SAMBA_VERSION_COMMIT_TIME);
#endif

	memset(extended_info->samba_version_string, 0,
	       sizeof(extended_info->samba_version_string));

	snprintf (extended_info->samba_version_string,
		  sizeof(extended_info->samba_version_string),
		  "%s", samba_version_string());
}

NTSTATUS smbd_do_qfsinfo(struct smbXsrv_connection *xconn,
			 connection_struct *conn,
			 TALLOC_CTX *mem_ctx,
			 uint16_t info_level,
			 uint16_t flags2,
			 unsigned int max_data_bytes,
			 size_t *fixed_portion,
			 struct smb_filename *fname,
			 char **ppdata,
			 int *ret_data_len)
{
	char *pdata, *end_data;
	int data_len = 0;
	size_t len = 0;
	const char *vname = volume_label(talloc_tos(), SNUM(conn));
	int snum = SNUM(conn);
	const char *fstype = lp_fstype(SNUM(conn));
	const char *filename = NULL;
	const uint64_t bytes_per_sector = 512;
	uint32_t additional_flags = 0;
	struct smb_filename smb_fname;
	SMB_STRUCT_STAT st;
	NTSTATUS status = NT_STATUS_OK;
	uint64_t df_ret;

	if (fname == NULL || fname->base_name == NULL) {
		filename = ".";
	} else {
		filename = fname->base_name;
	}

	if (IS_IPC(conn)) {
		if (info_level != SMB_QUERY_CIFS_UNIX_INFO) {
			DEBUG(0,("smbd_do_qfsinfo: not an allowed "
				"info level (0x%x) on IPC$.\n",
				(unsigned int)info_level));
			return NT_STATUS_ACCESS_DENIED;
		}
	}

	DEBUG(3,("smbd_do_qfsinfo: level = %d\n", info_level));

	ZERO_STRUCT(smb_fname);
	smb_fname.base_name = discard_const_p(char, filename);

	if(SMB_VFS_STAT(conn, &smb_fname) != 0) {
		DEBUG(2,("stat of . failed (%s)\n", strerror(errno)));
		return map_nt_error_from_unix(errno);
	}

	st = smb_fname.st;

	if (max_data_bytes + DIR_ENTRY_SAFETY_MARGIN < max_data_bytes) {
		return NT_STATUS_INVALID_PARAMETER;
	}

	*ppdata = (char *)SMB_REALLOC(
		*ppdata, max_data_bytes + DIR_ENTRY_SAFETY_MARGIN);
	if (*ppdata == NULL) {
		return NT_STATUS_NO_MEMORY;
	}

	pdata = *ppdata;
	memset((char *)pdata,'\0',max_data_bytes + DIR_ENTRY_SAFETY_MARGIN);
	end_data = pdata + max_data_bytes + DIR_ENTRY_SAFETY_MARGIN - 1;

	*fixed_portion = 0;

	switch (info_level) {
		case SMB_INFO_ALLOCATION:
		{
			uint64_t dfree,dsize,bsize,block_size,sectors_per_unit;
			data_len = 18;
			df_ret = get_dfree_info(conn, filename, &bsize, &dfree,
						&dsize);
			if (df_ret == (uint64_t)-1) {
				return map_nt_error_from_unix(errno);
			}

			block_size = lp_block_size(snum);
			if (bsize < block_size) {
				uint64_t factor = block_size/bsize;
				bsize = block_size;
				dsize /= factor;
				dfree /= factor;
			}
			if (bsize > block_size) {
				uint64_t factor = bsize/block_size;
				bsize = block_size;
				dsize *= factor;
				dfree *= factor;
			}
			sectors_per_unit = bsize/bytes_per_sector;

			DEBUG(5,("smbd_do_qfsinfo : SMB_INFO_ALLOCATION id=%x, bsize=%u, cSectorUnit=%u, \
cBytesSector=%u, cUnitTotal=%u, cUnitAvail=%d\n", (unsigned int)st.st_ex_dev, (unsigned int)bsize, (unsigned int)sectors_per_unit,
				(unsigned int)bytes_per_sector, (unsigned int)dsize, (unsigned int)dfree));

			SIVAL(pdata,l1_idFileSystem,st.st_ex_dev);
			SIVAL(pdata,l1_cSectorUnit,sectors_per_unit);
			SIVAL(pdata,l1_cUnit,dsize);
			SIVAL(pdata,l1_cUnitAvail,dfree);
			SSVAL(pdata,l1_cbSector,bytes_per_sector);
			break;
		}

		case SMB_INFO_VOLUME:
			/* Return volume name */
			/* 
			 * Add volume serial number - hash of a combination of
			 * the called hostname and the service name.
			 */
			SIVAL(pdata,0,str_checksum(lp_servicename(talloc_tos(), snum)) ^ (str_checksum(get_local_machine_name())<<16) );
			/*
			 * Win2k3 and previous mess this up by sending a name length
			 * one byte short. I believe only older clients (OS/2 Win9x) use
			 * this call so try fixing this by adding a terminating null to
			 * the pushed string. The change here was adding the STR_TERMINATE. JRA.
			 */
			status = srvstr_push(
				pdata, flags2,
				pdata+l2_vol_szVolLabel, vname,
				PTR_DIFF(end_data, pdata+l2_vol_szVolLabel),
				STR_NOALIGN|STR_TERMINATE, &len);
			if (!NT_STATUS_IS_OK(status)) {
				return status;
			}
			SCVAL(pdata,l2_vol_cch,len);
			data_len = l2_vol_szVolLabel + len;
			DEBUG(5,("smbd_do_qfsinfo : time = %x, namelen = %u, name = %s\n",
				 (unsigned)convert_timespec_to_time_t(st.st_ex_ctime),
				 (unsigned)len, vname));
			break;

		case SMB_QUERY_FS_ATTRIBUTE_INFO:
		case SMB_FS_ATTRIBUTE_INFORMATION:

			additional_flags = 0;
#if defined(HAVE_SYS_QUOTAS)
			additional_flags |= FILE_VOLUME_QUOTAS;
#endif

			if(lp_nt_acl_support(SNUM(conn))) {
				additional_flags |= FILE_PERSISTENT_ACLS;
			}

			/* Capabilities are filled in at connection time through STATVFS call */
			additional_flags |= conn->fs_capabilities;
			additional_flags |= lp_parm_int(conn->params->service,
							"share", "fake_fscaps",
							0);

			SIVAL(pdata,0,FILE_CASE_PRESERVED_NAMES|FILE_CASE_SENSITIVE_SEARCH|
				FILE_SUPPORTS_OBJECT_IDS|FILE_UNICODE_ON_DISK|
				additional_flags); /* FS ATTRIBUTES */

			SIVAL(pdata,4,255); /* Max filename component length */
			/* NOTE! the fstype must *not* be null terminated or win98 won't recognise it
				and will think we can't do long filenames */
			status = srvstr_push(pdata, flags2, pdata+12, fstype,
					  PTR_DIFF(end_data, pdata+12),
					  STR_UNICODE, &len);
			if (!NT_STATUS_IS_OK(status)) {
				return status;
			}
			SIVAL(pdata,8,len);
			data_len = 12 + len;
			if (max_data_bytes >= 16 && data_len > max_data_bytes) {
				/* the client only requested a portion of the
				   file system name */
				data_len = max_data_bytes;
				status = STATUS_BUFFER_OVERFLOW;
			}
			*fixed_portion = 16;
			break;

		case SMB_QUERY_FS_LABEL_INFO:
		case SMB_FS_LABEL_INFORMATION:
			status = srvstr_push(pdata, flags2, pdata+4, vname,
					  PTR_DIFF(end_data, pdata+4), 0, &len);
			if (!NT_STATUS_IS_OK(status)) {
				return status;
			}
			data_len = 4 + len;
			SIVAL(pdata,0,len);
			break;

		case SMB_QUERY_FS_VOLUME_INFO:      
		case SMB_FS_VOLUME_INFORMATION:

			/* 
			 * Add volume serial number - hash of a combination of
			 * the called hostname and the service name.
			 */
			SIVAL(pdata,8,str_checksum(lp_servicename(talloc_tos(), snum)) ^
				(str_checksum(get_local_machine_name())<<16));

			/* Max label len is 32 characters. */
			status = srvstr_push(pdata, flags2, pdata+18, vname,
					  PTR_DIFF(end_data, pdata+18),
					  STR_UNICODE, &len);
			if (!NT_STATUS_IS_OK(status)) {
				return status;
			}
			SIVAL(pdata,12,len);
			data_len = 18+len;

			DEBUG(5,("smbd_do_qfsinfo : SMB_QUERY_FS_VOLUME_INFO namelen = %d, vol=%s serv=%s\n",
				(int)strlen(vname),vname,
				lp_servicename(talloc_tos(), snum)));
			if (max_data_bytes >= 24 && data_len > max_data_bytes) {
				/* the client only requested a portion of the
				   volume label */
				data_len = max_data_bytes;
				status = STATUS_BUFFER_OVERFLOW;
			}
			*fixed_portion = 24;
			break;

		case SMB_QUERY_FS_SIZE_INFO:
		case SMB_FS_SIZE_INFORMATION:
		{
			uint64_t dfree,dsize,bsize,block_size,sectors_per_unit;
			data_len = 24;
			df_ret = get_dfree_info(conn, filename, &bsize, &dfree,
						&dsize);
			if (df_ret == (uint64_t)-1) {
				return map_nt_error_from_unix(errno);
			}
			block_size = lp_block_size(snum);
			if (bsize < block_size) {
				uint64_t factor = block_size/bsize;
				bsize = block_size;
				dsize /= factor;
				dfree /= factor;
			}
			if (bsize > block_size) {
				uint64_t factor = bsize/block_size;
				bsize = block_size;
				dsize *= factor;
				dfree *= factor;
			}
			sectors_per_unit = bsize/bytes_per_sector;
			DEBUG(5,("smbd_do_qfsinfo : SMB_QUERY_FS_SIZE_INFO bsize=%u, cSectorUnit=%u, \
cBytesSector=%u, cUnitTotal=%u, cUnitAvail=%d\n", (unsigned int)bsize, (unsigned int)sectors_per_unit,
				(unsigned int)bytes_per_sector, (unsigned int)dsize, (unsigned int)dfree));
			SBIG_UINT(pdata,0,dsize);
			SBIG_UINT(pdata,8,dfree);
			SIVAL(pdata,16,sectors_per_unit);
			SIVAL(pdata,20,bytes_per_sector);
			*fixed_portion = 24;
			break;
		}

		case SMB_FS_FULL_SIZE_INFORMATION:
		{
			uint64_t dfree,dsize,bsize,block_size,sectors_per_unit;
			data_len = 32;
			df_ret = get_dfree_info(conn, filename, &bsize, &dfree,
						&dsize);
			if (df_ret == (uint64_t)-1) {
				return map_nt_error_from_unix(errno);
			}
			block_size = lp_block_size(snum);
			if (bsize < block_size) {
				uint64_t factor = block_size/bsize;
				bsize = block_size;
				dsize /= factor;
				dfree /= factor;
			}
			if (bsize > block_size) {
				uint64_t factor = bsize/block_size;
				bsize = block_size;
				dsize *= factor;
				dfree *= factor;
			}
			sectors_per_unit = bsize/bytes_per_sector;
			DEBUG(5,("smbd_do_qfsinfo : SMB_QUERY_FS_FULL_SIZE_INFO bsize=%u, cSectorUnit=%u, \
cBytesSector=%u, cUnitTotal=%u, cUnitAvail=%d\n", (unsigned int)bsize, (unsigned int)sectors_per_unit,
				(unsigned int)bytes_per_sector, (unsigned int)dsize, (unsigned int)dfree));
			SBIG_UINT(pdata,0,dsize); /* Total Allocation units. */
			SBIG_UINT(pdata,8,dfree); /* Caller available allocation units. */
			SBIG_UINT(pdata,16,dfree); /* Actual available allocation units. */
			SIVAL(pdata,24,sectors_per_unit); /* Sectors per allocation unit. */
			SIVAL(pdata,28,bytes_per_sector); /* Bytes per sector. */
			*fixed_portion = 32;
			break;
		}

		case SMB_QUERY_FS_DEVICE_INFO:
		case SMB_FS_DEVICE_INFORMATION:
		{
			uint32_t characteristics = FILE_DEVICE_IS_MOUNTED;

			if (!CAN_WRITE(conn)) {
				characteristics |= FILE_READ_ONLY_DEVICE;
			}
			data_len = 8;
			SIVAL(pdata,0,FILE_DEVICE_DISK); /* dev type */
			SIVAL(pdata,4,characteristics);
			*fixed_portion = 8;
			break;
		}

#ifdef HAVE_SYS_QUOTAS
		case SMB_FS_QUOTA_INFORMATION:
		/* 
		 * what we have to send --metze:
		 *
		 * Unknown1: 		24 NULL bytes
		 * Soft Quota Treshold: 8 bytes seems like uint64_t or so
		 * Hard Quota Limit:	8 bytes seems like uint64_t or so
		 * Quota Flags:		2 byte :
		 * Unknown3:		6 NULL bytes
		 *
		 * 48 bytes total
		 * 
		 * details for Quota Flags:
		 * 
		 * 0x0020 Log Limit: log if the user exceeds his Hard Quota
		 * 0x0010 Log Warn:  log if the user exceeds his Soft Quota
		 * 0x0002 Deny Disk: deny disk access when the user exceeds his Hard Quota
		 * 0x0001 Enable Quotas: enable quota for this fs
		 *
		 */
		{
			/* we need to fake up a fsp here,
			 * because its not send in this call
			 */
			files_struct fsp;
			SMB_NTQUOTA_STRUCT quotas;

			ZERO_STRUCT(fsp);
			ZERO_STRUCT(quotas);

			fsp.conn = conn;
			fsp.fnum = FNUM_FIELD_INVALID;

			/* access check */
			if (get_current_uid(conn) != 0) {
				DEBUG(0,("get_user_quota: access_denied "
					 "service [%s] user [%s]\n",
					 lp_servicename(talloc_tos(), SNUM(conn)),
					 conn->session_info->unix_info->unix_name));
				return NT_STATUS_ACCESS_DENIED;
			}

			if (vfs_get_ntquota(&fsp, SMB_USER_FS_QUOTA_TYPE, NULL, &quotas)!=0) {
				DEBUG(0,("vfs_get_ntquota() failed for service [%s]\n",lp_servicename(talloc_tos(), SNUM(conn))));
				return map_nt_error_from_unix(errno);
			}

			data_len = 48;

			DEBUG(10,("SMB_FS_QUOTA_INFORMATION: for service [%s]\n",
				  lp_servicename(talloc_tos(), SNUM(conn))));

			/* Unknown1 24 NULL bytes*/
			SBIG_UINT(pdata,0,(uint64_t)0);
			SBIG_UINT(pdata,8,(uint64_t)0);
			SBIG_UINT(pdata,16,(uint64_t)0);

			/* Default Soft Quota 8 bytes */
			SBIG_UINT(pdata,24,quotas.softlim);

			/* Default Hard Quota 8 bytes */
			SBIG_UINT(pdata,32,quotas.hardlim);

			/* Quota flag 2 bytes */
			SSVAL(pdata,40,quotas.qflags);

			/* Unknown3 6 NULL bytes */
			SSVAL(pdata,42,0);
			SIVAL(pdata,44,0);

			break;
		}
#endif /* HAVE_SYS_QUOTAS */
		case SMB_FS_OBJECTID_INFORMATION:
		{
			unsigned char objid[16];
			struct smb_extended_info extended_info;
			memcpy(pdata,create_volume_objectid(conn, objid),16);
			samba_extended_info_version (&extended_info);
			SIVAL(pdata,16,extended_info.samba_magic);
			SIVAL(pdata,20,extended_info.samba_version);
			SIVAL(pdata,24,extended_info.samba_subversion);
			SBIG_UINT(pdata,28,extended_info.samba_gitcommitdate);
			memcpy(pdata+36,extended_info.samba_version_string,28);
			data_len = 64;
			break;
		}

		case SMB_FS_SECTOR_SIZE_INFORMATION:
		{
			data_len = 28;
			/*
			 * These values match a physical Windows Server 2012
			 * share backed by NTFS atop spinning rust.
			 */
			DEBUG(5, ("SMB_FS_SECTOR_SIZE_INFORMATION:"));
			/* logical_bytes_per_sector */
			SIVAL(pdata, 0, bytes_per_sector);
			/* phys_bytes_per_sector_atomic */
			SIVAL(pdata, 4, bytes_per_sector);
			/* phys_bytes_per_sector_perf */
			SIVAL(pdata, 8, bytes_per_sector);
			/* fs_effective_phys_bytes_per_sector_atomic */
			SIVAL(pdata, 12, bytes_per_sector);
			/* flags */
			SIVAL(pdata, 16, SSINFO_FLAGS_ALIGNED_DEVICE
				| SSINFO_FLAGS_PARTITION_ALIGNED_ON_DEVICE);
			/* byte_off_sector_align */
			SIVAL(pdata, 20, 0);
			/* byte_off_partition_align */
			SIVAL(pdata, 24, 0);
			*fixed_portion = 28;
			break;
		}


		/*
		 * Query the version and capabilities of the CIFS UNIX extensions
		 * in use.
		 */

		case SMB_QUERY_CIFS_UNIX_INFO:
		{
			bool large_write = lp_min_receive_file_size() &&
					!srv_is_signing_active(xconn);
			bool large_read = !srv_is_signing_active(xconn);
			int encrypt_caps = 0;

			if (!lp_unix_extensions()) {
				return NT_STATUS_INVALID_LEVEL;
			}

			switch (conn->encrypt_level) {
			case SMB_SIGNING_OFF:
				encrypt_caps = 0;
				break;
			case SMB_SIGNING_DESIRED:
			case SMB_SIGNING_IF_REQUIRED:
			case SMB_SIGNING_DEFAULT:
				encrypt_caps = CIFS_UNIX_TRANSPORT_ENCRYPTION_CAP;
				break;
			case SMB_SIGNING_REQUIRED:
				encrypt_caps = CIFS_UNIX_TRANSPORT_ENCRYPTION_CAP|
						CIFS_UNIX_TRANSPORT_ENCRYPTION_MANDATORY_CAP;
				large_write = false;
				large_read = false;
				break;
			}

			data_len = 12;
			SSVAL(pdata,0,CIFS_UNIX_MAJOR_VERSION);
			SSVAL(pdata,2,CIFS_UNIX_MINOR_VERSION);

			/* We have POSIX ACLs, pathname, encryption, 
			 * large read/write, and locking capability. */

			SBIG_UINT(pdata,4,((uint64_t)(
					CIFS_UNIX_POSIX_ACLS_CAP|
					CIFS_UNIX_POSIX_PATHNAMES_CAP|
					CIFS_UNIX_FCNTL_LOCKS_CAP|
					CIFS_UNIX_EXTATTR_CAP|
					CIFS_UNIX_POSIX_PATH_OPERATIONS_CAP|
					encrypt_caps|
					(large_read ? CIFS_UNIX_LARGE_READ_CAP : 0) |
					(large_write ?
					CIFS_UNIX_LARGE_WRITE_CAP : 0))));
			break;
		}

		case SMB_QUERY_POSIX_FS_INFO:
		{
			int rc;
			vfs_statvfs_struct svfs;

			if (!lp_unix_extensions()) {
				return NT_STATUS_INVALID_LEVEL;
			}

			rc = SMB_VFS_STATVFS(conn, filename, &svfs);

			if (!rc) {
				data_len = 56;
				SIVAL(pdata,0,svfs.OptimalTransferSize);
				SIVAL(pdata,4,svfs.BlockSize);
				SBIG_UINT(pdata,8,svfs.TotalBlocks);
				SBIG_UINT(pdata,16,svfs.BlocksAvail);
				SBIG_UINT(pdata,24,svfs.UserBlocksAvail);
				SBIG_UINT(pdata,32,svfs.TotalFileNodes);
				SBIG_UINT(pdata,40,svfs.FreeFileNodes);
				SBIG_UINT(pdata,48,svfs.FsIdentifier);
				DEBUG(5,("smbd_do_qfsinfo : SMB_QUERY_POSIX_FS_INFO succsessful\n"));
#ifdef EOPNOTSUPP
			} else if (rc == EOPNOTSUPP) {
				return NT_STATUS_INVALID_LEVEL;
#endif /* EOPNOTSUPP */
			} else {
				DEBUG(0,("vfs_statvfs() failed for service [%s]\n",lp_servicename(talloc_tos(), SNUM(conn))));
				return NT_STATUS_DOS(ERRSRV, ERRerror);
			}
			break;
		}

		case SMB_QUERY_POSIX_WHOAMI:
		{
			uint32_t flags = 0;
			uint32_t sid_bytes;
			int i;

			if (!lp_unix_extensions()) {
				return NT_STATUS_INVALID_LEVEL;
			}

			if (max_data_bytes < 40) {
				return NT_STATUS_BUFFER_TOO_SMALL;
			}

			if (security_session_user_level(conn->session_info, NULL) < SECURITY_USER) {
				flags |= SMB_WHOAMI_GUEST;
			}

			/* NOTE: 8 bytes for UID/GID, irrespective of native
			 * platform size. This matches
			 * SMB_QUERY_FILE_UNIX_BASIC and friends.
			 */
			data_len = 4 /* flags */
			    + 4 /* flag mask */
			    + 8 /* uid */
			    + 8 /* gid */
			    + 4 /* ngroups */
			    + 4 /* num_sids */
			    + 4 /* SID bytes */
			    + 4 /* pad/reserved */
			    + (conn->session_info->unix_token->ngroups * 8)
				/* groups list */
			    + (conn->session_info->security_token->num_sids *
				    SID_MAX_SIZE)
				/* SID list */;

			SIVAL(pdata, 0, flags);
			SIVAL(pdata, 4, SMB_WHOAMI_MASK);
			SBIG_UINT(pdata, 8,
				  (uint64_t)conn->session_info->unix_token->uid);
			SBIG_UINT(pdata, 16,
				  (uint64_t)conn->session_info->unix_token->gid);


			if (data_len >= max_data_bytes) {
				/* Potential overflow, skip the GIDs and SIDs. */

				SIVAL(pdata, 24, 0); /* num_groups */
				SIVAL(pdata, 28, 0); /* num_sids */
				SIVAL(pdata, 32, 0); /* num_sid_bytes */
				SIVAL(pdata, 36, 0); /* reserved */

				data_len = 40;
				break;
			}

			SIVAL(pdata, 24, conn->session_info->unix_token->ngroups);
			SIVAL(pdata, 28, conn->session_info->security_token->num_sids);

			/* We walk the SID list twice, but this call is fairly
			 * infrequent, and I don't expect that it's performance
			 * sensitive -- jpeach
			 */
			for (i = 0, sid_bytes = 0;
			     i < conn->session_info->security_token->num_sids; ++i) {
				sid_bytes += ndr_size_dom_sid(
					&conn->session_info->security_token->sids[i],
					0);
			}

			/* SID list byte count */
			SIVAL(pdata, 32, sid_bytes);

			/* 4 bytes pad/reserved - must be zero */
			SIVAL(pdata, 36, 0);
			data_len = 40;

			/* GID list */
			for (i = 0; i < conn->session_info->unix_token->ngroups; ++i) {
				SBIG_UINT(pdata, data_len,
					  (uint64_t)conn->session_info->unix_token->groups[i]);
				data_len += 8;
			}

			/* SID list */
			for (i = 0;
			    i < conn->session_info->security_token->num_sids; ++i) {
				int sid_len = ndr_size_dom_sid(
					&conn->session_info->security_token->sids[i],
					0);

				sid_linearize((uint8_t *)(pdata + data_len),
					      sid_len,
				    &conn->session_info->security_token->sids[i]);
				data_len += sid_len;
			}

			break;
		}

		case SMB_MAC_QUERY_FS_INFO:
			/*
			 * Thursby MAC extension... ONLY on NTFS filesystems
			 * once we do streams then we don't need this
			 */
			if (strequal(lp_fstype(SNUM(conn)),"NTFS")) {
				data_len = 88;
				SIVAL(pdata,84,0x100); /* Don't support mac... */
				break;
			}
			/* drop through */
		default:
			return NT_STATUS_INVALID_LEVEL;
	}

	*ret_data_len = data_len;
	return status;
}

/****************************************************************************
 Reply to a TRANS2_QFSINFO (query filesystem info).
****************************************************************************/

static void call_trans2qfsinfo(connection_struct *conn,
			       struct smb_request *req,
			       char **pparams, int total_params,
			       char **ppdata, int total_data,
			       unsigned int max_data_bytes)
{
	char *params = *pparams;
	uint16_t info_level;
	int data_len = 0;
	size_t fixed_portion;
	NTSTATUS status;

	if (total_params < 2) {
		reply_nterror(req, NT_STATUS_INVALID_PARAMETER);
		return;
	}

	info_level = SVAL(params,0);

	if (ENCRYPTION_REQUIRED(conn) && !req->encrypted) {
		if (info_level != SMB_QUERY_CIFS_UNIX_INFO) {
			DEBUG(0,("call_trans2qfsinfo: encryption required "
				"and info level 0x%x sent.\n",
				(unsigned int)info_level));
			reply_nterror(req, NT_STATUS_ACCESS_DENIED);
			return;
		}
	}

	DEBUG(3,("call_trans2qfsinfo: level = %d\n", info_level));

	status = smbd_do_qfsinfo(req->xconn, conn, req,
				 info_level,
				 req->flags2,
				 max_data_bytes,
				 &fixed_portion,
				 NULL,
				 ppdata, &data_len);
	if (!NT_STATUS_IS_OK(status)) {
		reply_nterror(req, status);
		return;
	}

	send_trans2_replies(conn, req, NT_STATUS_OK, params, 0, *ppdata, data_len,
			    max_data_bytes);

	DEBUG( 4, ( "%s info_level = %d\n",
		    smb_fn_name(req->cmd), info_level) );

	return;
}

/****************************************************************************
 Reply to a TRANS2_SETFSINFO (set filesystem info).
****************************************************************************/

static void call_trans2setfsinfo(connection_struct *conn,
				 struct smb_request *req,
				 char **pparams, int total_params,
				 char **ppdata, int total_data,
				 unsigned int max_data_bytes)
{
	struct smbXsrv_connection *xconn = req->xconn;
	char *pdata = *ppdata;
	char *params = *pparams;
	uint16_t info_level;

	DEBUG(10,("call_trans2setfsinfo: for service [%s]\n",
		  lp_servicename(talloc_tos(), SNUM(conn))));

	/*  */
	if (total_params < 4) {
		DEBUG(0,("call_trans2setfsinfo: requires total_params(%d) >= 4 bytes!\n",
			total_params));
		reply_nterror(req, NT_STATUS_INVALID_PARAMETER);
		return;
	}

	info_level = SVAL(params,2);

	if (IS_IPC(conn)) {
		if (info_level != SMB_REQUEST_TRANSPORT_ENCRYPTION &&
				info_level != SMB_SET_CIFS_UNIX_INFO) {
			DEBUG(0,("call_trans2setfsinfo: not an allowed "
				"info level (0x%x) on IPC$.\n",
				(unsigned int)info_level));
			reply_nterror(req, NT_STATUS_ACCESS_DENIED);
			return;
		}
	}

	if (ENCRYPTION_REQUIRED(conn) && !req->encrypted) {
		if (info_level != SMB_REQUEST_TRANSPORT_ENCRYPTION) {
			DEBUG(0,("call_trans2setfsinfo: encryption required "
				"and info level 0x%x sent.\n",
				(unsigned int)info_level));
			reply_nterror(req, NT_STATUS_ACCESS_DENIED);
			return;
		}
	}

	switch(info_level) {
		case SMB_SET_CIFS_UNIX_INFO:
			if (!lp_unix_extensions()) {
				DEBUG(2,("call_trans2setfsinfo: "
					"SMB_SET_CIFS_UNIX_INFO is invalid with "
					"unix extensions off\n"));
				reply_nterror(req,
					      NT_STATUS_INVALID_LEVEL);
				return;
			}

			/* There should be 12 bytes of capabilities set. */
			if (total_data < 12) {
				reply_nterror(
					req,
					NT_STATUS_INVALID_PARAMETER);
				return;
			}
			xconn->smb1.unix_info.client_major = SVAL(pdata,0);
			xconn->smb1.unix_info.client_minor = SVAL(pdata,2);
			xconn->smb1.unix_info.client_cap_low = IVAL(pdata,4);
			xconn->smb1.unix_info.client_cap_high = IVAL(pdata,8);
			/* Just print these values for now. */
			DEBUG(10, ("call_trans2setfsinfo: set unix_info info. "
				   "major = %u, minor = %u cap_low = 0x%x, "
				   "cap_high = 0x%xn",
				   (unsigned int)xconn->
				   smb1.unix_info.client_major,
				   (unsigned int)xconn->
				   smb1.unix_info.client_minor,
				   (unsigned int)xconn->
				   smb1.unix_info.client_cap_low,
				   (unsigned int)xconn->
				   smb1.unix_info.client_cap_high));

			/* Here is where we must switch to posix pathname processing... */
			if (xconn->smb1.unix_info.client_cap_low & CIFS_UNIX_POSIX_PATHNAMES_CAP) {
				lp_set_posix_pathnames();
				mangle_change_to_posix();
			}

			if ((xconn->smb1.unix_info.client_cap_low & CIFS_UNIX_FCNTL_LOCKS_CAP) &&
			    !(xconn->smb1.unix_info.client_cap_low & CIFS_UNIX_POSIX_PATH_OPERATIONS_CAP)) {
				/* Client that knows how to do posix locks,
				 * but not posix open/mkdir operations. Set a
				 * default type for read/write checks. */

				lp_set_posix_default_cifsx_readwrite_locktype(POSIX_LOCK);

			}
			break;

		case SMB_REQUEST_TRANSPORT_ENCRYPTION:
			{
				NTSTATUS status;
				size_t param_len = 0;
				size_t data_len = total_data;

				if (!lp_unix_extensions()) {
					reply_nterror(
						req,
						NT_STATUS_INVALID_LEVEL);
					return;
				}

				if (lp_smb_encrypt(SNUM(conn)) == SMB_SIGNING_OFF) {
					reply_nterror(
						req,
						NT_STATUS_NOT_SUPPORTED);
					return;
				}

				if (xconn->smb1.echo_handler.trusted_fde) {
					DEBUG( 2,("call_trans2setfsinfo: "
						"request transport encryption disabled"
						"with 'fork echo handler = yes'\n"));
					reply_nterror(
						req,
						NT_STATUS_NOT_SUPPORTED);
					return;
				}

				DEBUG( 4,("call_trans2setfsinfo: "
					"request transport encryption.\n"));

				status = srv_request_encryption_setup(conn,
								(unsigned char **)ppdata,
								&data_len,
								(unsigned char **)pparams,
								&param_len);

				if (!NT_STATUS_EQUAL(status, NT_STATUS_MORE_PROCESSING_REQUIRED) &&
						!NT_STATUS_IS_OK(status)) {
					reply_nterror(req, status);
					return;
				}

				send_trans2_replies(conn, req,
						NT_STATUS_OK,
						*pparams,
						param_len,
						*ppdata,
						data_len,
						max_data_bytes);

				if (NT_STATUS_IS_OK(status)) {
					/* Server-side transport
					 * encryption is now *on*. */
					status = srv_encryption_start(conn);
					if (!NT_STATUS_IS_OK(status)) {
						char *reason = talloc_asprintf(talloc_tos(),
									       "Failure in setting "
									       "up encrypted transport: %s",
									       nt_errstr(status));
						exit_server_cleanly(reason);
					}
				}
				return;
			}

		case SMB_FS_QUOTA_INFORMATION:
			{
				files_struct *fsp = NULL;
				SMB_NTQUOTA_STRUCT quotas;

				ZERO_STRUCT(quotas);

				/* access check */
				if ((get_current_uid(conn) != 0) || !CAN_WRITE(conn)) {
					DEBUG(0,("set_user_quota: access_denied service [%s] user [%s]\n",
						 lp_servicename(talloc_tos(), SNUM(conn)),
						 conn->session_info->unix_info->unix_name));
					reply_nterror(req, NT_STATUS_ACCESS_DENIED);
					return;
				}

				/* note: normally there're 48 bytes,
				 * but we didn't use the last 6 bytes for now 
				 * --metze 
				 */
				fsp = file_fsp(req, SVAL(params,0));

				if (!check_fsp_ntquota_handle(conn, req,
							      fsp)) {
					DEBUG(3,("TRANSACT_GET_USER_QUOTA: no valid QUOTA HANDLE\n"));
					reply_nterror(
						req, NT_STATUS_INVALID_HANDLE);
					return;
				}

				if (total_data < 42) {
					DEBUG(0,("call_trans2setfsinfo: SET_FS_QUOTA: requires total_data(%d) >= 42 bytes!\n",
						total_data));
					reply_nterror(
						req,
						NT_STATUS_INVALID_PARAMETER);
					return;
				}

				/* unknown_1 24 NULL bytes in pdata*/

				/* the soft quotas 8 bytes (uint64_t)*/
				quotas.softlim = BVAL(pdata,24);

				/* the hard quotas 8 bytes (uint64_t)*/
				quotas.hardlim = BVAL(pdata,32);

				/* quota_flags 2 bytes **/
				quotas.qflags = SVAL(pdata,40);

				/* unknown_2 6 NULL bytes follow*/

				/* now set the quotas */
				if (vfs_set_ntquota(fsp, SMB_USER_FS_QUOTA_TYPE, NULL, &quotas)!=0) {
					DEBUG(0,("vfs_set_ntquota() failed for service [%s]\n",lp_servicename(talloc_tos(), SNUM(conn))));
					reply_nterror(req, map_nt_error_from_unix(errno));
					return;
				}

				break;
			}
		default:
			DEBUG(3,("call_trans2setfsinfo: unknown level (0x%X) not implemented yet.\n",
				info_level));
			reply_nterror(req, NT_STATUS_INVALID_LEVEL);
			return;
			break;
	}

	/* 
	 * sending this reply works fine, 
	 * but I'm not sure it's the same 
	 * like windows do...
	 * --metze
	 */
	reply_outbuf(req, 10, 0);
}

#if defined(HAVE_POSIX_ACLS)
/****************************************************************************
 Utility function to count the number of entries in a POSIX acl.
****************************************************************************/

static unsigned int count_acl_entries(connection_struct *conn, SMB_ACL_T posix_acl)
{
	unsigned int ace_count = 0;
	int entry_id = SMB_ACL_FIRST_ENTRY;
	SMB_ACL_ENTRY_T entry;

	while ( posix_acl && (sys_acl_get_entry(posix_acl, entry_id, &entry) == 1)) {
		/* get_next... */
		if (entry_id == SMB_ACL_FIRST_ENTRY) {
			entry_id = SMB_ACL_NEXT_ENTRY;
		}
		ace_count++;
	}
	return ace_count;
}

/****************************************************************************
 Utility function to marshall a POSIX acl into wire format.
****************************************************************************/

static bool marshall_posix_acl(connection_struct *conn, char *pdata, SMB_STRUCT_STAT *pst, SMB_ACL_T posix_acl)
{
	int entry_id = SMB_ACL_FIRST_ENTRY;
	SMB_ACL_ENTRY_T entry;

	while ( posix_acl && (sys_acl_get_entry(posix_acl, entry_id, &entry) == 1)) {
		SMB_ACL_TAG_T tagtype;
		SMB_ACL_PERMSET_T permset;
		unsigned char perms = 0;
		unsigned int own_grp;

		/* get_next... */
		if (entry_id == SMB_ACL_FIRST_ENTRY) {
			entry_id = SMB_ACL_NEXT_ENTRY;
		}

		if (sys_acl_get_tag_type(entry, &tagtype) == -1) {
			DEBUG(0,("marshall_posix_acl: SMB_VFS_SYS_ACL_GET_TAG_TYPE failed.\n"));
			return False;
		}

		if (sys_acl_get_permset(entry, &permset) == -1) {
			DEBUG(0,("marshall_posix_acl: SMB_VFS_SYS_ACL_GET_PERMSET failed.\n"));
			return False;
		}

		perms |= (sys_acl_get_perm(permset, SMB_ACL_READ) ? SMB_POSIX_ACL_READ : 0);
		perms |= (sys_acl_get_perm(permset, SMB_ACL_WRITE) ? SMB_POSIX_ACL_WRITE : 0);
		perms |= (sys_acl_get_perm(permset, SMB_ACL_EXECUTE) ? SMB_POSIX_ACL_EXECUTE : 0);

		SCVAL(pdata,1,perms);

		switch (tagtype) {
			case SMB_ACL_USER_OBJ:
				SCVAL(pdata,0,SMB_POSIX_ACL_USER_OBJ);
				own_grp = (unsigned int)pst->st_ex_uid;
				SIVAL(pdata,2,own_grp);
				SIVAL(pdata,6,0);
				break;
			case SMB_ACL_USER:
				{
					uid_t *puid = (uid_t *)sys_acl_get_qualifier(entry);
					if (!puid) {
						DEBUG(0,("marshall_posix_acl: SMB_VFS_SYS_ACL_GET_QUALIFIER failed.\n"));
						return False;
					}
					own_grp = (unsigned int)*puid;
					SCVAL(pdata,0,SMB_POSIX_ACL_USER);
					SIVAL(pdata,2,own_grp);
					SIVAL(pdata,6,0);
					break;
				}
			case SMB_ACL_GROUP_OBJ:
				SCVAL(pdata,0,SMB_POSIX_ACL_GROUP_OBJ);
				own_grp = (unsigned int)pst->st_ex_gid;
				SIVAL(pdata,2,own_grp);
				SIVAL(pdata,6,0);
				break;
			case SMB_ACL_GROUP:
				{
					gid_t *pgid= (gid_t *)sys_acl_get_qualifier(entry);
					if (!pgid) {
						DEBUG(0,("marshall_posix_acl: SMB_VFS_SYS_ACL_GET_QUALIFIER failed.\n"));
						return False;
					}
					own_grp = (unsigned int)*pgid;
					SCVAL(pdata,0,SMB_POSIX_ACL_GROUP);
					SIVAL(pdata,2,own_grp);
					SIVAL(pdata,6,0);
					break;
				}
			case SMB_ACL_MASK:
				SCVAL(pdata,0,SMB_POSIX_ACL_MASK);
				SIVAL(pdata,2,0xFFFFFFFF);
				SIVAL(pdata,6,0xFFFFFFFF);
				break;
			case SMB_ACL_OTHER:
				SCVAL(pdata,0,SMB_POSIX_ACL_OTHER);
				SIVAL(pdata,2,0xFFFFFFFF);
				SIVAL(pdata,6,0xFFFFFFFF);
				break;
			default:
				DEBUG(0,("marshall_posix_acl: unknown tagtype.\n"));
				return False;
		}
		pdata += SMB_POSIX_ACL_ENTRY_SIZE;
	}

	return True;
}
#endif

/****************************************************************************
 Store the FILE_UNIX_BASIC info.
****************************************************************************/

static char *store_file_unix_basic(connection_struct *conn,
				char *pdata,
				files_struct *fsp,
				const SMB_STRUCT_STAT *psbuf)
{
	uint64_t file_index = get_FileIndex(conn, psbuf);
	dev_t devno;

	DEBUG(10,("store_file_unix_basic: SMB_QUERY_FILE_UNIX_BASIC\n"));
	DEBUG(4,("store_file_unix_basic: st_mode=%o\n",(int)psbuf->st_ex_mode));

	SOFF_T(pdata,0,get_file_size_stat(psbuf));             /* File size 64 Bit */
	pdata += 8;

	SOFF_T(pdata,0,SMB_VFS_GET_ALLOC_SIZE(conn,fsp,psbuf)); /* Number of bytes used on disk - 64 Bit */
	pdata += 8;

	put_long_date_timespec(TIMESTAMP_SET_NT_OR_BETTER, pdata, psbuf->st_ex_ctime);       /* Change Time 64 Bit */
	put_long_date_timespec(TIMESTAMP_SET_NT_OR_BETTER ,pdata+8, psbuf->st_ex_atime);     /* Last access time 64 Bit */
	put_long_date_timespec(TIMESTAMP_SET_NT_OR_BETTER, pdata+16, psbuf->st_ex_mtime);    /* Last modification time 64 Bit */
	pdata += 24;

	SIVAL(pdata,0,psbuf->st_ex_uid);               /* user id for the owner */
	SIVAL(pdata,4,0);
	pdata += 8;

	SIVAL(pdata,0,psbuf->st_ex_gid);               /* group id of owner */
	SIVAL(pdata,4,0);
	pdata += 8;

	SIVAL(pdata,0,unix_filetype(psbuf->st_ex_mode));
	pdata += 4;

	if (S_ISBLK(psbuf->st_ex_mode) || S_ISCHR(psbuf->st_ex_mode)) {
		devno = psbuf->st_ex_rdev;
	} else {
		devno = psbuf->st_ex_dev;
	}

	SIVAL(pdata,0,unix_dev_major(devno));   /* Major device number if type is device */
	SIVAL(pdata,4,0);
	pdata += 8;

	SIVAL(pdata,0,unix_dev_minor(devno));   /* Minor device number if type is device */
	SIVAL(pdata,4,0);
	pdata += 8;

	SINO_T_VAL(pdata,0,(SMB_INO_T)file_index);   /* inode number */
	pdata += 8;

	SIVAL(pdata,0, unix_perms_to_wire(psbuf->st_ex_mode));     /* Standard UNIX file permissions */
	SIVAL(pdata,4,0);
	pdata += 8;

	SIVAL(pdata,0,psbuf->st_ex_nlink);             /* number of hard links */
	SIVAL(pdata,4,0);
	pdata += 8;

	return pdata;
}

/* Forward and reverse mappings from the UNIX_INFO2 file flags field and
 * the chflags(2) (or equivalent) flags.
 *
 * XXX: this really should be behind the VFS interface. To do this, we would
 * need to alter SMB_STRUCT_STAT so that it included a flags and a mask field.
 * Each VFS module could then implement its own mapping as appropriate for the
 * platform. We would then pass the SMB flags into SMB_VFS_CHFLAGS.
 */
static const struct {unsigned stat_fflag; unsigned smb_fflag;}
	info2_flags_map[] =
{
#ifdef UF_NODUMP
    { UF_NODUMP, EXT_DO_NOT_BACKUP },
#endif

#ifdef UF_IMMUTABLE
    { UF_IMMUTABLE, EXT_IMMUTABLE },
#endif

#ifdef UF_APPEND
    { UF_APPEND, EXT_OPEN_APPEND_ONLY },
#endif

#ifdef UF_HIDDEN
    { UF_HIDDEN, EXT_HIDDEN },
#endif

    /* Do not remove. We need to guarantee that this array has at least one
     * entry to build on HP-UX.
     */
    { 0, 0 }

};

static void map_info2_flags_from_sbuf(const SMB_STRUCT_STAT *psbuf,
				uint32_t *smb_fflags, uint32_t *smb_fmask)
{
	int i;

	for (i = 0; i < ARRAY_SIZE(info2_flags_map); ++i) {
	    *smb_fmask |= info2_flags_map[i].smb_fflag;
	    if (psbuf->st_ex_flags & info2_flags_map[i].stat_fflag) {
		    *smb_fflags |= info2_flags_map[i].smb_fflag;
	    }
	}
}

static bool map_info2_flags_to_sbuf(const SMB_STRUCT_STAT *psbuf,
				const uint32_t smb_fflags,
				const uint32_t smb_fmask,
				int *stat_fflags)
{
	uint32_t max_fmask = 0;
	int i;

	*stat_fflags = psbuf->st_ex_flags;

	/* For each flags requested in smb_fmask, check the state of the
	 * corresponding flag in smb_fflags and set or clear the matching
	 * stat flag.
	 */

	for (i = 0; i < ARRAY_SIZE(info2_flags_map); ++i) {
	    max_fmask |= info2_flags_map[i].smb_fflag;
	    if (smb_fmask & info2_flags_map[i].smb_fflag) {
		    if (smb_fflags & info2_flags_map[i].smb_fflag) {
			    *stat_fflags |= info2_flags_map[i].stat_fflag;
		    } else {
			    *stat_fflags &= ~info2_flags_map[i].stat_fflag;
		    }
	    }
	}

	/* If smb_fmask is asking to set any bits that are not supported by
	 * our flag mappings, we should fail.
	 */
	if ((smb_fmask & max_fmask) != smb_fmask) {
		return False;
	}

	return True;
}


/* Just like SMB_QUERY_FILE_UNIX_BASIC, but with the addition
 * of file flags and birth (create) time.
 */
static char *store_file_unix_basic_info2(connection_struct *conn,
				char *pdata,
				files_struct *fsp,
				const SMB_STRUCT_STAT *psbuf)
{
	uint32_t file_flags = 0;
	uint32_t flags_mask = 0;

	pdata = store_file_unix_basic(conn, pdata, fsp, psbuf);

	/* Create (birth) time 64 bit */
	put_long_date_timespec(TIMESTAMP_SET_NT_OR_BETTER,pdata, psbuf->st_ex_btime);
	pdata += 8;

	map_info2_flags_from_sbuf(psbuf, &file_flags, &flags_mask);
	SIVAL(pdata, 0, file_flags); /* flags */
	SIVAL(pdata, 4, flags_mask); /* mask */
	pdata += 8;

	return pdata;
}

static NTSTATUS marshall_stream_info(unsigned int num_streams,
				     const struct stream_struct *streams,
				     char *data,
				     unsigned int max_data_bytes,
				     unsigned int *data_size)
{
	unsigned int i;
	unsigned int ofs = 0;

	if (max_data_bytes < 32) {
		return NT_STATUS_INFO_LENGTH_MISMATCH;
	}

	for (i = 0; i < num_streams; i++) {
		unsigned int next_offset;
		size_t namelen;
		smb_ucs2_t *namebuf;

		if (!push_ucs2_talloc(talloc_tos(), &namebuf,
				      streams[i].name, &namelen) ||
		    namelen <= 2)
		{
			return NT_STATUS_INVALID_PARAMETER;
		}

		/*
		 * name_buf is now null-terminated, we need to marshall as not
		 * terminated
		 */

		namelen -= 2;

		/*
		 * We cannot overflow ...
		 */
		if ((ofs + 24 + namelen) > max_data_bytes) {
			DEBUG(10, ("refusing to overflow reply at stream %u\n",
				i));
			TALLOC_FREE(namebuf);
			return STATUS_BUFFER_OVERFLOW;
		}

		SIVAL(data, ofs+4, namelen);
		SOFF_T(data, ofs+8, streams[i].size);
		SOFF_T(data, ofs+16, streams[i].alloc_size);
		memcpy(data+ofs+24, namebuf, namelen);
		TALLOC_FREE(namebuf);

		next_offset = ofs + 24 + namelen;

		if (i == num_streams-1) {
			SIVAL(data, ofs, 0);
		}
		else {
			unsigned int align = ndr_align_size(next_offset, 8);

			if ((next_offset + align) > max_data_bytes) {
				DEBUG(10, ("refusing to overflow align "
					"reply at stream %u\n",
					i));
				TALLOC_FREE(namebuf);
				return STATUS_BUFFER_OVERFLOW;
			}

			memset(data+next_offset, 0, align);
			next_offset += align;

			SIVAL(data, ofs, next_offset - ofs);
			ofs = next_offset;
		}

		ofs = next_offset;
	}

	DEBUG(10, ("max_data: %u, data_size: %u\n", max_data_bytes, ofs));

	*data_size = ofs;

	return NT_STATUS_OK;
}

/****************************************************************************
 Reply to a TRANSACT2_QFILEINFO on a PIPE !
****************************************************************************/

static void call_trans2qpipeinfo(connection_struct *conn,
				 struct smb_request *req,
				 unsigned int tran_call,
				 char **pparams, int total_params,
				 char **ppdata, int total_data,
				 unsigned int max_data_bytes)
{
	char *params = *pparams;
	char *pdata = *ppdata;
	unsigned int data_size = 0;
	unsigned int param_size = 2;
	uint16_t info_level;
	files_struct *fsp;

	if (!params) {
		reply_nterror(req, NT_STATUS_INVALID_PARAMETER);
		return;
	}

	if (total_params < 4) {
		reply_nterror(req, NT_STATUS_INVALID_PARAMETER);
		return;
	}

	fsp = file_fsp(req, SVAL(params,0));
	if (!fsp_is_np(fsp)) {
		reply_nterror(req, NT_STATUS_INVALID_HANDLE);
		return;
	}

	info_level = SVAL(params,2);

	*pparams = (char *)SMB_REALLOC(*pparams,2);
	if (*pparams == NULL) {
		reply_nterror(req, NT_STATUS_NO_MEMORY);
		return;
	}
	params = *pparams;
	SSVAL(params,0,0);
	if (max_data_bytes + DIR_ENTRY_SAFETY_MARGIN < max_data_bytes) {
		reply_nterror(req, NT_STATUS_INVALID_PARAMETER);
		return;
	}
	data_size = max_data_bytes + DIR_ENTRY_SAFETY_MARGIN;
	*ppdata = (char *)SMB_REALLOC(*ppdata, data_size); 
	if (*ppdata == NULL ) {
		reply_nterror(req, NT_STATUS_NO_MEMORY);
		return;
	}
	pdata = *ppdata;

	switch (info_level) {
		case SMB_FILE_STANDARD_INFORMATION:
			memset(pdata,0,24);
			SOFF_T(pdata,0,4096LL);
			SIVAL(pdata,16,1);
			SIVAL(pdata,20,1);
			data_size = 24;
			break;

		default:
			reply_nterror(req, NT_STATUS_INVALID_LEVEL);
			return;
	}

	send_trans2_replies(conn, req, NT_STATUS_OK, params, param_size, *ppdata, data_size,
			    max_data_bytes);

	return;
}

NTSTATUS smbd_do_qfilepathinfo(connection_struct *conn,
			       TALLOC_CTX *mem_ctx,
			       uint16_t info_level,
			       files_struct *fsp,
			       struct smb_filename *smb_fname,
			       bool delete_pending,
			       struct timespec write_time_ts,
			       struct ea_list *ea_list,
			       int lock_data_count,
			       char *lock_data,
			       uint16_t flags2,
			       unsigned int max_data_bytes,
			       size_t *fixed_portion,
			       char **ppdata,
			       unsigned int *pdata_size)
{
	char *pdata = *ppdata;
	char *dstart, *dend;
	unsigned int data_size;
	struct timespec create_time_ts, mtime_ts, atime_ts, ctime_ts;
	time_t create_time, mtime, atime, c_time;
	SMB_STRUCT_STAT *psbuf = &smb_fname->st;
	char *p;
	char *base_name;
	char *dos_fname;
	int mode;
	int nlink;
	NTSTATUS status;
	uint64_t file_size = 0;
	uint64_t pos = 0;
	uint64_t allocation_size = 0;
	uint64_t file_index = 0;
	uint32_t access_mask = 0;
	size_t len = 0;

	if (INFO_LEVEL_IS_UNIX(info_level) && !lp_unix_extensions()) {
		return NT_STATUS_INVALID_LEVEL;
	}

	DEBUG(5,("smbd_do_qfilepathinfo: %s (%s) level=%d max_data=%u\n",
		 smb_fname_str_dbg(smb_fname),
		 fsp_fnum_dbg(fsp),
		 info_level, max_data_bytes));

	mode = dos_mode(conn, smb_fname);
	nlink = psbuf->st_ex_nlink;

	if (nlink && (mode&FILE_ATTRIBUTE_DIRECTORY)) {
		nlink = 1;
	}

	if ((nlink > 0) && delete_pending) {
		nlink -= 1;
	}

	if (max_data_bytes + DIR_ENTRY_SAFETY_MARGIN < max_data_bytes) {
		return NT_STATUS_INVALID_PARAMETER;
	}

	data_size = max_data_bytes + DIR_ENTRY_SAFETY_MARGIN;
	*ppdata = (char *)SMB_REALLOC(*ppdata, data_size); 
	if (*ppdata == NULL) {
		return NT_STATUS_NO_MEMORY;
	}
	pdata = *ppdata;
	dstart = pdata;
	dend = dstart + data_size - 1;

	if (!null_timespec(write_time_ts) && !INFO_LEVEL_IS_UNIX(info_level)) {
		update_stat_ex_mtime(psbuf, write_time_ts);
	}

	create_time_ts = get_create_timespec(conn, fsp, smb_fname);
	mtime_ts = psbuf->st_ex_mtime;
	atime_ts = psbuf->st_ex_atime;
	ctime_ts = get_change_timespec(conn, fsp, smb_fname);

	if (lp_dos_filetime_resolution(SNUM(conn))) {
		dos_filetime_timespec(&create_time_ts);
		dos_filetime_timespec(&mtime_ts);
		dos_filetime_timespec(&atime_ts);
		dos_filetime_timespec(&ctime_ts);
	}

	create_time = convert_timespec_to_time_t(create_time_ts);
	mtime = convert_timespec_to_time_t(mtime_ts);
	atime = convert_timespec_to_time_t(atime_ts);
	c_time = convert_timespec_to_time_t(ctime_ts);

	p = strrchr_m(smb_fname->base_name,'/');
	if (!p)
		base_name = smb_fname->base_name;
	else
		base_name = p+1;

	/* NT expects the name to be in an exact form of the *full*
	   filename. See the trans2 torture test */
	if (ISDOT(base_name)) {
		dos_fname = talloc_strdup(mem_ctx, "\\");
		if (!dos_fname) {
			return NT_STATUS_NO_MEMORY;
		}
	} else {
		dos_fname = talloc_asprintf(mem_ctx,
				"\\%s",
				smb_fname->base_name);
		if (!dos_fname) {
			return NT_STATUS_NO_MEMORY;
		}
		if (is_ntfs_stream_smb_fname(smb_fname)) {
			dos_fname = talloc_asprintf(dos_fname, "%s",
						    smb_fname->stream_name);
			if (!dos_fname) {
				return NT_STATUS_NO_MEMORY;
			}
		}

		string_replace(dos_fname, '/', '\\');
	}

	allocation_size = SMB_VFS_GET_ALLOC_SIZE(conn, fsp, psbuf);

	if (!fsp) {
		/* Do we have this path open ? */
		files_struct *fsp1;
		struct file_id fileid = vfs_file_id_from_sbuf(conn, psbuf);
		fsp1 = file_find_di_first(conn->sconn, fileid);
		if (fsp1 && fsp1->initial_allocation_size) {
			allocation_size = SMB_VFS_GET_ALLOC_SIZE(conn, fsp1, psbuf);
		}
	}

	if (!(mode & FILE_ATTRIBUTE_DIRECTORY)) {
		file_size = get_file_size_stat(psbuf);
	}

	if (fsp) {
		pos = fsp->fh->position_information;
	}

	if (fsp) {
		access_mask = fsp->access_mask;
	} else {
		/* GENERIC_EXECUTE mapping from Windows */
		access_mask = 0x12019F;
	}

	/* This should be an index number - looks like
	   dev/ino to me :-)

	   I think this causes us to fail the IFSKIT
	   BasicFileInformationTest. -tpot */
	file_index = get_FileIndex(conn, psbuf);

	*fixed_portion = 0;

	switch (info_level) {
		case SMB_INFO_STANDARD:
			DEBUG(10,("smbd_do_qfilepathinfo: SMB_INFO_STANDARD\n"));
			data_size = 22;
			srv_put_dos_date2(pdata,l1_fdateCreation,create_time);
			srv_put_dos_date2(pdata,l1_fdateLastAccess,atime);
			srv_put_dos_date2(pdata,l1_fdateLastWrite,mtime); /* write time */
			SIVAL(pdata,l1_cbFile,(uint32_t)file_size);
			SIVAL(pdata,l1_cbFileAlloc,(uint32_t)allocation_size);
			SSVAL(pdata,l1_attrFile,mode);
			break;

		case SMB_INFO_QUERY_EA_SIZE:
		{
			unsigned int ea_size =
			    estimate_ea_size(conn, fsp,
					     smb_fname);
			DEBUG(10,("smbd_do_qfilepathinfo: SMB_INFO_QUERY_EA_SIZE\n"));
			data_size = 26;
			srv_put_dos_date2(pdata,0,create_time);
			srv_put_dos_date2(pdata,4,atime);
			srv_put_dos_date2(pdata,8,mtime); /* write time */
			SIVAL(pdata,12,(uint32_t)file_size);
			SIVAL(pdata,16,(uint32_t)allocation_size);
			SSVAL(pdata,20,mode);
			SIVAL(pdata,22,ea_size);
			break;
		}

		case SMB_INFO_IS_NAME_VALID:
			DEBUG(10,("smbd_do_qfilepathinfo: SMB_INFO_IS_NAME_VALID\n"));
			if (fsp) {
				/* os/2 needs this ? really ?*/
				return NT_STATUS_DOS(ERRDOS, ERRbadfunc);
			}
			/* This is only reached for qpathinfo */
			data_size = 0;
			break;

		case SMB_INFO_QUERY_EAS_FROM_LIST:
		{
			size_t total_ea_len = 0;
			struct ea_list *ea_file_list = NULL;
			DEBUG(10,("smbd_do_qfilepathinfo: SMB_INFO_QUERY_EAS_FROM_LIST\n"));

			status =
			    get_ea_list_from_file(mem_ctx, conn, fsp,
						  smb_fname,
						  &total_ea_len, &ea_file_list);
			if (!NT_STATUS_IS_OK(status)) {
				return status;
			}

			ea_list = ea_list_union(ea_list, ea_file_list, &total_ea_len);

			if (!ea_list || (total_ea_len > data_size)) {
				data_size = 4;
				SIVAL(pdata,0,4);   /* EA List Length must be set to 4 if no EA's. */
				break;
			}

			data_size = fill_ea_buffer(mem_ctx, pdata, data_size, conn, ea_list);
			break;
		}

		case SMB_INFO_QUERY_ALL_EAS:
		{
			/* We have data_size bytes to put EA's into. */
			size_t total_ea_len = 0;
			DEBUG(10,("smbd_do_qfilepathinfo: SMB_INFO_QUERY_ALL_EAS\n"));

			status = get_ea_list_from_file(mem_ctx, conn, fsp,
							smb_fname,
							&total_ea_len, &ea_list);
			if (!NT_STATUS_IS_OK(status)) {
				return status;
			}

			if (!ea_list || (total_ea_len > data_size)) {
				data_size = 4;
				SIVAL(pdata,0,4);   /* EA List Length must be set to 4 if no EA's. */
				break;
			}

			data_size = fill_ea_buffer(mem_ctx, pdata, data_size, conn, ea_list);
			break;
		}

		case 0xFF0F:/*SMB2_INFO_QUERY_ALL_EAS*/
		{
			/* This is FileFullEaInformation - 0xF which maps to
			 * 1015 (decimal) in smbd_do_setfilepathinfo. */

			/* We have data_size bytes to put EA's into. */
			size_t total_ea_len = 0;
			struct ea_list *ea_file_list = NULL;

			DEBUG(10,("smbd_do_qfilepathinfo: SMB2_INFO_QUERY_ALL_EAS\n"));

			/*TODO: add filtering and index handling */

			status  =
				get_ea_list_from_file(mem_ctx, conn, fsp,
						  smb_fname,
						  &total_ea_len, &ea_file_list);
			if (!NT_STATUS_IS_OK(status)) {
				return status;
			}
			if (!ea_file_list) {
				return NT_STATUS_NO_EAS_ON_FILE;
			}

			status = fill_ea_chained_buffer(mem_ctx,
							pdata,
							data_size,
							&data_size,
							conn, ea_file_list);
			if (!NT_STATUS_IS_OK(status)) {
				return status;
			}
			break;
		}

		case SMB_FILE_BASIC_INFORMATION:
		case SMB_QUERY_FILE_BASIC_INFO:

			if (info_level == SMB_QUERY_FILE_BASIC_INFO) {
				DEBUG(10,("smbd_do_qfilepathinfo: SMB_QUERY_FILE_BASIC_INFO\n"));
				data_size = 36; /* w95 returns 40 bytes not 36 - why ?. */
			} else {
				DEBUG(10,("smbd_do_qfilepathinfo: SMB_FILE_BASIC_INFORMATION\n"));
				data_size = 40;
				SIVAL(pdata,36,0);
			}
			put_long_date_timespec(conn->ts_res,pdata,create_time_ts);
			put_long_date_timespec(conn->ts_res,pdata+8,atime_ts);
			put_long_date_timespec(conn->ts_res,pdata+16,mtime_ts); /* write time */
			put_long_date_timespec(conn->ts_res,pdata+24,ctime_ts); /* change time */
			SIVAL(pdata,32,mode);

			DEBUG(5,("SMB_QFBI - "));
			DEBUG(5,("create: %s ", ctime(&create_time)));
			DEBUG(5,("access: %s ", ctime(&atime)));
			DEBUG(5,("write: %s ", ctime(&mtime)));
			DEBUG(5,("change: %s ", ctime(&c_time)));
			DEBUG(5,("mode: %x\n", mode));
			*fixed_portion = data_size;
			break;

		case SMB_FILE_STANDARD_INFORMATION:
		case SMB_QUERY_FILE_STANDARD_INFO:

			DEBUG(10,("smbd_do_qfilepathinfo: SMB_FILE_STANDARD_INFORMATION\n"));
			data_size = 24;
			SOFF_T(pdata,0,allocation_size);
			SOFF_T(pdata,8,file_size);
			SIVAL(pdata,16,nlink);
			SCVAL(pdata,20,delete_pending?1:0);
			SCVAL(pdata,21,(mode&FILE_ATTRIBUTE_DIRECTORY)?1:0);
			SSVAL(pdata,22,0); /* Padding. */
			*fixed_portion = 24;
			break;

		case SMB_FILE_EA_INFORMATION:
		case SMB_QUERY_FILE_EA_INFO:
		{
			unsigned int ea_size =
			    estimate_ea_size(conn, fsp,	smb_fname);
			DEBUG(10,("smbd_do_qfilepathinfo: SMB_FILE_EA_INFORMATION\n"));
			data_size = 4;
			*fixed_portion = 4;
			SIVAL(pdata,0,ea_size);
			break;
		}

		/* Get the 8.3 name - used if NT SMB was negotiated. */
		case SMB_QUERY_FILE_ALT_NAME_INFO:
		case SMB_FILE_ALTERNATE_NAME_INFORMATION:
		{
			char mangled_name[13];
			DEBUG(10,("smbd_do_qfilepathinfo: SMB_FILE_ALTERNATE_NAME_INFORMATION\n"));
			if (!name_to_8_3(base_name,mangled_name,
						True,conn->params)) {
				return NT_STATUS_NO_MEMORY;
			}
			status = srvstr_push(dstart, flags2,
					  pdata+4, mangled_name,
					  PTR_DIFF(dend, pdata+4),
					  STR_UNICODE, &len);
			if (!NT_STATUS_IS_OK(status)) {
				return status;
			}
			data_size = 4 + len;
			SIVAL(pdata,0,len);
			*fixed_portion = 8;
			break;
		}

		case SMB_QUERY_FILE_NAME_INFO:
		{
			/*
			  this must be *exactly* right for ACLs on mapped drives to work
			 */
			status = srvstr_push(dstart, flags2,
					  pdata+4, dos_fname,
					  PTR_DIFF(dend, pdata+4),
					  STR_UNICODE, &len);
			if (!NT_STATUS_IS_OK(status)) {
				return status;
			}
			DEBUG(10,("smbd_do_qfilepathinfo: SMB_QUERY_FILE_NAME_INFO\n"));
			data_size = 4 + len;
			SIVAL(pdata,0,len);
			break;
		}

		case SMB_FILE_ALLOCATION_INFORMATION:
		case SMB_QUERY_FILE_ALLOCATION_INFO:
			DEBUG(10,("smbd_do_qfilepathinfo: SMB_FILE_ALLOCATION_INFORMATION\n"));
			data_size = 8;
			SOFF_T(pdata,0,allocation_size);
			break;

		case SMB_FILE_END_OF_FILE_INFORMATION:
		case SMB_QUERY_FILE_END_OF_FILEINFO:
			DEBUG(10,("smbd_do_qfilepathinfo: SMB_FILE_END_OF_FILE_INFORMATION\n"));
			data_size = 8;
			SOFF_T(pdata,0,file_size);
			break;

		case SMB_QUERY_FILE_ALL_INFO:
		case SMB_FILE_ALL_INFORMATION:
		{
			unsigned int ea_size =
			    estimate_ea_size(conn, fsp, smb_fname);
			DEBUG(10,("smbd_do_qfilepathinfo: SMB_FILE_ALL_INFORMATION\n"));
			put_long_date_timespec(conn->ts_res,pdata,create_time_ts);
			put_long_date_timespec(conn->ts_res,pdata+8,atime_ts);
			put_long_date_timespec(conn->ts_res,pdata+16,mtime_ts); /* write time */
			put_long_date_timespec(conn->ts_res,pdata+24,ctime_ts); /* change time */
			SIVAL(pdata,32,mode);
			SIVAL(pdata,36,0); /* padding. */
			pdata += 40;
			SOFF_T(pdata,0,allocation_size);
			SOFF_T(pdata,8,file_size);
			SIVAL(pdata,16,nlink);
			SCVAL(pdata,20,delete_pending);
			SCVAL(pdata,21,(mode&FILE_ATTRIBUTE_DIRECTORY)?1:0);
			SSVAL(pdata,22,0);
			pdata += 24;
			SIVAL(pdata,0,ea_size);
			pdata += 4; /* EA info */
			status = srvstr_push(dstart, flags2,
					  pdata+4, dos_fname,
					  PTR_DIFF(dend, pdata+4),
					  STR_UNICODE, &len);
			if (!NT_STATUS_IS_OK(status)) {
				return status;
			}
			SIVAL(pdata,0,len);
			pdata += 4 + len;
			data_size = PTR_DIFF(pdata,(*ppdata));
			*fixed_portion = 10;
			break;
		}

		case 0xFF12:/*SMB2_FILE_ALL_INFORMATION*/
		{
			unsigned int ea_size =
			    estimate_ea_size(conn, fsp, smb_fname);
			DEBUG(10,("smbd_do_qfilepathinfo: SMB2_FILE_ALL_INFORMATION\n"));
			put_long_date_timespec(conn->ts_res,pdata+0x00,create_time_ts);
			put_long_date_timespec(conn->ts_res,pdata+0x08,atime_ts);
			put_long_date_timespec(conn->ts_res,pdata+0x10,mtime_ts); /* write time */
			put_long_date_timespec(conn->ts_res,pdata+0x18,ctime_ts); /* change time */
			SIVAL(pdata,	0x20, mode);
			SIVAL(pdata,	0x24, 0); /* padding. */
			SBVAL(pdata,	0x28, allocation_size);
			SBVAL(pdata,	0x30, file_size);
			SIVAL(pdata,	0x38, nlink);
			SCVAL(pdata,	0x3C, delete_pending);
			SCVAL(pdata,	0x3D, (mode&FILE_ATTRIBUTE_DIRECTORY)?1:0);
			SSVAL(pdata,	0x3E, 0); /* padding */
			SBVAL(pdata,	0x40, file_index);
			SIVAL(pdata,	0x48, ea_size);
			SIVAL(pdata,	0x4C, access_mask);
			SBVAL(pdata,	0x50, pos);
			SIVAL(pdata,	0x58, mode); /*TODO: mode != mode fix this!!! */
			SIVAL(pdata,	0x5C, 0); /* No alignment needed. */

			pdata += 0x60;

			status = srvstr_push(dstart, flags2,
					  pdata+4, dos_fname,
					  PTR_DIFF(dend, pdata+4),
					  STR_UNICODE, &len);
			if (!NT_STATUS_IS_OK(status)) {
				return status;
			}
			SIVAL(pdata,0,len);
			pdata += 4 + len;
			data_size = PTR_DIFF(pdata,(*ppdata));
			*fixed_portion = 104;
			break;
		}
		case SMB_FILE_INTERNAL_INFORMATION:

			DEBUG(10,("smbd_do_qfilepathinfo: SMB_FILE_INTERNAL_INFORMATION\n"));
			SBVAL(pdata, 0, file_index);
			data_size = 8;
			*fixed_portion = 8;
			break;

		case SMB_FILE_ACCESS_INFORMATION:
			DEBUG(10,("smbd_do_qfilepathinfo: SMB_FILE_ACCESS_INFORMATION\n"));
			SIVAL(pdata, 0, access_mask);
			data_size = 4;
			*fixed_portion = 4;
			break;

		case SMB_FILE_NAME_INFORMATION:
			/* Pathname with leading '\'. */
			{
				size_t byte_len;
				byte_len = dos_PutUniCode(pdata+4,dos_fname,(size_t)max_data_bytes,False);
				DEBUG(10,("smbd_do_qfilepathinfo: SMB_FILE_NAME_INFORMATION\n"));
				SIVAL(pdata,0,byte_len);
				data_size = 4 + byte_len;
				break;
			}

		case SMB_FILE_DISPOSITION_INFORMATION:
			DEBUG(10,("smbd_do_qfilepathinfo: SMB_FILE_DISPOSITION_INFORMATION\n"));
			data_size = 1;
			SCVAL(pdata,0,delete_pending);
			*fixed_portion = 1;
			break;

		case SMB_FILE_POSITION_INFORMATION:
			DEBUG(10,("smbd_do_qfilepathinfo: SMB_FILE_POSITION_INFORMATION\n"));
			data_size = 8;
			SOFF_T(pdata,0,pos);
			*fixed_portion = 8;
			break;

		case SMB_FILE_MODE_INFORMATION:
			DEBUG(10,("smbd_do_qfilepathinfo: SMB_FILE_MODE_INFORMATION\n"));
			SIVAL(pdata,0,mode);
			data_size = 4;
			*fixed_portion = 4;
			break;

		case SMB_FILE_ALIGNMENT_INFORMATION:
			DEBUG(10,("smbd_do_qfilepathinfo: SMB_FILE_ALIGNMENT_INFORMATION\n"));
			SIVAL(pdata,0,0); /* No alignment needed. */
			data_size = 4;
			*fixed_portion = 4;
			break;

		/*
		 * NT4 server just returns "invalid query" to this - if we try
		 * to answer it then NTws gets a BSOD! (tridge).  W2K seems to
		 * want this. JRA.
		 */
		/* The first statement above is false - verified using Thursby
		 * client against NT4 -- gcolley.
		 */
		case SMB_QUERY_FILE_STREAM_INFO:
		case SMB_FILE_STREAM_INFORMATION: {
			unsigned int num_streams = 0;
			struct stream_struct *streams = NULL;

			DEBUG(10,("smbd_do_qfilepathinfo: "
				  "SMB_FILE_STREAM_INFORMATION\n"));

			if (is_ntfs_stream_smb_fname(smb_fname)) {
				return NT_STATUS_INVALID_PARAMETER;
			}

			status = vfs_streaminfo(conn, fsp, smb_fname->base_name,
						talloc_tos(), &num_streams, &streams);

			if (!NT_STATUS_IS_OK(status)) {
				DEBUG(10, ("could not get stream info: %s\n",
					   nt_errstr(status)));
				return status;
			}

			status = marshall_stream_info(num_streams, streams,
						      pdata, max_data_bytes,
						      &data_size);

			if (!NT_STATUS_IS_OK(status)) {
				DEBUG(10, ("marshall_stream_info failed: %s\n",
					   nt_errstr(status)));
				TALLOC_FREE(streams);
				return status;
			}

			TALLOC_FREE(streams);

			*fixed_portion = 32;

			break;
		}
		case SMB_QUERY_COMPRESSION_INFO:
		case SMB_FILE_COMPRESSION_INFORMATION:
			DEBUG(10,("smbd_do_qfilepathinfo: SMB_FILE_COMPRESSION_INFORMATION\n"));
			SOFF_T(pdata,0,file_size);
			SIVAL(pdata,8,0); /* ??? */
			SIVAL(pdata,12,0); /* ??? */
			data_size = 16;
			*fixed_portion = 16;
			break;

		case SMB_FILE_NETWORK_OPEN_INFORMATION:
			DEBUG(10,("smbd_do_qfilepathinfo: SMB_FILE_NETWORK_OPEN_INFORMATION\n"));
			put_long_date_timespec(conn->ts_res,pdata,create_time_ts);
			put_long_date_timespec(conn->ts_res,pdata+8,atime_ts);
			put_long_date_timespec(conn->ts_res,pdata+16,mtime_ts); /* write time */
			put_long_date_timespec(conn->ts_res,pdata+24,ctime_ts); /* change time */
			SOFF_T(pdata,32,allocation_size);
			SOFF_T(pdata,40,file_size);
			SIVAL(pdata,48,mode);
			SIVAL(pdata,52,0); /* ??? */
			data_size = 56;
			*fixed_portion = 56;
			break;

		case SMB_FILE_ATTRIBUTE_TAG_INFORMATION:
			DEBUG(10,("smbd_do_qfilepathinfo: SMB_FILE_ATTRIBUTE_TAG_INFORMATION\n"));
			SIVAL(pdata,0,mode);
			SIVAL(pdata,4,0);
			data_size = 8;
			*fixed_portion = 8;
			break;

		/*
		 * CIFS UNIX Extensions.
		 */

		case SMB_QUERY_FILE_UNIX_BASIC:

			pdata = store_file_unix_basic(conn, pdata, fsp, psbuf);
			data_size = PTR_DIFF(pdata,(*ppdata));

			DEBUG(4,("smbd_do_qfilepathinfo: "
				 "SMB_QUERY_FILE_UNIX_BASIC\n"));
			dump_data(4, (uint8_t *)(*ppdata), data_size);

			break;

		case SMB_QUERY_FILE_UNIX_INFO2:

			pdata = store_file_unix_basic_info2(conn, pdata, fsp, psbuf);
			data_size = PTR_DIFF(pdata,(*ppdata));

			{
				int i;
				DEBUG(4,("smbd_do_qfilepathinfo: SMB_QUERY_FILE_UNIX_INFO2 "));

				for (i=0; i<100; i++)
					DEBUG(4,("%d=%x, ",i, (*ppdata)[i]));
				DEBUG(4,("\n"));
			}

			break;

		case SMB_QUERY_FILE_UNIX_LINK:
			{
				int link_len = 0;
				char *buffer = talloc_array(mem_ctx, char, PATH_MAX+1);

				if (!buffer) {
					return NT_STATUS_NO_MEMORY;
				}

				DEBUG(10,("smbd_do_qfilepathinfo: SMB_QUERY_FILE_UNIX_LINK\n"));
#ifdef S_ISLNK
				if(!S_ISLNK(psbuf->st_ex_mode)) {
					return NT_STATUS_DOS(ERRSRV, ERRbadlink);
				}
#else
				return NT_STATUS_DOS(ERRDOS, ERRbadlink);
#endif
				link_len = SMB_VFS_READLINK(conn,
						       smb_fname->base_name,
						       buffer, PATH_MAX);
				if (link_len == -1) {
					return map_nt_error_from_unix(errno);
				}
				buffer[link_len] = 0;
				status = srvstr_push(dstart, flags2,
						  pdata, buffer,
						  PTR_DIFF(dend, pdata),
						  STR_TERMINATE, &len);
				if (!NT_STATUS_IS_OK(status)) {
					return status;
				}
				pdata += len;
				data_size = PTR_DIFF(pdata,(*ppdata));

				break;
			}

#if defined(HAVE_POSIX_ACLS)
		case SMB_QUERY_POSIX_ACL:
			{
				SMB_ACL_T file_acl = NULL;
				SMB_ACL_T def_acl = NULL;
				uint16_t num_file_acls = 0;
				uint16_t num_def_acls = 0;

				status = refuse_symlink(conn,
						fsp,
						smb_fname->base_name);
				if (!NT_STATUS_IS_OK(status)) {
					return status;
				}

				if (fsp && fsp->fh->fd != -1) {
					file_acl = SMB_VFS_SYS_ACL_GET_FD(fsp,
						talloc_tos());
				} else {
					file_acl =
					    SMB_VFS_SYS_ACL_GET_FILE(conn,
						smb_fname->base_name,
						SMB_ACL_TYPE_ACCESS,
						talloc_tos());
				}

				if (file_acl == NULL && no_acl_syscall_error(errno)) {
					DEBUG(5,("smbd_do_qfilepathinfo: ACLs "
						 "not implemented on "
						 "filesystem containing %s\n",
						 smb_fname->base_name));
					return NT_STATUS_NOT_IMPLEMENTED;
				}

				if (S_ISDIR(psbuf->st_ex_mode)) {
					if (fsp && fsp->is_directory) {
						def_acl =
						    SMB_VFS_SYS_ACL_GET_FILE(
							    conn,
							    fsp->fsp_name->base_name,
							    SMB_ACL_TYPE_DEFAULT,
							    talloc_tos());
					} else {
						def_acl =
						    SMB_VFS_SYS_ACL_GET_FILE(
							    conn,
							    smb_fname->base_name,
							    SMB_ACL_TYPE_DEFAULT,
							    talloc_tos());
					}
					def_acl = free_empty_sys_acl(conn, def_acl);
				}

				num_file_acls = count_acl_entries(conn, file_acl);
				num_def_acls = count_acl_entries(conn, def_acl);

				if ( data_size < (num_file_acls + num_def_acls)*SMB_POSIX_ACL_ENTRY_SIZE + SMB_POSIX_ACL_HEADER_SIZE) {
					DEBUG(5,("smbd_do_qfilepathinfo: data_size too small (%u) need %u\n",
						data_size,
						(unsigned int)((num_file_acls + num_def_acls)*SMB_POSIX_ACL_ENTRY_SIZE +
							SMB_POSIX_ACL_HEADER_SIZE) ));
					if (file_acl) {
						TALLOC_FREE(file_acl);
					}
					if (def_acl) {
						TALLOC_FREE(def_acl);
					}
					return NT_STATUS_BUFFER_TOO_SMALL;
				}

				SSVAL(pdata,0,SMB_POSIX_ACL_VERSION);
				SSVAL(pdata,2,num_file_acls);
				SSVAL(pdata,4,num_def_acls);
				if (!marshall_posix_acl(conn, pdata + SMB_POSIX_ACL_HEADER_SIZE, psbuf, file_acl)) {
					if (file_acl) {
						TALLOC_FREE(file_acl);
					}
					if (def_acl) {
						TALLOC_FREE(def_acl);
					}
					return NT_STATUS_INTERNAL_ERROR;
				}
				if (!marshall_posix_acl(conn, pdata + SMB_POSIX_ACL_HEADER_SIZE + (num_file_acls*SMB_POSIX_ACL_ENTRY_SIZE), psbuf, def_acl)) {
					if (file_acl) {
						TALLOC_FREE(file_acl);
					}
					if (def_acl) {
						TALLOC_FREE(def_acl);
					}
					return NT_STATUS_INTERNAL_ERROR;
				}

				if (file_acl) {
					TALLOC_FREE(file_acl);
				}
				if (def_acl) {
					TALLOC_FREE(def_acl);
				}
				data_size = (num_file_acls + num_def_acls)*SMB_POSIX_ACL_ENTRY_SIZE + SMB_POSIX_ACL_HEADER_SIZE;
				break;
			}
#endif


		case SMB_QUERY_POSIX_LOCK:
		{
			uint64_t count;
			uint64_t offset;
			uint64_t smblctx;
			enum brl_type lock_type;

			/* We need an open file with a real fd for this. */
			if (!fsp || fsp->fh->fd == -1) {
				return NT_STATUS_INVALID_LEVEL;
			}

			if (lock_data_count != POSIX_LOCK_DATA_SIZE) {
				return NT_STATUS_INVALID_PARAMETER;
			}

			switch (SVAL(pdata, POSIX_LOCK_TYPE_OFFSET)) {
				case POSIX_LOCK_TYPE_READ:
					lock_type = READ_LOCK;
					break;
				case POSIX_LOCK_TYPE_WRITE:
					lock_type = WRITE_LOCK;
					break;
				case POSIX_LOCK_TYPE_UNLOCK:
				default:
					/* There's no point in asking for an unlock... */
					return NT_STATUS_INVALID_PARAMETER;
			}

			smblctx = (uint64_t)IVAL(pdata, POSIX_LOCK_PID_OFFSET);
			offset = BVAL(pdata,POSIX_LOCK_START_OFFSET);
			count = BVAL(pdata,POSIX_LOCK_LEN_OFFSET);

			status = query_lock(fsp,
					&smblctx,
					&count,
					&offset,
					&lock_type,
					POSIX_LOCK);

			if (ERROR_WAS_LOCK_DENIED(status)) {
				/* Here we need to report who has it locked... */
				data_size = POSIX_LOCK_DATA_SIZE;

				SSVAL(pdata, POSIX_LOCK_TYPE_OFFSET, lock_type);
				SSVAL(pdata, POSIX_LOCK_FLAGS_OFFSET, 0);
				SIVAL(pdata, POSIX_LOCK_PID_OFFSET, (uint32_t)smblctx);
				SBVAL(pdata, POSIX_LOCK_START_OFFSET, offset);
				SBVAL(pdata, POSIX_LOCK_LEN_OFFSET, count);

			} else if (NT_STATUS_IS_OK(status)) {
				/* For success we just return a copy of what we sent
				   with the lock type set to POSIX_LOCK_TYPE_UNLOCK. */
				data_size = POSIX_LOCK_DATA_SIZE;
				memcpy(pdata, lock_data, POSIX_LOCK_DATA_SIZE);
				SSVAL(pdata, POSIX_LOCK_TYPE_OFFSET, POSIX_LOCK_TYPE_UNLOCK);
			} else {
				return status;
			}
			break;
		}

		default:
			return NT_STATUS_INVALID_LEVEL;
	}

	*pdata_size = data_size;
	return NT_STATUS_OK;
}

/****************************************************************************
 Reply to a TRANS2_QFILEPATHINFO or TRANSACT2_QFILEINFO (query file info by
 file name or file id).
****************************************************************************/

static void call_trans2qfilepathinfo(connection_struct *conn,
				     struct smb_request *req,
				     unsigned int tran_call,
				     char **pparams, int total_params,
				     char **ppdata, int total_data,
				     unsigned int max_data_bytes)
{
	char *params = *pparams;
	char *pdata = *ppdata;
	uint16_t info_level;
	unsigned int data_size = 0;
	unsigned int param_size = 2;
	struct smb_filename *smb_fname = NULL;
	bool delete_pending = False;
	struct timespec write_time_ts;
	files_struct *fsp = NULL;
	struct file_id fileid;
	struct ea_list *ea_list = NULL;
	int lock_data_count = 0;
	char *lock_data = NULL;
	size_t fixed_portion;
	NTSTATUS status = NT_STATUS_OK;

	if (!params) {
		reply_nterror(req, NT_STATUS_INVALID_PARAMETER);
		return;
	}

	ZERO_STRUCT(write_time_ts);

	if (tran_call == TRANSACT2_QFILEINFO) {
		if (total_params < 4) {
			reply_nterror(req, NT_STATUS_INVALID_PARAMETER);
			return;
		}

		if (IS_IPC(conn)) {
			call_trans2qpipeinfo(conn, req,	tran_call,
					     pparams, total_params,
					     ppdata, total_data,
					     max_data_bytes);
			return;
		}

		fsp = file_fsp(req, SVAL(params,0));
		info_level = SVAL(params,2);

		DEBUG(3,("call_trans2qfilepathinfo: TRANSACT2_QFILEINFO: level = %d\n", info_level));

		if (INFO_LEVEL_IS_UNIX(info_level) && !lp_unix_extensions()) {
			reply_nterror(req, NT_STATUS_INVALID_LEVEL);
			return;
		}

		/* Initial check for valid fsp ptr. */
		if (!check_fsp_open(conn, req, fsp)) {
			return;
		}

		smb_fname = cp_smb_filename(talloc_tos(), fsp->fsp_name);
		if (smb_fname == NULL) {
			reply_nterror(req, NT_STATUS_NO_MEMORY);
			return;
		}

		if(fsp->fake_file_handle) {
			/*
			 * This is actually for the QUOTA_FAKE_FILE --metze
			 */

			/* We know this name is ok, it's already passed the checks. */

		} else if(fsp->fh->fd == -1) {
			/*
			 * This is actually a QFILEINFO on a directory
			 * handle (returned from an NT SMB). NT5.0 seems
			 * to do this call. JRA.
			 */

			if (INFO_LEVEL_IS_UNIX(info_level)) {
				/* Always do lstat for UNIX calls. */
				if (SMB_VFS_LSTAT(conn, smb_fname)) {
					DEBUG(3,("call_trans2qfilepathinfo: "
						 "SMB_VFS_LSTAT of %s failed "
						 "(%s)\n",
						 smb_fname_str_dbg(smb_fname),
						 strerror(errno)));
					reply_nterror(req,
						map_nt_error_from_unix(errno));
					return;
				}
			} else if (SMB_VFS_STAT(conn, smb_fname)) {
				DEBUG(3,("call_trans2qfilepathinfo: "
					 "SMB_VFS_STAT of %s failed (%s)\n",
					 smb_fname_str_dbg(smb_fname),
					 strerror(errno)));
				reply_nterror(req,
					map_nt_error_from_unix(errno));
				return;
			}

			fileid = vfs_file_id_from_sbuf(conn, &smb_fname->st);
			get_file_infos(fileid, fsp->name_hash, &delete_pending, &write_time_ts);
		} else {
			/*
			 * Original code - this is an open file.
			 */
			if (SMB_VFS_FSTAT(fsp, &smb_fname->st) != 0) {
				DEBUG(3, ("fstat of %s failed (%s)\n",
					  fsp_fnum_dbg(fsp), strerror(errno)));
				reply_nterror(req,
					map_nt_error_from_unix(errno));
				return;
			}
			fileid = vfs_file_id_from_sbuf(conn, &smb_fname->st);
			get_file_infos(fileid, fsp->name_hash, &delete_pending, &write_time_ts);
		}

	} else {
		uint32_t name_hash;
		char *fname = NULL;
		uint32_t ucf_flags = (req->posix_pathnames ?
				UCF_POSIX_PATHNAMES : 0);

		/* qpathinfo */
		if (total_params < 7) {
			reply_nterror(req, NT_STATUS_INVALID_PARAMETER);
			return;
		}

		info_level = SVAL(params,0);

		DEBUG(3,("call_trans2qfilepathinfo: TRANSACT2_QPATHINFO: level = %d\n", info_level));

		if (INFO_LEVEL_IS_UNIX(info_level)) {
			if (!lp_unix_extensions()) {
				reply_nterror(req, NT_STATUS_INVALID_LEVEL);
				return;
			}
			if (info_level == SMB_QUERY_FILE_UNIX_BASIC ||
					info_level == SMB_QUERY_FILE_UNIX_INFO2 ||
					info_level == SMB_QUERY_FILE_UNIX_LINK) {
				ucf_flags |= UCF_UNIX_NAME_LOOKUP;
			}
		}

		if (req->posix_pathnames) {
			srvstr_get_path_posix(req,
				params,
				req->flags2,
				&fname,
				&params[6],
				total_params - 6,
				STR_TERMINATE,
				&status);
		} else {
			srvstr_get_path(req,
				params,
				req->flags2,
				&fname,
				&params[6],
				total_params - 6,
				STR_TERMINATE,
				&status);
		}
		if (!NT_STATUS_IS_OK(status)) {
			reply_nterror(req, status);
			return;
		}

		status = filename_convert(req,
					conn,
					req->flags2 & FLAGS2_DFS_PATHNAMES,
					fname,
					ucf_flags,
					NULL,
					&smb_fname);
		if (!NT_STATUS_IS_OK(status)) {
			if (NT_STATUS_EQUAL(status,NT_STATUS_PATH_NOT_COVERED)) {
				reply_botherror(req,
						NT_STATUS_PATH_NOT_COVERED,
						ERRSRV, ERRbadpath);
				return;
			}
			reply_nterror(req, status);
			return;
		}

		/* If this is a stream, check if there is a delete_pending. */
		if ((conn->fs_capabilities & FILE_NAMED_STREAMS)
		    && is_ntfs_stream_smb_fname(smb_fname)) {
			struct smb_filename *smb_fname_base;

			/* Create an smb_filename with stream_name == NULL. */
			smb_fname_base = synthetic_smb_fname(
				talloc_tos(), smb_fname->base_name,
				NULL, NULL);
			if (smb_fname_base == NULL) {
				reply_nterror(req, NT_STATUS_NO_MEMORY);
				return;
			}

			if (INFO_LEVEL_IS_UNIX(info_level)) {
				/* Always do lstat for UNIX calls. */
				if (SMB_VFS_LSTAT(conn, smb_fname_base) != 0) {
					DEBUG(3,("call_trans2qfilepathinfo: "
						 "SMB_VFS_LSTAT of %s failed "
						 "(%s)\n",
						 smb_fname_str_dbg(smb_fname_base),
						 strerror(errno)));
					TALLOC_FREE(smb_fname_base);
					reply_nterror(req,
						map_nt_error_from_unix(errno));
					return;
				}
			} else {
				if (SMB_VFS_STAT(conn, smb_fname_base) != 0) {
					DEBUG(3,("call_trans2qfilepathinfo: "
						 "fileinfo of %s failed "
						 "(%s)\n",
						 smb_fname_str_dbg(smb_fname_base),
						 strerror(errno)));
					TALLOC_FREE(smb_fname_base);
					reply_nterror(req,
						map_nt_error_from_unix(errno));
					return;
				}
			}

			status = file_name_hash(conn,
					smb_fname_str_dbg(smb_fname_base),
					&name_hash);
			if (!NT_STATUS_IS_OK(status)) {
				TALLOC_FREE(smb_fname_base);
				reply_nterror(req, status);
				return;
			}

			fileid = vfs_file_id_from_sbuf(conn,
						       &smb_fname_base->st);
			TALLOC_FREE(smb_fname_base);
			get_file_infos(fileid, name_hash, &delete_pending, NULL);
			if (delete_pending) {
				reply_nterror(req, NT_STATUS_DELETE_PENDING);
				return;
			}
		}

		if (INFO_LEVEL_IS_UNIX(info_level)) {
			/* Always do lstat for UNIX calls. */
			if (SMB_VFS_LSTAT(conn, smb_fname)) {
				DEBUG(3,("call_trans2qfilepathinfo: "
					 "SMB_VFS_LSTAT of %s failed (%s)\n",
					 smb_fname_str_dbg(smb_fname),
					 strerror(errno)));
				reply_nterror(req,
					map_nt_error_from_unix(errno));
				return;
			}

		} else {
			if (SMB_VFS_STAT(conn, smb_fname) != 0) {
				DEBUG(3,("call_trans2qfilepathinfo: "
					 "SMB_VFS_STAT of %s failed (%s)\n",
					 smb_fname_str_dbg(smb_fname),
					 strerror(errno)));
				reply_nterror(req,
					map_nt_error_from_unix(errno));
				return;
			}
		}

		status = file_name_hash(conn,
				smb_fname_str_dbg(smb_fname),
				&name_hash);
		if (!NT_STATUS_IS_OK(status)) {
			reply_nterror(req, status);
			return;
		}

		fileid = vfs_file_id_from_sbuf(conn, &smb_fname->st);
		get_file_infos(fileid, name_hash, &delete_pending, &write_time_ts);
		if (delete_pending) {
			reply_nterror(req, NT_STATUS_DELETE_PENDING);
			return;
		}
	}

	DEBUG(3,("call_trans2qfilepathinfo %s (%s) level=%d call=%d "
		 "total_data=%d\n", smb_fname_str_dbg(smb_fname),
		 fsp_fnum_dbg(fsp),
		 info_level,tran_call,total_data));

	/* Pull out any data sent here before we realloc. */
	switch (info_level) {
		case SMB_INFO_QUERY_EAS_FROM_LIST:
		{
			/* Pull any EA list from the data portion. */
			uint32_t ea_size;

			if (total_data < 4) {
				reply_nterror(
					req, NT_STATUS_INVALID_PARAMETER);
				return;
			}
			ea_size = IVAL(pdata,0);

			if (total_data > 0 && ea_size != total_data) {
				DEBUG(4,("call_trans2qfilepathinfo: Rejecting EA request with incorrect \
total_data=%u (should be %u)\n", (unsigned int)total_data, (unsigned int)IVAL(pdata,0) ));
				reply_nterror(
					req, NT_STATUS_INVALID_PARAMETER);
				return;
			}

			if (!lp_ea_support(SNUM(conn))) {
				reply_nterror(req, NT_STATUS_EAS_NOT_SUPPORTED);
				return;
			}

			/* Pull out the list of names. */
			ea_list = read_ea_name_list(req, pdata + 4, ea_size - 4);
			if (!ea_list) {
				reply_nterror(
					req, NT_STATUS_INVALID_PARAMETER);
				return;
			}
			break;
		}

		case SMB_QUERY_POSIX_LOCK:
		{
			if (fsp == NULL || fsp->fh->fd == -1) {
				reply_nterror(req, NT_STATUS_INVALID_HANDLE);
				return;
			}

			if (total_data != POSIX_LOCK_DATA_SIZE) {
				reply_nterror(
					req, NT_STATUS_INVALID_PARAMETER);
				return;
			}

			/* Copy the lock range data. */
			lock_data = (char *)talloc_memdup(
				req, pdata, total_data);
			if (!lock_data) {
				reply_nterror(req, NT_STATUS_NO_MEMORY);
				return;
			}
			lock_data_count = total_data;
		}
		default:
			break;
	}

	*pparams = (char *)SMB_REALLOC(*pparams,2);
	if (*pparams == NULL) {
		reply_nterror(req, NT_STATUS_NO_MEMORY);
		return;
	}
	params = *pparams;
	SSVAL(params,0,0);

	/*
	 * draft-leach-cifs-v1-spec-02.txt
	 * 4.2.14 TRANS2_QUERY_PATH_INFORMATION: Get File Attributes given Path
	 * says:
	 *
	 *  The requested information is placed in the Data portion of the
	 *  transaction response. For the information levels greater than 0x100,
	 *  the transaction response has 1 parameter word which should be
	 *  ignored by the client.
	 *
	 * However Windows only follows this rule for the IS_NAME_VALID call.
	 */
	switch (info_level) {
	case SMB_INFO_IS_NAME_VALID:
		param_size = 0;
		break;
	}

	if ((info_level & 0xFF00) == 0xFF00) {
		/*
		 * We use levels that start with 0xFF00
		 * internally to represent SMB2 specific levels
		 */
		reply_nterror(req, NT_STATUS_INVALID_LEVEL);
		return;
	}

	status = smbd_do_qfilepathinfo(conn, req, info_level,
				       fsp, smb_fname,
				       delete_pending, write_time_ts,
				       ea_list,
				       lock_data_count, lock_data,
				       req->flags2, max_data_bytes,
				       &fixed_portion,
				       ppdata, &data_size);
	if (!NT_STATUS_IS_OK(status)) {
		reply_nterror(req, status);
		return;
	}
	if (fixed_portion > max_data_bytes) {
		reply_nterror(req, NT_STATUS_INFO_LENGTH_MISMATCH);
		return;
	}

	send_trans2_replies(conn, req, NT_STATUS_OK, params, param_size, *ppdata, data_size,
			    max_data_bytes);

	return;
}

/****************************************************************************
 Set a hard link (called by UNIX extensions and by NT rename with HARD link
 code.
****************************************************************************/

NTSTATUS hardlink_internals(TALLOC_CTX *ctx,
		connection_struct *conn,
		struct smb_request *req,
		bool overwrite_if_exists,
		const struct smb_filename *smb_fname_old,
		struct smb_filename *smb_fname_new)
{
	NTSTATUS status = NT_STATUS_OK;

	/* source must already exist. */
	if (!VALID_STAT(smb_fname_old->st)) {
		return NT_STATUS_OBJECT_NAME_NOT_FOUND;
	}

	if (VALID_STAT(smb_fname_new->st)) {
		if (overwrite_if_exists) {
			if (S_ISDIR(smb_fname_new->st.st_ex_mode)) {
				return NT_STATUS_FILE_IS_A_DIRECTORY;
			}
			status = unlink_internals(conn,
						req,
						FILE_ATTRIBUTE_NORMAL,
						smb_fname_new,
						false);
			if (!NT_STATUS_IS_OK(status)) {
				return status;
			}
		} else {
			/* Disallow if newname already exists. */
			return NT_STATUS_OBJECT_NAME_COLLISION;
		}
	}

	/* No links from a directory. */
	if (S_ISDIR(smb_fname_old->st.st_ex_mode)) {
		return NT_STATUS_FILE_IS_A_DIRECTORY;
	}

	/* Setting a hardlink to/from a stream isn't currently supported. */
	if (is_ntfs_stream_smb_fname(smb_fname_old) ||
	    is_ntfs_stream_smb_fname(smb_fname_new)) {
		return NT_STATUS_INVALID_PARAMETER;
	}

	DEBUG(10,("hardlink_internals: doing hard link %s -> %s\n",
		  smb_fname_old->base_name, smb_fname_new->base_name));

	if (SMB_VFS_LINK(conn, smb_fname_old->base_name,
			 smb_fname_new->base_name) != 0) {
		status = map_nt_error_from_unix(errno);
		DEBUG(3,("hardlink_internals: Error %s hard link %s -> %s\n",
			 nt_errstr(status), smb_fname_old->base_name,
			 smb_fname_new->base_name));
	}
	return status;
}

/****************************************************************************
 Deal with setting the time from any of the setfilepathinfo functions.
 NOTE !!!! The check for FILE_WRITE_ATTRIBUTES access must be done *before*
 calling this function.
****************************************************************************/

NTSTATUS smb_set_file_time(connection_struct *conn,
			   files_struct *fsp,
			   const struct smb_filename *smb_fname,
			   struct smb_file_time *ft,
			   bool setting_write_time)
{
	struct smb_filename smb_fname_base;
	uint32_t action =
		FILE_NOTIFY_CHANGE_LAST_ACCESS
		|FILE_NOTIFY_CHANGE_LAST_WRITE
		|FILE_NOTIFY_CHANGE_CREATION;

	if (!VALID_STAT(smb_fname->st)) {
		return NT_STATUS_OBJECT_NAME_NOT_FOUND;
	}

	/* get some defaults (no modifications) if any info is zero or -1. */
	if (null_timespec(ft->create_time)) {
		action &= ~FILE_NOTIFY_CHANGE_CREATION;
	}

	if (null_timespec(ft->atime)) {
		action &= ~FILE_NOTIFY_CHANGE_LAST_ACCESS;
	}

	if (null_timespec(ft->mtime)) {
		action &= ~FILE_NOTIFY_CHANGE_LAST_WRITE;
	}

	if (!setting_write_time) {
		/* ft->mtime comes from change time, not write time. */
		action &= ~FILE_NOTIFY_CHANGE_LAST_WRITE;
	}

	/* Ensure the resolution is the correct for
	 * what we can store on this filesystem. */

	round_timespec(conn->ts_res, &ft->create_time);
	round_timespec(conn->ts_res, &ft->ctime);
	round_timespec(conn->ts_res, &ft->atime);
	round_timespec(conn->ts_res, &ft->mtime);

	DEBUG(5,("smb_set_filetime: actime: %s\n ",
		time_to_asc(convert_timespec_to_time_t(ft->atime))));
	DEBUG(5,("smb_set_filetime: modtime: %s\n ",
		time_to_asc(convert_timespec_to_time_t(ft->mtime))));
	DEBUG(5,("smb_set_filetime: ctime: %s\n ",
		time_to_asc(convert_timespec_to_time_t(ft->ctime))));
	DEBUG(5,("smb_set_file_time: createtime: %s\n ",
		time_to_asc(convert_timespec_to_time_t(ft->create_time))));

	if (setting_write_time) {
		/*
		 * This was a Windows setfileinfo on an open file.
		 * NT does this a lot. We also need to 
		 * set the time here, as it can be read by 
		 * FindFirst/FindNext and with the patch for bug #2045
		 * in smbd/fileio.c it ensures that this timestamp is
		 * kept sticky even after a write. We save the request
		 * away and will set it on file close and after a write. JRA.
		 */

		DEBUG(10,("smb_set_file_time: setting pending modtime to %s\n",
			  time_to_asc(convert_timespec_to_time_t(ft->mtime))));

		if (fsp != NULL) {
			if (fsp->base_fsp) {
				set_sticky_write_time_fsp(fsp->base_fsp,
							  ft->mtime);
			} else {
				set_sticky_write_time_fsp(fsp, ft->mtime);
			}
		} else {
			set_sticky_write_time_path(
				vfs_file_id_from_sbuf(conn, &smb_fname->st),
				ft->mtime);
		}
	}

	DEBUG(10,("smb_set_file_time: setting utimes to modified values.\n"));

	/* Always call ntimes on the base, even if a stream was passed in. */
	smb_fname_base = *smb_fname;
	smb_fname_base.stream_name = NULL;

	if(file_ntimes(conn, &smb_fname_base, ft)!=0) {
		return map_nt_error_from_unix(errno);
	}

	notify_fname(conn, NOTIFY_ACTION_MODIFIED, action,
		     smb_fname->base_name);
	return NT_STATUS_OK;
}

/****************************************************************************
 Deal with setting the dosmode from any of the setfilepathinfo functions.
 NB. The check for FILE_WRITE_ATTRIBUTES access on this path must have been
 done before calling this function.
****************************************************************************/

static NTSTATUS smb_set_file_dosmode(connection_struct *conn,
				     const struct smb_filename *smb_fname,
				     uint32_t dosmode)
{
	struct smb_filename *smb_fname_base;
	NTSTATUS status;

	if (!VALID_STAT(smb_fname->st)) {
		return NT_STATUS_OBJECT_NAME_NOT_FOUND;
	}

	/* Always operate on the base_name, even if a stream was passed in. */
	smb_fname_base = synthetic_smb_fname(
		talloc_tos(), smb_fname->base_name, NULL, &smb_fname->st);
	if (smb_fname_base == NULL) {
		return NT_STATUS_NO_MEMORY;
	}

	if (dosmode) {
		if (S_ISDIR(smb_fname_base->st.st_ex_mode)) {
			dosmode |= FILE_ATTRIBUTE_DIRECTORY;
		} else {
			dosmode &= ~FILE_ATTRIBUTE_DIRECTORY;
		}
	}

	DEBUG(6,("smb_set_file_dosmode: dosmode: 0x%x\n", (unsigned int)dosmode));

	/* check the mode isn't different, before changing it */
	if ((dosmode != 0) && (dosmode != dos_mode(conn, smb_fname_base))) {
		DEBUG(10,("smb_set_file_dosmode: file %s : setting dos mode "
			  "0x%x\n", smb_fname_str_dbg(smb_fname_base),
			  (unsigned int)dosmode));

		if(file_set_dosmode(conn, smb_fname_base, dosmode, NULL,
				    false)) {
			DEBUG(2,("smb_set_file_dosmode: file_set_dosmode of "
				 "%s failed (%s)\n",
				 smb_fname_str_dbg(smb_fname_base),
				 strerror(errno)));
			status = map_nt_error_from_unix(errno);
			goto out;
		}
	}
	status = NT_STATUS_OK;
 out:
	TALLOC_FREE(smb_fname_base);
	return status;
}

/****************************************************************************
 Deal with setting the size from any of the setfilepathinfo functions.
****************************************************************************/

static NTSTATUS smb_set_file_size(connection_struct *conn,
				  struct smb_request *req,
				  files_struct *fsp,
				  const struct smb_filename *smb_fname,
				  const SMB_STRUCT_STAT *psbuf,
				  off_t size,
				  bool fail_after_createfile)
{
	NTSTATUS status = NT_STATUS_OK;
	struct smb_filename *smb_fname_tmp = NULL;
	files_struct *new_fsp = NULL;

	if (!VALID_STAT(*psbuf)) {
		return NT_STATUS_OBJECT_NAME_NOT_FOUND;
	}

	DEBUG(6,("smb_set_file_size: size: %.0f ", (double)size));

	if (size == get_file_size_stat(psbuf)) {
		return NT_STATUS_OK;
	}

	DEBUG(10,("smb_set_file_size: file %s : setting new size to %.0f\n",
		  smb_fname_str_dbg(smb_fname), (double)size));

	if (fsp && fsp->fh->fd != -1) {
		/* Handle based call. */
		if (!(fsp->access_mask & FILE_WRITE_DATA)) {
			return NT_STATUS_ACCESS_DENIED;
		}

		if (vfs_set_filelen(fsp, size) == -1) {
			return map_nt_error_from_unix(errno);
		}
		trigger_write_time_update_immediate(fsp);
		return NT_STATUS_OK;
	}

	smb_fname_tmp = cp_smb_filename(talloc_tos(), smb_fname);
	if (smb_fname_tmp == NULL) {
		return NT_STATUS_NO_MEMORY;
	}

	smb_fname_tmp->st = *psbuf;

        status = SMB_VFS_CREATE_FILE(
		conn,					/* conn */
		req,					/* req */
		0,					/* root_dir_fid */
		smb_fname_tmp,				/* fname */
		FILE_WRITE_DATA,			/* access_mask */
		(FILE_SHARE_READ | FILE_SHARE_WRITE |	/* share_access */
		    FILE_SHARE_DELETE),
		FILE_OPEN,				/* create_disposition*/
		0,					/* create_options */
		FILE_ATTRIBUTE_NORMAL,			/* file_attributes */
		0,					/* oplock_request */
		NULL,					/* lease */
		0,					/* allocation_size */
		0,					/* private_flags */
		NULL,					/* sd */
		NULL,					/* ea_list */
		&new_fsp,				/* result */
		NULL,					/* pinfo */
		NULL, NULL);				/* create context */

	TALLOC_FREE(smb_fname_tmp);

	if (!NT_STATUS_IS_OK(status)) {
		/* NB. We check for open_was_deferred in the caller. */
		return status;
	}

	/* See RAW-SFILEINFO-END-OF-FILE */
	if (fail_after_createfile) {
		close_file(req, new_fsp,NORMAL_CLOSE);
		return NT_STATUS_INVALID_LEVEL;
	}

	if (vfs_set_filelen(new_fsp, size) == -1) {
		status = map_nt_error_from_unix(errno);
		close_file(req, new_fsp,NORMAL_CLOSE);
		return status;
	}

	trigger_write_time_update_immediate(new_fsp);
	close_file(req, new_fsp,NORMAL_CLOSE);
	return NT_STATUS_OK;
}

/****************************************************************************
 Deal with SMB_INFO_SET_EA.
****************************************************************************/

static NTSTATUS smb_info_set_ea(connection_struct *conn,
				const char *pdata,
				int total_data,
				files_struct *fsp,
				const struct smb_filename *smb_fname)
{
	struct ea_list *ea_list = NULL;
	TALLOC_CTX *ctx = NULL;
	NTSTATUS status = NT_STATUS_OK;

	if (total_data < 10) {

		/* OS/2 workplace shell seems to send SET_EA requests of "null"
		   length. They seem to have no effect. Bug #3212. JRA */

		if ((total_data == 4) && (IVAL(pdata,0) == 4)) {
			/* We're done. We only get EA info in this call. */
			return NT_STATUS_OK;
		}

		return NT_STATUS_INVALID_PARAMETER;
	}

	if (IVAL(pdata,0) > total_data) {
		DEBUG(10,("smb_info_set_ea: bad total data size (%u) > %u\n",
			IVAL(pdata,0), (unsigned int)total_data));
		return NT_STATUS_INVALID_PARAMETER;
	}

	ctx = talloc_tos();
	ea_list = read_ea_list(ctx, pdata + 4, total_data - 4);
	if (!ea_list) {
		return NT_STATUS_INVALID_PARAMETER;
	}

	status = set_ea(conn, fsp, smb_fname, ea_list);

	return status;
}

/****************************************************************************
 Deal with SMB_FILE_FULL_EA_INFORMATION set.
****************************************************************************/

static NTSTATUS smb_set_file_full_ea_info(connection_struct *conn,
				const char *pdata,
				int total_data,
				files_struct *fsp)
{
	struct ea_list *ea_list = NULL;
	NTSTATUS status;

	if (!fsp) {
		return NT_STATUS_INVALID_HANDLE;
	}

	if (!lp_ea_support(SNUM(conn))) {
		DEBUG(10, ("smb_set_file_full_ea_info - ea_len = %u but "
			"EA's not supported.\n",
			(unsigned int)total_data));
		return NT_STATUS_EAS_NOT_SUPPORTED;
	}

	if (total_data < 10) {
		DEBUG(10, ("smb_set_file_full_ea_info - ea_len = %u "
			"too small.\n",
			(unsigned int)total_data));
		return NT_STATUS_INVALID_PARAMETER;
	}

	ea_list = read_nttrans_ea_list(talloc_tos(),
				pdata,
				total_data);

	if (!ea_list) {
		return NT_STATUS_INVALID_PARAMETER;
	}

	status = set_ea(conn, fsp, fsp->fsp_name, ea_list);

	DEBUG(10, ("smb_set_file_full_ea_info on file %s returned %s\n",
		smb_fname_str_dbg(fsp->fsp_name),
		nt_errstr(status) ));

	return status;
}


/****************************************************************************
 Deal with SMB_SET_FILE_DISPOSITION_INFO.
****************************************************************************/

static NTSTATUS smb_set_file_disposition_info(connection_struct *conn,
				const char *pdata,
				int total_data,
				files_struct *fsp,
				struct smb_filename *smb_fname)
{
	NTSTATUS status = NT_STATUS_OK;
	bool delete_on_close;
	uint32_t dosmode = 0;

	if (total_data < 1) {
		return NT_STATUS_INVALID_PARAMETER;
	}

	if (fsp == NULL) {
		return NT_STATUS_INVALID_HANDLE;
	}

	delete_on_close = (CVAL(pdata,0) ? True : False);
	dosmode = dos_mode(conn, smb_fname);

	DEBUG(10,("smb_set_file_disposition_info: file %s, dosmode = %u, "
		"delete_on_close = %u\n",
		smb_fname_str_dbg(smb_fname),
		(unsigned int)dosmode,
		(unsigned int)delete_on_close ));

	if (delete_on_close) {
		status = can_set_delete_on_close(fsp, dosmode);
		if (!NT_STATUS_IS_OK(status)) {
			return status;
		}
	}

	/* The set is across all open files on this dev/inode pair. */
	if (!set_delete_on_close(fsp, delete_on_close,
				 conn->session_info->security_token,
				 conn->session_info->unix_token)) {
		return NT_STATUS_ACCESS_DENIED;
	}
	return NT_STATUS_OK;
}

/****************************************************************************
 Deal with SMB_FILE_POSITION_INFORMATION.
****************************************************************************/

static NTSTATUS smb_file_position_information(connection_struct *conn,
				const char *pdata,
				int total_data,
				files_struct *fsp)
{
	uint64_t position_information;

	if (total_data < 8) {
		return NT_STATUS_INVALID_PARAMETER;
	}

	if (fsp == NULL) {
		/* Ignore on pathname based set. */
		return NT_STATUS_OK;
	}

	position_information = (uint64_t)IVAL(pdata,0);
	position_information |= (((uint64_t)IVAL(pdata,4)) << 32);

	DEBUG(10,("smb_file_position_information: Set file position "
		  "information for file %s to %.0f\n", fsp_str_dbg(fsp),
		  (double)position_information));
	fsp->fh->position_information = position_information;
	return NT_STATUS_OK;
}

/****************************************************************************
 Deal with SMB_FILE_MODE_INFORMATION.
****************************************************************************/

static NTSTATUS smb_file_mode_information(connection_struct *conn,
				const char *pdata,
				int total_data)
{
	uint32_t mode;

	if (total_data < 4) {
		return NT_STATUS_INVALID_PARAMETER;
	}
	mode = IVAL(pdata,0);
	if (mode != 0 && mode != 2 && mode != 4 && mode != 6) {
		return NT_STATUS_INVALID_PARAMETER;
	}
	return NT_STATUS_OK;
}

/****************************************************************************
 Deal with SMB_SET_FILE_UNIX_LINK (create a UNIX symlink).
****************************************************************************/

static NTSTATUS smb_set_file_unix_link(connection_struct *conn,
				       struct smb_request *req,
				       const char *pdata,
				       int total_data,
				       const struct smb_filename *smb_fname)
{
	char *link_target = NULL;
	const char *newname = smb_fname->base_name;
	TALLOC_CTX *ctx = talloc_tos();

	/* Set a symbolic link. */
	/* Don't allow this if follow links is false. */

	if (total_data == 0) {
		return NT_STATUS_INVALID_PARAMETER;
	}

	if (!lp_follow_symlinks(SNUM(conn))) {
		return NT_STATUS_ACCESS_DENIED;
	}

	srvstr_pull_talloc(ctx, pdata, req->flags2, &link_target, pdata,
		    total_data, STR_TERMINATE);

	if (!link_target) {
		return NT_STATUS_INVALID_PARAMETER;
	}

	DEBUG(10,("smb_set_file_unix_link: SMB_SET_FILE_UNIX_LINK doing symlink %s -> %s\n",
			newname, link_target ));

	if (SMB_VFS_SYMLINK(conn,link_target,newname) != 0) {
		return map_nt_error_from_unix(errno);
	}

	return NT_STATUS_OK;
}

/****************************************************************************
 Deal with SMB_SET_FILE_UNIX_HLINK (create a UNIX hard link).
****************************************************************************/

static NTSTATUS smb_set_file_unix_hlink(connection_struct *conn,
					struct smb_request *req,
					const char *pdata, int total_data,
					struct smb_filename *smb_fname_new)
{
	char *oldname = NULL;
	struct smb_filename *smb_fname_old = NULL;
	uint32_t ucf_flags = (req->posix_pathnames ? UCF_POSIX_PATHNAMES : 0);
	TALLOC_CTX *ctx = talloc_tos();
	NTSTATUS status = NT_STATUS_OK;

	/* Set a hard link. */
	if (total_data == 0) {
		return NT_STATUS_INVALID_PARAMETER;
	}

	if (req->posix_pathnames) {
		srvstr_get_path_posix(ctx,
			pdata,
			req->flags2,
			&oldname,
			pdata,
			total_data,
			STR_TERMINATE,
			&status);
	} else {
		srvstr_get_path(ctx,
			pdata,
			req->flags2,
			&oldname,
			pdata,
			total_data,
			STR_TERMINATE,
			&status);
	}
	if (!NT_STATUS_IS_OK(status)) {
		return status;
	}

	DEBUG(10,("smb_set_file_unix_hlink: SMB_SET_FILE_UNIX_LINK doing hard link %s -> %s\n",
		smb_fname_str_dbg(smb_fname_new), oldname));

	status = filename_convert(ctx,
				conn,
				req->flags2 & FLAGS2_DFS_PATHNAMES,
				oldname,
				ucf_flags,
				NULL,
				&smb_fname_old);
	if (!NT_STATUS_IS_OK(status)) {
		return status;
	}

	return hardlink_internals(ctx, conn, req, false,
			smb_fname_old, smb_fname_new);
}

/****************************************************************************
 Deal with SMB2_FILE_RENAME_INFORMATION_INTERNAL
****************************************************************************/

static NTSTATUS smb2_file_rename_information(connection_struct *conn,
					    struct smb_request *req,
					    const char *pdata,
					    int total_data,
					    files_struct *fsp,
					    struct smb_filename *smb_fname_src)
{
	bool overwrite;
	uint32_t len;
	char *newname = NULL;
	struct smb_filename *smb_fname_dst = NULL;
	uint32_t ucf_flags = UCF_SAVE_LCOMP |
		(req->posix_pathnames ? UCF_POSIX_PATHNAMES : 0);
	NTSTATUS status = NT_STATUS_OK;
	TALLOC_CTX *ctx = talloc_tos();

	if (!fsp) {
		return NT_STATUS_INVALID_HANDLE;
	}

	if (total_data < 20) {
		return NT_STATUS_INVALID_PARAMETER;
	}

	overwrite = (CVAL(pdata,0) ? True : False);
	len = IVAL(pdata,16);

	if (len > (total_data - 20) || (len == 0)) {
		return NT_STATUS_INVALID_PARAMETER;
	}

	if (req->posix_pathnames) {
		srvstr_get_path_posix(ctx,
				pdata,
				req->flags2,
				&newname,
				&pdata[20],
				len,
				STR_TERMINATE,
				&status);
	} else {
		srvstr_get_path(ctx,
				pdata,
				req->flags2,
				&newname,
				&pdata[20],
				len,
				STR_TERMINATE,
				&status);
	}
	if (!NT_STATUS_IS_OK(status)) {
		return status;
	}

	DEBUG(10,("smb2_file_rename_information: got name |%s|\n",
				newname));

	status = filename_convert(ctx,
				conn,
				req->flags2 & FLAGS2_DFS_PATHNAMES,
				newname,
				ucf_flags,
				NULL,
				&smb_fname_dst);
	if (!NT_STATUS_IS_OK(status)) {
		return status;
	}

	if (fsp->base_fsp) {
		/* newname must be a stream name. */
		if (newname[0] != ':') {
			return NT_STATUS_NOT_SUPPORTED;
		}

		/* Create an smb_fname to call rename_internals_fsp() with. */
		smb_fname_dst = synthetic_smb_fname(
			talloc_tos(), fsp->base_fsp->fsp_name->base_name,
			newname, NULL);
		if (smb_fname_dst == NULL) {
			status = NT_STATUS_NO_MEMORY;
			goto out;
		}

		/*
		 * Set the original last component, since
		 * rename_internals_fsp() requires it.
		 */
		smb_fname_dst->original_lcomp = talloc_strdup(smb_fname_dst,
							      newname);
		if (smb_fname_dst->original_lcomp == NULL) {
			status = NT_STATUS_NO_MEMORY;
			goto out;
		}

	}

	DEBUG(10,("smb2_file_rename_information: "
		  "SMB_FILE_RENAME_INFORMATION (%s) %s -> %s\n",
		  fsp_fnum_dbg(fsp), fsp_str_dbg(fsp),
		  smb_fname_str_dbg(smb_fname_dst)));
	status = rename_internals_fsp(conn, fsp, smb_fname_dst,
				(FILE_ATTRIBUTE_HIDDEN|FILE_ATTRIBUTE_SYSTEM),
				overwrite);

 out:
	TALLOC_FREE(smb_fname_dst);
	return status;
}

static NTSTATUS smb_file_link_information(connection_struct *conn,
					    struct smb_request *req,
					    const char *pdata,
					    int total_data,
					    files_struct *fsp,
					    struct smb_filename *smb_fname_src)
{
	bool overwrite;
	uint32_t len;
	char *newname = NULL;
	struct smb_filename *smb_fname_dst = NULL;
	NTSTATUS status = NT_STATUS_OK;
	uint32_t ucf_flags = UCF_SAVE_LCOMP |
		(req->posix_pathnames ? UCF_POSIX_PATHNAMES : 0);
	TALLOC_CTX *ctx = talloc_tos();

	if (!fsp) {
		return NT_STATUS_INVALID_HANDLE;
	}

	if (total_data < 20) {
		return NT_STATUS_INVALID_PARAMETER;
	}

	overwrite = (CVAL(pdata,0) ? true : false);
	len = IVAL(pdata,16);

	if (len > (total_data - 20) || (len == 0)) {
		return NT_STATUS_INVALID_PARAMETER;
	}

	if (req->posix_pathnames) {
		srvstr_get_path_posix(ctx,
				pdata,
				req->flags2,
				&newname,
				&pdata[20],
				len,
				STR_TERMINATE,
				&status);
	} else {
		srvstr_get_path(ctx,
				pdata,
				req->flags2,
				&newname,
				&pdata[20],
				len,
				STR_TERMINATE,
				&status);
	}
	if (!NT_STATUS_IS_OK(status)) {
		return status;
	}

	DEBUG(10,("smb_file_link_information: got name |%s|\n",
				newname));

	status = filename_convert(ctx,
				conn,
				req->flags2 & FLAGS2_DFS_PATHNAMES,
				newname,
				ucf_flags,
				NULL,
				&smb_fname_dst);
	if (!NT_STATUS_IS_OK(status)) {
		return status;
	}

	if (fsp->base_fsp) {
		/* No stream names. */
		return NT_STATUS_NOT_SUPPORTED;
	}

	DEBUG(10,("smb_file_link_information: "
		  "SMB_FILE_LINK_INFORMATION (%s) %s -> %s\n",
		  fsp_fnum_dbg(fsp), fsp_str_dbg(fsp),
		  smb_fname_str_dbg(smb_fname_dst)));
	status = hardlink_internals(ctx,
				conn,
				req,
				overwrite,
				fsp->fsp_name,
				smb_fname_dst);

	TALLOC_FREE(smb_fname_dst);
	return status;
}

/****************************************************************************
 Deal with SMB_FILE_RENAME_INFORMATION.
****************************************************************************/

static NTSTATUS smb_file_rename_information(connection_struct *conn,
					    struct smb_request *req,
					    const char *pdata,
					    int total_data,
					    files_struct *fsp,
					    struct smb_filename *smb_fname_src)
{
	bool overwrite;
	uint32_t root_fid;
	uint32_t len;
	char *newname = NULL;
	struct smb_filename *smb_fname_dst = NULL;
	bool dest_has_wcard = False;
	NTSTATUS status = NT_STATUS_OK;
	char *p;
	TALLOC_CTX *ctx = talloc_tos();

	if (total_data < 13) {
		return NT_STATUS_INVALID_PARAMETER;
	}

	overwrite = (CVAL(pdata,0) ? True : False);
	root_fid = IVAL(pdata,4);
	len = IVAL(pdata,8);

	if (len > (total_data - 12) || (len == 0) || (root_fid != 0)) {
		return NT_STATUS_INVALID_PARAMETER;
	}

	if (req->posix_pathnames) {
		srvstr_get_path_wcard_posix(ctx,
				pdata,
				req->flags2,
				&newname,
				&pdata[12],
				len,
				0,
				&status,
				&dest_has_wcard);
	} else {
		srvstr_get_path_wcard(ctx,
				pdata,
				req->flags2,
				&newname,
				&pdata[12],
				len,
				0,
				&status,
				&dest_has_wcard);
	}
	if (!NT_STATUS_IS_OK(status)) {
		return status;
	}

	DEBUG(10,("smb_file_rename_information: got name |%s|\n",
				newname));

	status = resolve_dfspath_wcard(ctx, conn,
				       req->flags2 & FLAGS2_DFS_PATHNAMES,
				       newname,
				       true,
				       !conn->sconn->using_smb2,
				       &newname,
				       &dest_has_wcard);
	if (!NT_STATUS_IS_OK(status)) {
		return status;
	}

	/* Check the new name has no '/' characters. */
	if (strchr_m(newname, '/')) {
		return NT_STATUS_NOT_SUPPORTED;
	}

	if (fsp && fsp->base_fsp) {
		/* newname must be a stream name. */
		if (newname[0] != ':') {
			return NT_STATUS_NOT_SUPPORTED;
		}

		/* Create an smb_fname to call rename_internals_fsp() with. */
		smb_fname_dst = synthetic_smb_fname(
			talloc_tos(), fsp->base_fsp->fsp_name->base_name,
			newname, NULL);
		if (smb_fname_dst == NULL) {
			status = NT_STATUS_NO_MEMORY;
			goto out;
		}

		/*
		 * Set the original last component, since
		 * rename_internals_fsp() requires it.
		 */
		smb_fname_dst->original_lcomp = talloc_strdup(smb_fname_dst,
							      newname);
		if (smb_fname_dst->original_lcomp == NULL) {
			status = NT_STATUS_NO_MEMORY;
			goto out;
		}

	} else {
		/*
		 * Build up an smb_fname_dst based on the filename passed in.
		 * We basically just strip off the last component, and put on
		 * the newname instead.
		 */
		char *base_name = NULL;

		/* newname must *not* be a stream name. */
		if (newname[0] == ':') {
			return NT_STATUS_NOT_SUPPORTED;
		}

		/*
		 * Strip off the last component (filename) of the path passed
		 * in.
		 */
		base_name = talloc_strdup(ctx, smb_fname_src->base_name);
		if (!base_name) {
			return NT_STATUS_NO_MEMORY;
		}
		p = strrchr_m(base_name, '/');
		if (p) {
			p[1] = '\0';
		} else {
			base_name = talloc_strdup(ctx, "");
			if (!base_name) {
				return NT_STATUS_NO_MEMORY;
			}
		}
		/* Append the new name. */
		base_name = talloc_asprintf_append(base_name,
				"%s",
				newname);
		if (!base_name) {
			return NT_STATUS_NO_MEMORY;
		}

		status = unix_convert(ctx, conn, base_name, &smb_fname_dst,
				      (UCF_SAVE_LCOMP |
					  (dest_has_wcard ?
					      UCF_ALWAYS_ALLOW_WCARD_LCOMP :
					      0)));

		/* If an error we expect this to be
		 * NT_STATUS_OBJECT_PATH_NOT_FOUND */

		if (!NT_STATUS_IS_OK(status)) {
			if(!NT_STATUS_EQUAL(NT_STATUS_OBJECT_PATH_NOT_FOUND,
					    status)) {
				goto out;
			}
			/* Create an smb_fname to call rename_internals_fsp() */
			smb_fname_dst = synthetic_smb_fname(
				ctx, base_name, NULL, NULL);
			if (smb_fname_dst == NULL) {
				status = NT_STATUS_NO_MEMORY;
				goto out;
			}
		}
	}

	if (fsp) {
		DEBUG(10,("smb_file_rename_information: "
			  "SMB_FILE_RENAME_INFORMATION (%s) %s -> %s\n",
			  fsp_fnum_dbg(fsp), fsp_str_dbg(fsp),
			  smb_fname_str_dbg(smb_fname_dst)));
		status = rename_internals_fsp(conn, fsp, smb_fname_dst, 0,
					      overwrite);
	} else {
		DEBUG(10,("smb_file_rename_information: "
			  "SMB_FILE_RENAME_INFORMATION %s -> %s\n",
			  smb_fname_str_dbg(smb_fname_src),
			  smb_fname_str_dbg(smb_fname_dst)));
		status = rename_internals(ctx, conn, req, smb_fname_src,
					  smb_fname_dst, 0, overwrite, false,
					  dest_has_wcard,
					  FILE_WRITE_ATTRIBUTES);
	}
 out:
	TALLOC_FREE(smb_fname_dst);
	return status;
}

/****************************************************************************
 Deal with SMB_SET_POSIX_ACL.
****************************************************************************/

#if defined(HAVE_POSIX_ACLS)
static NTSTATUS smb_set_posix_acl(connection_struct *conn,
				const char *pdata,
				int total_data,
				files_struct *fsp,
				const struct smb_filename *smb_fname)
{
	uint16_t posix_acl_version;
	uint16_t num_file_acls;
	uint16_t num_def_acls;
	bool valid_file_acls = True;
	bool valid_def_acls = True;
	NTSTATUS status;

	if (total_data < SMB_POSIX_ACL_HEADER_SIZE) {
		return NT_STATUS_INVALID_PARAMETER;
	}
	posix_acl_version = SVAL(pdata,0);
	num_file_acls = SVAL(pdata,2);
	num_def_acls = SVAL(pdata,4);

	if (num_file_acls == SMB_POSIX_IGNORE_ACE_ENTRIES) {
		valid_file_acls = False;
		num_file_acls = 0;
	}

	if (num_def_acls == SMB_POSIX_IGNORE_ACE_ENTRIES) {
		valid_def_acls = False;
		num_def_acls = 0;
	}

	if (posix_acl_version != SMB_POSIX_ACL_VERSION) {
		return NT_STATUS_INVALID_PARAMETER;
	}

	if (total_data < SMB_POSIX_ACL_HEADER_SIZE +
			(num_file_acls+num_def_acls)*SMB_POSIX_ACL_ENTRY_SIZE) {
		return NT_STATUS_INVALID_PARAMETER;
	}

	status = refuse_symlink(conn, fsp, smb_fname->base_name);
	if (!NT_STATUS_IS_OK(status)) {
		return status;
	}

	DEBUG(10,("smb_set_posix_acl: file %s num_file_acls = %u, num_def_acls = %u\n",
		smb_fname ? smb_fname_str_dbg(smb_fname) : fsp_str_dbg(fsp),
		(unsigned int)num_file_acls,
		(unsigned int)num_def_acls));

	if (valid_file_acls && !set_unix_posix_acl(conn, fsp,
		smb_fname->base_name, num_file_acls,
		pdata + SMB_POSIX_ACL_HEADER_SIZE)) {
		return map_nt_error_from_unix(errno);
	}

	if (valid_def_acls && !set_unix_posix_default_acl(conn,
		smb_fname->base_name, &smb_fname->st, num_def_acls,
		pdata + SMB_POSIX_ACL_HEADER_SIZE +
		(num_file_acls*SMB_POSIX_ACL_ENTRY_SIZE))) {
		return map_nt_error_from_unix(errno);
	}
	return NT_STATUS_OK;
}
#endif

/****************************************************************************
 Deal with SMB_SET_POSIX_LOCK.
****************************************************************************/

static NTSTATUS smb_set_posix_lock(connection_struct *conn,
				struct smb_request *req,
				const char *pdata,
				int total_data,
				files_struct *fsp)
{
	uint64_t count;
	uint64_t offset;
	uint64_t smblctx;
	bool blocking_lock = False;
	enum brl_type lock_type;

	NTSTATUS status = NT_STATUS_OK;

	if (fsp == NULL || fsp->fh->fd == -1) {
		return NT_STATUS_INVALID_HANDLE;
	}

	if (total_data != POSIX_LOCK_DATA_SIZE) {
		return NT_STATUS_INVALID_PARAMETER;
	}

	switch (SVAL(pdata, POSIX_LOCK_TYPE_OFFSET)) {
		case POSIX_LOCK_TYPE_READ:
			lock_type = READ_LOCK;
			break;
		case POSIX_LOCK_TYPE_WRITE:
			/* Return the right POSIX-mappable error code for files opened read-only. */
			if (!fsp->can_write) {
				return NT_STATUS_INVALID_HANDLE;
			}
			lock_type = WRITE_LOCK;
			break;
		case POSIX_LOCK_TYPE_UNLOCK:
			lock_type = UNLOCK_LOCK;
			break;
		default:
			return NT_STATUS_INVALID_PARAMETER;
	}

	if (SVAL(pdata,POSIX_LOCK_FLAGS_OFFSET) == POSIX_LOCK_FLAG_NOWAIT) {
		blocking_lock = False;
	} else if (SVAL(pdata,POSIX_LOCK_FLAGS_OFFSET) == POSIX_LOCK_FLAG_WAIT) {
		blocking_lock = True;
	} else {
		return NT_STATUS_INVALID_PARAMETER;
	}

	if (!lp_blocking_locks(SNUM(conn))) { 
		blocking_lock = False;
	}

	smblctx = (uint64_t)IVAL(pdata, POSIX_LOCK_PID_OFFSET);
	offset = (((uint64_t) IVAL(pdata,(POSIX_LOCK_START_OFFSET+4))) << 32) |
			((uint64_t) IVAL(pdata,POSIX_LOCK_START_OFFSET));
	count = (((uint64_t) IVAL(pdata,(POSIX_LOCK_LEN_OFFSET+4))) << 32) |
			((uint64_t) IVAL(pdata,POSIX_LOCK_LEN_OFFSET));

	DEBUG(10,("smb_set_posix_lock: file %s, lock_type = %u,"
			"smblctx = %llu, count = %.0f, offset = %.0f\n",
		fsp_str_dbg(fsp),
		(unsigned int)lock_type,
		(unsigned long long)smblctx,
		(double)count,
		(double)offset ));

	if (lock_type == UNLOCK_LOCK) {
		status = do_unlock(req->sconn->msg_ctx,
				fsp,
				smblctx,
				count,
				offset,
				POSIX_LOCK);
	} else {
		uint64_t block_smblctx;

		struct byte_range_lock *br_lck = do_lock(req->sconn->msg_ctx,
							fsp,
							smblctx,
							count,
							offset,
							lock_type,
							POSIX_LOCK,
							blocking_lock,
							&status,
							&block_smblctx);

		if (br_lck && blocking_lock && ERROR_WAS_LOCK_DENIED(status)) {
			/*
			 * A blocking lock was requested. Package up
			 * this smb into a queued request and push it
			 * onto the blocking lock queue.
			 */
			if(push_blocking_lock_request(br_lck,
						req,
						fsp,
						-1, /* infinite timeout. */
						0,
						smblctx,
						lock_type,
						POSIX_LOCK,
						offset,
						count,
						block_smblctx)) {
				TALLOC_FREE(br_lck);
				return status;
			}
		}
		TALLOC_FREE(br_lck);
	}

	return status;
}

/****************************************************************************
 Deal with SMB_SET_FILE_BASIC_INFO.
****************************************************************************/

static NTSTATUS smb_set_file_basic_info(connection_struct *conn,
					const char *pdata,
					int total_data,
					files_struct *fsp,
					const struct smb_filename *smb_fname)
{
	/* Patch to do this correctly from Paul Eggert <eggert@twinsun.com>. */
	struct smb_file_time ft;
	uint32_t dosmode = 0;
	NTSTATUS status = NT_STATUS_OK;

	ZERO_STRUCT(ft);

	if (total_data < 36) {
		return NT_STATUS_INVALID_PARAMETER;
	}

	status = check_access(conn, fsp, smb_fname, FILE_WRITE_ATTRIBUTES);
	if (!NT_STATUS_IS_OK(status)) {
		return status;
	}

	/* Set the attributes */
	dosmode = IVAL(pdata,32);
	status = smb_set_file_dosmode(conn, smb_fname, dosmode);
	if (!NT_STATUS_IS_OK(status)) {
		return status;
	}

	/* create time */
	ft.create_time = interpret_long_date(pdata);

	/* access time */
	ft.atime = interpret_long_date(pdata+8);

	/* write time. */
	ft.mtime = interpret_long_date(pdata+16);

	/* change time. */
	ft.ctime = interpret_long_date(pdata+24);

	DEBUG(10, ("smb_set_file_basic_info: file %s\n",
		   smb_fname_str_dbg(smb_fname)));

	return smb_set_file_time(conn, fsp, smb_fname, &ft,
				 true);
}

/****************************************************************************
 Deal with SMB_INFO_STANDARD.
****************************************************************************/

static NTSTATUS smb_set_info_standard(connection_struct *conn,
					const char *pdata,
					int total_data,
					files_struct *fsp,
					const struct smb_filename *smb_fname)
{
	NTSTATUS status;
	struct smb_file_time ft;

	ZERO_STRUCT(ft);

	if (total_data < 12) {
		return NT_STATUS_INVALID_PARAMETER;
	}

	/* create time */
	ft.create_time = convert_time_t_to_timespec(srv_make_unix_date2(pdata));
	/* access time */
	ft.atime = convert_time_t_to_timespec(srv_make_unix_date2(pdata+4));
	/* write time */
	ft.mtime = convert_time_t_to_timespec(srv_make_unix_date2(pdata+8));

	DEBUG(10,("smb_set_info_standard: file %s\n",
		smb_fname_str_dbg(smb_fname)));

	status = check_access(conn, fsp, smb_fname, FILE_WRITE_ATTRIBUTES);
	if (!NT_STATUS_IS_OK(status)) {
		return status;
	}

        return smb_set_file_time(conn,
                                fsp,
				smb_fname,
				&ft,
                                true);
}

/****************************************************************************
 Deal with SMB_SET_FILE_ALLOCATION_INFO.
****************************************************************************/

static NTSTATUS smb_set_file_allocation_info(connection_struct *conn,
					     struct smb_request *req,
					const char *pdata,
					int total_data,
					files_struct *fsp,
					struct smb_filename *smb_fname)
{
	uint64_t allocation_size = 0;
	NTSTATUS status = NT_STATUS_OK;
	files_struct *new_fsp = NULL;

	if (!VALID_STAT(smb_fname->st)) {
		return NT_STATUS_OBJECT_NAME_NOT_FOUND;
	}

	if (total_data < 8) {
		return NT_STATUS_INVALID_PARAMETER;
	}

	allocation_size = (uint64_t)IVAL(pdata,0);
	allocation_size |= (((uint64_t)IVAL(pdata,4)) << 32);
	DEBUG(10,("smb_set_file_allocation_info: Set file allocation info for "
		  "file %s to %.0f\n", smb_fname_str_dbg(smb_fname),
		  (double)allocation_size));

	if (allocation_size) {
		allocation_size = smb_roundup(conn, allocation_size);
	}

	DEBUG(10,("smb_set_file_allocation_info: file %s : setting new "
		  "allocation size to %.0f\n", smb_fname_str_dbg(smb_fname),
		  (double)allocation_size));

	if (fsp && fsp->fh->fd != -1) {
		/* Open file handle. */
		if (!(fsp->access_mask & FILE_WRITE_DATA)) {
			return NT_STATUS_ACCESS_DENIED;
		}

		/* Only change if needed. */
		if (allocation_size != get_file_size_stat(&smb_fname->st)) {
			if (vfs_allocate_file_space(fsp, allocation_size) == -1) {
				return map_nt_error_from_unix(errno);
			}
		}
		/* But always update the time. */
		/*
		 * This is equivalent to a write. Ensure it's seen immediately
		 * if there are no pending writes.
		 */
		trigger_write_time_update_immediate(fsp);
		return NT_STATUS_OK;
	}

	/* Pathname or stat or directory file. */
	status = SMB_VFS_CREATE_FILE(
		conn,					/* conn */
		req,					/* req */
		0,					/* root_dir_fid */
		smb_fname,				/* fname */
		FILE_WRITE_DATA,			/* access_mask */
		(FILE_SHARE_READ | FILE_SHARE_WRITE |	/* share_access */
		    FILE_SHARE_DELETE),
		FILE_OPEN,				/* create_disposition*/
		0,					/* create_options */
		FILE_ATTRIBUTE_NORMAL,			/* file_attributes */
		0,					/* oplock_request */
		NULL,					/* lease */
		0,					/* allocation_size */
		0,					/* private_flags */
		NULL,					/* sd */
		NULL,					/* ea_list */
		&new_fsp,				/* result */
		NULL,					/* pinfo */
		NULL, NULL);				/* create context */

	if (!NT_STATUS_IS_OK(status)) {
		/* NB. We check for open_was_deferred in the caller. */
		return status;
	}

	/* Only change if needed. */
	if (allocation_size != get_file_size_stat(&smb_fname->st)) {
		if (vfs_allocate_file_space(new_fsp, allocation_size) == -1) {
			status = map_nt_error_from_unix(errno);
			close_file(req, new_fsp, NORMAL_CLOSE);
			return status;
		}
	}

	/* Changing the allocation size should set the last mod time. */
	/*
	 * This is equivalent to a write. Ensure it's seen immediately
	 * if there are no pending writes.
	 */
	trigger_write_time_update_immediate(new_fsp);
	close_file(req, new_fsp, NORMAL_CLOSE);
	return NT_STATUS_OK;
}

/****************************************************************************
 Deal with SMB_SET_FILE_END_OF_FILE_INFO.
****************************************************************************/

static NTSTATUS smb_set_file_end_of_file_info(connection_struct *conn,
					      struct smb_request *req,
					const char *pdata,
					int total_data,
					files_struct *fsp,
					const struct smb_filename *smb_fname,
					bool fail_after_createfile)
{
	off_t size;

	if (total_data < 8) {
		return NT_STATUS_INVALID_PARAMETER;
	}

	size = IVAL(pdata,0);
	size |= (((off_t)IVAL(pdata,4)) << 32);
	DEBUG(10,("smb_set_file_end_of_file_info: Set end of file info for "
		  "file %s to %.0f\n", smb_fname_str_dbg(smb_fname),
		  (double)size));

	return smb_set_file_size(conn, req,
				fsp,
				smb_fname,
				&smb_fname->st,
				size,
				fail_after_createfile);
}

/****************************************************************************
 Allow a UNIX info mknod.
****************************************************************************/

static NTSTATUS smb_unix_mknod(connection_struct *conn,
					const char *pdata,
					int total_data,
					const struct smb_filename *smb_fname)
{
	uint32_t file_type = IVAL(pdata,56);
#if defined(HAVE_MAKEDEV)
	uint32_t dev_major = IVAL(pdata,60);
	uint32_t dev_minor = IVAL(pdata,68);
#endif
	SMB_DEV_T dev = (SMB_DEV_T)0;
	uint32_t raw_unixmode = IVAL(pdata,84);
	NTSTATUS status;
	mode_t unixmode;

	if (total_data < 100) {
		return NT_STATUS_INVALID_PARAMETER;
	}

	status = unix_perms_from_wire(conn, &smb_fname->st, raw_unixmode,
				      PERM_NEW_FILE, &unixmode);
	if (!NT_STATUS_IS_OK(status)) {
		return status;
	}

#if defined(HAVE_MAKEDEV)
	dev = makedev(dev_major, dev_minor);
#endif

	switch (file_type) {
#if defined(S_IFIFO)
		case UNIX_TYPE_FIFO:
			unixmode |= S_IFIFO;
			break;
#endif
#if defined(S_IFSOCK)
		case UNIX_TYPE_SOCKET:
			unixmode |= S_IFSOCK;
			break;
#endif
#if defined(S_IFCHR)
		case UNIX_TYPE_CHARDEV:
			unixmode |= S_IFCHR;
			break;
#endif
#if defined(S_IFBLK)
		case UNIX_TYPE_BLKDEV:
			unixmode |= S_IFBLK;
			break;
#endif
		default:
			return NT_STATUS_INVALID_PARAMETER;
	}

	DEBUG(10,("smb_unix_mknod: SMB_SET_FILE_UNIX_BASIC doing mknod dev "
		  "%.0f mode 0%o for file %s\n", (double)dev,
		  (unsigned int)unixmode, smb_fname_str_dbg(smb_fname)));

	/* Ok - do the mknod. */
	if (SMB_VFS_MKNOD(conn, smb_fname->base_name, unixmode, dev) != 0) {
		return map_nt_error_from_unix(errno);
	}

	/* If any of the other "set" calls fail we
 	 * don't want to end up with a half-constructed mknod.
 	 */

	if (lp_inherit_permissions(SNUM(conn))) {
		char *parent;
		if (!parent_dirname(talloc_tos(), smb_fname->base_name,
				    &parent, NULL)) {
			return NT_STATUS_NO_MEMORY;
		}
		inherit_access_posix_acl(conn, parent, smb_fname->base_name,
					 unixmode);
		TALLOC_FREE(parent);
	}

	return NT_STATUS_OK;
}

/****************************************************************************
 Deal with SMB_SET_FILE_UNIX_BASIC.
****************************************************************************/

static NTSTATUS smb_set_file_unix_basic(connection_struct *conn,
					struct smb_request *req,
					const char *pdata,
					int total_data,
					files_struct *fsp,
					const struct smb_filename *smb_fname)
{
	struct smb_file_time ft;
	uint32_t raw_unixmode;
	mode_t unixmode;
	off_t size = 0;
	uid_t set_owner = (uid_t)SMB_UID_NO_CHANGE;
	gid_t set_grp = (uid_t)SMB_GID_NO_CHANGE;
	NTSTATUS status = NT_STATUS_OK;
	bool delete_on_fail = False;
	enum perm_type ptype;
	files_struct *all_fsps = NULL;
	bool modify_mtime = true;
	struct file_id id;
	struct smb_filename *smb_fname_tmp = NULL;
	SMB_STRUCT_STAT sbuf;

	ZERO_STRUCT(ft);

	if (total_data < 100) {
		return NT_STATUS_INVALID_PARAMETER;
	}

	if(IVAL(pdata, 0) != SMB_SIZE_NO_CHANGE_LO &&
	   IVAL(pdata, 4) != SMB_SIZE_NO_CHANGE_HI) {
		size=IVAL(pdata,0); /* first 8 Bytes are size */
		size |= (((off_t)IVAL(pdata,4)) << 32);
	}

	ft.atime = interpret_long_date(pdata+24); /* access_time */
	ft.mtime = interpret_long_date(pdata+32); /* modification_time */
	set_owner = (uid_t)IVAL(pdata,40);
	set_grp = (gid_t)IVAL(pdata,48);
	raw_unixmode = IVAL(pdata,84);

	if (VALID_STAT(smb_fname->st)) {
		if (S_ISDIR(smb_fname->st.st_ex_mode)) {
			ptype = PERM_EXISTING_DIR;
		} else {
			ptype = PERM_EXISTING_FILE;
		}
	} else {
		ptype = PERM_NEW_FILE;
	}

	status = unix_perms_from_wire(conn, &smb_fname->st, raw_unixmode,
				      ptype, &unixmode);
	if (!NT_STATUS_IS_OK(status)) {
		return status;
	}

	DEBUG(10,("smb_set_file_unix_basic: SMB_SET_FILE_UNIX_BASIC: name = "
		  "%s size = %.0f, uid = %u, gid = %u, raw perms = 0%o\n",
		  smb_fname_str_dbg(smb_fname), (double)size,
		  (unsigned int)set_owner, (unsigned int)set_grp,
		  (int)raw_unixmode));

	sbuf = smb_fname->st;

	if (!VALID_STAT(sbuf)) {
		/*
		 * The only valid use of this is to create character and block
		 * devices, and named pipes. This is deprecated (IMHO) and 
		 * a new info level should be used for mknod. JRA.
		 */

		status = smb_unix_mknod(conn,
					pdata,
					total_data,
					smb_fname);
		if (!NT_STATUS_IS_OK(status)) {
			return status;
		}

		smb_fname_tmp = cp_smb_filename(talloc_tos(), smb_fname);
		if (smb_fname_tmp == NULL) {
			return NT_STATUS_NO_MEMORY;
		}

		if (SMB_VFS_STAT(conn, smb_fname_tmp) != 0) {
			status = map_nt_error_from_unix(errno);
			TALLOC_FREE(smb_fname_tmp);
			SMB_VFS_UNLINK(conn, smb_fname);
			return status;
		}

		sbuf = smb_fname_tmp->st;
		smb_fname = smb_fname_tmp;

		/* Ensure we don't try and change anything else. */
		raw_unixmode = SMB_MODE_NO_CHANGE;
		size = get_file_size_stat(&sbuf);
		ft.atime = sbuf.st_ex_atime;
		ft.mtime = sbuf.st_ex_mtime;
		/* 
		 * We continue here as we might want to change the 
		 * owner uid/gid.
		 */
		delete_on_fail = True;
	}

#if 1
	/* Horrible backwards compatibility hack as an old server bug
	 * allowed a CIFS client bug to remain unnoticed :-(. JRA.
	 * */

	if (!size) {
		size = get_file_size_stat(&sbuf);
	}
#endif

	/*
	 * Deal with the UNIX specific mode set.
	 */

	if (raw_unixmode != SMB_MODE_NO_CHANGE) {
		int ret;

		DEBUG(10,("smb_set_file_unix_basic: SMB_SET_FILE_UNIX_BASIC "
			  "setting mode 0%o for file %s\n",
			  (unsigned int)unixmode,
			  smb_fname_str_dbg(smb_fname)));
		if (fsp && fsp->fh->fd != -1) {
			ret = SMB_VFS_FCHMOD(fsp, unixmode);
		} else {
			ret = SMB_VFS_CHMOD(conn, smb_fname->base_name, unixmode);
		}
		if (ret != 0) {
			return map_nt_error_from_unix(errno);
		}
	}

	/*
	 * Deal with the UNIX specific uid set.
	 */

	if ((set_owner != (uid_t)SMB_UID_NO_CHANGE) &&
	    (sbuf.st_ex_uid != set_owner)) {
		int ret;

		DEBUG(10,("smb_set_file_unix_basic: SMB_SET_FILE_UNIX_BASIC "
			  "changing owner %u for path %s\n",
			  (unsigned int)set_owner,
			  smb_fname_str_dbg(smb_fname)));

		if (fsp && fsp->fh->fd != -1) {
			ret = SMB_VFS_FCHOWN(fsp, set_owner, (gid_t)-1);
		} else {
			/*
			 * UNIX extensions calls must always operate
			 * on symlinks.
			 */
			ret = SMB_VFS_LCHOWN(conn, smb_fname->base_name,
					     set_owner, (gid_t)-1);
		}

		if (ret != 0) {
			status = map_nt_error_from_unix(errno);
			if (delete_on_fail) {
				SMB_VFS_UNLINK(conn, smb_fname);
			}
			return status;
		}
	}

	/*
	 * Deal with the UNIX specific gid set.
	 */

	if ((set_grp != (uid_t)SMB_GID_NO_CHANGE) &&
	    (sbuf.st_ex_gid != set_grp)) {
		int ret;

		DEBUG(10,("smb_set_file_unix_basic: SMB_SET_FILE_UNIX_BASIC "
			  "changing group %u for file %s\n",
			  (unsigned int)set_owner,
			  smb_fname_str_dbg(smb_fname)));
		if (fsp && fsp->fh->fd != -1) {
			ret = SMB_VFS_FCHOWN(fsp, set_owner, (gid_t)-1);
		} else {
			/*
			 * UNIX extensions calls must always operate
			 * on symlinks.
			 */
			ret = SMB_VFS_LCHOWN(conn, smb_fname->base_name, (uid_t)-1,
				  set_grp);
		}
		if (ret != 0) {
			status = map_nt_error_from_unix(errno);
			if (delete_on_fail) {
				SMB_VFS_UNLINK(conn, smb_fname);
			}
			return status;
		}
	}

	/* Deal with any size changes. */

	status = smb_set_file_size(conn, req,
				   fsp,
				   smb_fname,
				   &sbuf,
				   size,
				   false);
	if (!NT_STATUS_IS_OK(status)) {
		return status;
	}

	/* Deal with any time changes. */
	if (null_timespec(ft.mtime) && null_timespec(ft.atime)) {
		/* No change, don't cancel anything. */
		return status;
	}

	id = vfs_file_id_from_sbuf(conn, &sbuf);
	for(all_fsps = file_find_di_first(conn->sconn, id); all_fsps;
			all_fsps = file_find_di_next(all_fsps)) {
		/*
		 * We're setting the time explicitly for UNIX.
		 * Cancel any pending changes over all handles.
		 */
		all_fsps->update_write_time_on_close = false;
		TALLOC_FREE(all_fsps->update_write_time_event);
	}

	/*
	 * Override the "setting_write_time"
	 * parameter here as it almost does what
	 * we need. Just remember if we modified
	 * mtime and send the notify ourselves.
	 */
	if (null_timespec(ft.mtime)) {
		modify_mtime = false;
	}

	status = smb_set_file_time(conn,
				fsp,
				smb_fname,
				&ft,
				false);
	if (modify_mtime) {
		notify_fname(conn, NOTIFY_ACTION_MODIFIED,
			FILE_NOTIFY_CHANGE_LAST_WRITE, smb_fname->base_name);
	}
	return status;
}

/****************************************************************************
 Deal with SMB_SET_FILE_UNIX_INFO2.
****************************************************************************/

static NTSTATUS smb_set_file_unix_info2(connection_struct *conn,
					struct smb_request *req,
					const char *pdata,
					int total_data,
					files_struct *fsp,
					const struct smb_filename *smb_fname)
{
	NTSTATUS status;
	uint32_t smb_fflags;
	uint32_t smb_fmask;

	if (total_data < 116) {
		return NT_STATUS_INVALID_PARAMETER;
	}

	/* Start by setting all the fields that are common between UNIX_BASIC
	 * and UNIX_INFO2.
	 */
	status = smb_set_file_unix_basic(conn, req, pdata, total_data,
					 fsp, smb_fname);
	if (!NT_STATUS_IS_OK(status)) {
		return status;
	}

	smb_fflags = IVAL(pdata, 108);
	smb_fmask = IVAL(pdata, 112);

	/* NB: We should only attempt to alter the file flags if the client
	 * sends a non-zero mask.
	 */
	if (smb_fmask != 0) {
		int stat_fflags = 0;

		if (!map_info2_flags_to_sbuf(&smb_fname->st, smb_fflags,
					     smb_fmask, &stat_fflags)) {
			/* Client asked to alter a flag we don't understand. */
			return NT_STATUS_INVALID_PARAMETER;
		}

		if (fsp && fsp->fh->fd != -1) {
			/* XXX: we should be  using SMB_VFS_FCHFLAGS here. */
			return NT_STATUS_NOT_SUPPORTED;
		} else {
			if (SMB_VFS_CHFLAGS(conn, smb_fname->base_name,
					    stat_fflags) != 0) {
				return map_nt_error_from_unix(errno);
			}
		}
	}

	/* XXX: need to add support for changing the create_time here. You
	 * can do this for paths on Darwin with setattrlist(2). The right way
	 * to hook this up is probably by extending the VFS utimes interface.
	 */

	return NT_STATUS_OK;
}

/****************************************************************************
 Create a directory with POSIX semantics.
****************************************************************************/

static NTSTATUS smb_posix_mkdir(connection_struct *conn,
				struct smb_request *req,
				char **ppdata,
				int total_data,
				struct smb_filename *smb_fname,
				int *pdata_return_size)
{
	NTSTATUS status = NT_STATUS_OK;
	uint32_t raw_unixmode = 0;
	uint32_t mod_unixmode = 0;
	mode_t unixmode = (mode_t)0;
	files_struct *fsp = NULL;
	uint16_t info_level_return = 0;
	int info;
	char *pdata = *ppdata;

	if (total_data < 18) {
		return NT_STATUS_INVALID_PARAMETER;
	}

	raw_unixmode = IVAL(pdata,8);
	/* Next 4 bytes are not yet defined. */

	status = unix_perms_from_wire(conn, &smb_fname->st, raw_unixmode,
				      PERM_NEW_DIR, &unixmode);
	if (!NT_STATUS_IS_OK(status)) {
		return status;
	}

	mod_unixmode = (uint32_t)unixmode | FILE_FLAG_POSIX_SEMANTICS;

	DEBUG(10,("smb_posix_mkdir: file %s, mode 0%o\n",
		  smb_fname_str_dbg(smb_fname), (unsigned int)unixmode));

        status = SMB_VFS_CREATE_FILE(
		conn,					/* conn */
		req,					/* req */
		0,					/* root_dir_fid */
		smb_fname,				/* fname */
		FILE_READ_ATTRIBUTES,			/* access_mask */
		FILE_SHARE_NONE,			/* share_access */
		FILE_CREATE,				/* create_disposition*/
		FILE_DIRECTORY_FILE,			/* create_options */
		mod_unixmode,				/* file_attributes */
		0,					/* oplock_request */
		NULL,					/* lease */
		0,					/* allocation_size */
		0,					/* private_flags */
		NULL,					/* sd */
		NULL,					/* ea_list */
		&fsp,					/* result */
		&info,					/* pinfo */
		NULL, NULL);				/* create context */

        if (NT_STATUS_IS_OK(status)) {
                close_file(req, fsp, NORMAL_CLOSE);
        }

	info_level_return = SVAL(pdata,16);
 
	if (info_level_return == SMB_QUERY_FILE_UNIX_BASIC) {
		*pdata_return_size = 12 + SMB_FILE_UNIX_BASIC_SIZE;
	} else if (info_level_return ==  SMB_QUERY_FILE_UNIX_INFO2) {
		*pdata_return_size = 12 + SMB_FILE_UNIX_INFO2_SIZE;
	} else {
		*pdata_return_size = 12;
	}

	/* Realloc the data size */
	*ppdata = (char *)SMB_REALLOC(*ppdata,*pdata_return_size);
	if (*ppdata == NULL) {
		*pdata_return_size = 0;
		return NT_STATUS_NO_MEMORY;
	}
	pdata = *ppdata;

	SSVAL(pdata,0,NO_OPLOCK_RETURN);
	SSVAL(pdata,2,0); /* No fnum. */
	SIVAL(pdata,4,info); /* Was directory created. */

	switch (info_level_return) {
		case SMB_QUERY_FILE_UNIX_BASIC:
			SSVAL(pdata,8,SMB_QUERY_FILE_UNIX_BASIC);
			SSVAL(pdata,10,0); /* Padding. */
			store_file_unix_basic(conn, pdata + 12, fsp,
					      &smb_fname->st);
			break;
		case SMB_QUERY_FILE_UNIX_INFO2:
			SSVAL(pdata,8,SMB_QUERY_FILE_UNIX_INFO2);
			SSVAL(pdata,10,0); /* Padding. */
			store_file_unix_basic_info2(conn, pdata + 12, fsp,
						    &smb_fname->st);
			break;
		default:
			SSVAL(pdata,8,SMB_NO_INFO_LEVEL_RETURNED);
			SSVAL(pdata,10,0); /* Padding. */
			break;
	}

	return status;
}

/****************************************************************************
 Open/Create a file with POSIX semantics.
****************************************************************************/

#define SMB_O_RDONLY_MAPPING (FILE_READ_DATA|FILE_READ_ATTRIBUTES|FILE_READ_EA)
#define SMB_O_WRONLY_MAPPING (FILE_WRITE_DATA|FILE_WRITE_ATTRIBUTES|FILE_WRITE_EA)

static NTSTATUS smb_posix_open(connection_struct *conn,
			       struct smb_request *req,
				char **ppdata,
				int total_data,
				struct smb_filename *smb_fname,
				int *pdata_return_size)
{
	bool extended_oplock_granted = False;
	char *pdata = *ppdata;
	uint32_t flags = 0;
	uint32_t wire_open_mode = 0;
	uint32_t raw_unixmode = 0;
	uint32_t mod_unixmode = 0;
	uint32_t create_disp = 0;
	uint32_t access_mask = 0;
	uint32_t create_options = FILE_NON_DIRECTORY_FILE;
	NTSTATUS status = NT_STATUS_OK;
	mode_t unixmode = (mode_t)0;
	files_struct *fsp = NULL;
	int oplock_request = 0;
	int info = 0;
	uint16_t info_level_return = 0;

	if (total_data < 18) {
		return NT_STATUS_INVALID_PARAMETER;
	}

	flags = IVAL(pdata,0);
	oplock_request = (flags & REQUEST_OPLOCK) ? EXCLUSIVE_OPLOCK : 0;
	if (oplock_request) {
		oplock_request |= (flags & REQUEST_BATCH_OPLOCK) ? BATCH_OPLOCK : 0;
	}

	wire_open_mode = IVAL(pdata,4);

	if (wire_open_mode == (SMB_O_CREAT|SMB_O_DIRECTORY)) {
		return smb_posix_mkdir(conn, req,
					ppdata,
					total_data,
					smb_fname,
					pdata_return_size);
	}

	switch (wire_open_mode & SMB_ACCMODE) {
		case SMB_O_RDONLY:
			access_mask = SMB_O_RDONLY_MAPPING;
			break;
		case SMB_O_WRONLY:
			access_mask = SMB_O_WRONLY_MAPPING;
			break;
		case SMB_O_RDWR:
			access_mask = (SMB_O_RDONLY_MAPPING|
					SMB_O_WRONLY_MAPPING);
			break;
		default:
			DEBUG(5,("smb_posix_open: invalid open mode 0x%x\n",
				(unsigned int)wire_open_mode ));
			return NT_STATUS_INVALID_PARAMETER;
	}

	wire_open_mode &= ~SMB_ACCMODE;

	/* First take care of O_CREAT|O_EXCL interactions. */
	switch (wire_open_mode & (SMB_O_CREAT | SMB_O_EXCL)) {
		case (SMB_O_CREAT | SMB_O_EXCL):
			/* File exists fail. File not exist create. */
			create_disp = FILE_CREATE;
			break;
		case SMB_O_CREAT:
			/* File exists open. File not exist create. */
			create_disp = FILE_OPEN_IF;
			break;
		case SMB_O_EXCL:
			/* O_EXCL on its own without O_CREAT is undefined.
			   We deliberately ignore it as some versions of
			   Linux CIFSFS can send a bare O_EXCL on the
			   wire which other filesystems in the kernel
			   ignore. See bug 9519 for details. */

			/* Fallthrough. */

		case 0:
			/* File exists open. File not exist fail. */
			create_disp = FILE_OPEN;
			break;
		default:
			DEBUG(5,("smb_posix_open: invalid create mode 0x%x\n",
				(unsigned int)wire_open_mode ));
			return NT_STATUS_INVALID_PARAMETER;
	}

	/* Next factor in the effects of O_TRUNC. */
	wire_open_mode &= ~(SMB_O_CREAT | SMB_O_EXCL);

	if (wire_open_mode & SMB_O_TRUNC) {
		switch (create_disp) {
			case FILE_CREATE:
				/* (SMB_O_CREAT | SMB_O_EXCL | O_TRUNC) */
				/* Leave create_disp alone as
				   (O_CREAT|O_EXCL|O_TRUNC) == (O_CREAT|O_EXCL)
				*/
				/* File exists fail. File not exist create. */
				break;
			case FILE_OPEN_IF:
				/* SMB_O_CREAT | SMB_O_TRUNC */
				/* File exists overwrite. File not exist create. */
				create_disp = FILE_OVERWRITE_IF;
				break;
			case FILE_OPEN:
				/* SMB_O_TRUNC */
				/* File exists overwrite. File not exist fail. */
				create_disp = FILE_OVERWRITE;
				break;
			default:
				/* Cannot get here. */
				smb_panic("smb_posix_open: logic error");
				return NT_STATUS_INVALID_PARAMETER;
		}
	}

	raw_unixmode = IVAL(pdata,8);
	/* Next 4 bytes are not yet defined. */

	status = unix_perms_from_wire(conn, &smb_fname->st, raw_unixmode,
				      (VALID_STAT(smb_fname->st) ?
					  PERM_EXISTING_FILE : PERM_NEW_FILE),
				      &unixmode);

	if (!NT_STATUS_IS_OK(status)) {
		return status;
	}

	mod_unixmode = (uint32_t)unixmode | FILE_FLAG_POSIX_SEMANTICS;

	if (wire_open_mode & SMB_O_SYNC) {
		create_options |= FILE_WRITE_THROUGH;
	}
	if (wire_open_mode & SMB_O_APPEND) {
		access_mask |= FILE_APPEND_DATA;
	}
	if (wire_open_mode & SMB_O_DIRECT) {
		mod_unixmode |= FILE_FLAG_NO_BUFFERING;
	}

	if ((wire_open_mode & SMB_O_DIRECTORY) ||
			VALID_STAT_OF_DIR(smb_fname->st)) {
		if (access_mask != SMB_O_RDONLY_MAPPING) {
			return NT_STATUS_FILE_IS_A_DIRECTORY;
		}
		create_options &= ~FILE_NON_DIRECTORY_FILE;
		create_options |= FILE_DIRECTORY_FILE;
	}

	DEBUG(10,("smb_posix_open: file %s, smb_posix_flags = %u, mode 0%o\n",
		smb_fname_str_dbg(smb_fname),
		(unsigned int)wire_open_mode,
		(unsigned int)unixmode ));

        status = SMB_VFS_CREATE_FILE(
		conn,					/* conn */
		req,					/* req */
		0,					/* root_dir_fid */
		smb_fname,				/* fname */
		access_mask,				/* access_mask */
		(FILE_SHARE_READ | FILE_SHARE_WRITE |	/* share_access */
		    FILE_SHARE_DELETE),
		create_disp,				/* create_disposition*/
		create_options,				/* create_options */
		mod_unixmode,				/* file_attributes */
		oplock_request,				/* oplock_request */
		NULL,					/* lease */
		0,					/* allocation_size */
		0,					/* private_flags */
		NULL,					/* sd */
		NULL,					/* ea_list */
		&fsp,					/* result */
		&info,					/* pinfo */
		NULL, NULL);				/* create context */

	if (!NT_STATUS_IS_OK(status)) {
		return status;
	}

	if (oplock_request && lp_fake_oplocks(SNUM(conn))) {
		extended_oplock_granted = True;
	}

	if(oplock_request && EXCLUSIVE_OPLOCK_TYPE(fsp->oplock_type)) {
		extended_oplock_granted = True;
	}

	info_level_return = SVAL(pdata,16);
 
	/* Allocate the correct return size. */

	if (info_level_return == SMB_QUERY_FILE_UNIX_BASIC) {
		*pdata_return_size = 12 + SMB_FILE_UNIX_BASIC_SIZE;
	} else if (info_level_return ==  SMB_QUERY_FILE_UNIX_INFO2) {
		*pdata_return_size = 12 + SMB_FILE_UNIX_INFO2_SIZE;
	} else {
		*pdata_return_size = 12;
	}

	/* Realloc the data size */
	*ppdata = (char *)SMB_REALLOC(*ppdata,*pdata_return_size);
	if (*ppdata == NULL) {
		close_file(req, fsp, ERROR_CLOSE);
		*pdata_return_size = 0;
		return NT_STATUS_NO_MEMORY;
	}
	pdata = *ppdata;

	if (extended_oplock_granted) {
		if (flags & REQUEST_BATCH_OPLOCK) {
			SSVAL(pdata,0, BATCH_OPLOCK_RETURN);
		} else {
			SSVAL(pdata,0, EXCLUSIVE_OPLOCK_RETURN);
		}
	} else if (fsp->oplock_type == LEVEL_II_OPLOCK) {
		SSVAL(pdata,0, LEVEL_II_OPLOCK_RETURN);
	} else {
		SSVAL(pdata,0,NO_OPLOCK_RETURN);
	}

	SSVAL(pdata,2,fsp->fnum);
	SIVAL(pdata,4,info); /* Was file created etc. */

	switch (info_level_return) {
		case SMB_QUERY_FILE_UNIX_BASIC:
			SSVAL(pdata,8,SMB_QUERY_FILE_UNIX_BASIC);
			SSVAL(pdata,10,0); /* padding. */
			store_file_unix_basic(conn, pdata + 12, fsp,
					      &smb_fname->st);
			break;
		case SMB_QUERY_FILE_UNIX_INFO2:
			SSVAL(pdata,8,SMB_QUERY_FILE_UNIX_INFO2);
			SSVAL(pdata,10,0); /* padding. */
			store_file_unix_basic_info2(conn, pdata + 12, fsp,
						    &smb_fname->st);
			break;
		default:
			SSVAL(pdata,8,SMB_NO_INFO_LEVEL_RETURNED);
			SSVAL(pdata,10,0); /* padding. */
			break;
	}
	return NT_STATUS_OK;
}

/****************************************************************************
 Delete a file with POSIX semantics.
****************************************************************************/

static NTSTATUS smb_posix_unlink(connection_struct *conn,
				 struct smb_request *req,
				const char *pdata,
				int total_data,
				struct smb_filename *smb_fname)
{
	NTSTATUS status = NT_STATUS_OK;
	files_struct *fsp = NULL;
	uint16_t flags = 0;
	char del = 1;
	int info = 0;
	int create_options = 0;
	int i;
	struct share_mode_lock *lck = NULL;

	if (total_data < 2) {
		return NT_STATUS_INVALID_PARAMETER;
	}

	flags = SVAL(pdata,0);

	if (!VALID_STAT(smb_fname->st)) {
		return NT_STATUS_OBJECT_NAME_NOT_FOUND;
	}

	if ((flags == SMB_POSIX_UNLINK_DIRECTORY_TARGET) &&
			!VALID_STAT_OF_DIR(smb_fname->st)) {
		return NT_STATUS_NOT_A_DIRECTORY;
	}

	DEBUG(10,("smb_posix_unlink: %s %s\n",
		(flags == SMB_POSIX_UNLINK_DIRECTORY_TARGET) ? "directory" : "file",
		smb_fname_str_dbg(smb_fname)));

	if (VALID_STAT_OF_DIR(smb_fname->st)) {
		create_options |= FILE_DIRECTORY_FILE;
	}

        status = SMB_VFS_CREATE_FILE(
		conn,					/* conn */
		req,					/* req */
		0,					/* root_dir_fid */
		smb_fname,				/* fname */
		DELETE_ACCESS,				/* access_mask */
		(FILE_SHARE_READ | FILE_SHARE_WRITE |	/* share_access */
		    FILE_SHARE_DELETE),
		FILE_OPEN,				/* create_disposition*/
		create_options,				/* create_options */
		FILE_FLAG_POSIX_SEMANTICS|0777,		/* file_attributes */
		0,					/* oplock_request */
		NULL,					/* lease */
		0,					/* allocation_size */
		0,					/* private_flags */
		NULL,					/* sd */
		NULL,					/* ea_list */
		&fsp,					/* result */
		&info,					/* pinfo */
		NULL, NULL);				/* create context */

	if (!NT_STATUS_IS_OK(status)) {
		return status;
	}

	/*
	 * Don't lie to client. If we can't really delete due to
	 * non-POSIX opens return SHARING_VIOLATION.
	 */

	lck = get_existing_share_mode_lock(talloc_tos(), fsp->file_id);
	if (lck == NULL) {
		DEBUG(0, ("smb_posix_unlink: Could not get share mode "
			  "lock for file %s\n", fsp_str_dbg(fsp)));
		close_file(req, fsp, NORMAL_CLOSE);
		return NT_STATUS_INVALID_PARAMETER;
	}

	/*
	 * See if others still have the file open. If this is the case, then
	 * don't delete. If all opens are POSIX delete we can set the delete
	 * on close disposition.
	 */
	for (i=0; i<lck->data->num_share_modes; i++) {
		struct share_mode_entry *e = &lck->data->share_modes[i];
		if (is_valid_share_mode_entry(e)) {
			if (e->flags & SHARE_MODE_FLAG_POSIX_OPEN) {
				continue;
			}
			if (share_mode_stale_pid(lck->data, i)) {
				continue;
			}
			/* Fail with sharing violation. */
			TALLOC_FREE(lck);
			close_file(req, fsp, NORMAL_CLOSE);
			return NT_STATUS_SHARING_VIOLATION;
		}
	}

	/*
	 * Set the delete on close.
	 */
	status = smb_set_file_disposition_info(conn,
						&del,
						1,
						fsp,
						smb_fname);

	TALLOC_FREE(lck);

	if (!NT_STATUS_IS_OK(status)) {
		close_file(req, fsp, NORMAL_CLOSE);
		return status;
	}
	return close_file(req, fsp, NORMAL_CLOSE);
}

NTSTATUS smbd_do_setfilepathinfo(connection_struct *conn,
				struct smb_request *req,
				TALLOC_CTX *mem_ctx,
				uint16_t info_level,
				files_struct *fsp,
				struct smb_filename *smb_fname,
				char **ppdata, int total_data,
				int *ret_data_size)
{
	char *pdata = *ppdata;
	NTSTATUS status = NT_STATUS_OK;
	int data_return_size = 0;

	*ret_data_size = 0;

	if (INFO_LEVEL_IS_UNIX(info_level) && !lp_unix_extensions()) {
		return NT_STATUS_INVALID_LEVEL;
	}

	if (!CAN_WRITE(conn)) {
		/* Allow POSIX opens. The open path will deny
		 * any non-readonly opens. */
		if (info_level != SMB_POSIX_PATH_OPEN) {
			return NT_STATUS_DOS(ERRSRV, ERRaccess);
		}
	}

	DEBUG(3,("smbd_do_setfilepathinfo: %s (%s) info_level=%d "
		 "totdata=%d\n", smb_fname_str_dbg(smb_fname),
		 fsp_fnum_dbg(fsp),
		 info_level, total_data));

	switch (info_level) {

		case SMB_INFO_STANDARD:
		{
			status = smb_set_info_standard(conn,
					pdata,
					total_data,
					fsp,
					smb_fname);
			break;
		}

		case SMB_INFO_SET_EA:
		{
			status = smb_info_set_ea(conn,
						pdata,
						total_data,
						fsp,
						smb_fname);
			break;
		}

		case SMB_SET_FILE_BASIC_INFO:
		case SMB_FILE_BASIC_INFORMATION:
		{
			status = smb_set_file_basic_info(conn,
							pdata,
							total_data,
							fsp,
							smb_fname);
			break;
		}

		case SMB_FILE_ALLOCATION_INFORMATION:
		case SMB_SET_FILE_ALLOCATION_INFO:
		{
			status = smb_set_file_allocation_info(conn, req,
								pdata,
								total_data,
								fsp,
								smb_fname);
			break;
		}

		case SMB_FILE_END_OF_FILE_INFORMATION:
		case SMB_SET_FILE_END_OF_FILE_INFO:
		{
			/*
			 * XP/Win7 both fail after the createfile with
			 * SMB_SET_FILE_END_OF_FILE_INFO but not
			 * SMB_FILE_END_OF_FILE_INFORMATION (pass-through).
			 * The level is known here, so pass it down
			 * appropriately.
			 */
			bool should_fail =
			    (info_level == SMB_SET_FILE_END_OF_FILE_INFO);

			status = smb_set_file_end_of_file_info(conn, req,
								pdata,
								total_data,
								fsp,
								smb_fname,
								should_fail);
			break;
		}

		case SMB_FILE_DISPOSITION_INFORMATION:
		case SMB_SET_FILE_DISPOSITION_INFO: /* Set delete on close for open file. */
		{
#if 0
			/* JRA - We used to just ignore this on a path ? 
			 * Shouldn't this be invalid level on a pathname
			 * based call ?
			 */
			if (tran_call != TRANSACT2_SETFILEINFO) {
				return ERROR_NT(NT_STATUS_INVALID_LEVEL);
			}
#endif
			status = smb_set_file_disposition_info(conn,
						pdata,
						total_data,
						fsp,
						smb_fname);
			break;
		}

		case SMB_FILE_POSITION_INFORMATION:
		{
			status = smb_file_position_information(conn,
						pdata,
						total_data,
						fsp);
			break;
		}

		case SMB_FILE_FULL_EA_INFORMATION:
		{
			status = smb_set_file_full_ea_info(conn,
						pdata,
						total_data,
						fsp);
			break;
		}

		/* From tridge Samba4 : 
		 * MODE_INFORMATION in setfileinfo (I have no
		 * idea what "mode information" on a file is - it takes a value of 0,
		 * 2, 4 or 6. What could it be?).
		 */

		case SMB_FILE_MODE_INFORMATION:
		{
			status = smb_file_mode_information(conn,
						pdata,
						total_data);
			break;
		}

		/*
		 * CIFS UNIX extensions.
		 */

		case SMB_SET_FILE_UNIX_BASIC:
		{
			status = smb_set_file_unix_basic(conn, req,
							pdata,
							total_data,
							fsp,
							smb_fname);
			break;
		}

		case SMB_SET_FILE_UNIX_INFO2:
		{
			status = smb_set_file_unix_info2(conn, req,
							pdata,
							total_data,
							fsp,
							smb_fname);
			break;
		}

		case SMB_SET_FILE_UNIX_LINK:
		{
			if (fsp) {
				/* We must have a pathname for this. */
				return NT_STATUS_INVALID_LEVEL;
			}
			status = smb_set_file_unix_link(conn, req, pdata,
							total_data, smb_fname);
			break;
		}

		case SMB_SET_FILE_UNIX_HLINK:
		{
			if (fsp) {
				/* We must have a pathname for this. */
				return NT_STATUS_INVALID_LEVEL;
			}
			status = smb_set_file_unix_hlink(conn, req,
							 pdata,	total_data,
							 smb_fname);
			break;
		}

		case SMB_FILE_RENAME_INFORMATION:
		{
			status = smb_file_rename_information(conn, req,
							     pdata, total_data,
							     fsp, smb_fname);
			break;
		}

		case SMB2_FILE_RENAME_INFORMATION_INTERNAL:
		{
			/* SMB2 rename information. */
			status = smb2_file_rename_information(conn, req,
							     pdata, total_data,
							     fsp, smb_fname);
			break;
		}

		case SMB_FILE_LINK_INFORMATION:
		{
			status = smb_file_link_information(conn, req,
							pdata, total_data,
							fsp, smb_fname);
			break;
		}

#if defined(HAVE_POSIX_ACLS)
		case SMB_SET_POSIX_ACL:
		{
			status = smb_set_posix_acl(conn,
						pdata,
						total_data,
						fsp,
						smb_fname);
			break;
		}
#endif

		case SMB_SET_POSIX_LOCK:
		{
			if (!fsp) {
				return NT_STATUS_INVALID_LEVEL;
			}
			status = smb_set_posix_lock(conn, req,
						    pdata, total_data, fsp);
			break;
		}

		case SMB_POSIX_PATH_OPEN:
		{
			if (fsp) {
				/* We must have a pathname for this. */
				return NT_STATUS_INVALID_LEVEL;
			}

			status = smb_posix_open(conn, req,
						ppdata,
						total_data,
						smb_fname,
						&data_return_size);
			break;
		}

		case SMB_POSIX_PATH_UNLINK:
		{
			if (fsp) {
				/* We must have a pathname for this. */
				return NT_STATUS_INVALID_LEVEL;
			}

			status = smb_posix_unlink(conn, req,
						pdata,
						total_data,
						smb_fname);
			break;
		}

		default:
			return NT_STATUS_INVALID_LEVEL;
	}

	if (!NT_STATUS_IS_OK(status)) {
		return status;
	}

	*ret_data_size = data_return_size;
	return NT_STATUS_OK;
}

/****************************************************************************
 Reply to a TRANS2_SETFILEINFO (set file info by fileid or pathname).
****************************************************************************/

static void call_trans2setfilepathinfo(connection_struct *conn,
				       struct smb_request *req,
				       unsigned int tran_call,
				       char **pparams, int total_params,
				       char **ppdata, int total_data,
				       unsigned int max_data_bytes)
{
	char *params = *pparams;
	char *pdata = *ppdata;
	uint16_t info_level;
	struct smb_filename *smb_fname = NULL;
	files_struct *fsp = NULL;
	NTSTATUS status = NT_STATUS_OK;
	int data_return_size = 0;

	if (!params) {
		reply_nterror(req, NT_STATUS_INVALID_PARAMETER);
		return;
	}

	if (tran_call == TRANSACT2_SETFILEINFO) {
		if (total_params < 4) {
			reply_nterror(req, NT_STATUS_INVALID_PARAMETER);
			return;
		}

		fsp = file_fsp(req, SVAL(params,0));
		/* Basic check for non-null fsp. */
	        if (!check_fsp_open(conn, req, fsp)) {
			return;
		}
		info_level = SVAL(params,2);

		smb_fname = cp_smb_filename(talloc_tos(), fsp->fsp_name);
		if (smb_fname == NULL) {
			reply_nterror(req, NT_STATUS_NO_MEMORY);
			return;
		}

		if(fsp->fh->fd == -1) {
			/*
			 * This is actually a SETFILEINFO on a directory
			 * handle (returned from an NT SMB). NT5.0 seems
			 * to do this call. JRA.
			 */
			if (INFO_LEVEL_IS_UNIX(info_level)) {
				/* Always do lstat for UNIX calls. */
				if (SMB_VFS_LSTAT(conn, smb_fname)) {
					DEBUG(3,("call_trans2setfilepathinfo: "
						 "SMB_VFS_LSTAT of %s failed "
						 "(%s)\n",
						 smb_fname_str_dbg(smb_fname),
						 strerror(errno)));
					reply_nterror(req, map_nt_error_from_unix(errno));
					return;
				}
			} else {
				if (SMB_VFS_STAT(conn, smb_fname) != 0) {
					DEBUG(3,("call_trans2setfilepathinfo: "
						 "fileinfo of %s failed (%s)\n",
						 smb_fname_str_dbg(smb_fname),
						 strerror(errno)));
					reply_nterror(req, map_nt_error_from_unix(errno));
					return;
				}
			}
		} else if (fsp->print_file) {
			/*
			 * Doing a DELETE_ON_CLOSE should cancel a print job.
			 */
			if ((info_level == SMB_SET_FILE_DISPOSITION_INFO) && CVAL(pdata,0)) {
				fsp->fh->private_options |= NTCREATEX_OPTIONS_PRIVATE_DELETE_ON_CLOSE;

				DEBUG(3,("call_trans2setfilepathinfo: "
					 "Cancelling print job (%s)\n",
					 fsp_str_dbg(fsp)));

				SSVAL(params,0,0);
				send_trans2_replies(conn, req, NT_STATUS_OK, params, 2,
						    *ppdata, 0,
						    max_data_bytes);
				return;
			} else {
				reply_nterror(req,
					NT_STATUS_OBJECT_PATH_NOT_FOUND);
				return;
			}
		} else {
			/*
			 * Original code - this is an open file.
			 */
			if (SMB_VFS_FSTAT(fsp, &smb_fname->st) != 0) {
				DEBUG(3,("call_trans2setfilepathinfo: fstat "
					 "of %s failed (%s)\n", fsp_fnum_dbg(fsp),
					 strerror(errno)));
				reply_nterror(req, map_nt_error_from_unix(errno));
				return;
			}
		}
	} else {
		char *fname = NULL;
		uint32_t ucf_flags = (req->posix_pathnames ?
			UCF_POSIX_PATHNAMES : 0);

		/* set path info */
		if (total_params < 7) {
			reply_nterror(req, NT_STATUS_INVALID_PARAMETER);
			return;
		}

		info_level = SVAL(params,0);
		if (req->posix_pathnames) {
			srvstr_get_path_posix(req,
				params,
				req->flags2,
				&fname,
				&params[6],
				total_params - 6,
				STR_TERMINATE,
				&status);
		} else {
			srvstr_get_path(req,
				params,
				req->flags2,
				&fname,
				&params[6],
				total_params - 6,
				STR_TERMINATE,
				&status);
		}
		if (!NT_STATUS_IS_OK(status)) {
			reply_nterror(req, status);
			return;
		}

		if (info_level == SMB_SET_FILE_UNIX_BASIC ||
				info_level == SMB_SET_FILE_UNIX_INFO2 ||
				info_level == SMB_FILE_RENAME_INFORMATION ||
				info_level == SMB_POSIX_PATH_UNLINK) {
			ucf_flags |= UCF_UNIX_NAME_LOOKUP;
		}

		status = filename_convert(req, conn,
					 req->flags2 & FLAGS2_DFS_PATHNAMES,
					 fname,
					 ucf_flags,
					 NULL,
					 &smb_fname);
		if (!NT_STATUS_IS_OK(status)) {
			if (NT_STATUS_EQUAL(status,NT_STATUS_PATH_NOT_COVERED)) {
				reply_botherror(req,
						NT_STATUS_PATH_NOT_COVERED,
						ERRSRV, ERRbadpath);
				return;
			}
			reply_nterror(req, status);
			return;
		}

		if (INFO_LEVEL_IS_UNIX(info_level)) {
			/*
			 * For CIFS UNIX extensions the target name may not exist.
			 */

			/* Always do lstat for UNIX calls. */
			SMB_VFS_LSTAT(conn, smb_fname);

		} else if (!VALID_STAT(smb_fname->st) &&
			   SMB_VFS_STAT(conn, smb_fname)) {
			DEBUG(3,("call_trans2setfilepathinfo: SMB_VFS_STAT of "
				 "%s failed (%s)\n",
				 smb_fname_str_dbg(smb_fname),
				 strerror(errno)));
			reply_nterror(req, map_nt_error_from_unix(errno));
			return;
		}
	}

	DEBUG(3,("call_trans2setfilepathinfo(%d) %s (%s) info_level=%d "
		 "totdata=%d\n", tran_call, smb_fname_str_dbg(smb_fname),
		 fsp_fnum_dbg(fsp),
		 info_level,total_data));

	/* Realloc the parameter size */
	*pparams = (char *)SMB_REALLOC(*pparams,2);
	if (*pparams == NULL) {
		reply_nterror(req, NT_STATUS_NO_MEMORY);
		return;
	}
	params = *pparams;

	SSVAL(params,0,0);

	status = smbd_do_setfilepathinfo(conn, req, req,
					 info_level,
					 fsp,
					 smb_fname,
					 ppdata, total_data,
					 &data_return_size);
	if (!NT_STATUS_IS_OK(status)) {
		if (open_was_deferred(req->xconn, req->mid)) {
			/* We have re-scheduled this call. */
			return;
		}
		if (blocking_lock_was_deferred_smb1(req->sconn, req->mid)) {
			/* We have re-scheduled this call. */
			return;
		}
		if (NT_STATUS_EQUAL(status,NT_STATUS_PATH_NOT_COVERED)) {
			reply_botherror(req, NT_STATUS_PATH_NOT_COVERED,
					ERRSRV, ERRbadpath);
			return;
		}
		if (info_level == SMB_POSIX_PATH_OPEN) {
			reply_openerror(req, status);
			return;
		}

		/*
		 * Invalid EA name needs to return 2 param bytes,
		 * not a zero-length error packet.
		 */
		if (NT_STATUS_EQUAL(status, STATUS_INVALID_EA_NAME)) {
			send_trans2_replies(conn, req, status, params, 2, NULL, 0,
					max_data_bytes);
		} else {
			reply_nterror(req, status);
		}
		return;
	}

	send_trans2_replies(conn, req, NT_STATUS_OK, params, 2, *ppdata, data_return_size,
			    max_data_bytes);

	return;
}

/****************************************************************************
 Reply to a TRANS2_MKDIR (make directory with extended attributes).
****************************************************************************/

static void call_trans2mkdir(connection_struct *conn, struct smb_request *req,
			     char **pparams, int total_params,
			     char **ppdata, int total_data,
			     unsigned int max_data_bytes)
{
	struct smb_filename *smb_dname = NULL;
	char *params = *pparams;
	char *pdata = *ppdata;
	char *directory = NULL;
	NTSTATUS status = NT_STATUS_OK;
	struct ea_list *ea_list = NULL;
	uint32_t ucf_flags = (req->posix_pathnames ? UCF_POSIX_PATHNAMES : 0);
	TALLOC_CTX *ctx = talloc_tos();

	if (!CAN_WRITE(conn)) {
		reply_nterror(req, NT_STATUS_ACCESS_DENIED);
		return;
	}

	if (total_params < 5) {
		reply_nterror(req, NT_STATUS_INVALID_PARAMETER);
		return;
	}

	if (req->posix_pathnames) {
		srvstr_get_path_posix(ctx,
			params,
			req->flags2,
			&directory,
			&params[4],
			total_params - 4,
			STR_TERMINATE,
			&status);
	} else {
		srvstr_get_path(ctx,
			params,
			req->flags2,
			&directory,
			&params[4],
			total_params - 4,
			STR_TERMINATE,
			&status);
	}
	if (!NT_STATUS_IS_OK(status)) {
		reply_nterror(req, status);
		return;
	}

	DEBUG(3,("call_trans2mkdir : name = %s\n", directory));

	status = filename_convert(ctx,
				conn,
				req->flags2 & FLAGS2_DFS_PATHNAMES,
				directory,
				ucf_flags,
				NULL,
				&smb_dname);

	if (!NT_STATUS_IS_OK(status)) {
		if (NT_STATUS_EQUAL(status,NT_STATUS_PATH_NOT_COVERED)) {
			reply_botherror(req,
				NT_STATUS_PATH_NOT_COVERED,
				ERRSRV, ERRbadpath);
			return;
		}
		reply_nterror(req, status);
		return;
        }

	/*
	 * OS/2 workplace shell seems to send SET_EA requests of "null"
	 * length (4 bytes containing IVAL 4).
	 * They seem to have no effect. Bug #3212. JRA.
	 */

	if (total_data && (total_data != 4)) {
		/* Any data in this call is an EA list. */
		if (total_data < 10) {
			reply_nterror(req, NT_STATUS_INVALID_PARAMETER);
			goto out;
		}

		if (IVAL(pdata,0) > total_data) {
			DEBUG(10,("call_trans2mkdir: bad total data size (%u) > %u\n",
				IVAL(pdata,0), (unsigned int)total_data));
			reply_nterror(req, NT_STATUS_INVALID_PARAMETER);
			goto out;
		}

		ea_list = read_ea_list(talloc_tos(), pdata + 4,
				       total_data - 4);
		if (!ea_list) {
			reply_nterror(req, NT_STATUS_INVALID_PARAMETER);
			goto out;
		}

		if (!lp_ea_support(SNUM(conn))) {
			reply_nterror(req, NT_STATUS_EAS_NOT_SUPPORTED);
			goto out;
		}
	}
	/* If total_data == 4 Windows doesn't care what values
	 * are placed in that field, it just ignores them.
	 * The System i QNTC IBM SMB client puts bad values here,
	 * so ignore them. */

	status = create_directory(conn, req, smb_dname);

	if (!NT_STATUS_IS_OK(status)) {
		reply_nterror(req, status);
		goto out;
	}

	/* Try and set any given EA. */
	if (ea_list) {
		status = set_ea(conn, NULL, smb_dname, ea_list);
		if (!NT_STATUS_IS_OK(status)) {
			reply_nterror(req, status);
			goto out;
		}
	}

	/* Realloc the parameter and data sizes */
	*pparams = (char *)SMB_REALLOC(*pparams,2);
	if(*pparams == NULL) {
		reply_nterror(req, NT_STATUS_NO_MEMORY);
		goto out;
	}
	params = *pparams;

	SSVAL(params,0,0);

	send_trans2_replies(conn, req, NT_STATUS_OK, params, 2, *ppdata, 0, max_data_bytes);

 out:
	TALLOC_FREE(smb_dname);
	return;
}

/****************************************************************************
 Reply to a TRANS2_FINDNOTIFYFIRST (start monitoring a directory for changes).
 We don't actually do this - we just send a null response.
****************************************************************************/

static void call_trans2findnotifyfirst(connection_struct *conn,
				       struct smb_request *req,
				       char **pparams, int total_params,
				       char **ppdata, int total_data,
				       unsigned int max_data_bytes)
{
	char *params = *pparams;
	uint16_t info_level;

	if (total_params < 6) {
		reply_nterror(req, NT_STATUS_INVALID_PARAMETER);
		return;
	}

	info_level = SVAL(params,4);
	DEBUG(3,("call_trans2findnotifyfirst - info_level %d\n", info_level));

	switch (info_level) {
		case 1:
		case 2:
			break;
		default:
			reply_nterror(req, NT_STATUS_INVALID_LEVEL);
			return;
	}

	/* Realloc the parameter and data sizes */
	*pparams = (char *)SMB_REALLOC(*pparams,6);
	if (*pparams == NULL) {
		reply_nterror(req, NT_STATUS_NO_MEMORY);
		return;
	}
	params = *pparams;

	SSVAL(params,0,fnf_handle);
	SSVAL(params,2,0); /* No changes */
	SSVAL(params,4,0); /* No EA errors */

	fnf_handle++;

	if(fnf_handle == 0)
		fnf_handle = 257;

	send_trans2_replies(conn, req, NT_STATUS_OK, params, 6, *ppdata, 0, max_data_bytes);

	return;
}

/****************************************************************************
 Reply to a TRANS2_FINDNOTIFYNEXT (continue monitoring a directory for 
 changes). Currently this does nothing.
****************************************************************************/

static void call_trans2findnotifynext(connection_struct *conn,
				      struct smb_request *req,
				      char **pparams, int total_params,
				      char **ppdata, int total_data,
				      unsigned int max_data_bytes)
{
	char *params = *pparams;

	DEBUG(3,("call_trans2findnotifynext\n"));

	/* Realloc the parameter and data sizes */
	*pparams = (char *)SMB_REALLOC(*pparams,4);
	if (*pparams == NULL) {
		reply_nterror(req, NT_STATUS_NO_MEMORY);
		return;
	}
	params = *pparams;

	SSVAL(params,0,0); /* No changes */
	SSVAL(params,2,0); /* No EA errors */

	send_trans2_replies(conn, req, NT_STATUS_OK, params, 4, *ppdata, 0, max_data_bytes);

	return;
}

/****************************************************************************
 Reply to a TRANS2_GET_DFS_REFERRAL - Shirish Kalele <kalele@veritas.com>.
****************************************************************************/

static void call_trans2getdfsreferral(connection_struct *conn,
				      struct smb_request *req,
				      char **pparams, int total_params,
				      char **ppdata, int total_data,
				      unsigned int max_data_bytes)
{
	char *params = *pparams;
  	char *pathname = NULL;
	int reply_size = 0;
	int max_referral_level;
	NTSTATUS status = NT_STATUS_OK;
	TALLOC_CTX *ctx = talloc_tos();

	DEBUG(10,("call_trans2getdfsreferral\n"));

	if (total_params < 3) {
		reply_nterror(req, NT_STATUS_INVALID_PARAMETER);
		return;
	}

	max_referral_level = SVAL(params,0);

	if(!lp_host_msdfs()) {
		reply_nterror(req, NT_STATUS_NOT_IMPLEMENTED);
		return;
	}

	srvstr_pull_talloc(ctx, params, req->flags2, &pathname, &params[2],
		    total_params - 2, STR_TERMINATE);
	if (!pathname) {
		reply_nterror(req, NT_STATUS_NOT_FOUND);
		return;
	}
	if((reply_size = setup_dfs_referral(conn, pathname, max_referral_level,
					    ppdata,&status)) < 0) {
		reply_nterror(req, status);
		return;
	}

	SSVAL((discard_const_p(uint8_t, req->inbuf)), smb_flg2,
	      SVAL(req->inbuf,smb_flg2) | FLAGS2_DFS_PATHNAMES);
	send_trans2_replies(conn, req, NT_STATUS_OK, 0,0,*ppdata,reply_size, max_data_bytes);

	return;
}

#define LMCAT_SPL       0x53
#define LMFUNC_GETJOBID 0x60

/****************************************************************************
 Reply to a TRANS2_IOCTL - used for OS/2 printing.
****************************************************************************/

static void call_trans2ioctl(connection_struct *conn,
			     struct smb_request *req,
			     char **pparams, int total_params,
			     char **ppdata, int total_data,
			     unsigned int max_data_bytes)
{
	char *pdata = *ppdata;
	files_struct *fsp = file_fsp(req, SVAL(req->vwv+15, 0));
	NTSTATUS status;
	size_t len = 0;

	/* check for an invalid fid before proceeding */

	if (!fsp) {
		reply_nterror(req, NT_STATUS_INVALID_HANDLE);
		return;
	}

	if ((SVAL(req->vwv+16, 0) == LMCAT_SPL)
	    && (SVAL(req->vwv+17, 0) == LMFUNC_GETJOBID)) {
		*ppdata = (char *)SMB_REALLOC(*ppdata, 32);
		if (*ppdata == NULL) {
			reply_nterror(req, NT_STATUS_NO_MEMORY);
			return;
		}
		pdata = *ppdata;

		/* NOTE - THIS IS ASCII ONLY AT THE MOMENT - NOT SURE IF OS/2
			CAN ACCEPT THIS IN UNICODE. JRA. */

		/* Job number */
		SSVAL(pdata, 0, print_spool_rap_jobid(fsp->print_file));

		status = srvstr_push(pdata, req->flags2, pdata + 2,
			    lp_netbios_name(), 15,
			    STR_ASCII|STR_TERMINATE, &len); /* Our NetBIOS name */
		if (!NT_STATUS_IS_OK(status)) {
			reply_nterror(req, status);
			return;
		}
		status = srvstr_push(pdata, req->flags2, pdata+18,
			    lp_servicename(talloc_tos(), SNUM(conn)), 13,
			    STR_ASCII|STR_TERMINATE, &len); /* Service name */
		if (!NT_STATUS_IS_OK(status)) {
			reply_nterror(req, status);
			return;
		}
		send_trans2_replies(conn, req, NT_STATUS_OK, *pparams, 0, *ppdata, 32,
				    max_data_bytes);
		return;
	}

	DEBUG(2,("Unknown TRANS2_IOCTL\n"));
	reply_nterror(req, NT_STATUS_NOT_IMPLEMENTED);
}

/****************************************************************************
 Reply to a SMBfindclose (stop trans2 directory search).
****************************************************************************/

void reply_findclose(struct smb_request *req)
{
	int dptr_num;
	struct smbd_server_connection *sconn = req->sconn;

	START_PROFILE(SMBfindclose);

	if (req->wct < 1) {
		reply_nterror(req, NT_STATUS_INVALID_PARAMETER);
		END_PROFILE(SMBfindclose);
		return;
	}

	dptr_num = SVALS(req->vwv+0, 0);

	DEBUG(3,("reply_findclose, dptr_num = %d\n", dptr_num));

	dptr_close(sconn, &dptr_num);

	reply_outbuf(req, 0, 0);

	DEBUG(3,("SMBfindclose dptr_num = %d\n", dptr_num));

	END_PROFILE(SMBfindclose);
	return;
}

/****************************************************************************
 Reply to a SMBfindnclose (stop FINDNOTIFYFIRST directory search).
****************************************************************************/

void reply_findnclose(struct smb_request *req)
{
	int dptr_num;

	START_PROFILE(SMBfindnclose);

	if (req->wct < 1) {
		reply_nterror(req, NT_STATUS_INVALID_PARAMETER);
		END_PROFILE(SMBfindnclose);
		return;
	}

	dptr_num = SVAL(req->vwv+0, 0);

	DEBUG(3,("reply_findnclose, dptr_num = %d\n", dptr_num));

	/* We never give out valid handles for a 
	   findnotifyfirst - so any dptr_num is ok here. 
	   Just ignore it. */

	reply_outbuf(req, 0, 0);

	DEBUG(3,("SMB_findnclose dptr_num = %d\n", dptr_num));

	END_PROFILE(SMBfindnclose);
	return;
}

static void handle_trans2(connection_struct *conn, struct smb_request *req,
			  struct trans_state *state)
{
	if (get_Protocol() >= PROTOCOL_NT1) {
		req->flags2 |= 0x40; /* IS_LONG_NAME */
		SSVAL((discard_const_p(uint8_t, req->inbuf)),smb_flg2,req->flags2);
	}

	if (ENCRYPTION_REQUIRED(conn) && !req->encrypted) {
		if (state->call != TRANSACT2_QFSINFO &&
		    state->call != TRANSACT2_SETFSINFO) {
			DEBUG(0,("handle_trans2: encryption required "
				"with call 0x%x\n",
				(unsigned int)state->call));
			reply_nterror(req, NT_STATUS_ACCESS_DENIED);
			return;
		}
	}

	SMB_PERFCOUNT_SET_SUBOP(&req->pcd, state->call);

	/* Now we must call the relevant TRANS2 function */
	switch(state->call)  {
	case TRANSACT2_OPEN:
	{
		START_PROFILE(Trans2_open);
		call_trans2open(conn, req,
				&state->param, state->total_param,
				&state->data, state->total_data,
				state->max_data_return);
		END_PROFILE(Trans2_open);
		break;
	}

	case TRANSACT2_FINDFIRST:
	{
		START_PROFILE(Trans2_findfirst);
		call_trans2findfirst(conn, req,
				     &state->param, state->total_param,
				     &state->data, state->total_data,
				     state->max_data_return);
		END_PROFILE(Trans2_findfirst);
		break;
	}

	case TRANSACT2_FINDNEXT:
	{
		START_PROFILE(Trans2_findnext);
		call_trans2findnext(conn, req,
				    &state->param, state->total_param,
				    &state->data, state->total_data,
				    state->max_data_return);
		END_PROFILE(Trans2_findnext);
		break;
	}

	case TRANSACT2_QFSINFO:
	{
		START_PROFILE(Trans2_qfsinfo);
		call_trans2qfsinfo(conn, req,
				   &state->param, state->total_param,
				   &state->data, state->total_data,
				   state->max_data_return);
		END_PROFILE(Trans2_qfsinfo);
	    break;
	}

	case TRANSACT2_SETFSINFO:
	{
		START_PROFILE(Trans2_setfsinfo);
		call_trans2setfsinfo(conn, req,
				     &state->param, state->total_param,
				     &state->data, state->total_data,
				     state->max_data_return);
		END_PROFILE(Trans2_setfsinfo);
		break;
	}

	case TRANSACT2_QPATHINFO:
	case TRANSACT2_QFILEINFO:
	{
		START_PROFILE(Trans2_qpathinfo);
		call_trans2qfilepathinfo(conn, req, state->call,
					 &state->param, state->total_param,
					 &state->data, state->total_data,
					 state->max_data_return);
		END_PROFILE(Trans2_qpathinfo);
		break;
	}

	case TRANSACT2_SETPATHINFO:
	case TRANSACT2_SETFILEINFO:
	{
		START_PROFILE(Trans2_setpathinfo);
		call_trans2setfilepathinfo(conn, req, state->call,
					   &state->param, state->total_param,
					   &state->data, state->total_data,
					   state->max_data_return);
		END_PROFILE(Trans2_setpathinfo);
		break;
	}

	case TRANSACT2_FINDNOTIFYFIRST:
	{
		START_PROFILE(Trans2_findnotifyfirst);
		call_trans2findnotifyfirst(conn, req,
					   &state->param, state->total_param,
					   &state->data, state->total_data,
					   state->max_data_return);
		END_PROFILE(Trans2_findnotifyfirst);
		break;
	}

	case TRANSACT2_FINDNOTIFYNEXT:
	{
		START_PROFILE(Trans2_findnotifynext);
		call_trans2findnotifynext(conn, req,
					  &state->param, state->total_param,
					  &state->data, state->total_data,
					  state->max_data_return);
		END_PROFILE(Trans2_findnotifynext);
		break;
	}

	case TRANSACT2_MKDIR:
	{
		START_PROFILE(Trans2_mkdir);
		call_trans2mkdir(conn, req,
				 &state->param, state->total_param,
				 &state->data, state->total_data,
				 state->max_data_return);
		END_PROFILE(Trans2_mkdir);
		break;
	}

	case TRANSACT2_GET_DFS_REFERRAL:
	{
		START_PROFILE(Trans2_get_dfs_referral);
		call_trans2getdfsreferral(conn, req,
					  &state->param, state->total_param,
					  &state->data, state->total_data,
					  state->max_data_return);
		END_PROFILE(Trans2_get_dfs_referral);
		break;
	}

	case TRANSACT2_IOCTL:
	{
		START_PROFILE(Trans2_ioctl);
		call_trans2ioctl(conn, req,
				 &state->param, state->total_param,
				 &state->data, state->total_data,
				 state->max_data_return);
		END_PROFILE(Trans2_ioctl);
		break;
	}

	default:
		/* Error in request */
		DEBUG(2,("Unknown request %d in trans2 call\n", state->call));
		reply_nterror(req, NT_STATUS_NOT_IMPLEMENTED);
	}
}

/****************************************************************************
 Reply to a SMBtrans2.
 ****************************************************************************/

void reply_trans2(struct smb_request *req)
{
	connection_struct *conn = req->conn;
	unsigned int dsoff;
	unsigned int dscnt;
	unsigned int psoff;
	unsigned int pscnt;
	unsigned int tran_call;
	struct trans_state *state;
	NTSTATUS result;

	START_PROFILE(SMBtrans2);

	if (req->wct < 14) {
		reply_nterror(req, NT_STATUS_INVALID_PARAMETER);
		END_PROFILE(SMBtrans2);
		return;
	}

	dsoff = SVAL(req->vwv+12, 0);
	dscnt = SVAL(req->vwv+11, 0);
	psoff = SVAL(req->vwv+10, 0);
	pscnt = SVAL(req->vwv+9, 0);
	tran_call = SVAL(req->vwv+14, 0);

	result = allow_new_trans(conn->pending_trans, req->mid);
	if (!NT_STATUS_IS_OK(result)) {
		DEBUG(2, ("Got invalid trans2 request: %s\n",
			  nt_errstr(result)));
		reply_nterror(req, result);
		END_PROFILE(SMBtrans2);
		return;
	}

	if (IS_IPC(conn)) {
		switch (tran_call) {
		/* List the allowed trans2 calls on IPC$ */
		case TRANSACT2_OPEN:
		case TRANSACT2_GET_DFS_REFERRAL:
		case TRANSACT2_QFILEINFO:
		case TRANSACT2_QFSINFO:
		case TRANSACT2_SETFSINFO:
			break;
		default:
			reply_nterror(req, NT_STATUS_ACCESS_DENIED);
			END_PROFILE(SMBtrans2);
			return;
		}
	}

	if ((state = talloc(conn, struct trans_state)) == NULL) {
		DEBUG(0, ("talloc failed\n"));
		reply_nterror(req, NT_STATUS_NO_MEMORY);
		END_PROFILE(SMBtrans2);
		return;
	}

	state->cmd = SMBtrans2;

	state->mid = req->mid;
	state->vuid = req->vuid;
	state->setup_count = SVAL(req->vwv+13, 0);
	state->setup = NULL;
	state->total_param = SVAL(req->vwv+0, 0);
	state->param = NULL;
	state->total_data =  SVAL(req->vwv+1, 0);
	state->data = NULL;
	state->max_param_return = SVAL(req->vwv+2, 0);
	state->max_data_return  = SVAL(req->vwv+3, 0);
	state->max_setup_return = SVAL(req->vwv+4, 0);
	state->close_on_completion = BITSETW(req->vwv+5, 0);
	state->one_way = BITSETW(req->vwv+5, 1);

	state->call = tran_call;

	/* All trans2 messages we handle have smb_sucnt == 1 - ensure this
	   is so as a sanity check */
	if (state->setup_count != 1) {
		/*
		 * Need to have rc=0 for ioctl to get job id for OS/2.
		 *  Network printing will fail if function is not successful.
		 *  Similar function in reply.c will be used if protocol
		 *  is LANMAN1.0 instead of LM1.2X002.
		 *  Until DosPrintSetJobInfo with PRJINFO3 is supported,
		 *  outbuf doesn't have to be set(only job id is used).
		 */
		if ( (state->setup_count == 4)
		     && (tran_call == TRANSACT2_IOCTL)
		     && (SVAL(req->vwv+16, 0) == LMCAT_SPL)
		     &&	(SVAL(req->vwv+17, 0) == LMFUNC_GETJOBID)) {
			DEBUG(2,("Got Trans2 DevIOctl jobid\n"));
		} else {
			DEBUG(2,("Invalid smb_sucnt in trans2 call(%u)\n",state->setup_count));
			DEBUG(2,("Transaction is %d\n",tran_call));
			TALLOC_FREE(state);
			reply_nterror(req, NT_STATUS_INVALID_PARAMETER);
			END_PROFILE(SMBtrans2);
			return;
		}
	}

	if ((dscnt > state->total_data) || (pscnt > state->total_param))
		goto bad_param;

	if (state->total_data) {

		if (trans_oob(state->total_data, 0, dscnt)
		    || trans_oob(smb_len(req->inbuf), dsoff, dscnt)) {
			goto bad_param;
		}

		/* Can't use talloc here, the core routines do realloc on the
		 * params and data. */
		state->data = (char *)SMB_MALLOC(state->total_data);
		if (state->data == NULL) {
			DEBUG(0,("reply_trans2: data malloc fail for %u "
				 "bytes !\n", (unsigned int)state->total_data));
			TALLOC_FREE(state);
			reply_nterror(req, NT_STATUS_NO_MEMORY);
			END_PROFILE(SMBtrans2);
			return;
		}

		memcpy(state->data,smb_base(req->inbuf)+dsoff,dscnt);
	}

	if (state->total_param) {

		if (trans_oob(state->total_param, 0, pscnt)
		    || trans_oob(smb_len(req->inbuf), psoff, pscnt)) {
			goto bad_param;
		}

		/* Can't use talloc here, the core routines do realloc on the
		 * params and data. */
		state->param = (char *)SMB_MALLOC(state->total_param);
		if (state->param == NULL) {
			DEBUG(0,("reply_trans: param malloc fail for %u "
				 "bytes !\n", (unsigned int)state->total_param));
			SAFE_FREE(state->data);
			TALLOC_FREE(state);
			reply_nterror(req, NT_STATUS_NO_MEMORY);
			END_PROFILE(SMBtrans2);
			return;
		} 

		memcpy(state->param,smb_base(req->inbuf)+psoff,pscnt);
	}

	state->received_data  = dscnt;
	state->received_param = pscnt;

	if ((state->received_param == state->total_param) &&
	    (state->received_data == state->total_data)) {

		handle_trans2(conn, req, state);

		SAFE_FREE(state->data);
		SAFE_FREE(state->param);
		TALLOC_FREE(state);
		END_PROFILE(SMBtrans2);
		return;
	}

	DLIST_ADD(conn->pending_trans, state);

	/* We need to send an interim response then receive the rest
	   of the parameter/data bytes */
	reply_outbuf(req, 0, 0);
	show_msg((char *)req->outbuf);
	END_PROFILE(SMBtrans2);
	return;

  bad_param:

	DEBUG(0,("reply_trans2: invalid trans parameters\n"));
	SAFE_FREE(state->data);
	SAFE_FREE(state->param);
	TALLOC_FREE(state);
	END_PROFILE(SMBtrans2);
	reply_nterror(req, NT_STATUS_INVALID_PARAMETER);
}


/****************************************************************************
 Reply to a SMBtranss2
 ****************************************************************************/

void reply_transs2(struct smb_request *req)
{
	connection_struct *conn = req->conn;
	unsigned int pcnt,poff,dcnt,doff,pdisp,ddisp;
	struct trans_state *state;

	START_PROFILE(SMBtranss2);

	show_msg((const char *)req->inbuf);

	/* Windows clients expect all replies to
	   a transact secondary (SMBtranss2 0x33)
	   to have a command code of transact
	   (SMBtrans2 0x32). See bug #8989
	   and also [MS-CIFS] section 2.2.4.47.2
	   for details.
	*/
	req->cmd = SMBtrans2;

	if (req->wct < 8) {
		reply_nterror(req, NT_STATUS_INVALID_PARAMETER);
		END_PROFILE(SMBtranss2);
		return;
	}

	for (state = conn->pending_trans; state != NULL;
	     state = state->next) {
		if (state->mid == req->mid) {
			break;
		}
	}

	if ((state == NULL) || (state->cmd != SMBtrans2)) {
		reply_nterror(req, NT_STATUS_INVALID_PARAMETER);
		END_PROFILE(SMBtranss2);
		return;
	}

	/* Revise state->total_param and state->total_data in case they have
	   changed downwards */

	if (SVAL(req->vwv+0, 0) < state->total_param)
		state->total_param = SVAL(req->vwv+0, 0);
	if (SVAL(req->vwv+1, 0) < state->total_data)
		state->total_data = SVAL(req->vwv+1, 0);

	pcnt = SVAL(req->vwv+2, 0);
	poff = SVAL(req->vwv+3, 0);
	pdisp = SVAL(req->vwv+4, 0);

	dcnt = SVAL(req->vwv+5, 0);
	doff = SVAL(req->vwv+6, 0);
	ddisp = SVAL(req->vwv+7, 0);

	state->received_param += pcnt;
	state->received_data += dcnt;

	if ((state->received_data > state->total_data) ||
	    (state->received_param > state->total_param))
		goto bad_param;

	if (pcnt) {
		if (trans_oob(state->total_param, pdisp, pcnt)
		    || trans_oob(smb_len(req->inbuf), poff, pcnt)) {
			goto bad_param;
		}
		memcpy(state->param+pdisp,smb_base(req->inbuf)+poff,pcnt);
	}

	if (dcnt) {
		if (trans_oob(state->total_data, ddisp, dcnt)
		    || trans_oob(smb_len(req->inbuf), doff, dcnt)) {
			goto bad_param;
		}
		memcpy(state->data+ddisp, smb_base(req->inbuf)+doff,dcnt);
	}

	if ((state->received_param < state->total_param) ||
	    (state->received_data < state->total_data)) {
		END_PROFILE(SMBtranss2);
		return;
	}

	handle_trans2(conn, req, state);

	DLIST_REMOVE(conn->pending_trans, state);
	SAFE_FREE(state->data);
	SAFE_FREE(state->param);
	TALLOC_FREE(state);

	END_PROFILE(SMBtranss2);
	return;

  bad_param:

	DEBUG(0,("reply_transs2: invalid trans parameters\n"));
	DLIST_REMOVE(conn->pending_trans, state);
	SAFE_FREE(state->data);
	SAFE_FREE(state->param);
	TALLOC_FREE(state);
	reply_nterror(req, NT_STATUS_INVALID_PARAMETER);
	END_PROFILE(SMBtranss2);
	return;
}<|MERGE_RESOLUTION|>--- conflicted
+++ resolved
@@ -82,8 +82,6 @@
 	return NT_STATUS_OK;
 }
 
-<<<<<<< HEAD
-=======
 NTSTATUS check_access_fsp(const struct files_struct *fsp,
 			  uint32_t access_mask)
 {
@@ -93,7 +91,6 @@
 	return NT_STATUS_OK;
 }
 
->>>>>>> 92b8875a
 /********************************************************************
  The canonical "check access" based on object handle or path function.
 ********************************************************************/
