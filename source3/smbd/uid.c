--- conflicted
+++ resolved
@@ -333,7 +333,6 @@
 	 */
 	force_group_name = lp_force_group(talloc_tos(), snum);
 	group_c = *force_group_name;
-<<<<<<< HEAD
 
 	if ((group_c != '\0') && (conn->force_group_gid == (gid_t)-1)) {
 		/*
@@ -353,27 +352,6 @@
 			session_info->unix_info->unix_name);
 	}
 
-=======
-
-	if ((group_c != '\0') && (conn->force_group_gid == (gid_t)-1)) {
-		/*
-		 * This can happen if "force group" is added to a
-		 * share definition whilst an existing connection
-		 * to that share exists. In that case, don't change
-		 * the existing credentials for force group, only
-		 * do so for new connections.
-		 *
-		 * BUG: https://bugzilla.samba.org/show_bug.cgi?id=13690
-		 */
-		DBG_INFO("Not forcing group %s on existing connection to "
-			"share %s for SMB user %s (unix user %s)\n",
-			force_group_name,
-			lp_const_servicename(snum),
-			session_info->unix_info->sanitized_username,
-			session_info->unix_info->unix_name);
-	}
-
->>>>>>> 5b2a3764
 	if((group_c != '\0') && (conn->force_group_gid != (gid_t)-1)) {
 		/*
 		 * Only force group for connections where
