--- conflicted
+++ resolved
@@ -975,17 +975,10 @@
 			*file_created = true;
 		}
 		return NT_STATUS_OK;
-<<<<<<< HEAD
 	}
 	if (!NT_STATUS_EQUAL(status, retry_status)) {
 		return status;
 	}
-=======
-	}
-	if (!NT_STATUS_EQUAL(status, retry_status)) {
-		return status;
-	}
->>>>>>> d918138a
 
 	curr_flags = flags;
 
