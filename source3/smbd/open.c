/* 
   Unix SMB/CIFS implementation.
   file opening and share modes
   Copyright (C) Andrew Tridgell 1992-1998
   Copyright (C) Jeremy Allison 2001-2004
   Copyright (C) Volker Lendecke 2005
   Copyright (C) Ralph Boehme 2017

   This program is free software; you can redistribute it and/or modify
   it under the terms of the GNU General Public License as published by
   the Free Software Foundation; either version 3 of the License, or
   (at your option) any later version.

   This program is distributed in the hope that it will be useful,
   but WITHOUT ANY WARRANTY; without even the implied warranty of
   MERCHANTABILITY or FITNESS FOR A PARTICULAR PURPOSE.  See the
   GNU General Public License for more details.

   You should have received a copy of the GNU General Public License
   along with this program.  If not, see <http://www.gnu.org/licenses/>.
*/

#include "includes.h"
#include "system/filesys.h"
#include "lib/util/server_id.h"
#include "printing.h"
#include "smbd/smbd.h"
#include "smbd/globals.h"
#include "fake_file.h"
#include "../libcli/security/security.h"
#include "../librpc/gen_ndr/ndr_security.h"
#include "../librpc/gen_ndr/open_files.h"
#include "../librpc/gen_ndr/idmap.h"
#include "../librpc/gen_ndr/ioctl.h"
#include "passdb/lookup_sid.h"
#include "auth.h"
#include "serverid.h"
#include "messages.h"
#include "source3/lib/dbwrap/dbwrap_watch.h"
#include "locking/leases_db.h"
#include "librpc/gen_ndr/ndr_leases_db.h"

extern const struct generic_mapping file_generic_mapping;

struct deferred_open_record {
        bool delayed_for_oplocks;
	bool async_open;
        struct file_id id;

	/*
	 * Timer for async opens, needed because they don't use a watch on
	 * a locking.tdb record. This is currently only used for real async
	 * opens and just terminates smbd if the async open times out.
	 */
	struct tevent_timer *te;
};

/****************************************************************************
 If the requester wanted DELETE_ACCESS and was rejected because
 the file ACL didn't include DELETE_ACCESS, see if the parent ACL
 overrides this.
****************************************************************************/

static bool parent_override_delete(connection_struct *conn,
					const struct smb_filename *smb_fname,
					uint32_t access_mask,
					uint32_t rejected_mask)
{
	if ((access_mask & DELETE_ACCESS) &&
		    (rejected_mask & DELETE_ACCESS) &&
		    can_delete_file_in_directory(conn, smb_fname)) {
		return true;
	}
	return false;
}

/****************************************************************************
 Check if we have open rights.
****************************************************************************/

NTSTATUS smbd_check_access_rights(struct connection_struct *conn,
				const struct smb_filename *smb_fname,
				bool use_privs,
				uint32_t access_mask)
{
	/* Check if we have rights to open. */
	NTSTATUS status;
	struct security_descriptor *sd = NULL;
	uint32_t rejected_share_access;
	uint32_t rejected_mask = access_mask;
	uint32_t do_not_check_mask = 0;

	rejected_share_access = access_mask & ~(conn->share_access);

	if (rejected_share_access) {
		DEBUG(10, ("smbd_check_access_rights: rejected share access 0x%x "
			"on %s (0x%x)\n",
			(unsigned int)access_mask,
			smb_fname_str_dbg(smb_fname),
			(unsigned int)rejected_share_access ));
		return NT_STATUS_ACCESS_DENIED;
	}

	if (!use_privs && get_current_uid(conn) == (uid_t)0) {
		/* I'm sorry sir, I didn't know you were root... */
		DEBUG(10,("smbd_check_access_rights: root override "
			"on %s. Granting 0x%x\n",
			smb_fname_str_dbg(smb_fname),
			(unsigned int)access_mask ));
		return NT_STATUS_OK;
	}

	if ((access_mask & DELETE_ACCESS) && !lp_acl_check_permissions(SNUM(conn))) {
		DEBUG(10,("smbd_check_access_rights: not checking ACL "
			"on DELETE_ACCESS on file %s. Granting 0x%x\n",
			smb_fname_str_dbg(smb_fname),
			(unsigned int)access_mask ));
		return NT_STATUS_OK;
	}

	if (access_mask == DELETE_ACCESS &&
			VALID_STAT(smb_fname->st) &&
			S_ISLNK(smb_fname->st.st_ex_mode)) {
		/* We can always delete a symlink. */
		DEBUG(10,("smbd_check_access_rights: not checking ACL "
			"on DELETE_ACCESS on symlink %s.\n",
			smb_fname_str_dbg(smb_fname) ));
		return NT_STATUS_OK;
	}

	status = SMB_VFS_GET_NT_ACL(conn, smb_fname,
			(SECINFO_OWNER |
			SECINFO_GROUP |
			 SECINFO_DACL), talloc_tos(), &sd);

	if (!NT_STATUS_IS_OK(status)) {
		DEBUG(10, ("smbd_check_access_rights: Could not get acl "
			"on %s: %s\n",
			smb_fname_str_dbg(smb_fname),
			nt_errstr(status)));

		if (NT_STATUS_EQUAL(status, NT_STATUS_ACCESS_DENIED)) {
			goto access_denied;
		}

		return status;
	}

 	/*
	 * If we can access the path to this file, by
	 * default we have FILE_READ_ATTRIBUTES from the
	 * containing directory. See the section:
	 * "Algorithm to Check Access to an Existing File"
	 * in MS-FSA.pdf.
	 *
	 * se_file_access_check() also takes care of
	 * owner WRITE_DAC and READ_CONTROL.
	 */
	do_not_check_mask = FILE_READ_ATTRIBUTES;

	/*
	 * Samba 3.6 and earlier granted execute access even
	 * if the ACL did not contain execute rights.
	 * Samba 4.0 is more correct and checks it.
	 * The compatibilty mode allows one to skip this check
	 * to smoothen upgrades.
	 */
	if (lp_acl_allow_execute_always(SNUM(conn))) {
		do_not_check_mask |= FILE_EXECUTE;
	}

	status = se_file_access_check(sd,
				get_current_nttok(conn),
				use_privs,
				(access_mask & ~do_not_check_mask),
				&rejected_mask);

	DEBUG(10,("smbd_check_access_rights: file %s requesting "
		"0x%x returning 0x%x (%s)\n",
		smb_fname_str_dbg(smb_fname),
		(unsigned int)access_mask,
		(unsigned int)rejected_mask,
		nt_errstr(status) ));

	if (!NT_STATUS_IS_OK(status)) {
		if (DEBUGLEVEL >= 10) {
			DEBUG(10,("smbd_check_access_rights: acl for %s is:\n",
				smb_fname_str_dbg(smb_fname) ));
			NDR_PRINT_DEBUG(security_descriptor, sd);
		}
	}

	TALLOC_FREE(sd);

	if (NT_STATUS_IS_OK(status) ||
			!NT_STATUS_EQUAL(status, NT_STATUS_ACCESS_DENIED)) {
		return status;
	}

	/* Here we know status == NT_STATUS_ACCESS_DENIED. */

  access_denied:

	if ((access_mask & FILE_WRITE_ATTRIBUTES) &&
			(rejected_mask & FILE_WRITE_ATTRIBUTES) &&
			!lp_store_dos_attributes(SNUM(conn)) &&
			(lp_map_readonly(SNUM(conn)) ||
			lp_map_archive(SNUM(conn)) ||
			lp_map_hidden(SNUM(conn)) ||
			lp_map_system(SNUM(conn)))) {
		rejected_mask &= ~FILE_WRITE_ATTRIBUTES;

		DEBUG(10,("smbd_check_access_rights: "
			"overrode "
			"FILE_WRITE_ATTRIBUTES "
			"on file %s\n",
			smb_fname_str_dbg(smb_fname)));
	}

	if (parent_override_delete(conn,
				smb_fname,
				access_mask,
				rejected_mask)) {
		/* Were we trying to do an open
		 * for delete and didn't get DELETE
		 * access (only) ? Check if the
		 * directory allows DELETE_CHILD.
		 * See here:
		 * http://blogs.msdn.com/oldnewthing/archive/2004/06/04/148426.aspx
		 * for details. */

		rejected_mask &= ~DELETE_ACCESS;

		DEBUG(10,("smbd_check_access_rights: "
			"overrode "
			"DELETE_ACCESS on "
			"file %s\n",
			smb_fname_str_dbg(smb_fname)));
	}

	if (rejected_mask != 0) {
		return NT_STATUS_ACCESS_DENIED;
	}
	return NT_STATUS_OK;
}

NTSTATUS check_parent_access(struct connection_struct *conn,
				struct smb_filename *smb_fname,
				uint32_t access_mask)
{
	NTSTATUS status;
	char *parent_dir = NULL;
	struct security_descriptor *parent_sd = NULL;
	uint32_t access_granted = 0;
	struct smb_filename *parent_smb_fname = NULL;

	if (!parent_dirname(talloc_tos(),
				smb_fname->base_name,
				&parent_dir,
				NULL)) {
		return NT_STATUS_NO_MEMORY;
	}

	parent_smb_fname = synthetic_smb_fname(talloc_tos(),
				parent_dir,
				NULL,
				NULL,
				smb_fname->flags);
	if (parent_smb_fname == NULL) {
		return NT_STATUS_NO_MEMORY;
	}

	if (get_current_uid(conn) == (uid_t)0) {
		/* I'm sorry sir, I didn't know you were root... */
		DEBUG(10,("check_parent_access: root override "
			"on %s. Granting 0x%x\n",
			smb_fname_str_dbg(smb_fname),
			(unsigned int)access_mask ));
		return NT_STATUS_OK;
	}

	status = SMB_VFS_GET_NT_ACL(conn,
				parent_smb_fname,
				SECINFO_DACL,
				    talloc_tos(),
				&parent_sd);

	if (!NT_STATUS_IS_OK(status)) {
		DEBUG(5,("check_parent_access: SMB_VFS_GET_NT_ACL failed for "
			"%s with error %s\n",
			parent_dir,
			nt_errstr(status)));
		return status;
	}

 	/*
	 * If we can access the path to this file, by
	 * default we have FILE_READ_ATTRIBUTES from the
	 * containing directory. See the section:
	 * "Algorithm to Check Access to an Existing File"
	 * in MS-FSA.pdf.
	 *
	 * se_file_access_check() also takes care of
	 * owner WRITE_DAC and READ_CONTROL.
	 */
	status = se_file_access_check(parent_sd,
				get_current_nttok(conn),
				false,
				(access_mask & ~FILE_READ_ATTRIBUTES),
				&access_granted);
	if(!NT_STATUS_IS_OK(status)) {
		DEBUG(5,("check_parent_access: access check "
			"on directory %s for "
			"path %s for mask 0x%x returned (0x%x) %s\n",
			parent_dir,
			smb_fname->base_name,
			access_mask,
			access_granted,
			nt_errstr(status) ));
		return status;
	}

	return NT_STATUS_OK;
}

/****************************************************************************
 Ensure when opening a base file for a stream open that we have permissions
 to do so given the access mask on the base file.
****************************************************************************/

static NTSTATUS check_base_file_access(struct connection_struct *conn,
				struct smb_filename *smb_fname,
				uint32_t access_mask)
{
	NTSTATUS status;

	status = smbd_calculate_access_mask(conn, smb_fname,
					false,
					access_mask,
					&access_mask);
	if (!NT_STATUS_IS_OK(status)) {
		DEBUG(10, ("smbd_calculate_access_mask "
			"on file %s returned %s\n",
			smb_fname_str_dbg(smb_fname),
			nt_errstr(status)));
		return status;
	}

	if (access_mask & (FILE_WRITE_DATA|FILE_APPEND_DATA)) {
		uint32_t dosattrs;
		if (!CAN_WRITE(conn)) {
			return NT_STATUS_ACCESS_DENIED;
		}
		dosattrs = dos_mode(conn, smb_fname);
		if (IS_DOS_READONLY(dosattrs)) {
			return NT_STATUS_ACCESS_DENIED;
		}
	}

	return smbd_check_access_rights(conn,
					smb_fname,
					false,
					access_mask);
}

/****************************************************************************
 Handle differing symlink errno's
****************************************************************************/

static int link_errno_convert(int err)
{
#if defined(ENOTSUP) && defined(OSF1)
	/* handle special Tru64 errno */
	if (err == ENOTSUP) {
		err = ELOOP;
	}
#endif /* ENOTSUP */
#ifdef EFTYPE
	/* fix broken NetBSD errno */
	if (err == EFTYPE) {
		err = ELOOP;
	}
#endif /* EFTYPE */
	/* fix broken FreeBSD errno */
	if (err == EMLINK) {
		err = ELOOP;
	}
	return err;
}

static int non_widelink_open(struct connection_struct *conn,
<<<<<<< HEAD
			const char *conn_rootdir,
=======
			const struct smb_filename *conn_rootdir_fname,
>>>>>>> aaa7d4da
			files_struct *fsp,
			struct smb_filename *smb_fname,
			int flags,
			mode_t mode,
			unsigned int link_depth);

/****************************************************************************
 Follow a symlink in userspace.
****************************************************************************/

static int process_symlink_open(struct connection_struct *conn,
<<<<<<< HEAD
			const char *conn_rootdir,
=======
			const struct smb_filename *conn_rootdir_fname,
>>>>>>> aaa7d4da
			files_struct *fsp,
			struct smb_filename *smb_fname,
			int flags,
			mode_t mode,
			unsigned int link_depth)
{
	int fd = -1;
	char *link_target = NULL;
<<<<<<< HEAD
	int link_len = -1;
	char *oldwd = NULL;
	size_t rootdir_len = 0;
=======
	struct smb_filename target_fname = {0};
	int link_len = -1;
	struct smb_filename *oldwd_fname = NULL;
	size_t rootdir_len = 0;
	struct smb_filename *resolved_fname = NULL;
>>>>>>> aaa7d4da
	char *resolved_name = NULL;
	bool matched = false;
	int saved_errno = 0;

	/*
	 * Ensure we don't get stuck in a symlink loop.
	 */
	link_depth++;
	if (link_depth >= 20) {
		errno = ELOOP;
		goto out;
	}

	/* Allocate space for the link target. */
	link_target = talloc_array(talloc_tos(), char, PATH_MAX);
	if (link_target == NULL) {
		errno = ENOMEM;
		goto out;
	}

	/* Read the link target. */
	link_len = SMB_VFS_READLINK(conn,
<<<<<<< HEAD
				smb_fname->base_name,
=======
				smb_fname,
>>>>>>> aaa7d4da
				link_target,
				PATH_MAX - 1);
	if (link_len == -1) {
		goto out;
	}

	/* Ensure it's at least null terminated. */
	link_target[link_len] = '\0';
<<<<<<< HEAD

	/* Convert to an absolute path. */
	resolved_name = SMB_VFS_REALPATH(conn, link_target);
	if (resolved_name == NULL) {
		goto out;
	}
=======
	target_fname = (struct smb_filename){ .base_name = link_target };

	/* Convert to an absolute path. */
	resolved_fname = SMB_VFS_REALPATH(conn, talloc_tos(), &target_fname);
	if (resolved_fname == NULL) {
		goto out;
	}
	resolved_name = resolved_fname->base_name;
>>>>>>> aaa7d4da

	/*
	 * We know conn_rootdir starts with '/' and
	 * does not end in '/'. FIXME ! Should we
	 * smb_assert this ?
	 */
<<<<<<< HEAD
	rootdir_len = strlen(conn_rootdir);

	matched = (strncmp(conn_rootdir, resolved_name, rootdir_len) == 0);
=======
	rootdir_len = strlen(conn_rootdir_fname->base_name);

	matched = (strncmp(conn_rootdir_fname->base_name,
				resolved_name,
				rootdir_len) == 0);
>>>>>>> aaa7d4da
	if (!matched) {
		errno = EACCES;
		goto out;
	}

	/*
	 * Turn into a path relative to the share root.
	 */
	if (resolved_name[rootdir_len] == '\0') {
		/* Link to the root of the share. */
<<<<<<< HEAD
		smb_fname->base_name = talloc_strdup(talloc_tos(), ".");
		if (smb_fname->base_name == NULL) {
			errno = ENOMEM;
			goto out;
		}
	} else if (resolved_name[rootdir_len] == '/') {
		smb_fname->base_name = &resolved_name[rootdir_len+1];
=======
		TALLOC_FREE(smb_fname->base_name);
		smb_fname->base_name = talloc_strdup(smb_fname, ".");
	} else if (resolved_name[rootdir_len] == '/') {
		TALLOC_FREE(smb_fname->base_name);
		smb_fname->base_name = talloc_strdup(smb_fname,
					&resolved_name[rootdir_len+1]);
>>>>>>> aaa7d4da
	} else {
		errno = EACCES;
		goto out;
	}

<<<<<<< HEAD
	oldwd = vfs_GetWd(talloc_tos(), conn);
	if (oldwd == NULL) {
=======
	if (smb_fname->base_name == NULL) {
		errno = ENOMEM;
		goto out;
	}

	oldwd_fname = vfs_GetWd(talloc_tos(), conn);
	if (oldwd_fname == NULL) {
>>>>>>> aaa7d4da
		goto out;
	}

	/* Ensure we operate from the root of the share. */
<<<<<<< HEAD
	if (vfs_ChDir(conn, conn_rootdir) == -1) {
=======
	if (vfs_ChDir(conn, conn_rootdir_fname) == -1) {
>>>>>>> aaa7d4da
		goto out;
	}

	/* And do it all again.. */
	fd = non_widelink_open(conn,
<<<<<<< HEAD
				conn_rootdir,
=======
				conn_rootdir_fname,
>>>>>>> aaa7d4da
				fsp,
				smb_fname,
				flags,
				mode,
				link_depth);
	if (fd == -1) {
		saved_errno = errno;
	}

  out:

<<<<<<< HEAD
	SAFE_FREE(resolved_name);
	TALLOC_FREE(link_target);
	if (oldwd != NULL) {
		int ret = vfs_ChDir(conn, oldwd);
		if (ret == -1) {
			smb_panic("unable to get back to old directory\n");
		}
		TALLOC_FREE(oldwd);
=======
	TALLOC_FREE(resolved_fname);
	TALLOC_FREE(link_target);
	if (oldwd_fname != NULL) {
		int ret = vfs_ChDir(conn, oldwd_fname);
		if (ret == -1) {
			smb_panic("unable to get back to old directory\n");
		}
		TALLOC_FREE(oldwd_fname);
>>>>>>> aaa7d4da
	}
	if (saved_errno != 0) {
		errno = saved_errno;
	}
	return fd;
}

/****************************************************************************
 Non-widelink open.
****************************************************************************/

static int non_widelink_open(struct connection_struct *conn,
<<<<<<< HEAD
			const char *conn_rootdir,
=======
			const struct smb_filename *conn_rootdir_fname,
>>>>>>> aaa7d4da
			files_struct *fsp,
			struct smb_filename *smb_fname,
			int flags,
			mode_t mode,
			unsigned int link_depth)
{
	NTSTATUS status;
	int fd = -1;
	struct smb_filename *smb_fname_rel = NULL;
	int saved_errno = 0;
<<<<<<< HEAD
	char *oldwd = NULL;
	char *parent_dir = NULL;
=======
	struct smb_filename *oldwd_fname = NULL;
	char *parent_dir = NULL;
	struct smb_filename parent_dir_fname = {0};
>>>>>>> aaa7d4da
	const char *final_component = NULL;
	bool is_directory = false;
	bool ok;

#ifdef O_DIRECTORY
	if (flags & O_DIRECTORY) {
		is_directory = true;
	}
#endif

	if (is_directory) {
		parent_dir = talloc_strdup(talloc_tos(), smb_fname->base_name);
		if (parent_dir == NULL) {
			saved_errno = errno;
			goto out;
		}

		final_component = ".";
	} else {
		ok = parent_dirname(talloc_tos(),
				    smb_fname->base_name,
				    &parent_dir,
				    &final_component);
		if (!ok) {
			saved_errno = errno;
			goto out;
		}
	}

<<<<<<< HEAD
	oldwd = vfs_GetWd(talloc_tos(), conn);
	if (oldwd == NULL) {
		goto out;
	}

	/* Pin parent directory in place. */
	if (vfs_ChDir(conn, parent_dir) == -1) {
		goto out;
	}

	/* Ensure the relative path is below the share. */
	status = check_reduced_name(conn, parent_dir, final_component);
	if (!NT_STATUS_IS_OK(status)) {
		saved_errno = map_errno_from_nt_status(status);
=======
	parent_dir_fname = (struct smb_filename) { .base_name = parent_dir };

	oldwd_fname = vfs_GetWd(talloc_tos(), conn);
	if (oldwd_fname == NULL) {
		goto out;
	}

	/* Pin parent directory in place. */
	if (vfs_ChDir(conn, &parent_dir_fname) == -1) {
>>>>>>> aaa7d4da
		goto out;
	}

	smb_fname_rel = synthetic_smb_fname(talloc_tos(),
				final_component,
				smb_fname->stream_name,
				&smb_fname->st,
				smb_fname->flags);
<<<<<<< HEAD
=======
	if (smb_fname_rel == NULL) {
		saved_errno = ENOMEM;
		goto out;
	}

	/* Ensure the relative path is below the share. */
	status = check_reduced_name(conn, &parent_dir_fname, smb_fname_rel);
	if (!NT_STATUS_IS_OK(status)) {
		saved_errno = map_errno_from_nt_status(status);
		goto out;
	}
>>>>>>> aaa7d4da

	flags |= O_NOFOLLOW;

	{
		struct smb_filename *tmp_name = fsp->fsp_name;
		fsp->fsp_name = smb_fname_rel;
		fd = SMB_VFS_OPEN(conn, smb_fname_rel, fsp, flags, mode);
		fsp->fsp_name = tmp_name;
	}

	if (fd == -1) {
		saved_errno = link_errno_convert(errno);
		/*
		 * Trying to open a symlink to a directory with O_NOFOLLOW and
		 * O_DIRECTORY can return either of ELOOP and ENOTDIR. So
		 * ENOTDIR really means: might be a symlink, but we're not sure.
		 * In this case, we just assume there's a symlink. If we were
		 * wrong, process_symlink_open() will return EINVAL. We check
		 * this below, and fall back to returning the initial
		 * saved_errno.
		 *
		 * BUG: https://bugzilla.samba.org/show_bug.cgi?id=12860
		 */
		if (saved_errno == ELOOP || saved_errno == ENOTDIR) {
			if (fsp->posix_flags & FSP_POSIX_FLAGS_OPEN) {
				/* Never follow symlinks on posix open. */
				goto out;
			}
			if (!lp_follow_symlinks(SNUM(conn))) {
				/* Explicitly no symlinks. */
				goto out;
			}
			/*
			 * We may have a symlink. Follow in userspace
			 * to ensure it's under the share definition.
			 */
			fd = process_symlink_open(conn,
<<<<<<< HEAD
					conn_rootdir,
=======
					conn_rootdir_fname,
>>>>>>> aaa7d4da
					fsp,
					smb_fname_rel,
					flags,
					mode,
					link_depth);
			if (fd == -1) {
				if (saved_errno == ENOTDIR &&
						errno == EINVAL) {
					/*
					 * O_DIRECTORY on neither a directory,
					 * nor a symlink. Just return
					 * saved_errno from initial open()
					 */
					goto out;
				}
				saved_errno =
					link_errno_convert(errno);
			}
		}
	}

  out:

	TALLOC_FREE(parent_dir);
	TALLOC_FREE(smb_fname_rel);

<<<<<<< HEAD
	if (oldwd != NULL) {
		int ret = vfs_ChDir(conn, oldwd);
		if (ret == -1) {
			smb_panic("unable to get back to old directory\n");
		}
		TALLOC_FREE(oldwd);
=======
	if (oldwd_fname != NULL) {
		int ret = vfs_ChDir(conn, oldwd_fname);
		if (ret == -1) {
			smb_panic("unable to get back to old directory\n");
		}
		TALLOC_FREE(oldwd_fname);
>>>>>>> aaa7d4da
	}
	if (saved_errno != 0) {
		errno = saved_errno;
	}
	return fd;
}

/****************************************************************************
 fd support routines - attempt to do a dos_open.
****************************************************************************/

NTSTATUS fd_open(struct connection_struct *conn,
		 files_struct *fsp,
		 int flags,
		 mode_t mode)
{
	struct smb_filename *smb_fname = fsp->fsp_name;
	NTSTATUS status = NT_STATUS_OK;

	/*
	 * Never follow symlinks on a POSIX client. The
	 * client should be doing this.
	 */

	if ((fsp->posix_flags & FSP_POSIX_FLAGS_OPEN) || !lp_follow_symlinks(SNUM(conn))) {
		flags |= O_NOFOLLOW;
	}

	/* Ensure path is below share definition. */
	if (!lp_widelinks(SNUM(conn))) {
<<<<<<< HEAD
		const char *conn_rootdir = SMB_VFS_CONNECTPATH(conn,
						smb_fname->base_name);
		if (conn_rootdir == NULL) {
			return NT_STATUS_NO_MEMORY;
		}
		/*
		 * Only follow symlinks within a share
		 * definition.
		 */
		fsp->fh->fd = non_widelink_open(conn,
					conn_rootdir,
					fsp,
					smb_fname,
					flags,
					mode,
					0);
=======
		struct smb_filename *conn_rootdir_fname = NULL;
		const char *conn_rootdir = SMB_VFS_CONNECTPATH(conn,
						smb_fname);
		int saved_errno = 0;

		if (conn_rootdir == NULL) {
			return NT_STATUS_NO_MEMORY;
		}
		conn_rootdir_fname = synthetic_smb_fname(talloc_tos(),
						conn_rootdir,
						NULL,
						NULL,
						0);
		if (conn_rootdir_fname == NULL) {
			return NT_STATUS_NO_MEMORY;
		}

		/*
		 * Only follow symlinks within a share
		 * definition.
		 */
		fsp->fh->fd = non_widelink_open(conn,
					conn_rootdir_fname,
					fsp,
					smb_fname,
					flags,
					mode,
					0);
		if (fsp->fh->fd == -1) {
			saved_errno = errno;
		}
		TALLOC_FREE(conn_rootdir_fname);
		if (saved_errno != 0) {
			errno = saved_errno;
		}
>>>>>>> aaa7d4da
	} else {
		fsp->fh->fd = SMB_VFS_OPEN(conn, smb_fname, fsp, flags, mode);
	}

	if (fsp->fh->fd == -1) {
		int posix_errno = link_errno_convert(errno);
		status = map_nt_error_from_unix(posix_errno);
		if (errno == EMFILE) {
			static time_t last_warned = 0L;

			if (time((time_t *) NULL) > last_warned) {
				DEBUG(0,("Too many open files, unable "
					"to open more!  smbd's max "
					"open files = %d\n",
					lp_max_open_files()));
				last_warned = time((time_t *) NULL);
			}
		}

	}

	DEBUG(10,("fd_open: name %s, flags = 0%o mode = 0%o, fd = %d. %s\n",
		  smb_fname_str_dbg(smb_fname), flags, (int)mode, fsp->fh->fd,
		(fsp->fh->fd == -1) ? strerror(errno) : "" ));

	return status;
}

/****************************************************************************
 Close the file associated with a fsp.
****************************************************************************/

NTSTATUS fd_close(files_struct *fsp)
{
	int ret;

	if (fsp->dptr) {
		dptr_CloseDir(fsp);
	}
	if (fsp->fh->fd == -1) {
		return NT_STATUS_OK; /* What we used to call a stat open. */
	}
	if (fsp->fh->ref_count > 1) {
		return NT_STATUS_OK; /* Shared handle. Only close last reference. */
	}

	ret = SMB_VFS_CLOSE(fsp);
	fsp->fh->fd = -1;
	if (ret == -1) {
		return map_nt_error_from_unix(errno);
	}
	return NT_STATUS_OK;
}

/****************************************************************************
 Change the ownership of a file to that of the parent directory.
 Do this by fd if possible.
****************************************************************************/

void change_file_owner_to_parent(connection_struct *conn,
					const char *inherit_from_dir,
					files_struct *fsp)
{
	struct smb_filename *smb_fname_parent;
	int ret;

	smb_fname_parent = synthetic_smb_fname(talloc_tos(),
					inherit_from_dir,
					NULL,
					NULL,
					0);
	if (smb_fname_parent == NULL) {
		return;
	}

	ret = SMB_VFS_STAT(conn, smb_fname_parent);
	if (ret == -1) {
		DEBUG(0,("change_file_owner_to_parent: failed to stat parent "
			 "directory %s. Error was %s\n",
			 smb_fname_str_dbg(smb_fname_parent),
			 strerror(errno)));
		TALLOC_FREE(smb_fname_parent);
		return;
	}

	if (smb_fname_parent->st.st_ex_uid == fsp->fsp_name->st.st_ex_uid) {
		/* Already this uid - no need to change. */
		DEBUG(10,("change_file_owner_to_parent: file %s "
			"is already owned by uid %d\n",
			fsp_str_dbg(fsp),
			(int)fsp->fsp_name->st.st_ex_uid ));
		TALLOC_FREE(smb_fname_parent);
		return;
	}

	become_root();
	ret = SMB_VFS_FCHOWN(fsp, smb_fname_parent->st.st_ex_uid, (gid_t)-1);
	unbecome_root();
	if (ret == -1) {
		DEBUG(0,("change_file_owner_to_parent: failed to fchown "
			 "file %s to parent directory uid %u. Error "
			 "was %s\n", fsp_str_dbg(fsp),
			 (unsigned int)smb_fname_parent->st.st_ex_uid,
			 strerror(errno) ));
	} else {
		DEBUG(10,("change_file_owner_to_parent: changed new file %s to "
			"parent directory uid %u.\n", fsp_str_dbg(fsp),
			(unsigned int)smb_fname_parent->st.st_ex_uid));
		/* Ensure the uid entry is updated. */
		fsp->fsp_name->st.st_ex_uid = smb_fname_parent->st.st_ex_uid;
	}

	TALLOC_FREE(smb_fname_parent);
}

static NTSTATUS change_dir_owner_to_parent(connection_struct *conn,
					const char *inherit_from_dir,
					struct smb_filename *smb_dname,
					SMB_STRUCT_STAT *psbuf)
{
	struct smb_filename *smb_fname_parent;
	struct smb_filename *smb_fname_cwd = NULL;
	struct smb_filename *saved_dir_fname = NULL;
	TALLOC_CTX *ctx = talloc_tos();
	NTSTATUS status = NT_STATUS_OK;
	int ret;

	smb_fname_parent = synthetic_smb_fname(ctx,
					inherit_from_dir,
					NULL,
					NULL,
					0);
	if (smb_fname_parent == NULL) {
		return NT_STATUS_NO_MEMORY;
	}

	ret = SMB_VFS_STAT(conn, smb_fname_parent);
	if (ret == -1) {
		status = map_nt_error_from_unix(errno);
		DEBUG(0,("change_dir_owner_to_parent: failed to stat parent "
			 "directory %s. Error was %s\n",
			 smb_fname_str_dbg(smb_fname_parent),
			 strerror(errno)));
		goto out;
	}

	/* We've already done an lstat into psbuf, and we know it's a
	   directory. If we can cd into the directory and the dev/ino
	   are the same then we can safely chown without races as
	   we're locking the directory in place by being in it.  This
	   should work on any UNIX (thanks tridge :-). JRA.
	*/

	saved_dir_fname = vfs_GetWd(ctx,conn);
	if (!saved_dir_fname) {
		status = map_nt_error_from_unix(errno);
		DEBUG(0,("change_dir_owner_to_parent: failed to get "
			 "current working directory. Error was %s\n",
			 strerror(errno)));
		goto out;
	}

	/* Chdir into the new path. */
	if (vfs_ChDir(conn, smb_dname) == -1) {
		status = map_nt_error_from_unix(errno);
		DEBUG(0,("change_dir_owner_to_parent: failed to change "
			 "current working directory to %s. Error "
			 "was %s\n", smb_dname->base_name, strerror(errno) ));
		goto chdir;
	}

	smb_fname_cwd = synthetic_smb_fname(ctx, ".", NULL, NULL, 0);
	if (smb_fname_cwd == NULL) {
		status = NT_STATUS_NO_MEMORY;
		goto chdir;
	}

	ret = SMB_VFS_STAT(conn, smb_fname_cwd);
	if (ret == -1) {
		status = map_nt_error_from_unix(errno);
		DEBUG(0,("change_dir_owner_to_parent: failed to stat "
			 "directory '.' (%s) Error was %s\n",
			 smb_dname->base_name, strerror(errno)));
		goto chdir;
	}

	/* Ensure we're pointing at the same place. */
	if (smb_fname_cwd->st.st_ex_dev != psbuf->st_ex_dev ||
	    smb_fname_cwd->st.st_ex_ino != psbuf->st_ex_ino) {
		DEBUG(0,("change_dir_owner_to_parent: "
			 "device/inode on directory %s changed. "
			 "Refusing to chown !\n",
			smb_dname->base_name ));
		status = NT_STATUS_ACCESS_DENIED;
		goto chdir;
	}

	if (smb_fname_parent->st.st_ex_uid == smb_fname_cwd->st.st_ex_uid) {
		/* Already this uid - no need to change. */
		DEBUG(10,("change_dir_owner_to_parent: directory %s "
			"is already owned by uid %d\n",
			smb_dname->base_name,
			(int)smb_fname_cwd->st.st_ex_uid ));
		status = NT_STATUS_OK;
		goto chdir;
	}

	become_root();
	ret = SMB_VFS_LCHOWN(conn,
			smb_fname_cwd,
			smb_fname_parent->st.st_ex_uid,
			(gid_t)-1);
	unbecome_root();
	if (ret == -1) {
		status = map_nt_error_from_unix(errno);
		DEBUG(10,("change_dir_owner_to_parent: failed to chown "
			  "directory %s to parent directory uid %u. "
			  "Error was %s\n",
			  smb_dname->base_name,
			  (unsigned int)smb_fname_parent->st.st_ex_uid,
			  strerror(errno) ));
	} else {
		DEBUG(10,("change_dir_owner_to_parent: changed ownership of new "
			"directory %s to parent directory uid %u.\n",
			smb_dname->base_name,
			(unsigned int)smb_fname_parent->st.st_ex_uid ));
		/* Ensure the uid entry is updated. */
		psbuf->st_ex_uid = smb_fname_parent->st.st_ex_uid;
	}

 chdir:
	vfs_ChDir(conn, saved_dir_fname);
 out:
	TALLOC_FREE(saved_dir_fname);
	TALLOC_FREE(smb_fname_parent);
	TALLOC_FREE(smb_fname_cwd);
	return status;
}

/****************************************************************************
 Open a file - returning a guaranteed ATOMIC indication of if the
 file was created or not.
****************************************************************************/

static NTSTATUS fd_open_atomic(struct connection_struct *conn,
			files_struct *fsp,
			int flags,
			mode_t mode,
			bool *file_created)
{
	NTSTATUS status = NT_STATUS_UNSUCCESSFUL;
	NTSTATUS retry_status;
	bool file_existed = VALID_STAT(fsp->fsp_name->st);
	int curr_flags;

	*file_created = false;

	if (!(flags & O_CREAT)) {
		/*
		 * We're not creating the file, just pass through.
		 */
		return fd_open(conn, fsp, flags, mode);
	}

	if (flags & O_EXCL) {
		/*
		 * Fail if already exists, just pass through.
		 */
		status = fd_open(conn, fsp, flags, mode);

		/*
		 * Here we've opened with O_CREAT|O_EXCL. If that went
		 * NT_STATUS_OK, we *know* we created this file.
		 */
		*file_created = NT_STATUS_IS_OK(status);

		return status;
	}

	/*
	 * Now it gets tricky. We have O_CREAT, but not O_EXCL.
	 * To know absolutely if we created the file or not,
	 * we can never call O_CREAT without O_EXCL. So if
	 * we think the file existed, try without O_CREAT|O_EXCL.
	 * If we think the file didn't exist, try with
	 * O_CREAT|O_EXCL.
	 *
	 * The big problem here is dangling symlinks. Opening
	 * without O_NOFOLLOW means both bad symlink
	 * and missing path return -1, ENOENT from open(). As POSIX
	 * is pathname based it's not possible to tell
	 * the difference between these two cases in a
	 * non-racy way, so change to try only two attempts before
	 * giving up.
	 *
	 * We don't have this problem for the O_NOFOLLOW
	 * case as it just returns NT_STATUS_OBJECT_PATH_NOT_FOUND
	 * mapped from the ELOOP POSIX error.
	 */

	curr_flags = flags;

	if (file_existed) {
		curr_flags &= ~(O_CREAT);
		retry_status = NT_STATUS_OBJECT_NAME_NOT_FOUND;
	} else {
		curr_flags |= O_EXCL;
		retry_status = NT_STATUS_OBJECT_NAME_COLLISION;
	}

	status = fd_open(conn, fsp, curr_flags, mode);
	if (NT_STATUS_IS_OK(status)) {
		if (!file_existed) {
			*file_created = true;
		}
		return NT_STATUS_OK;
	}
	if (!NT_STATUS_EQUAL(status, retry_status)) {
		return status;
<<<<<<< HEAD
	}

	curr_flags = flags;

	/*
	 * Keep file_existed up to date for clarity.
	 */
	if (NT_STATUS_EQUAL(status, NT_STATUS_OBJECT_NAME_NOT_FOUND)) {
		file_existed = false;
		curr_flags |= O_EXCL;
		DBG_DEBUG("file %s did not exist. Retry.\n",
			smb_fname_str_dbg(fsp->fsp_name));
	} else {
		file_existed = true;
		curr_flags &= ~(O_CREAT);
		DBG_DEBUG("file %s existed. Retry.\n",
			smb_fname_str_dbg(fsp->fsp_name));
	}

	status = fd_open(conn, fsp, curr_flags, mode);

	if (NT_STATUS_IS_OK(status) && (!file_existed)) {
		*file_created = true;
	}

=======
	}

	curr_flags = flags;

	/*
	 * Keep file_existed up to date for clarity.
	 */
	if (NT_STATUS_EQUAL(status, NT_STATUS_OBJECT_NAME_NOT_FOUND)) {
		file_existed = false;
		curr_flags |= O_EXCL;
		DBG_DEBUG("file %s did not exist. Retry.\n",
			smb_fname_str_dbg(fsp->fsp_name));
	} else {
		file_existed = true;
		curr_flags &= ~(O_CREAT);
		DBG_DEBUG("file %s existed. Retry.\n",
			smb_fname_str_dbg(fsp->fsp_name));
	}

	status = fd_open(conn, fsp, curr_flags, mode);

	if (NT_STATUS_IS_OK(status) && (!file_existed)) {
		*file_created = true;
	}

>>>>>>> aaa7d4da
	return status;
}

/****************************************************************************
 Open a file.
****************************************************************************/

static NTSTATUS open_file(files_struct *fsp,
			  connection_struct *conn,
			  struct smb_request *req,
			  const char *parent_dir,
			  int flags,
			  mode_t unx_mode,
			  uint32_t access_mask, /* client requested access mask. */
			  uint32_t open_access_mask, /* what we're actually using in the open. */
			  bool *p_file_created)
{
	struct smb_filename *smb_fname = fsp->fsp_name;
	NTSTATUS status = NT_STATUS_OK;
	int accmode = (flags & O_ACCMODE);
	int local_flags = flags;
	bool file_existed = VALID_STAT(fsp->fsp_name->st);

	fsp->fh->fd = -1;
	errno = EPERM;

	/* Check permissions */

	/*
	 * This code was changed after seeing a client open request 
	 * containing the open mode of (DENY_WRITE/read-only) with
	 * the 'create if not exist' bit set. The previous code
	 * would fail to open the file read only on a read-only share
	 * as it was checking the flags parameter  directly against O_RDONLY,
	 * this was failing as the flags parameter was set to O_RDONLY|O_CREAT.
	 * JRA.
	 */

	if (!CAN_WRITE(conn)) {
		/* It's a read-only share - fail if we wanted to write. */
		if(accmode != O_RDONLY || (flags & O_TRUNC) || (flags & O_APPEND)) {
			DEBUG(3,("Permission denied opening %s\n",
				 smb_fname_str_dbg(smb_fname)));
			return NT_STATUS_ACCESS_DENIED;
		}
		if (flags & O_CREAT) {
			/* We don't want to write - but we must make sure that
			   O_CREAT doesn't create the file if we have write
			   access into the directory.
			*/
			flags &= ~(O_CREAT|O_EXCL);
			local_flags &= ~(O_CREAT|O_EXCL);
		}
	}

	/*
	 * This little piece of insanity is inspired by the
	 * fact that an NT client can open a file for O_RDONLY,
	 * but set the create disposition to FILE_EXISTS_TRUNCATE.
	 * If the client *can* write to the file, then it expects to
	 * truncate the file, even though it is opening for readonly.
	 * Quicken uses this stupid trick in backup file creation...
	 * Thanks *greatly* to "David W. Chapman Jr." <dwcjr@inethouston.net>
	 * for helping track this one down. It didn't bite us in 2.0.x
	 * as we always opened files read-write in that release. JRA.
	 */

	if ((accmode == O_RDONLY) && ((flags & O_TRUNC) == O_TRUNC)) {
		DEBUG(10,("open_file: truncate requested on read-only open "
			  "for file %s\n", smb_fname_str_dbg(smb_fname)));
		local_flags = (flags & ~O_ACCMODE)|O_RDWR;
	}

	if ((open_access_mask & (FILE_READ_DATA|FILE_WRITE_DATA|FILE_APPEND_DATA|FILE_EXECUTE)) ||
	    (!file_existed && (local_flags & O_CREAT)) ||
	    ((local_flags & O_TRUNC) == O_TRUNC) ) {
		const char *wild;
		int ret;

#if defined(O_NONBLOCK) && defined(S_ISFIFO)
		/*
		 * We would block on opening a FIFO with no one else on the
		 * other end. Do what we used to do and add O_NONBLOCK to the
		 * open flags. JRA.
		 */

		if (file_existed && S_ISFIFO(smb_fname->st.st_ex_mode)) {
			local_flags &= ~O_TRUNC; /* Can't truncate a FIFO. */
			local_flags |= O_NONBLOCK;
		}
#endif

		/* Don't create files with Microsoft wildcard characters. */
		if (fsp->base_fsp) {
			/*
			 * wildcard characters are allowed in stream names
			 * only test the basefilename
			 */
			wild = fsp->base_fsp->fsp_name->base_name;
		} else {
			wild = smb_fname->base_name;
		}
		if ((local_flags & O_CREAT) && !file_existed &&
		    !(fsp->posix_flags & FSP_POSIX_FLAGS_PATHNAMES) &&
		    ms_has_wild(wild))  {
			return NT_STATUS_OBJECT_NAME_INVALID;
		}

		/* Can we access this file ? */
		if (!fsp->base_fsp) {
			/* Only do this check on non-stream open. */
			if (file_existed) {
				status = smbd_check_access_rights(conn,
						smb_fname,
						false,
						access_mask);

				if (!NT_STATUS_IS_OK(status)) {
					DEBUG(10, ("open_file: "
						   "smbd_check_access_rights "
						   "on file %s returned %s\n",
						   smb_fname_str_dbg(smb_fname),
						   nt_errstr(status)));
				}

				if (!NT_STATUS_IS_OK(status) &&
				    !NT_STATUS_EQUAL(status,
					NT_STATUS_OBJECT_NAME_NOT_FOUND))
				{
					return status;
				}

				if (NT_STATUS_EQUAL(status,
					NT_STATUS_OBJECT_NAME_NOT_FOUND))
				{
					DEBUG(10, ("open_file: "
						"file %s vanished since we "
						"checked for existence.\n",
						smb_fname_str_dbg(smb_fname)));
					file_existed = false;
					SET_STAT_INVALID(fsp->fsp_name->st);
				}
			}

			if (!file_existed) {
				if (!(local_flags & O_CREAT)) {
					/* File didn't exist and no O_CREAT. */
					return NT_STATUS_OBJECT_NAME_NOT_FOUND;
				}

				status = check_parent_access(conn,
							     smb_fname,
							     SEC_DIR_ADD_FILE);
				if (!NT_STATUS_IS_OK(status)) {
					DEBUG(10, ("open_file: "
						   "check_parent_access on "
						   "file %s returned %s\n",
						   smb_fname_str_dbg(smb_fname),
						   nt_errstr(status) ));
					return status;
				}
			}
		}

		/*
		 * Actually do the open - if O_TRUNC is needed handle it
		 * below under the share mode lock.
		 */
		status = fd_open_atomic(conn, fsp, local_flags & ~O_TRUNC,
				unx_mode, p_file_created);
		if (!NT_STATUS_IS_OK(status)) {
			DEBUG(3,("Error opening file %s (%s) (local_flags=%d) "
				 "(flags=%d)\n", smb_fname_str_dbg(smb_fname),
				 nt_errstr(status),local_flags,flags));
			return status;
		}

		if (local_flags & O_NONBLOCK) {
			/*
			 * GPFS can return ETIMEDOUT for pread on
			 * nonblocking file descriptors when files
			 * migrated to tape need to be recalled. I
			 * could imagine this happens elsehwere
			 * too. With blocking file descriptors this
			 * does not happen.
			 */
			ret = set_blocking(fsp->fh->fd, true);
			if (ret == -1) {
				status = map_nt_error_from_unix(errno);
				DBG_WARNING("Could not set fd to blocking: "
					    "%s\n", strerror(errno));
				fd_close(fsp);
				return status;
			}
		}

		ret = SMB_VFS_FSTAT(fsp, &smb_fname->st);
		if (ret == -1) {
			/* If we have an fd, this stat should succeed. */
			DEBUG(0,("Error doing fstat on open file %s "
				"(%s)\n",
				smb_fname_str_dbg(smb_fname),
				strerror(errno) ));
			status = map_nt_error_from_unix(errno);
			fd_close(fsp);
			return status;
		}

		if (*p_file_created) {
			/* We created this file. */

			bool need_re_stat = false;
			/* Do all inheritance work after we've
			   done a successful fstat call and filled
			   in the stat struct in fsp->fsp_name. */

			/* Inherit the ACL if required */
			if (lp_inherit_permissions(SNUM(conn))) {
				inherit_access_posix_acl(conn, parent_dir,
							 smb_fname,
							 unx_mode);
				need_re_stat = true;
			}

			/* Change the owner if required. */
			if (lp_inherit_owner(SNUM(conn)) != INHERIT_OWNER_NO) {
				change_file_owner_to_parent(conn, parent_dir,
							    fsp);
				need_re_stat = true;
			}

			if (need_re_stat) {
				ret = SMB_VFS_FSTAT(fsp, &smb_fname->st);
				/* If we have an fd, this stat should succeed. */
				if (ret == -1) {
					DEBUG(0,("Error doing fstat on open file %s "
						 "(%s)\n",
						 smb_fname_str_dbg(smb_fname),
						 strerror(errno) ));
				}
			}

			notify_fname(conn, NOTIFY_ACTION_ADDED,
				     FILE_NOTIFY_CHANGE_FILE_NAME,
				     smb_fname->base_name);
		}
	} else {
		fsp->fh->fd = -1; /* What we used to call a stat open. */
		if (!file_existed) {
			/* File must exist for a stat open. */
			return NT_STATUS_OBJECT_NAME_NOT_FOUND;
		}

		status = smbd_check_access_rights(conn,
				smb_fname,
				false,
				access_mask);

		if (NT_STATUS_EQUAL(status, NT_STATUS_OBJECT_NAME_NOT_FOUND) &&
				(fsp->posix_flags & FSP_POSIX_FLAGS_OPEN) &&
				S_ISLNK(smb_fname->st.st_ex_mode)) {
			/* This is a POSIX stat open for delete
			 * or rename on a symlink that points
			 * nowhere. Allow. */
			DEBUG(10,("open_file: allowing POSIX "
				  "open on bad symlink %s\n",
				  smb_fname_str_dbg(smb_fname)));
			status = NT_STATUS_OK;
		}

		if (!NT_STATUS_IS_OK(status)) {
			DEBUG(10,("open_file: "
				"smbd_check_access_rights on file "
				"%s returned %s\n",
				smb_fname_str_dbg(smb_fname),
				nt_errstr(status) ));
			return status;
		}
	}

	/*
	 * POSIX allows read-only opens of directories. We don't
	 * want to do this (we use a different code path for this)
	 * so catch a directory open and return an EISDIR. JRA.
	 */

	if(S_ISDIR(smb_fname->st.st_ex_mode)) {
		fd_close(fsp);
		errno = EISDIR;
		return NT_STATUS_FILE_IS_A_DIRECTORY;
	}

	fsp->file_id = vfs_file_id_from_sbuf(conn, &smb_fname->st);
	fsp->vuid = req ? req->vuid : UID_FIELD_INVALID;
	fsp->file_pid = req ? req->smbpid : 0;
	fsp->can_lock = True;
	fsp->can_read = ((access_mask & FILE_READ_DATA) != 0);
	fsp->can_write =
		CAN_WRITE(conn) &&
		((access_mask & (FILE_WRITE_DATA | FILE_APPEND_DATA)) != 0);
	fsp->print_file = NULL;
	fsp->modified = False;
	fsp->sent_oplock_break = NO_BREAK_SENT;
	fsp->is_directory = False;
	if (conn->aio_write_behind_list &&
	    is_in_path(smb_fname->base_name, conn->aio_write_behind_list,
		       conn->case_sensitive)) {
		fsp->aio_write_behind = True;
	}

	fsp->wcp = NULL; /* Write cache pointer. */

	DEBUG(2,("%s opened file %s read=%s write=%s (numopen=%d)\n",
		 conn->session_info->unix_info->unix_name,
		 smb_fname_str_dbg(smb_fname),
		 BOOLSTR(fsp->can_read), BOOLSTR(fsp->can_write),
		 conn->num_files_open));

	errno = 0;
	return NT_STATUS_OK;
}

/****************************************************************************
 Check if we can open a file with a share mode.
 Returns True if conflict, False if not.
****************************************************************************/

static bool share_conflict(struct share_mode_entry *entry,
			   uint32_t access_mask,
			   uint32_t share_access)
{
	DEBUG(10,("share_conflict: entry->access_mask = 0x%x, "
		  "entry->share_access = 0x%x, "
		  "entry->private_options = 0x%x\n",
		  (unsigned int)entry->access_mask,
		  (unsigned int)entry->share_access,
		  (unsigned int)entry->private_options));

	if (server_id_is_disconnected(&entry->pid)) {
		/*
		 * note: cleanup should have been done by
		 * delay_for_batch_oplocks()
		 */
		return false;
	}

	DEBUG(10,("share_conflict: access_mask = 0x%x, share_access = 0x%x\n",
		  (unsigned int)access_mask, (unsigned int)share_access));

	if ((entry->access_mask & (FILE_WRITE_DATA|
				   FILE_APPEND_DATA|
				   FILE_READ_DATA|
				   FILE_EXECUTE|
				   DELETE_ACCESS)) == 0) {
		DEBUG(10,("share_conflict: No conflict due to "
			  "entry->access_mask = 0x%x\n",
			  (unsigned int)entry->access_mask ));
		return False;
	}

	if ((access_mask & (FILE_WRITE_DATA|
			    FILE_APPEND_DATA|
			    FILE_READ_DATA|
			    FILE_EXECUTE|
			    DELETE_ACCESS)) == 0) {
		DEBUG(10,("share_conflict: No conflict due to "
			  "access_mask = 0x%x\n",
			  (unsigned int)access_mask ));
		return False;
	}

#if 1 /* JRA TEST - Superdebug. */
#define CHECK_MASK(num, am, right, sa, share) \
	DEBUG(10,("share_conflict: [%d] am (0x%x) & right (0x%x) = 0x%x\n", \
		(unsigned int)(num), (unsigned int)(am), \
		(unsigned int)(right), (unsigned int)(am)&(right) )); \
	DEBUG(10,("share_conflict: [%d] sa (0x%x) & share (0x%x) = 0x%x\n", \
		(unsigned int)(num), (unsigned int)(sa), \
		(unsigned int)(share), (unsigned int)(sa)&(share) )); \
	if (((am) & (right)) && !((sa) & (share))) { \
		DEBUG(10,("share_conflict: check %d conflict am = 0x%x, right = 0x%x, \
sa = 0x%x, share = 0x%x\n", (num), (unsigned int)(am), (unsigned int)(right), (unsigned int)(sa), \
			(unsigned int)(share) )); \
		return True; \
	}
#else
#define CHECK_MASK(num, am, right, sa, share) \
	if (((am) & (right)) && !((sa) & (share))) { \
		DEBUG(10,("share_conflict: check %d conflict am = 0x%x, right = 0x%x, \
sa = 0x%x, share = 0x%x\n", (num), (unsigned int)(am), (unsigned int)(right), (unsigned int)(sa), \
			(unsigned int)(share) )); \
		return True; \
	}
#endif

	CHECK_MASK(1, entry->access_mask, FILE_WRITE_DATA | FILE_APPEND_DATA,
		   share_access, FILE_SHARE_WRITE);
	CHECK_MASK(2, access_mask, FILE_WRITE_DATA | FILE_APPEND_DATA,
		   entry->share_access, FILE_SHARE_WRITE);

	CHECK_MASK(3, entry->access_mask, FILE_READ_DATA | FILE_EXECUTE,
		   share_access, FILE_SHARE_READ);
	CHECK_MASK(4, access_mask, FILE_READ_DATA | FILE_EXECUTE,
		   entry->share_access, FILE_SHARE_READ);

	CHECK_MASK(5, entry->access_mask, DELETE_ACCESS,
		   share_access, FILE_SHARE_DELETE);
	CHECK_MASK(6, access_mask, DELETE_ACCESS,
		   entry->share_access, FILE_SHARE_DELETE);

	DEBUG(10,("share_conflict: No conflict.\n"));
	return False;
}

#if defined(DEVELOPER)
static void validate_my_share_entries(struct smbd_server_connection *sconn,
				      int num,
				      struct share_mode_entry *share_entry)
{
	struct server_id self = messaging_server_id(sconn->msg_ctx);
	files_struct *fsp;

	if (!serverid_equal(&self, &share_entry->pid)) {
		return;
	}

	if (share_entry->op_mid == 0) {
		/* INTERNAL_OPEN_ONLY */
		return;
	}

	if (!is_valid_share_mode_entry(share_entry)) {
		return;
	}

	fsp = file_find_dif(sconn, share_entry->id,
			    share_entry->share_file_id);
	if (!fsp) {
		DEBUG(0,("validate_my_share_entries: PANIC : %s\n",
			 share_mode_str(talloc_tos(), num, share_entry) ));
		smb_panic("validate_my_share_entries: Cannot match a "
			  "share entry with an open file\n");
	}

	if (((uint16_t)fsp->oplock_type) != share_entry->op_type) {
		goto panic;
	}

	return;

 panic:
	{
		char *str;
		DEBUG(0,("validate_my_share_entries: PANIC : %s\n",
			 share_mode_str(talloc_tos(), num, share_entry) ));
		str = talloc_asprintf(talloc_tos(),
			"validate_my_share_entries: "
			"file %s, oplock_type = 0x%x, op_type = 0x%x\n",
			 fsp->fsp_name->base_name,
			 (unsigned int)fsp->oplock_type,
			 (unsigned int)share_entry->op_type );
		smb_panic(str);
	}
}
#endif

bool is_stat_open(uint32_t access_mask)
{
	const uint32_t stat_open_bits =
		(SYNCHRONIZE_ACCESS|
		 FILE_READ_ATTRIBUTES|
		 FILE_WRITE_ATTRIBUTES);

	return (((access_mask &  stat_open_bits) != 0) &&
		((access_mask & ~stat_open_bits) == 0));
}

static bool has_delete_on_close(struct share_mode_lock *lck,
				uint32_t name_hash)
{
	struct share_mode_data *d = lck->data;
	uint32_t i;

	if (d->num_share_modes == 0) {
		return false;
	}
	if (!is_delete_on_close_set(lck, name_hash)) {
		return false;
	}
	for (i=0; i<d->num_share_modes; i++) {
		if (!share_mode_stale_pid(d, i)) {
			return true;
		}
	}
	return false;
}

/****************************************************************************
 Deal with share modes
 Invariant: Share mode must be locked on entry and exit.
 Returns -1 on error, or number of share modes on success (may be zero).
****************************************************************************/

static NTSTATUS open_mode_check(connection_struct *conn,
				struct share_mode_lock *lck,
				uint32_t access_mask,
				uint32_t share_access)
{
	uint32_t i;

	if(lck->data->num_share_modes == 0) {
		return NT_STATUS_OK;
	}

	if (is_stat_open(access_mask)) {
		/* Stat open that doesn't trigger oplock breaks or share mode
		 * checks... ! JRA. */
		return NT_STATUS_OK;
	}

	/*
	 * Check if the share modes will give us access.
	 */

#if defined(DEVELOPER)
	for(i = 0; i < lck->data->num_share_modes; i++) {
		validate_my_share_entries(conn->sconn, i,
					  &lck->data->share_modes[i]);
	}
#endif

	/* Now we check the share modes, after any oplock breaks. */
	for(i = 0; i < lck->data->num_share_modes; i++) {

		if (!is_valid_share_mode_entry(&lck->data->share_modes[i])) {
			continue;
		}

		/* someone else has a share lock on it, check to see if we can
		 * too */
		if (share_conflict(&lck->data->share_modes[i],
				   access_mask, share_access)) {

			if (share_mode_stale_pid(lck->data, i)) {
				continue;
			}

			return NT_STATUS_SHARING_VIOLATION;
		}
	}

	return NT_STATUS_OK;
}

/*
 * Send a break message to the oplock holder and delay the open for
 * our client.
 */

NTSTATUS send_break_message(struct messaging_context *msg_ctx,
				   const struct share_mode_entry *exclusive,
				   uint16_t break_to)
{
	NTSTATUS status;
	char msg[MSG_SMB_SHARE_MODE_ENTRY_SIZE];
	struct server_id_buf tmp;

	DEBUG(10, ("Sending break request to PID %s\n",
		   server_id_str_buf(exclusive->pid, &tmp)));

	/* Create the message. */
	share_mode_entry_to_message(msg, exclusive);

	/* Overload entry->op_type */
	/*
	 * This is a cut from uint32_t to uint16_t, but so far only the lower 3
	 * bits (LEASE_WRITE/HANDLE/READ are used anyway.
	 */
	SSVAL(msg,OP_BREAK_MSG_OP_TYPE_OFFSET, break_to);

	status = messaging_send_buf(msg_ctx, exclusive->pid,
				    MSG_SMB_BREAK_REQUEST,
				    (uint8_t *)msg, sizeof(msg));
	if (!NT_STATUS_IS_OK(status)) {
		DEBUG(3, ("Could not send oplock break message: %s\n",
			  nt_errstr(status)));
	}

	return status;
}

/*
 * Do internal consistency checks on the share mode for a file.
 */

static bool validate_oplock_types(struct share_mode_lock *lck)
{
	struct share_mode_data *d = lck->data;
	bool batch = false;
	bool ex_or_batch = false;
	bool level2 = false;
	bool no_oplock = false;
	uint32_t num_non_stat_opens = 0;
	uint32_t i;

	for (i=0; i<d->num_share_modes; i++) {
		struct share_mode_entry *e = &d->share_modes[i];

		if (!is_valid_share_mode_entry(e)) {
			continue;
		}

		if (e->op_mid == 0) {
			/* INTERNAL_OPEN_ONLY */
			continue;
		}

		if (e->op_type == NO_OPLOCK && is_stat_open(e->access_mask)) {
			/* We ignore stat opens in the table - they
			   always have NO_OPLOCK and never get or
			   cause breaks. JRA. */
			continue;
		}

		num_non_stat_opens += 1;

		if (BATCH_OPLOCK_TYPE(e->op_type)) {
			/* batch - can only be one. */
			if (share_mode_stale_pid(d, i)) {
				DEBUG(10, ("Found stale batch oplock\n"));
				continue;
			}
			if (ex_or_batch || batch || level2 || no_oplock) {
				DEBUG(0, ("Bad batch oplock entry %u.",
					  (unsigned)i));
				return false;
			}
			batch = true;
		}

		if (EXCLUSIVE_OPLOCK_TYPE(e->op_type)) {
			if (share_mode_stale_pid(d, i)) {
				DEBUG(10, ("Found stale duplicate oplock\n"));
				continue;
			}
			/* Exclusive or batch - can only be one. */
			if (ex_or_batch || level2 || no_oplock) {
				DEBUG(0, ("Bad exclusive or batch oplock "
					  "entry %u.", (unsigned)i));
				return false;
			}
			ex_or_batch = true;
		}

		if (LEVEL_II_OPLOCK_TYPE(e->op_type)) {
			if (batch || ex_or_batch) {
				if (share_mode_stale_pid(d, i)) {
					DEBUG(10, ("Found stale LevelII "
						   "oplock\n"));
					continue;
				}
				DEBUG(0, ("Bad levelII oplock entry %u.",
					  (unsigned)i));
				return false;
			}
			level2 = true;
		}

		if (e->op_type == NO_OPLOCK) {
			if (batch || ex_or_batch) {
				if (share_mode_stale_pid(d, i)) {
					DEBUG(10, ("Found stale NO_OPLOCK "
						   "entry\n"));
					continue;
				}
				DEBUG(0, ("Bad no oplock entry %u.",
					  (unsigned)i));
				return false;
			}
			no_oplock = true;
		}
	}

	remove_stale_share_mode_entries(d);

	if ((batch || ex_or_batch) && (num_non_stat_opens != 1)) {
		DEBUG(1, ("got batch (%d) or ex (%d) non-exclusively (%d)\n",
			  (int)batch, (int)ex_or_batch,
			  (int)d->num_share_modes));
		return false;
	}

	return true;
}

static bool delay_for_oplock(files_struct *fsp,
			     int oplock_request,
			     const struct smb2_lease *lease,
			     struct share_mode_lock *lck,
			     bool have_sharing_violation,
			     uint32_t create_disposition,
			     bool first_open_attempt)
{
	struct share_mode_data *d = lck->data;
	uint32_t i;
	bool delay = false;
	bool will_overwrite;

	if ((oplock_request & INTERNAL_OPEN_ONLY) ||
	    is_stat_open(fsp->access_mask)) {
		return false;
	}

	switch (create_disposition) {
	case FILE_SUPERSEDE:
	case FILE_OVERWRITE:
	case FILE_OVERWRITE_IF:
		will_overwrite = true;
		break;
	default:
		will_overwrite = false;
		break;
	}

	for (i=0; i<d->num_share_modes; i++) {
		struct share_mode_entry *e = &d->share_modes[i];
		struct share_mode_lease *l = NULL;
		uint32_t e_lease_type = get_lease_type(d, e);
		uint32_t break_to;
		uint32_t delay_mask = 0;

		if (e->op_type == LEASE_OPLOCK) {
			l = &d->leases[e->lease_idx];
		}

		if (have_sharing_violation) {
			delay_mask = SMB2_LEASE_HANDLE;
		} else {
			delay_mask = SMB2_LEASE_WRITE;
		}

		break_to = e_lease_type & ~delay_mask;

		if (will_overwrite) {
			/*
			 * we'll decide about SMB2_LEASE_READ later.
			 *
			 * Maybe the break will be deferred
			 */
			break_to &= ~SMB2_LEASE_HANDLE;
		}

		DEBUG(10, ("entry %u: e_lease_type %u, will_overwrite: %u\n",
			   (unsigned)i, (unsigned)e_lease_type,
			   (unsigned)will_overwrite));

		if (lease != NULL && l != NULL) {
			bool ign;

			ign = smb2_lease_equal(fsp_client_guid(fsp),
					       &lease->lease_key,
					       &l->client_guid,
					       &l->lease_key);
			if (ign) {
				continue;
			}
		}

		if ((e_lease_type & ~break_to) == 0) {
			if (l != NULL && l->breaking) {
				delay = true;
			}
			continue;
		}

		if (share_mode_stale_pid(d, i)) {
			continue;
		}

		if (will_overwrite) {
			/*
			 * If we break anyway break to NONE directly.
			 * Otherwise vfs_set_filelen() will trigger the
			 * break.
			 */
			break_to &= ~(SMB2_LEASE_READ|SMB2_LEASE_WRITE);
		}

		if (e->op_type != LEASE_OPLOCK) {
			/*
			 * Oplocks only support breaking to R or NONE.
			 */
			break_to &= ~(SMB2_LEASE_HANDLE|SMB2_LEASE_WRITE);
		}

		DEBUG(10, ("breaking from %d to %d\n",
			   (int)e_lease_type, (int)break_to));
		send_break_message(fsp->conn->sconn->msg_ctx, e,
				   break_to);
		if (e_lease_type & delay_mask) {
			delay = true;
		}
		if (l != NULL && l->breaking && !first_open_attempt) {
			delay = true;
		}
		continue;
	}

	return delay;
}

/**
 * Return lease or oplock state from a share mode
 **/
static uint32_t get_lease_type_from_share_mode(const struct share_mode_data *d)
{
	uint32_t e_lease_type = 0;
	uint32_t i;

	for (i=0; i < d->num_share_modes; i++) {
		struct share_mode_entry *e = &d->share_modes[i];

		e_lease_type |= get_lease_type(d, e);
	}

	return e_lease_type;
}

static bool file_has_brlocks(files_struct *fsp)
{
	struct byte_range_lock *br_lck;

	br_lck = brl_get_locks_readonly(fsp);
	if (!br_lck)
		return false;

	return (brl_num_locks(br_lck) > 0);
}

int find_share_mode_lease(struct share_mode_data *d,
			  const struct GUID *client_guid,
			  const struct smb2_lease_key *key)
{
	uint32_t i;

	for (i=0; i<d->num_leases; i++) {
		struct share_mode_lease *l = &d->leases[i];

		if (smb2_lease_equal(client_guid,
				     key,
				     &l->client_guid,
				     &l->lease_key)) {
			return i;
		}
	}

	return -1;
}

struct fsp_lease *find_fsp_lease(struct files_struct *new_fsp,
				 const struct smb2_lease_key *key,
				 const struct share_mode_lease *l)
{
	struct files_struct *fsp;

	/*
	 * TODO: Measure how expensive this loop is with thousands of open
	 * handles...
	 */

	for (fsp = file_find_di_first(new_fsp->conn->sconn, new_fsp->file_id);
	     fsp != NULL;
	     fsp = file_find_di_next(fsp)) {

		if (fsp == new_fsp) {
			continue;
		}
		if (fsp->oplock_type != LEASE_OPLOCK) {
			continue;
		}
		if (smb2_lease_key_equal(&fsp->lease->lease.lease_key, key)) {
			fsp->lease->ref_count += 1;
			return fsp->lease;
		}
	}

	/* Not found - must be leased in another smbd. */
	new_fsp->lease = talloc_zero(new_fsp->conn->sconn, struct fsp_lease);
	if (new_fsp->lease == NULL) {
		return NULL;
	}
	new_fsp->lease->ref_count = 1;
	new_fsp->lease->sconn = new_fsp->conn->sconn;
	new_fsp->lease->lease.lease_key = *key;
	new_fsp->lease->lease.lease_state = l->current_state;
	/*
	 * We internally treat all leases as V2 and update
	 * the epoch, but when sending breaks it matters if
	 * the requesting lease was v1 or v2.
	 */
	new_fsp->lease->lease.lease_version = l->lease_version;
	new_fsp->lease->lease.lease_epoch = l->epoch;
	return new_fsp->lease;
}

static NTSTATUS grant_fsp_lease(struct files_struct *fsp,
				struct share_mode_lock *lck,
				const struct smb2_lease *lease,
				uint32_t *p_lease_idx,
				uint32_t granted)
{
	struct share_mode_data *d = lck->data;
	const struct GUID *client_guid = fsp_client_guid(fsp);
	struct share_mode_lease *tmp;
	NTSTATUS status;
	int idx;

	idx = find_share_mode_lease(d, client_guid, &lease->lease_key);

	if (idx != -1) {
		struct share_mode_lease *l = &d->leases[idx];
		bool do_upgrade;
		uint32_t existing, requested;

		fsp->lease = find_fsp_lease(fsp, &lease->lease_key, l);
		if (fsp->lease == NULL) {
			DEBUG(1, ("Did not find existing lease for file %s\n",
				  fsp_str_dbg(fsp)));
			return NT_STATUS_NO_MEMORY;
		}

		*p_lease_idx = idx;

		/*
		 * Upgrade only if the requested lease is a strict upgrade.
		 */
		existing = l->current_state;
		requested = lease->lease_state;

		/*
		 * Tricky: This test makes sure that "requested" is a
		 * strict bitwise superset of "existing".
		 */
		do_upgrade = ((existing & requested) == existing);

		/*
		 * Upgrade only if there's a change.
		 */
		do_upgrade &= (granted != existing);

		/*
		 * Upgrade only if other leases don't prevent what was asked
		 * for.
		 */
		do_upgrade &= (granted == requested);

		/*
		 * only upgrade if we are not in breaking state
		 */
		do_upgrade &= !l->breaking;

		DEBUG(10, ("existing=%"PRIu32", requested=%"PRIu32", "
			   "granted=%"PRIu32", do_upgrade=%d\n",
			   existing, requested, granted, (int)do_upgrade));

		if (do_upgrade) {
			l->current_state = granted;
			l->epoch += 1;
		}

		/* Ensure we're in sync with current lease state. */
		fsp_lease_update(lck, fsp_client_guid(fsp), fsp->lease);
		return NT_STATUS_OK;
	}

	/*
	 * Create new lease
	 */

	tmp = talloc_realloc(d, d->leases, struct share_mode_lease,
			     d->num_leases+1);
	if (tmp == NULL) {
		/*
		 * See [MS-SMB2]
		 */
		return NT_STATUS_INSUFFICIENT_RESOURCES;
	}
	d->leases = tmp;

	fsp->lease = talloc_zero(fsp->conn->sconn, struct fsp_lease);
	if (fsp->lease == NULL) {
		return NT_STATUS_INSUFFICIENT_RESOURCES;
	}
	fsp->lease->ref_count = 1;
	fsp->lease->sconn = fsp->conn->sconn;
	fsp->lease->lease.lease_version = lease->lease_version;
	fsp->lease->lease.lease_key = lease->lease_key;
	fsp->lease->lease.lease_state = granted;
	fsp->lease->lease.lease_epoch = lease->lease_epoch + 1;

	*p_lease_idx = d->num_leases;

	d->leases[d->num_leases] = (struct share_mode_lease) {
		.client_guid = *client_guid,
		.lease_key = fsp->lease->lease.lease_key,
		.current_state = fsp->lease->lease.lease_state,
		.lease_version = fsp->lease->lease.lease_version,
		.epoch = fsp->lease->lease.lease_epoch,
	};

	status = leases_db_add(client_guid,
			       &lease->lease_key,
			       &fsp->file_id,
			       fsp->conn->connectpath,
			       fsp->fsp_name->base_name,
			       fsp->fsp_name->stream_name);
	if (!NT_STATUS_IS_OK(status)) {
		DEBUG(10, ("%s: leases_db_add failed: %s\n", __func__,
			   nt_errstr(status)));
		TALLOC_FREE(fsp->lease);
		return NT_STATUS_INSUFFICIENT_RESOURCES;
	}

	d->num_leases += 1;
	d->modified = true;

	return NT_STATUS_OK;
}

static bool is_same_lease(const files_struct *fsp,
			  const struct share_mode_data *d,
			  const struct share_mode_entry *e,
			  const struct smb2_lease *lease)
{
	if (e->op_type != LEASE_OPLOCK) {
		return false;
	}
	if (lease == NULL) {
		return false;
	}

	return smb2_lease_equal(fsp_client_guid(fsp),
				&lease->lease_key,
				&d->leases[e->lease_idx].client_guid,
				&d->leases[e->lease_idx].lease_key);
}

static NTSTATUS grant_fsp_oplock_type(struct smb_request *req,
				      struct files_struct *fsp,
				      struct share_mode_lock *lck,
				      int oplock_request,
				      struct smb2_lease *lease)
{
	struct share_mode_data *d = lck->data;
	bool got_handle_lease = false;
	bool got_oplock = false;
	uint32_t i;
	uint32_t granted;
	uint32_t lease_idx = UINT32_MAX;
	bool ok;
	NTSTATUS status;

	if (oplock_request & INTERNAL_OPEN_ONLY) {
		/* No oplocks on internal open. */
		oplock_request = NO_OPLOCK;
		DEBUG(10,("grant_fsp_oplock_type: oplock type 0x%x on file %s\n",
			fsp->oplock_type, fsp_str_dbg(fsp)));
	}

	if (oplock_request == LEASE_OPLOCK) {
		if (lease == NULL) {
			/*
			 * The SMB2 layer should have checked this
			 */
			return NT_STATUS_INTERNAL_ERROR;
		}

		granted = lease->lease_state;

		if (lp_kernel_oplocks(SNUM(fsp->conn))) {
			DEBUG(10, ("No lease granted because kernel oplocks are enabled\n"));
			granted = SMB2_LEASE_NONE;
		}
		if ((granted & (SMB2_LEASE_READ|SMB2_LEASE_WRITE)) == 0) {
			DEBUG(10, ("No read or write lease requested\n"));
			granted = SMB2_LEASE_NONE;
		}
		if (granted == SMB2_LEASE_WRITE) {
			DEBUG(10, ("pure write lease requested\n"));
			granted = SMB2_LEASE_NONE;
		}
		if (granted == (SMB2_LEASE_WRITE|SMB2_LEASE_HANDLE)) {
			DEBUG(10, ("write and handle lease requested\n"));
			granted = SMB2_LEASE_NONE;
		}
	} else {
		granted = map_oplock_to_lease_type(
			oplock_request & ~SAMBA_PRIVATE_OPLOCK_MASK);
	}

	if (lp_locking(fsp->conn->params) && file_has_brlocks(fsp)) {
		DEBUG(10,("grant_fsp_oplock_type: file %s has byte range locks\n",
			fsp_str_dbg(fsp)));
		granted &= ~SMB2_LEASE_READ;
	}

	for (i=0; i<d->num_share_modes; i++) {
		struct share_mode_entry *e = &d->share_modes[i];
		uint32_t e_lease_type;

		e_lease_type = get_lease_type(d, e);

		if ((granted & SMB2_LEASE_WRITE) &&
		    !is_same_lease(fsp, d, e, lease) &&
		    !share_mode_stale_pid(d, i)) {
			/*
			 * Can grant only one writer
			 */
			granted &= ~SMB2_LEASE_WRITE;
		}

		if ((e_lease_type & SMB2_LEASE_HANDLE) && !got_handle_lease &&
		    !share_mode_stale_pid(d, i)) {
			got_handle_lease = true;
		}

		if ((e->op_type != LEASE_OPLOCK) && !got_oplock &&
		    !share_mode_stale_pid(d, i)) {
			got_oplock = true;
		}
	}

	if ((granted & SMB2_LEASE_READ) && !(granted & SMB2_LEASE_WRITE)) {
		bool allow_level2 =
			(global_client_caps & CAP_LEVEL_II_OPLOCKS) &&
			lp_level2_oplocks(SNUM(fsp->conn));

		if (!allow_level2) {
			granted = SMB2_LEASE_NONE;
		}
	}

	if (oplock_request == LEASE_OPLOCK) {
		if (got_oplock) {
			granted &= ~SMB2_LEASE_HANDLE;
		}

		fsp->oplock_type = LEASE_OPLOCK;

		status = grant_fsp_lease(fsp, lck, lease, &lease_idx,
					 granted);
		if (!NT_STATUS_IS_OK(status)) {
			return status;

		}
		*lease = fsp->lease->lease;
		DEBUG(10, ("lease_state=%d\n", lease->lease_state));
	} else {
		if (got_handle_lease) {
			granted = SMB2_LEASE_NONE;
		}

		switch (granted) {
		case SMB2_LEASE_READ|SMB2_LEASE_WRITE|SMB2_LEASE_HANDLE:
			fsp->oplock_type = BATCH_OPLOCK|EXCLUSIVE_OPLOCK;
			break;
		case SMB2_LEASE_READ|SMB2_LEASE_WRITE:
			fsp->oplock_type = EXCLUSIVE_OPLOCK;
			break;
		case SMB2_LEASE_READ|SMB2_LEASE_HANDLE:
		case SMB2_LEASE_READ:
			fsp->oplock_type = LEVEL_II_OPLOCK;
			break;
		default:
			fsp->oplock_type = NO_OPLOCK;
			break;
		}

		status = set_file_oplock(fsp);
		if (!NT_STATUS_IS_OK(status)) {
			/*
			 * Could not get the kernel oplock
			 */
			fsp->oplock_type = NO_OPLOCK;
		}
	}

	ok = set_share_mode(lck, fsp, get_current_uid(fsp->conn),
			    req ? req->mid : 0,
			    fsp->oplock_type,
			    lease_idx);
	if (!ok) {
		return NT_STATUS_NO_MEMORY;
	}

	ok = update_num_read_oplocks(fsp, lck);
	if (!ok) {
		del_share_mode(lck, fsp);
		return NT_STATUS_INTERNAL_ERROR;
	}

	DEBUG(10,("grant_fsp_oplock_type: oplock type 0x%x on file %s\n",
		  fsp->oplock_type, fsp_str_dbg(fsp)));

	return NT_STATUS_OK;
}

static bool request_timed_out(struct timeval request_time,
			      struct timeval timeout)
{
	struct timeval now, end_time;
	GetTimeOfDay(&now);
	end_time = timeval_sum(&request_time, &timeout);
	return (timeval_compare(&end_time, &now) < 0);
}

static struct deferred_open_record *deferred_open_record_create(
	bool delayed_for_oplocks,
	bool async_open,
	struct file_id id)
{
	struct deferred_open_record *record = NULL;

	record = talloc(NULL, struct deferred_open_record);
	if (record == NULL) {
		return NULL;
	}

	*record = (struct deferred_open_record) {
		.delayed_for_oplocks = delayed_for_oplocks,
		.async_open = async_open,
		.id = id,
	};

	return record;
}

struct defer_open_state {
	struct smbXsrv_connection *xconn;
	uint64_t mid;
	struct file_id file_id;
	struct timeval request_time;
	struct timeval timeout;
	bool kernel_oplock;
	uint32_t lease_type;
};

static void defer_open_done(struct tevent_req *req);

/**
 * Defer an open and watch a locking.tdb record
 *
 * This defers an open that gets rescheduled once the locking.tdb record watch
 * is triggered by a change to the record.
 *
 * It is used to defer opens that triggered an oplock break and for the SMB1
 * sharing violation delay.
 **/
static void defer_open(struct share_mode_lock *lck,
		       struct timeval request_time,
		       struct timeval timeout,
		       struct smb_request *req,
		       bool delayed_for_oplocks,
		       bool kernel_oplock,
		       struct file_id id)
{
	struct deferred_open_record *open_rec = NULL;
	struct timeval abs_timeout;
	struct defer_open_state *watch_state;
	struct tevent_req *watch_req;
	bool ok;
<<<<<<< HEAD

	abs_timeout = timeval_sum(&request_time, &timeout);

	DBG_DEBUG("request time [%s] timeout [%s] mid [%" PRIu64 "] "
		  "delayed_for_oplocks [%s] kernel_oplock [%s] file_id [%s]\n",
		  timeval_string(talloc_tos(), &request_time, false),
		  timeval_string(talloc_tos(), &abs_timeout, false),
		  req->mid,
		  delayed_for_oplocks ? "yes" : "no",
		  kernel_oplock ? "yes" : "no",
		  file_id_string_tos(&id));

=======

	abs_timeout = timeval_sum(&request_time, &timeout);

	DBG_DEBUG("request time [%s] timeout [%s] mid [%" PRIu64 "] "
		  "delayed_for_oplocks [%s] kernel_oplock [%s] file_id [%s]\n",
		  timeval_string(talloc_tos(), &request_time, false),
		  timeval_string(talloc_tos(), &abs_timeout, false),
		  req->mid,
		  delayed_for_oplocks ? "yes" : "no",
		  kernel_oplock ? "yes" : "no",
		  file_id_string_tos(&id));

>>>>>>> aaa7d4da
	open_rec = deferred_open_record_create(delayed_for_oplocks,
					       false,
					       id);
	if (open_rec == NULL) {
		TALLOC_FREE(lck);
		exit_server("talloc failed");
	}

	watch_state = talloc(open_rec, struct defer_open_state);
	if (watch_state == NULL) {
		exit_server("talloc failed");
	}
	watch_state->xconn = req->xconn;
	watch_state->mid = req->mid;
	watch_state->file_id = lck->data->id;
	watch_state->request_time = request_time;
	watch_state->timeout = timeout;
	watch_state->kernel_oplock = kernel_oplock;
	watch_state->lease_type = get_lease_type_from_share_mode(lck->data);

	DBG_DEBUG("defering mid %" PRIu64 "\n", req->mid);

	watch_req = dbwrap_watched_watch_send(watch_state,
					      req->sconn->ev_ctx,
					      lck->data->record,
					      (struct server_id){0});
	if (watch_req == NULL) {
		exit_server("Could not watch share mode record");
	}
	tevent_req_set_callback(watch_req, defer_open_done, watch_state);

	ok = tevent_req_set_endtime(watch_req, req->sconn->ev_ctx, abs_timeout);
	if (!ok) {
		exit_server("tevent_req_set_endtime failed");
	}

	ok = push_deferred_open_message_smb(req, request_time, timeout,
					    open_rec->id, open_rec);
	if (!ok) {
		TALLOC_FREE(lck);
		exit_server("push_deferred_open_message_smb failed");
	}
}

static void defer_open_done(struct tevent_req *req)
{
	struct defer_open_state *state = tevent_req_callback_data(
		req, struct defer_open_state);
	struct tevent_req *watch_req = NULL;
	struct share_mode_lock *lck = NULL;
	bool schedule_req = true;
	struct timeval timeout;
	NTSTATUS status;
	bool ok;

	status = dbwrap_watched_watch_recv(req, talloc_tos(), NULL, NULL,
					  NULL);
	TALLOC_FREE(req);
	if (!NT_STATUS_IS_OK(status)) {
		DEBUG(5, ("dbwrap_watched_watch_recv returned %s\n",
			  nt_errstr(status)));
		/*
		 * Even if it failed, retry anyway. TODO: We need a way to
		 * tell a re-scheduled open about that error.
		 */
		if (NT_STATUS_EQUAL(status, NT_STATUS_IO_TIMEOUT) &&
		    state->kernel_oplock)
		{
			/*
			 * If we reschedule but the kernel oplock is still hold
			 * we would block in the second open as that will be a
			 * blocking open attempt.
			 */
			exit_server("Kernel oplock holder didn't "
				    "respond to break message");
		}
	}

	if (state->kernel_oplock) {
		lck = get_existing_share_mode_lock(talloc_tos(), state->file_id);
		if (lck != NULL) {
			uint32_t lease_type;

			lease_type = get_lease_type_from_share_mode(lck->data);

			if ((lease_type != 0) &&
			    (lease_type == state->lease_type))
			{
				DBG_DEBUG("Unchanged lease: %" PRIu32 "\n",
					  lease_type);
				schedule_req = false;
			}
		}
	}

	if (schedule_req) {
		DBG_DEBUG("scheduling mid %" PRIu64 "\n", state->mid);

		ok = schedule_deferred_open_message_smb(state->xconn,
							state->mid);
		if (!ok) {
			exit_server("schedule_deferred_open_message_smb failed");
		}
		TALLOC_FREE(lck);
		TALLOC_FREE(state);
		return;
<<<<<<< HEAD
	}

	DBG_DEBUG("Keep waiting for oplock release for [%s/%s%s] "
		  "mid: %" PRIu64 "\n",
		  lck->data->servicepath,
		  lck->data->base_name,
		  lck->data->stream_name ? lck->data->stream_name : "",
		  state->mid);

	watch_req = dbwrap_watched_watch_send(state,
					      state->xconn->ev_ctx,
					      lck->data->record,
					      (struct server_id){0});
	if (watch_req == NULL) {
		exit_server("Could not watch share mode record");
=======
>>>>>>> aaa7d4da
	}
	tevent_req_set_callback(watch_req, defer_open_done, state);

<<<<<<< HEAD
	timeout = timeval_sum(&state->request_time, &state->timeout);
	ok = tevent_req_set_endtime(watch_req, state->xconn->ev_ctx, timeout);
	if (!ok) {
		exit_server("tevent_req_set_endtime failed");
	}

=======
	DBG_DEBUG("Keep waiting for oplock release for [%s/%s%s] "
		  "mid: %" PRIu64 "\n",
		  lck->data->servicepath,
		  lck->data->base_name,
		  lck->data->stream_name ? lck->data->stream_name : "",
		  state->mid);

	watch_req = dbwrap_watched_watch_send(state,
					      state->xconn->ev_ctx,
					      lck->data->record,
					      (struct server_id){0});
	if (watch_req == NULL) {
		exit_server("Could not watch share mode record");
	}
	tevent_req_set_callback(watch_req, defer_open_done, state);

	timeout = timeval_sum(&state->request_time, &state->timeout);
	ok = tevent_req_set_endtime(watch_req, state->xconn->ev_ctx, timeout);
	if (!ok) {
		exit_server("tevent_req_set_endtime failed");
	}

>>>>>>> aaa7d4da
	TALLOC_FREE(lck);
}

/**
 * Reschedule an open for immediate execution
 **/
static void retry_open(struct timeval request_time,
		       struct smb_request *req,
		       struct file_id id)
{
	struct deferred_open_record *open_rec = NULL;
	bool ok;

	DBG_DEBUG("request time [%s] mid [%" PRIu64 "] file_id [%s]\n",
		  timeval_string(talloc_tos(), &request_time, false),
		  req->mid,
		  file_id_string_tos(&id));

	open_rec = deferred_open_record_create(false, false, id);
	if (open_rec == NULL) {
		exit_server("talloc failed");
	}

	ok = push_deferred_open_message_smb(req,
					    request_time,
					    timeval_set(0, 0),
					    id,
					    open_rec);
	if (!ok) {
		exit_server("push_deferred_open_message_smb failed");
	}

	ok = schedule_deferred_open_message_smb(req->xconn, req->mid);
	if (!ok) {
		exit_server("schedule_deferred_open_message_smb failed");
	}
}

/****************************************************************************
 On overwrite open ensure that the attributes match.
****************************************************************************/

static bool open_match_attributes(connection_struct *conn,
				  uint32_t old_dos_attr,
				  uint32_t new_dos_attr,
				  mode_t existing_unx_mode,
				  mode_t new_unx_mode,
				  mode_t *returned_unx_mode)
{
	uint32_t noarch_old_dos_attr, noarch_new_dos_attr;

	noarch_old_dos_attr = (old_dos_attr & ~FILE_ATTRIBUTE_ARCHIVE);
	noarch_new_dos_attr = (new_dos_attr & ~FILE_ATTRIBUTE_ARCHIVE);

	if((noarch_old_dos_attr == 0 && noarch_new_dos_attr != 0) || 
	   (noarch_old_dos_attr != 0 && ((noarch_old_dos_attr & noarch_new_dos_attr) == noarch_old_dos_attr))) {
		*returned_unx_mode = new_unx_mode;
	} else {
		*returned_unx_mode = (mode_t)0;
	}

	DEBUG(10,("open_match_attributes: old_dos_attr = 0x%x, "
		  "existing_unx_mode = 0%o, new_dos_attr = 0x%x "
		  "returned_unx_mode = 0%o\n",
		  (unsigned int)old_dos_attr,
		  (unsigned int)existing_unx_mode,
		  (unsigned int)new_dos_attr,
		  (unsigned int)*returned_unx_mode ));

	/* If we're mapping SYSTEM and HIDDEN ensure they match. */
	if (lp_map_system(SNUM(conn)) || lp_store_dos_attributes(SNUM(conn))) {
		if ((old_dos_attr & FILE_ATTRIBUTE_SYSTEM) &&
		    !(new_dos_attr & FILE_ATTRIBUTE_SYSTEM)) {
			return False;
		}
	}
	if (lp_map_hidden(SNUM(conn)) || lp_store_dos_attributes(SNUM(conn))) {
		if ((old_dos_attr & FILE_ATTRIBUTE_HIDDEN) &&
		    !(new_dos_attr & FILE_ATTRIBUTE_HIDDEN)) {
			return False;
		}
	}
	return True;
}

/****************************************************************************
 Special FCB or DOS processing in the case of a sharing violation.
 Try and find a duplicated file handle.
****************************************************************************/

static NTSTATUS fcb_or_dos_open(struct smb_request *req,
				connection_struct *conn,
				files_struct *fsp_to_dup_into,
				const struct smb_filename *smb_fname,
				struct file_id id,
				uint16_t file_pid,
				uint64_t vuid,
				uint32_t access_mask,
				uint32_t share_access,
				uint32_t create_options)
{
	files_struct *fsp;

	DEBUG(5,("fcb_or_dos_open: attempting old open semantics for "
		 "file %s.\n", smb_fname_str_dbg(smb_fname)));

	for(fsp = file_find_di_first(conn->sconn, id); fsp;
	    fsp = file_find_di_next(fsp)) {

		DEBUG(10,("fcb_or_dos_open: checking file %s, fd = %d, "
			  "vuid = %llu, file_pid = %u, private_options = 0x%x "
			  "access_mask = 0x%x\n", fsp_str_dbg(fsp),
			  fsp->fh->fd, (unsigned long long)fsp->vuid,
			  (unsigned int)fsp->file_pid,
			  (unsigned int)fsp->fh->private_options,
			  (unsigned int)fsp->access_mask ));

		if (fsp != fsp_to_dup_into &&
		    fsp->fh->fd != -1 &&
		    fsp->vuid == vuid &&
		    fsp->file_pid == file_pid &&
		    (fsp->fh->private_options & (NTCREATEX_OPTIONS_PRIVATE_DENY_DOS |
						 NTCREATEX_OPTIONS_PRIVATE_DENY_FCB)) &&
		    (fsp->access_mask & FILE_WRITE_DATA) &&
		    strequal(fsp->fsp_name->base_name, smb_fname->base_name) &&
		    strequal(fsp->fsp_name->stream_name,
			     smb_fname->stream_name)) {
			DEBUG(10,("fcb_or_dos_open: file match\n"));
			break;
		}
	}

	if (!fsp) {
		return NT_STATUS_NOT_FOUND;
	}

	/* quite an insane set of semantics ... */
	if (is_executable(smb_fname->base_name) &&
	    (fsp->fh->private_options & NTCREATEX_OPTIONS_PRIVATE_DENY_DOS)) {
		DEBUG(10,("fcb_or_dos_open: file fail due to is_executable.\n"));
		return NT_STATUS_INVALID_PARAMETER;
	}

	/* We need to duplicate this fsp. */
	return dup_file_fsp(req, fsp, access_mask, share_access,
			    create_options, fsp_to_dup_into);
}

static void schedule_defer_open(struct share_mode_lock *lck,
				struct file_id id,
				struct timeval request_time,
				struct smb_request *req,
				bool kernel_oplock)
{
	/* This is a relative time, added to the absolute
	   request_time value to get the absolute timeout time.
	   Note that if this is the second or greater time we enter
	   this codepath for this particular request mid then
	   request_time is left as the absolute time of the *first*
	   time this request mid was processed. This is what allows
	   the request to eventually time out. */

	struct timeval timeout;

	/* Normally the smbd we asked should respond within
	 * OPLOCK_BREAK_TIMEOUT seconds regardless of whether
	 * the client did, give twice the timeout as a safety
	 * measure here in case the other smbd is stuck
	 * somewhere else. */

	timeout = timeval_set(OPLOCK_BREAK_TIMEOUT*2, 0);

	if (request_timed_out(request_time, timeout)) {
		return;
	}

	defer_open(lck, request_time, timeout, req, true, kernel_oplock, id);
}

/****************************************************************************
 Reschedule an open call that went asynchronous.
****************************************************************************/

static void schedule_async_open_timer(struct tevent_context *ev,
				      struct tevent_timer *te,
				      struct timeval current_time,
				      void *private_data)
{
	exit_server("async open timeout");
}

static void schedule_async_open(struct timeval request_time,
				struct smb_request *req)
{
	struct deferred_open_record *open_rec = NULL;
	struct timeval timeout = timeval_set(20, 0);
	bool ok;

	if (request_timed_out(request_time, timeout)) {
		return;
	}

	open_rec = deferred_open_record_create(false, true, (struct file_id){0});
	if (open_rec == NULL) {
		exit_server("deferred_open_record_create failed");
	}

	ok = push_deferred_open_message_smb(req, request_time, timeout,
					    (struct file_id){0}, open_rec);
	if (!ok) {
		exit_server("push_deferred_open_message_smb failed");
	}

	open_rec->te = tevent_add_timer(req->sconn->ev_ctx,
					req,
					timeval_current_ofs(20, 0),
					schedule_async_open_timer,
					open_rec);
	if (open_rec->te == NULL) {
		exit_server("tevent_add_timer failed");
	}
}

/****************************************************************************
 Work out what access_mask to use from what the client sent us.
****************************************************************************/

static NTSTATUS smbd_calculate_maximum_allowed_access(
	connection_struct *conn,
	const struct smb_filename *smb_fname,
	bool use_privs,
	uint32_t *p_access_mask)
{
	struct security_descriptor *sd;
	uint32_t access_granted;
	NTSTATUS status;

	if (!use_privs && (get_current_uid(conn) == (uid_t)0)) {
		*p_access_mask |= FILE_GENERIC_ALL;
		return NT_STATUS_OK;
	}

	status = SMB_VFS_GET_NT_ACL(conn, smb_fname,
				    (SECINFO_OWNER |
				     SECINFO_GROUP |
				     SECINFO_DACL),
				    talloc_tos(), &sd);

	if (NT_STATUS_EQUAL(status, NT_STATUS_OBJECT_NAME_NOT_FOUND)) {
		/*
		 * File did not exist
		 */
		*p_access_mask = FILE_GENERIC_ALL;
		return NT_STATUS_OK;
	}
	if (!NT_STATUS_IS_OK(status)) {
		DEBUG(10,("Could not get acl on file %s: %s\n",
			  smb_fname_str_dbg(smb_fname),
			  nt_errstr(status)));
		return NT_STATUS_ACCESS_DENIED;
	}

	/*
	 * If we can access the path to this file, by
	 * default we have FILE_READ_ATTRIBUTES from the
	 * containing directory. See the section:
	 * "Algorithm to Check Access to an Existing File"
	 * in MS-FSA.pdf.
	 *
	 * se_file_access_check()
	 * also takes care of owner WRITE_DAC and READ_CONTROL.
	 */
	status = se_file_access_check(sd,
				 get_current_nttok(conn),
				 use_privs,
				 (*p_access_mask & ~FILE_READ_ATTRIBUTES),
				 &access_granted);

	TALLOC_FREE(sd);

	if (!NT_STATUS_IS_OK(status)) {
		DEBUG(10, ("Access denied on file %s: "
			   "when calculating maximum access\n",
			   smb_fname_str_dbg(smb_fname)));
		return NT_STATUS_ACCESS_DENIED;
	}
	*p_access_mask = (access_granted | FILE_READ_ATTRIBUTES);

	if (!(access_granted & DELETE_ACCESS)) {
		if (can_delete_file_in_directory(conn, smb_fname)) {
			*p_access_mask |= DELETE_ACCESS;
		}
	}

	return NT_STATUS_OK;
}

NTSTATUS smbd_calculate_access_mask(connection_struct *conn,
				    const struct smb_filename *smb_fname,
				    bool use_privs,
				    uint32_t access_mask,
				    uint32_t *access_mask_out)
{
	NTSTATUS status;
	uint32_t orig_access_mask = access_mask;
	uint32_t rejected_share_access;

	if (access_mask & SEC_MASK_INVALID) {
		DBG_DEBUG("access_mask [%8x] contains invalid bits\n",
			  access_mask);
		return NT_STATUS_ACCESS_DENIED;
	}

	/*
	 * Convert GENERIC bits to specific bits.
	 */

	se_map_generic(&access_mask, &file_generic_mapping);

	/* Calculate MAXIMUM_ALLOWED_ACCESS if requested. */
	if (access_mask & MAXIMUM_ALLOWED_ACCESS) {

		status = smbd_calculate_maximum_allowed_access(
			conn, smb_fname, use_privs, &access_mask);

		if (!NT_STATUS_IS_OK(status)) {
			return status;
		}

		access_mask &= conn->share_access;
	}

	rejected_share_access = access_mask & ~(conn->share_access);

	if (rejected_share_access) {
		DEBUG(10, ("smbd_calculate_access_mask: Access denied on "
			"file %s: rejected by share access mask[0x%08X] "
			"orig[0x%08X] mapped[0x%08X] reject[0x%08X]\n",
			smb_fname_str_dbg(smb_fname),
			conn->share_access,
			orig_access_mask, access_mask,
			rejected_share_access));
		return NT_STATUS_ACCESS_DENIED;
	}

	*access_mask_out = access_mask;
	return NT_STATUS_OK;
}

/****************************************************************************
 Remove the deferred open entry under lock.
****************************************************************************/

/****************************************************************************
 Return true if this is a state pointer to an asynchronous create.
****************************************************************************/

bool is_deferred_open_async(const struct deferred_open_record *rec)
{
	return rec->async_open;
}

static bool clear_ads(uint32_t create_disposition)
{
	bool ret = false;

	switch (create_disposition) {
	case FILE_SUPERSEDE:
	case FILE_OVERWRITE_IF:
	case FILE_OVERWRITE:
		ret = true;
		break;
	default:
		break;
	}
	return ret;
}

static int disposition_to_open_flags(uint32_t create_disposition)
{
	int ret = 0;

	/*
	 * Currently we're using FILE_SUPERSEDE as the same as
	 * FILE_OVERWRITE_IF but they really are
	 * different. FILE_SUPERSEDE deletes an existing file
	 * (requiring delete access) then recreates it.
	 */

	switch (create_disposition) {
	case FILE_SUPERSEDE:
	case FILE_OVERWRITE_IF:
		/*
		 * If file exists replace/overwrite. If file doesn't
		 * exist create.
		 */
		ret = O_CREAT|O_TRUNC;
		break;

	case FILE_OPEN:
		/*
		 * If file exists open. If file doesn't exist error.
		 */
		ret = 0;
		break;

	case FILE_OVERWRITE:
		/*
		 * If file exists overwrite. If file doesn't exist
		 * error.
		 */
		ret = O_TRUNC;
		break;

	case FILE_CREATE:
		/*
		 * If file exists error. If file doesn't exist create.
		 */
		ret = O_CREAT|O_EXCL;
		break;

	case FILE_OPEN_IF:
		/*
		 * If file exists open. If file doesn't exist create.
		 */
		ret = O_CREAT;
		break;
	}
	return ret;
}

static int calculate_open_access_flags(uint32_t access_mask,
				       uint32_t private_flags)
{
	bool need_write, need_read;

	/*
	 * Note that we ignore the append flag as append does not
	 * mean the same thing under DOS and Unix.
	 */

	need_write = (access_mask & (FILE_WRITE_DATA | FILE_APPEND_DATA));
	if (!need_write) {
		return O_RDONLY;
	}

	/* DENY_DOS opens are always underlying read-write on the
	   file handle, no matter what the requested access mask
	   says. */

	need_read =
		((private_flags & NTCREATEX_OPTIONS_PRIVATE_DENY_DOS) ||
		 access_mask & (FILE_READ_ATTRIBUTES|FILE_READ_DATA|
				FILE_READ_EA|FILE_EXECUTE));

	if (!need_read) {
		return O_WRONLY;
	}
	return O_RDWR;
}

/****************************************************************************
 Open a file with a share mode. Passed in an already created files_struct *.
****************************************************************************/

static NTSTATUS open_file_ntcreate(connection_struct *conn,
			    struct smb_request *req,
			    uint32_t access_mask,		/* access bits (FILE_READ_DATA etc.) */
			    uint32_t share_access,	/* share constants (FILE_SHARE_READ etc) */
			    uint32_t create_disposition,	/* FILE_OPEN_IF etc. */
			    uint32_t create_options,	/* options such as delete on close. */
			    uint32_t new_dos_attributes,	/* attributes used for new file. */
			    int oplock_request, 	/* internal Samba oplock codes. */
			    struct smb2_lease *lease,
				 			/* Information (FILE_EXISTS etc.) */
			    uint32_t private_flags,     /* Samba specific flags. */
			    int *pinfo,
			    files_struct *fsp)
{
	struct smb_filename *smb_fname = fsp->fsp_name;
	int flags=0;
	int flags2=0;
	bool file_existed = VALID_STAT(smb_fname->st);
	bool def_acl = False;
	bool posix_open = False;
	bool new_file_created = False;
	bool first_open_attempt = true;
	NTSTATUS fsp_open = NT_STATUS_ACCESS_DENIED;
	mode_t new_unx_mode = (mode_t)0;
	mode_t unx_mode = (mode_t)0;
	int info;
	uint32_t existing_dos_attributes = 0;
	struct timeval request_time = timeval_zero();
	struct share_mode_lock *lck = NULL;
	uint32_t open_access_mask = access_mask;
	NTSTATUS status;
	char *parent_dir;
	SMB_STRUCT_STAT saved_stat = smb_fname->st;
	struct timespec old_write_time;
	struct file_id id;

	if (conn->printer) {
		/*
		 * Printers are handled completely differently.
		 * Most of the passed parameters are ignored.
		 */

		if (pinfo) {
			*pinfo = FILE_WAS_CREATED;
		}

		DEBUG(10, ("open_file_ntcreate: printer open fname=%s\n",
			   smb_fname_str_dbg(smb_fname)));

		if (!req) {
			DEBUG(0,("open_file_ntcreate: printer open without "
				"an SMB request!\n"));
			return NT_STATUS_INTERNAL_ERROR;
		}

		return print_spool_open(fsp, smb_fname->base_name,
					req->vuid);
	}

	if (!parent_dirname(talloc_tos(), smb_fname->base_name, &parent_dir,
			    NULL)) {
		return NT_STATUS_NO_MEMORY;
	}

	if (new_dos_attributes & FILE_FLAG_POSIX_SEMANTICS) {
		posix_open = True;
		unx_mode = (mode_t)(new_dos_attributes & ~FILE_FLAG_POSIX_SEMANTICS);
		new_dos_attributes = 0;
	} else {
		/* Windows allows a new file to be created and
		   silently removes a FILE_ATTRIBUTE_DIRECTORY
		   sent by the client. Do the same. */

		new_dos_attributes &= ~FILE_ATTRIBUTE_DIRECTORY;

		/* We add FILE_ATTRIBUTE_ARCHIVE to this as this mode is only used if the file is
		 * created new. */
		unx_mode = unix_mode(conn, new_dos_attributes | FILE_ATTRIBUTE_ARCHIVE,
				     smb_fname, parent_dir);
	}

	DEBUG(10, ("open_file_ntcreate: fname=%s, dos_attrs=0x%x "
		   "access_mask=0x%x share_access=0x%x "
		   "create_disposition = 0x%x create_options=0x%x "
		   "unix mode=0%o oplock_request=%d private_flags = 0x%x\n",
		   smb_fname_str_dbg(smb_fname), new_dos_attributes,
		   access_mask, share_access, create_disposition,
		   create_options, (unsigned int)unx_mode, oplock_request,
		   (unsigned int)private_flags));

	if (req == NULL) {
		/* Ensure req == NULL means INTERNAL_OPEN_ONLY */
		SMB_ASSERT(((oplock_request & INTERNAL_OPEN_ONLY) != 0));
	} else {
		/* And req != NULL means no INTERNAL_OPEN_ONLY */
		SMB_ASSERT(((oplock_request & INTERNAL_OPEN_ONLY) == 0));
	}

	/*
	 * Only non-internal opens can be deferred at all
	 */

	if (req) {
		struct deferred_open_record *open_rec;
		if (get_deferred_open_message_state(req,
				&request_time,
				&open_rec)) {
			/* Remember the absolute time of the original
			   request with this mid. We'll use it later to
			   see if this has timed out. */

			/* If it was an async create retry, the file
			   didn't exist. */

			if (is_deferred_open_async(open_rec)) {
				SET_STAT_INVALID(smb_fname->st);
				file_existed = false;
			}

			/* Ensure we don't reprocess this message. */
			remove_deferred_open_message_smb(req->xconn, req->mid);

			first_open_attempt = false;
		}
	}

	if (!posix_open) {
		new_dos_attributes &= SAMBA_ATTRIBUTES_MASK;
		if (file_existed) {
			/*
			 * Only use strored DOS attributes for checks
			 * against requested attributes (below via
			 * open_match_attributes()), cf bug #11992
			 * for details. -slow
			 */
			uint32_t attr = 0;

			status = SMB_VFS_GET_DOS_ATTRIBUTES(conn, smb_fname, &attr);
			if (NT_STATUS_IS_OK(status)) {
				existing_dos_attributes = attr;
			}
		}
	}

	/* ignore any oplock requests if oplocks are disabled */
	if (!lp_oplocks(SNUM(conn)) ||
	    IS_VETO_OPLOCK_PATH(conn, smb_fname->base_name)) {
		/* Mask off everything except the private Samba bits. */
		oplock_request &= SAMBA_PRIVATE_OPLOCK_MASK;
	}

	/* this is for OS/2 long file names - say we don't support them */
	if (req != NULL && !req->posix_pathnames &&
			strstr(smb_fname->base_name,".+,;=[].")) {
		/* OS/2 Workplace shell fix may be main code stream in a later
		 * release. */
		DEBUG(5,("open_file_ntcreate: OS/2 long filenames are not "
			 "supported.\n"));
		if (use_nt_status()) {
			return NT_STATUS_OBJECT_NAME_NOT_FOUND;
		}
		return NT_STATUS_DOS(ERRDOS, ERRcannotopen);
	}

	switch( create_disposition ) {
		case FILE_OPEN:
			/* If file exists open. If file doesn't exist error. */
			if (!file_existed) {
				DEBUG(5,("open_file_ntcreate: FILE_OPEN "
					 "requested for file %s and file "
					 "doesn't exist.\n",
					 smb_fname_str_dbg(smb_fname)));
				errno = ENOENT;
				return NT_STATUS_OBJECT_NAME_NOT_FOUND;
			}
			break;

		case FILE_OVERWRITE:
			/* If file exists overwrite. If file doesn't exist
			 * error. */
			if (!file_existed) {
				DEBUG(5,("open_file_ntcreate: FILE_OVERWRITE "
					 "requested for file %s and file "
					 "doesn't exist.\n",
					 smb_fname_str_dbg(smb_fname) ));
				errno = ENOENT;
				return NT_STATUS_OBJECT_NAME_NOT_FOUND;
			}
			break;

		case FILE_CREATE:
			/* If file exists error. If file doesn't exist
			 * create. */
			if (file_existed) {
				DEBUG(5,("open_file_ntcreate: FILE_CREATE "
					 "requested for file %s and file "
					 "already exists.\n",
					 smb_fname_str_dbg(smb_fname)));
				if (S_ISDIR(smb_fname->st.st_ex_mode)) {
					errno = EISDIR;
				} else {
					errno = EEXIST;
				}
				return map_nt_error_from_unix(errno);
			}
			break;

		case FILE_SUPERSEDE:
		case FILE_OVERWRITE_IF:
		case FILE_OPEN_IF:
			break;
		default:
			return NT_STATUS_INVALID_PARAMETER;
	}

	flags2 = disposition_to_open_flags(create_disposition);

	/* We only care about matching attributes on file exists and
	 * overwrite. */

	if (!posix_open && file_existed &&
	    ((create_disposition == FILE_OVERWRITE) ||
	     (create_disposition == FILE_OVERWRITE_IF))) {
		if (!open_match_attributes(conn, existing_dos_attributes,
					   new_dos_attributes,
					   smb_fname->st.st_ex_mode,
					   unx_mode, &new_unx_mode)) {
			DEBUG(5,("open_file_ntcreate: attributes missmatch "
				 "for file %s (%x %x) (0%o, 0%o)\n",
				 smb_fname_str_dbg(smb_fname),
				 existing_dos_attributes,
				 new_dos_attributes,
				 (unsigned int)smb_fname->st.st_ex_mode,
				 (unsigned int)unx_mode ));
			errno = EACCES;
			return NT_STATUS_ACCESS_DENIED;
		}
	}

	status = smbd_calculate_access_mask(conn, smb_fname,
					false,
					access_mask,
					&access_mask); 
	if (!NT_STATUS_IS_OK(status)) {
		DEBUG(10, ("open_file_ntcreate: smbd_calculate_access_mask "
			"on file %s returned %s\n",
			smb_fname_str_dbg(smb_fname), nt_errstr(status)));
		return status;
	}

	open_access_mask = access_mask;

	if (flags2 & O_TRUNC) {
		open_access_mask |= FILE_WRITE_DATA; /* This will cause oplock breaks. */
	}

	DEBUG(10, ("open_file_ntcreate: fname=%s, after mapping "
		   "access_mask=0x%x\n", smb_fname_str_dbg(smb_fname),
		    access_mask));

	/*
	 * Note that we ignore the append flag as append does not
	 * mean the same thing under DOS and Unix.
	 */

	flags = calculate_open_access_flags(access_mask, private_flags);

	/*
	 * Currently we only look at FILE_WRITE_THROUGH for create options.
	 */

#if defined(O_SYNC)
	if ((create_options & FILE_WRITE_THROUGH) && lp_strict_sync(SNUM(conn))) {
		flags2 |= O_SYNC;
	}
#endif /* O_SYNC */

	if (posix_open && (access_mask & FILE_APPEND_DATA)) {
		flags2 |= O_APPEND;
	}

	if (!posix_open && !CAN_WRITE(conn)) {
		/*
		 * We should really return a permission denied error if either
		 * O_CREAT or O_TRUNC are set, but for compatibility with
		 * older versions of Samba we just AND them out.
		 */
		flags2 &= ~(O_CREAT|O_TRUNC);
	}

	if (first_open_attempt && lp_kernel_oplocks(SNUM(conn))) {
		/*
		 * With kernel oplocks the open breaking an oplock
		 * blocks until the oplock holder has given up the
		 * oplock or closed the file. We prevent this by first
		 * trying to open the file with O_NONBLOCK (see "man
		 * fcntl" on Linux). For the second try, triggered by
		 * an oplock break response, we do not need this
		 * anymore.
		 *
		 * This is true under the assumption that only Samba
		 * requests kernel oplocks. Once someone else like
		 * NFSv4 starts to use that API, we will have to
		 * modify this by communicating with the NFSv4 server.
		 */
		flags2 |= O_NONBLOCK;
	}

	/*
	 * Ensure we can't write on a read-only share or file.
	 */

	if (flags != O_RDONLY && file_existed &&
	    (!CAN_WRITE(conn) || IS_DOS_READONLY(existing_dos_attributes))) {
		DEBUG(5,("open_file_ntcreate: write access requested for "
			 "file %s on read only %s\n",
			 smb_fname_str_dbg(smb_fname),
			 !CAN_WRITE(conn) ? "share" : "file" ));
		errno = EACCES;
		return NT_STATUS_ACCESS_DENIED;
	}

	fsp->file_id = vfs_file_id_from_sbuf(conn, &smb_fname->st);
	fsp->share_access = share_access;
	fsp->fh->private_options = private_flags;
	fsp->access_mask = open_access_mask; /* We change this to the
					      * requested access_mask after
					      * the open is done. */
	if (posix_open) {
		fsp->posix_flags |= FSP_POSIX_FLAGS_ALL;
	}

	if (timeval_is_zero(&request_time)) {
		request_time = fsp->open_time;
	}

	/*
	 * Ensure we pay attention to default ACLs on directories if required.
	 */

        if ((flags2 & O_CREAT) && lp_inherit_acls(SNUM(conn)) &&
	    (def_acl = directory_has_default_acl(conn, parent_dir))) {
		unx_mode = (0777 & lp_create_mask(SNUM(conn)));
	}

	DEBUG(4,("calling open_file with flags=0x%X flags2=0x%X mode=0%o, "
		"access_mask = 0x%x, open_access_mask = 0x%x\n",
		 (unsigned int)flags, (unsigned int)flags2,
		 (unsigned int)unx_mode, (unsigned int)access_mask,
		 (unsigned int)open_access_mask));

	fsp_open = open_file(fsp, conn, req, parent_dir,
			     flags|flags2, unx_mode, access_mask,
			     open_access_mask, &new_file_created);

	if (NT_STATUS_EQUAL(fsp_open, NT_STATUS_NETWORK_BUSY)) {
		bool delay;

		/*
		 * This handles the kernel oplock case:
		 *
		 * the file has an active kernel oplock and the open() returned
		 * EWOULDBLOCK/EAGAIN which maps to NETWORK_BUSY.
		 *
		 * "Samba locking.tdb oplocks" are handled below after acquiring
		 * the sharemode lock with get_share_mode_lock().
		 */
		if (file_existed && S_ISFIFO(fsp->fsp_name->st.st_ex_mode)) {
			DEBUG(10, ("FIFO busy\n"));
			return NT_STATUS_NETWORK_BUSY;
		}
		if (req == NULL) {
			DEBUG(10, ("Internal open busy\n"));
			return NT_STATUS_NETWORK_BUSY;
		}

		/*
		 * From here on we assume this is an oplock break triggered
		 */

		lck = get_existing_share_mode_lock(talloc_tos(), fsp->file_id);
		if (lck == NULL) {
			retry_open(request_time, req, fsp->file_id);
			DEBUG(10, ("No share mode lock found after "
				   "EWOULDBLOCK, retrying sync\n"));
			return NT_STATUS_SHARING_VIOLATION;
		}

		if (!validate_oplock_types(lck)) {
			smb_panic("validate_oplock_types failed");
		}

		delay = delay_for_oplock(fsp, 0, lease, lck, false,
					 create_disposition,
					 first_open_attempt);
		if (delay) {
			schedule_defer_open(lck, fsp->file_id, request_time,
					    req, true);
			TALLOC_FREE(lck);
			DEBUG(10, ("Sent oplock break request to kernel "
				   "oplock holder\n"));
			return NT_STATUS_SHARING_VIOLATION;
		}

		/*
		 * No oplock from Samba around. Immediately retry with
		 * a blocking open.
		 */
		retry_open(request_time, req, fsp->file_id);

		TALLOC_FREE(lck);
		DEBUG(10, ("No Samba oplock around after EWOULDBLOCK. "
			   "Retrying sync\n"));
		return NT_STATUS_SHARING_VIOLATION;
	}

	if (!NT_STATUS_IS_OK(fsp_open)) {
		if (NT_STATUS_EQUAL(fsp_open, NT_STATUS_RETRY)) {
			schedule_async_open(request_time, req);
		}
		return fsp_open;
	}

	if (new_file_created) {
		/*
		 * As we atomically create using O_CREAT|O_EXCL,
		 * then if new_file_created is true, then
		 * file_existed *MUST* have been false (even
		 * if the file was previously detected as being
		 * there).
		 */
		file_existed = false;
	}

	if (file_existed && !check_same_dev_ino(&saved_stat, &smb_fname->st)) {
		/*
		 * The file did exist, but some other (local or NFS)
		 * process either renamed/unlinked and re-created the
		 * file with different dev/ino after we walked the path,
		 * but before we did the open. We could retry the
		 * open but it's a rare enough case it's easier to
		 * just fail the open to prevent creating any problems
		 * in the open file db having the wrong dev/ino key.
		 */
		fd_close(fsp);
		DEBUG(1,("open_file_ntcreate: file %s - dev/ino mismatch. "
			"Old (dev=0x%llu, ino =0x%llu). "
			"New (dev=0x%llu, ino=0x%llu). Failing open "
			" with NT_STATUS_ACCESS_DENIED.\n",
			 smb_fname_str_dbg(smb_fname),
			 (unsigned long long)saved_stat.st_ex_dev,
			 (unsigned long long)saved_stat.st_ex_ino,
			 (unsigned long long)smb_fname->st.st_ex_dev,
			 (unsigned long long)smb_fname->st.st_ex_ino));
		return NT_STATUS_ACCESS_DENIED;
	}

	old_write_time = smb_fname->st.st_ex_mtime;

	/*
	 * Deal with the race condition where two smbd's detect the
	 * file doesn't exist and do the create at the same time. One
	 * of them will win and set a share mode, the other (ie. this
	 * one) should check if the requested share mode for this
	 * create is allowed.
	 */

	/*
	 * Now the file exists and fsp is successfully opened,
	 * fsp->dev and fsp->inode are valid and should replace the
	 * dev=0,inode=0 from a non existent file. Spotted by
	 * Nadav Danieli <nadavd@exanet.com>. JRA.
	 */

	id = fsp->file_id;

	lck = get_share_mode_lock(talloc_tos(), id,
				  conn->connectpath,
				  smb_fname, &old_write_time);

	if (lck == NULL) {
		DEBUG(0, ("open_file_ntcreate: Could not get share "
			  "mode lock for %s\n",
			  smb_fname_str_dbg(smb_fname)));
		fd_close(fsp);
		return NT_STATUS_SHARING_VIOLATION;
	}

	/* Get the types we need to examine. */
	if (!validate_oplock_types(lck)) {
		smb_panic("validate_oplock_types failed");
	}

	if (has_delete_on_close(lck, fsp->name_hash)) {
		TALLOC_FREE(lck);
		fd_close(fsp);
		return NT_STATUS_DELETE_PENDING;
	}

	status = open_mode_check(conn, lck,
				 access_mask, share_access);

	if (NT_STATUS_EQUAL(status, NT_STATUS_SHARING_VIOLATION) ||
	    (lck->data->num_share_modes > 0)) {
		/*
		 * This comes from ancient times out of open_mode_check. I
		 * have no clue whether this is still necessary. I can't think
		 * of a case where this would actually matter further down in
		 * this function. I leave it here for further investigation
		 * :-)
		 */
		file_existed = true;
	}

	if (req != NULL) {
		/*
		 * Handle oplocks, deferring the request if delay_for_oplock()
		 * triggered a break message and we have to wait for the break
		 * response.
		 */
		bool delay;
		bool sharing_violation = NT_STATUS_EQUAL(
			status, NT_STATUS_SHARING_VIOLATION);

		delay = delay_for_oplock(fsp, oplock_request, lease, lck,
					 sharing_violation,
					 create_disposition,
					 first_open_attempt);
		if (delay) {
			schedule_defer_open(lck, fsp->file_id,
					    request_time, req, false);
			TALLOC_FREE(lck);
			fd_close(fsp);
			return NT_STATUS_SHARING_VIOLATION;
		}
	}

	if (!NT_STATUS_IS_OK(status)) {
		uint32_t can_access_mask;
		bool can_access = True;

		SMB_ASSERT(NT_STATUS_EQUAL(status, NT_STATUS_SHARING_VIOLATION));

		/* Check if this can be done with the deny_dos and fcb
		 * calls. */
		if (private_flags &
		    (NTCREATEX_OPTIONS_PRIVATE_DENY_DOS|
		     NTCREATEX_OPTIONS_PRIVATE_DENY_FCB)) {
			if (req == NULL) {
				DEBUG(0, ("DOS open without an SMB "
					  "request!\n"));
				TALLOC_FREE(lck);
				fd_close(fsp);
				return NT_STATUS_INTERNAL_ERROR;
			}

			/* Use the client requested access mask here,
			 * not the one we open with. */
			status = fcb_or_dos_open(req,
						 conn,
						 fsp,
						 smb_fname,
						 id,
						 req->smbpid,
						 req->vuid,
						 access_mask,
						 share_access,
						 create_options);

			if (NT_STATUS_IS_OK(status)) {
				TALLOC_FREE(lck);
				if (pinfo) {
					*pinfo = FILE_WAS_OPENED;
				}
				return NT_STATUS_OK;
			}
		}

		/*
		 * This next line is a subtlety we need for
		 * MS-Access. If a file open will fail due to share
		 * permissions and also for security (access) reasons,
		 * we need to return the access failed error, not the
		 * share error. We can't open the file due to kernel
		 * oplock deadlock (it's possible we failed above on
		 * the open_mode_check()) so use a userspace check.
		 */

		if (flags & O_RDWR) {
			can_access_mask = FILE_READ_DATA|FILE_WRITE_DATA;
		} else if (flags & O_WRONLY) {
			can_access_mask = FILE_WRITE_DATA;
		} else {
			can_access_mask = FILE_READ_DATA;
		}

		if (((can_access_mask & FILE_WRITE_DATA) &&
		     !CAN_WRITE(conn)) ||
		    !NT_STATUS_IS_OK(smbd_check_access_rights(conn,
							      smb_fname,
							      false,
							      can_access_mask))) {
			can_access = False;
		}

		/*
		 * If we're returning a share violation, ensure we
		 * cope with the braindead 1 second delay (SMB1 only).
		 */

		if (!(oplock_request & INTERNAL_OPEN_ONLY) &&
		    !conn->sconn->using_smb2 &&
		    lp_defer_sharing_violations()) {
			struct timeval timeout;
			int timeout_usecs;

			/* this is a hack to speed up torture tests
			   in 'make test' */
			timeout_usecs = lp_parm_int(SNUM(conn),
						    "smbd","sharedelay",
						    SHARING_VIOLATION_USEC_WAIT);

			/* This is a relative time, added to the absolute
			   request_time value to get the absolute timeout time.
			   Note that if this is the second or greater time we enter
			   this codepath for this particular request mid then
			   request_time is left as the absolute time of the *first*
			   time this request mid was processed. This is what allows
			   the request to eventually time out. */

			timeout = timeval_set(0, timeout_usecs);

			if (!request_timed_out(request_time, timeout)) {
				defer_open(lck, request_time, timeout, req,
					   false, false, id);
			}
		}

		TALLOC_FREE(lck);
		fd_close(fsp);
		if (can_access) {
			/*
			 * We have detected a sharing violation here
			 * so return the correct error code
			 */
			status = NT_STATUS_SHARING_VIOLATION;
		} else {
			status = NT_STATUS_ACCESS_DENIED;
		}
		return status;
	}

	/* Should we atomically (to the client at least) truncate ? */
	if ((!new_file_created) &&
	    (flags2 & O_TRUNC) &&
	    (!S_ISFIFO(fsp->fsp_name->st.st_ex_mode))) {
		int ret;

		ret = vfs_set_filelen(fsp, 0);
		if (ret != 0) {
			status = map_nt_error_from_unix(errno);
			TALLOC_FREE(lck);
			fd_close(fsp);
			return status;
		}
	}

	/*
	 * We have the share entry *locked*.....
	 */

	/* Delete streams if create_disposition requires it */
	if (!new_file_created && clear_ads(create_disposition) &&
	    !is_ntfs_stream_smb_fname(smb_fname)) {
		status = delete_all_streams(conn, smb_fname);
		if (!NT_STATUS_IS_OK(status)) {
			TALLOC_FREE(lck);
			fd_close(fsp);
			return status;
		}
	}

	/* note that we ignore failure for the following. It is
           basically a hack for NFS, and NFS will never set one of
           these only read them. Nobody but Samba can ever set a deny
           mode and we have already checked our more authoritative
           locking database for permission to set this deny mode. If
           the kernel refuses the operations then the kernel is wrong.
	   note that GPFS supports it as well - jmcd */

	if (fsp->fh->fd != -1 && lp_kernel_share_modes(SNUM(conn))) {
		int ret_flock;
		/*
		 * Beware: streams implementing VFS modules may
		 * implement streams in a way that fsp will have the
		 * basefile open in the fsp fd, so lacking a distinct
		 * fd for the stream kernel_flock will apply on the
		 * basefile which is wrong. The actual check is
		 * deffered to the VFS module implementing the
		 * kernel_flock call.
		 */
		ret_flock = SMB_VFS_KERNEL_FLOCK(fsp, share_access, access_mask);
		if(ret_flock == -1 ){

			TALLOC_FREE(lck);
			fd_close(fsp);

			return NT_STATUS_SHARING_VIOLATION;
		}

		fsp->kernel_share_modes_taken = true;
	}

	/*
	 * At this point onwards, we can guarantee that the share entry
	 * is locked, whether we created the file or not, and that the
	 * deny mode is compatible with all current opens.
	 */

	/*
	 * According to Samba4, SEC_FILE_READ_ATTRIBUTE is always granted,
	 * but we don't have to store this - just ignore it on access check.
	 */
	if (conn->sconn->using_smb2) {
		/*
		 * SMB2 doesn't return it (according to Microsoft tests).
		 * Test Case: TestSuite_ScenarioNo009GrantedAccessTestS0
		 * File created with access = 0x7 (Read, Write, Delete)
		 * Query Info on file returns 0x87 (Read, Write, Delete, Read Attributes)
		 */
		fsp->access_mask = access_mask;
	} else {
		/* But SMB1 does. */
		fsp->access_mask = access_mask | FILE_READ_ATTRIBUTES;
	}

	if (file_existed) {
		/*
		 * stat opens on existing files don't get oplocks.
		 * They can get leases.
		 *
		 * Note that we check for stat open on the *open_access_mask*,
		 * i.e. the access mask we actually used to do the open,
		 * not the one the client asked for (which is in
		 * fsp->access_mask). This is due to the fact that
		 * FILE_OVERWRITE and FILE_OVERWRITE_IF add in O_TRUNC,
		 * which adds FILE_WRITE_DATA to open_access_mask.
		 */
		if (is_stat_open(open_access_mask) && lease == NULL) {
			oplock_request = NO_OPLOCK;
		}
	}

	if (new_file_created) {
		info = FILE_WAS_CREATED;
	} else {
		if (flags2 & O_TRUNC) {
			info = FILE_WAS_OVERWRITTEN;
		} else {
			info = FILE_WAS_OPENED;
		}
	}

	if (pinfo) {
		*pinfo = info;
	}

	/*
	 * Setup the oplock info in both the shared memory and
	 * file structs.
	 */
	status = grant_fsp_oplock_type(req, fsp, lck, oplock_request, lease);
	if (!NT_STATUS_IS_OK(status)) {
		TALLOC_FREE(lck);
		fd_close(fsp);
		return status;
	}

	/* Handle strange delete on close create semantics. */
	if (create_options & FILE_DELETE_ON_CLOSE) {

		status = can_set_delete_on_close(fsp, new_dos_attributes);

		if (!NT_STATUS_IS_OK(status)) {
			/* Remember to delete the mode we just added. */
			del_share_mode(lck, fsp);
			TALLOC_FREE(lck);
			fd_close(fsp);
			return status;
		}
		/* Note that here we set the *inital* delete on close flag,
		   not the regular one. The magic gets handled in close. */
		fsp->initial_delete_on_close = True;
	}

	if (info != FILE_WAS_OPENED) {
		/* Overwritten files should be initially set as archive */
		if ((info == FILE_WAS_OVERWRITTEN && lp_map_archive(SNUM(conn))) ||
		    lp_store_dos_attributes(SNUM(conn))) {
			if (!posix_open) {
				if (file_set_dosmode(conn, smb_fname,
					    new_dos_attributes | FILE_ATTRIBUTE_ARCHIVE,
					    parent_dir, true) == 0) {
					unx_mode = smb_fname->st.st_ex_mode;
				}
			}
		}
	}

	/* Determine sparse flag. */
	if (posix_open) {
		/* POSIX opens are sparse by default. */
		fsp->is_sparse = true;
	} else {
		fsp->is_sparse = (file_existed &&
			(existing_dos_attributes & FILE_ATTRIBUTE_SPARSE));
	}

	/*
	 * Take care of inherited ACLs on created files - if default ACL not
	 * selected.
	 */

	if (!posix_open && new_file_created && !def_acl) {

		int saved_errno = errno; /* We might get ENOSYS in the next
					  * call.. */

		if (SMB_VFS_FCHMOD_ACL(fsp, unx_mode) == -1 &&
		    errno == ENOSYS) {
			errno = saved_errno; /* Ignore ENOSYS */
		}

	} else if (new_unx_mode) {

		int ret = -1;

		/* Attributes need changing. File already existed. */

		{
			int saved_errno = errno; /* We might get ENOSYS in the
						  * next call.. */
			ret = SMB_VFS_FCHMOD_ACL(fsp, new_unx_mode);

			if (ret == -1 && errno == ENOSYS) {
				errno = saved_errno; /* Ignore ENOSYS */
			} else {
				DEBUG(5, ("open_file_ntcreate: reset "
					  "attributes of file %s to 0%o\n",
					  smb_fname_str_dbg(smb_fname),
					  (unsigned int)new_unx_mode));
				ret = 0; /* Don't do the fchmod below. */
			}
		}

		if ((ret == -1) &&
		    (SMB_VFS_FCHMOD(fsp, new_unx_mode) == -1))
			DEBUG(5, ("open_file_ntcreate: failed to reset "
				  "attributes of file %s to 0%o\n",
				  smb_fname_str_dbg(smb_fname),
				  (unsigned int)new_unx_mode));
	}

	{
		/*
		 * Deal with other opens having a modified write time.
		 */
		struct timespec write_time = get_share_mode_write_time(lck);

		if (!null_timespec(write_time)) {
			update_stat_ex_mtime(&fsp->fsp_name->st, write_time);
		}
	}

	TALLOC_FREE(lck);

	return NT_STATUS_OK;
}

static NTSTATUS mkdir_internal(connection_struct *conn,
			       struct smb_filename *smb_dname,
			       uint32_t file_attributes)
{
	mode_t mode;
	char *parent_dir = NULL;
	NTSTATUS status;
	bool posix_open = false;
	bool need_re_stat = false;
	uint32_t access_mask = SEC_DIR_ADD_SUBDIR;

	if (!CAN_WRITE(conn) || (access_mask & ~(conn->share_access))) {
		DEBUG(5,("mkdir_internal: failing share access "
			 "%s\n", lp_servicename(talloc_tos(), SNUM(conn))));
		return NT_STATUS_ACCESS_DENIED;
	}

	if (!parent_dirname(talloc_tos(), smb_dname->base_name, &parent_dir,
			    NULL)) {
		return NT_STATUS_NO_MEMORY;
	}

	if (file_attributes & FILE_FLAG_POSIX_SEMANTICS) {
		posix_open = true;
		mode = (mode_t)(file_attributes & ~FILE_FLAG_POSIX_SEMANTICS);
	} else {
		mode = unix_mode(conn, FILE_ATTRIBUTE_DIRECTORY, smb_dname, parent_dir);
	}

	status = check_parent_access(conn,
					smb_dname,
					access_mask);
	if(!NT_STATUS_IS_OK(status)) {
		DEBUG(5,("mkdir_internal: check_parent_access "
			"on directory %s for path %s returned %s\n",
			parent_dir,
			smb_dname->base_name,
			nt_errstr(status) ));
		return status;
	}

	if (SMB_VFS_MKDIR(conn, smb_dname, mode) != 0) {
		return map_nt_error_from_unix(errno);
	}

	/* Ensure we're checking for a symlink here.... */
	/* We don't want to get caught by a symlink racer. */

	if (SMB_VFS_LSTAT(conn, smb_dname) == -1) {
		DEBUG(2, ("Could not stat directory '%s' just created: %s\n",
			  smb_fname_str_dbg(smb_dname), strerror(errno)));
		return map_nt_error_from_unix(errno);
	}

	if (!S_ISDIR(smb_dname->st.st_ex_mode)) {
		DEBUG(0, ("Directory '%s' just created is not a directory !\n",
			  smb_fname_str_dbg(smb_dname)));
		return NT_STATUS_NOT_A_DIRECTORY;
	}

	if (lp_store_dos_attributes(SNUM(conn))) {
		if (!posix_open) {
			file_set_dosmode(conn, smb_dname,
					 file_attributes | FILE_ATTRIBUTE_DIRECTORY,
					 parent_dir, true);
		}
	}

	if (lp_inherit_permissions(SNUM(conn))) {
		inherit_access_posix_acl(conn, parent_dir,
					 smb_dname, mode);
		need_re_stat = true;
	}

	if (!posix_open) {
		/*
		 * Check if high bits should have been set,
		 * then (if bits are missing): add them.
		 * Consider bits automagically set by UNIX, i.e. SGID bit from parent
		 * dir.
		 */
		if ((mode & ~(S_IRWXU|S_IRWXG|S_IRWXO)) &&
		    (mode & ~smb_dname->st.st_ex_mode)) {
			SMB_VFS_CHMOD(conn, smb_dname,
				      (smb_dname->st.st_ex_mode |
					  (mode & ~smb_dname->st.st_ex_mode)));
			need_re_stat = true;
		}
	}

	/* Change the owner if required. */
	if (lp_inherit_owner(SNUM(conn)) != INHERIT_OWNER_NO) {
		change_dir_owner_to_parent(conn, parent_dir,
					   smb_dname,
					   &smb_dname->st);
		need_re_stat = true;
	}

	if (need_re_stat) {
		if (SMB_VFS_LSTAT(conn, smb_dname) == -1) {
			DEBUG(2, ("Could not stat directory '%s' just created: %s\n",
			  smb_fname_str_dbg(smb_dname), strerror(errno)));
			return map_nt_error_from_unix(errno);
		}
	}

	notify_fname(conn, NOTIFY_ACTION_ADDED, FILE_NOTIFY_CHANGE_DIR_NAME,
		     smb_dname->base_name);

	return NT_STATUS_OK;
}

/****************************************************************************
 Open a directory from an NT SMB call.
****************************************************************************/

static NTSTATUS open_directory(connection_struct *conn,
			       struct smb_request *req,
			       struct smb_filename *smb_dname,
			       uint32_t access_mask,
			       uint32_t share_access,
			       uint32_t create_disposition,
			       uint32_t create_options,
			       uint32_t file_attributes,
			       int *pinfo,
			       files_struct **result)
{
	files_struct *fsp = NULL;
	bool dir_existed = VALID_STAT(smb_dname->st) ? True : False;
	struct share_mode_lock *lck = NULL;
	NTSTATUS status;
	struct timespec mtimespec;
	int info = 0;
	bool ok;

	if (is_ntfs_stream_smb_fname(smb_dname)) {
		DEBUG(2, ("open_directory: %s is a stream name!\n",
			  smb_fname_str_dbg(smb_dname)));
		return NT_STATUS_NOT_A_DIRECTORY;
	}

	if (!(file_attributes & FILE_FLAG_POSIX_SEMANTICS)) {
		/* Ensure we have a directory attribute. */
		file_attributes |= FILE_ATTRIBUTE_DIRECTORY;
	}

	DEBUG(5,("open_directory: opening directory %s, access_mask = 0x%x, "
		 "share_access = 0x%x create_options = 0x%x, "
		 "create_disposition = 0x%x, file_attributes = 0x%x\n",
		 smb_fname_str_dbg(smb_dname),
		 (unsigned int)access_mask,
		 (unsigned int)share_access,
		 (unsigned int)create_options,
		 (unsigned int)create_disposition,
		 (unsigned int)file_attributes));

	status = smbd_calculate_access_mask(conn, smb_dname, false,
					    access_mask, &access_mask);
	if (!NT_STATUS_IS_OK(status)) {
		DEBUG(10, ("open_directory: smbd_calculate_access_mask "
			"on file %s returned %s\n",
			smb_fname_str_dbg(smb_dname),
			nt_errstr(status)));
		return status;
	}

	if ((access_mask & SEC_FLAG_SYSTEM_SECURITY) &&
			!security_token_has_privilege(get_current_nttok(conn),
					SEC_PRIV_SECURITY)) {
		DEBUG(10, ("open_directory: open on %s "
			"failed - SEC_FLAG_SYSTEM_SECURITY denied.\n",
			smb_fname_str_dbg(smb_dname)));
		return NT_STATUS_PRIVILEGE_NOT_HELD;
	}

	switch( create_disposition ) {
		case FILE_OPEN:

			if (!dir_existed) {
				return NT_STATUS_OBJECT_NAME_NOT_FOUND;
			}

			info = FILE_WAS_OPENED;
			break;

		case FILE_CREATE:

			/* If directory exists error. If directory doesn't
			 * exist create. */

			if (dir_existed) {
				status = NT_STATUS_OBJECT_NAME_COLLISION;
				DEBUG(2, ("open_directory: unable to create "
					  "%s. Error was %s\n",
					  smb_fname_str_dbg(smb_dname),
					  nt_errstr(status)));
				return status;
			}

			status = mkdir_internal(conn, smb_dname,
						file_attributes);

			if (!NT_STATUS_IS_OK(status)) {
				DEBUG(2, ("open_directory: unable to create "
					  "%s. Error was %s\n",
					  smb_fname_str_dbg(smb_dname),
					  nt_errstr(status)));
				return status;
			}

			info = FILE_WAS_CREATED;
			break;

		case FILE_OPEN_IF:
			/*
			 * If directory exists open. If directory doesn't
			 * exist create.
			 */

			if (dir_existed) {
				status = NT_STATUS_OK;
				info = FILE_WAS_OPENED;
			} else {
				status = mkdir_internal(conn, smb_dname,
						file_attributes);

				if (NT_STATUS_IS_OK(status)) {
					info = FILE_WAS_CREATED;
				} else {
					/* Cope with create race. */
					if (!NT_STATUS_EQUAL(status,
							NT_STATUS_OBJECT_NAME_COLLISION)) {
						DEBUG(2, ("open_directory: unable to create "
							"%s. Error was %s\n",
							smb_fname_str_dbg(smb_dname),
							nt_errstr(status)));
						return status;
					}

					/*
					 * If mkdir_internal() returned
					 * NT_STATUS_OBJECT_NAME_COLLISION
					 * we still must lstat the path.
					 */

					if (SMB_VFS_LSTAT(conn, smb_dname)
							== -1) {
						DEBUG(2, ("Could not stat "
							"directory '%s' just "
							"opened: %s\n",
							smb_fname_str_dbg(
								smb_dname),
							strerror(errno)));
						return map_nt_error_from_unix(
								errno);
					}

					info = FILE_WAS_OPENED;
				}
			}

			break;

		case FILE_SUPERSEDE:
		case FILE_OVERWRITE:
		case FILE_OVERWRITE_IF:
		default:
			DEBUG(5,("open_directory: invalid create_disposition "
				 "0x%x for directory %s\n",
				 (unsigned int)create_disposition,
				 smb_fname_str_dbg(smb_dname)));
			return NT_STATUS_INVALID_PARAMETER;
	}

	if(!S_ISDIR(smb_dname->st.st_ex_mode)) {
		DEBUG(5,("open_directory: %s is not a directory !\n",
			 smb_fname_str_dbg(smb_dname)));
		return NT_STATUS_NOT_A_DIRECTORY;
	}

	if (info == FILE_WAS_OPENED) {
		status = smbd_check_access_rights(conn,
						smb_dname,
						false,
						access_mask);
		if (!NT_STATUS_IS_OK(status)) {
			DEBUG(10, ("open_directory: smbd_check_access_rights on "
				"file %s failed with %s\n",
				smb_fname_str_dbg(smb_dname),
				nt_errstr(status)));
			return status;
		}
	}

	status = file_new(req, conn, &fsp);
	if(!NT_STATUS_IS_OK(status)) {
		return status;
	}

	/*
	 * Setup the files_struct for it.
	 */

	fsp->file_id = vfs_file_id_from_sbuf(conn, &smb_dname->st);
	fsp->vuid = req ? req->vuid : UID_FIELD_INVALID;
	fsp->file_pid = req ? req->smbpid : 0;
	fsp->can_lock = False;
	fsp->can_read = False;
	fsp->can_write = False;

	fsp->share_access = share_access;
	fsp->fh->private_options = 0;
	/*
	 * According to Samba4, SEC_FILE_READ_ATTRIBUTE is always granted,
	 */
	fsp->access_mask = access_mask | FILE_READ_ATTRIBUTES;
	fsp->print_file = NULL;
	fsp->modified = False;
	fsp->oplock_type = NO_OPLOCK;
	fsp->sent_oplock_break = NO_BREAK_SENT;
	fsp->is_directory = True;
	if (file_attributes & FILE_FLAG_POSIX_SEMANTICS) {
		fsp->posix_flags |= FSP_POSIX_FLAGS_ALL;
	}
	status = fsp_set_smb_fname(fsp, smb_dname);
	if (!NT_STATUS_IS_OK(status)) {
		file_free(req, fsp);
		return status;
	}

	/* Don't store old timestamps for directory
	   handles in the internal database. We don't
	   update them in there if new objects
	   are creaded in the directory. Currently
	   we only update timestamps on file writes.
	   See bug #9870.
	*/
	ZERO_STRUCT(mtimespec);

	if (access_mask & (FILE_LIST_DIRECTORY|
			   FILE_ADD_FILE|
			   FILE_ADD_SUBDIRECTORY|
			   FILE_TRAVERSE|
			   DELETE_ACCESS|
			   FILE_DELETE_CHILD)) {
#ifdef O_DIRECTORY
		status = fd_open(conn, fsp, O_RDONLY|O_DIRECTORY, 0);
#else
		/* POSIX allows us to open a directory with O_RDONLY. */
		status = fd_open(conn, fsp, O_RDONLY, 0);
#endif
		if (!NT_STATUS_IS_OK(status)) {
			DEBUG(5, ("open_directory: Could not open fd for "
				"%s (%s)\n",
				smb_fname_str_dbg(smb_dname),
				nt_errstr(status)));
			file_free(req, fsp);
			return status;
		}
	} else {
		fsp->fh->fd = -1;
		DEBUG(10, ("Not opening Directory %s\n",
			smb_fname_str_dbg(smb_dname)));
	}

	status = vfs_stat_fsp(fsp);
	if (!NT_STATUS_IS_OK(status)) {
		fd_close(fsp);
		file_free(req, fsp);
		return status;
	}

	if(!S_ISDIR(fsp->fsp_name->st.st_ex_mode)) {
		DEBUG(5,("open_directory: %s is not a directory !\n",
			 smb_fname_str_dbg(smb_dname)));
                fd_close(fsp);
                file_free(req, fsp);
		return NT_STATUS_NOT_A_DIRECTORY;
	}

	/* Ensure there was no race condition.  We need to check
	 * dev/inode but not permissions, as these can change
	 * legitimately */
	if (!check_same_dev_ino(&smb_dname->st, &fsp->fsp_name->st)) {
		DEBUG(5,("open_directory: stat struct differs for "
			"directory %s.\n",
			smb_fname_str_dbg(smb_dname)));
		fd_close(fsp);
		file_free(req, fsp);
		return NT_STATUS_ACCESS_DENIED;
	}

	lck = get_share_mode_lock(talloc_tos(), fsp->file_id,
				  conn->connectpath, smb_dname,
				  &mtimespec);

	if (lck == NULL) {
		DEBUG(0, ("open_directory: Could not get share mode lock for "
			  "%s\n", smb_fname_str_dbg(smb_dname)));
		fd_close(fsp);
		file_free(req, fsp);
		return NT_STATUS_SHARING_VIOLATION;
	}

	if (has_delete_on_close(lck, fsp->name_hash)) {
		TALLOC_FREE(lck);
		fd_close(fsp);
		file_free(req, fsp);
		return NT_STATUS_DELETE_PENDING;
	}

	status = open_mode_check(conn, lck,
				 access_mask, share_access);

	if (!NT_STATUS_IS_OK(status)) {
		TALLOC_FREE(lck);
		fd_close(fsp);
		file_free(req, fsp);
		return status;
	}

	ok = set_share_mode(lck, fsp, get_current_uid(conn),
			    req ? req->mid : 0, NO_OPLOCK,
			    UINT32_MAX);
	if (!ok) {
		TALLOC_FREE(lck);
		fd_close(fsp);
		file_free(req, fsp);
		return NT_STATUS_NO_MEMORY;
	}

	/* For directories the delete on close bit at open time seems
	   always to be honored on close... See test 19 in Samba4 BASE-DELETE. */
	if (create_options & FILE_DELETE_ON_CLOSE) {
		status = can_set_delete_on_close(fsp, 0);
		if (!NT_STATUS_IS_OK(status) && !NT_STATUS_EQUAL(status, NT_STATUS_DIRECTORY_NOT_EMPTY)) {
			del_share_mode(lck, fsp);
			TALLOC_FREE(lck);
			fd_close(fsp);
			file_free(req, fsp);
			return status;
		}

		if (NT_STATUS_IS_OK(status)) {
			/* Note that here we set the *inital* delete on close flag,
			   not the regular one. The magic gets handled in close. */
			fsp->initial_delete_on_close = True;
		}
	}

	{
		/*
		 * Deal with other opens having a modified write time. Is this
		 * possible for directories?
		 */
		struct timespec write_time = get_share_mode_write_time(lck);

		if (!null_timespec(write_time)) {
			update_stat_ex_mtime(&fsp->fsp_name->st, write_time);
		}
	}

	TALLOC_FREE(lck);

	if (pinfo) {
		*pinfo = info;
	}

	*result = fsp;
	return NT_STATUS_OK;
}

NTSTATUS create_directory(connection_struct *conn, struct smb_request *req,
			  struct smb_filename *smb_dname)
{
	NTSTATUS status;
	files_struct *fsp;

	status = SMB_VFS_CREATE_FILE(
		conn,					/* conn */
		req,					/* req */
		0,					/* root_dir_fid */
		smb_dname,				/* fname */
		FILE_READ_ATTRIBUTES,			/* access_mask */
		FILE_SHARE_NONE,			/* share_access */
		FILE_CREATE,				/* create_disposition*/
		FILE_DIRECTORY_FILE,			/* create_options */
		FILE_ATTRIBUTE_DIRECTORY,		/* file_attributes */
		0,					/* oplock_request */
		NULL,					/* lease */
		0,					/* allocation_size */
		0,					/* private_flags */
		NULL,					/* sd */
		NULL,					/* ea_list */
		&fsp,					/* result */
		NULL,					/* pinfo */
		NULL, NULL);				/* create context */

	if (NT_STATUS_IS_OK(status)) {
		close_file(req, fsp, NORMAL_CLOSE);
	}

	return status;
}

/****************************************************************************
 Receive notification that one of our open files has been renamed by another
 smbd process.
****************************************************************************/

void msg_file_was_renamed(struct messaging_context *msg,
			  void *private_data,
			  uint32_t msg_type,
			  struct server_id server_id,
			  DATA_BLOB *data)
{
	files_struct *fsp;
	char *frm = (char *)data->data;
	struct file_id id;
	const char *sharepath;
	const char *base_name;
	const char *stream_name;
	struct smb_filename *smb_fname = NULL;
	size_t sp_len, bn_len;
	NTSTATUS status;
	struct smbd_server_connection *sconn =
		talloc_get_type_abort(private_data,
		struct smbd_server_connection);

	if (data->data == NULL
	    || data->length < MSG_FILE_RENAMED_MIN_SIZE + 2) {
                DEBUG(0, ("msg_file_was_renamed: Got invalid msg len %d\n",
			  (int)data->length));
                return;
        }

	/* Unpack the message. */
	pull_file_id_24(frm, &id);
	sharepath = &frm[24];
	sp_len = strlen(sharepath);
	base_name = sharepath + sp_len + 1;
	bn_len = strlen(base_name);
	stream_name = sharepath + sp_len + 1 + bn_len + 1;

	/* stream_name must always be NULL if there is no stream. */
	if (stream_name[0] == '\0') {
		stream_name = NULL;
	}

	smb_fname = synthetic_smb_fname(talloc_tos(),
					base_name,
					stream_name,
					NULL,
					0);
	if (smb_fname == NULL) {
		return;
	}

	DEBUG(10,("msg_file_was_renamed: Got rename message for sharepath %s, new name %s, "
		"file_id %s\n",
		sharepath, smb_fname_str_dbg(smb_fname),
		file_id_string_tos(&id)));

	for(fsp = file_find_di_first(sconn, id); fsp;
	    fsp = file_find_di_next(fsp)) {
		if (memcmp(fsp->conn->connectpath, sharepath, sp_len) == 0) {

			DEBUG(10,("msg_file_was_renamed: renaming file %s from %s -> %s\n",
				fsp_fnum_dbg(fsp), fsp_str_dbg(fsp),
				smb_fname_str_dbg(smb_fname)));
			status = fsp_set_smb_fname(fsp, smb_fname);
			if (!NT_STATUS_IS_OK(status)) {
				goto out;
			}
		} else {
			/* TODO. JRA. */
			/* Now we have the complete path we can work out if this is
			   actually within this share and adjust newname accordingly. */
	                DEBUG(10,("msg_file_was_renamed: share mismatch (sharepath %s "
				"not sharepath %s) "
				"%s from %s -> %s\n",
				fsp->conn->connectpath,
				sharepath,
				fsp_fnum_dbg(fsp),
				fsp_str_dbg(fsp),
				smb_fname_str_dbg(smb_fname)));
		}
        }
 out:
	TALLOC_FREE(smb_fname);
	return;
}

/*
 * If a main file is opened for delete, all streams need to be checked for
 * !FILE_SHARE_DELETE. Do this by opening with DELETE_ACCESS.
 * If that works, delete them all by setting the delete on close and close.
 */

static NTSTATUS open_streams_for_delete(connection_struct *conn,
					const struct smb_filename *smb_fname)
{
	struct stream_struct *stream_info = NULL;
	files_struct **streams = NULL;
	int i;
	unsigned int num_streams = 0;
	TALLOC_CTX *frame = talloc_stackframe();
	NTSTATUS status;

	status = vfs_streaminfo(conn, NULL, smb_fname, talloc_tos(),
				&num_streams, &stream_info);

	if (NT_STATUS_EQUAL(status, NT_STATUS_NOT_IMPLEMENTED)
	    || NT_STATUS_EQUAL(status, NT_STATUS_OBJECT_NAME_NOT_FOUND)) {
		DEBUG(10, ("no streams around\n"));
		TALLOC_FREE(frame);
		return NT_STATUS_OK;
	}

	if (!NT_STATUS_IS_OK(status)) {
		DEBUG(10, ("vfs_streaminfo failed: %s\n",
			   nt_errstr(status)));
		goto fail;
	}

	DEBUG(10, ("open_streams_for_delete found %d streams\n",
		   num_streams));

	if (num_streams == 0) {
		TALLOC_FREE(frame);
		return NT_STATUS_OK;
	}

	streams = talloc_array(talloc_tos(), files_struct *, num_streams);
	if (streams == NULL) {
		DEBUG(0, ("talloc failed\n"));
		status = NT_STATUS_NO_MEMORY;
		goto fail;
	}

	for (i=0; i<num_streams; i++) {
		struct smb_filename *smb_fname_cp;

		if (strequal(stream_info[i].name, "::$DATA")) {
			streams[i] = NULL;
			continue;
		}

		smb_fname_cp = synthetic_smb_fname(talloc_tos(),
					smb_fname->base_name,
					stream_info[i].name,
					NULL,
					(smb_fname->flags &
						~SMB_FILENAME_POSIX_PATH));
		if (smb_fname_cp == NULL) {
			status = NT_STATUS_NO_MEMORY;
			goto fail;
		}

		if (SMB_VFS_STAT(conn, smb_fname_cp) == -1) {
			DEBUG(10, ("Unable to stat stream: %s\n",
				   smb_fname_str_dbg(smb_fname_cp)));
		}

		status = SMB_VFS_CREATE_FILE(
			 conn,			/* conn */
			 NULL,			/* req */
			 0,			/* root_dir_fid */
			 smb_fname_cp,		/* fname */
			 DELETE_ACCESS,		/* access_mask */
			 (FILE_SHARE_READ |	/* share_access */
			     FILE_SHARE_WRITE | FILE_SHARE_DELETE),
			 FILE_OPEN,		/* create_disposition*/
			 0, 			/* create_options */
			 FILE_ATTRIBUTE_NORMAL,	/* file_attributes */
			 0,			/* oplock_request */
			 NULL,			/* lease */
			 0,			/* allocation_size */
			 NTCREATEX_OPTIONS_PRIVATE_STREAM_DELETE, /* private_flags */
			 NULL,			/* sd */
			 NULL,			/* ea_list */
			 &streams[i],		/* result */
			 NULL,			/* pinfo */
			 NULL, NULL);		/* create context */

		if (!NT_STATUS_IS_OK(status)) {
			DEBUG(10, ("Could not open stream %s: %s\n",
				   smb_fname_str_dbg(smb_fname_cp),
				   nt_errstr(status)));

			TALLOC_FREE(smb_fname_cp);
			break;
		}
		TALLOC_FREE(smb_fname_cp);
	}

	/*
	 * don't touch the variable "status" beyond this point :-)
	 */

	for (i -= 1 ; i >= 0; i--) {
		if (streams[i] == NULL) {
			continue;
		}

		DEBUG(10, ("Closing stream # %d, %s\n", i,
			   fsp_str_dbg(streams[i])));
		close_file(NULL, streams[i], NORMAL_CLOSE);
	}

 fail:
	TALLOC_FREE(frame);
	return status;
}

/*********************************************************************
 Create a default ACL by inheriting from the parent. If no inheritance
 from the parent available, don't set anything. This will leave the actual
 permissions the new file or directory already got from the filesystem
 as the NT ACL when read.
*********************************************************************/

static NTSTATUS inherit_new_acl(files_struct *fsp)
{
	TALLOC_CTX *frame = talloc_stackframe();
	char *parent_name = NULL;
	struct security_descriptor *parent_desc = NULL;
	NTSTATUS status = NT_STATUS_OK;
	struct security_descriptor *psd = NULL;
	const struct dom_sid *owner_sid = NULL;
	const struct dom_sid *group_sid = NULL;
	uint32_t security_info_sent = (SECINFO_OWNER | SECINFO_GROUP | SECINFO_DACL);
	struct security_token *token = fsp->conn->session_info->security_token;
	bool inherit_owner =
	    (lp_inherit_owner(SNUM(fsp->conn)) == INHERIT_OWNER_WINDOWS_AND_UNIX);
	bool inheritable_components = false;
	bool try_builtin_administrators = false;
	const struct dom_sid *BA_U_sid = NULL;
	const struct dom_sid *BA_G_sid = NULL;
	bool try_system = false;
	const struct dom_sid *SY_U_sid = NULL;
	const struct dom_sid *SY_G_sid = NULL;
	size_t size = 0;
	struct smb_filename *parent_smb_fname = NULL;

	if (!parent_dirname(frame, fsp->fsp_name->base_name, &parent_name, NULL)) {
		TALLOC_FREE(frame);
		return NT_STATUS_NO_MEMORY;
	}
	parent_smb_fname = synthetic_smb_fname(talloc_tos(),
						parent_name,
						NULL,
						NULL,
						fsp->fsp_name->flags);

	if (parent_smb_fname == NULL) {
		TALLOC_FREE(frame);
		return NT_STATUS_NO_MEMORY;
	}

	status = SMB_VFS_GET_NT_ACL(fsp->conn,
				    parent_smb_fname,
				    (SECINFO_OWNER | SECINFO_GROUP | SECINFO_DACL),
				    frame,
				    &parent_desc);
	if (!NT_STATUS_IS_OK(status)) {
		TALLOC_FREE(frame);
		return status;
	}

	inheritable_components = sd_has_inheritable_components(parent_desc,
					fsp->is_directory);

	if (!inheritable_components && !inherit_owner) {
		TALLOC_FREE(frame);
		/* Nothing to inherit and not setting owner. */
		return NT_STATUS_OK;
	}

	/* Create an inherited descriptor from the parent. */

	if (DEBUGLEVEL >= 10) {
		DEBUG(10,("inherit_new_acl: parent acl for %s is:\n",
			fsp_str_dbg(fsp) ));
		NDR_PRINT_DEBUG(security_descriptor, parent_desc);
	}

	/* Inherit from parent descriptor if "inherit owner" set. */
	if (inherit_owner) {
		owner_sid = parent_desc->owner_sid;
		group_sid = parent_desc->group_sid;
	}

	if (owner_sid == NULL) {
		if (security_token_has_builtin_administrators(token)) {
			try_builtin_administrators = true;
		} else if (security_token_is_system(token)) {
			try_builtin_administrators = true;
			try_system = true;
		}
	}

	if (group_sid == NULL &&
	    token->num_sids == PRIMARY_GROUP_SID_INDEX)
	{
		if (security_token_is_system(token)) {
			try_builtin_administrators = true;
			try_system = true;
		}
	}

	if (try_builtin_administrators) {
		struct unixid ids;
		bool ok;

		ZERO_STRUCT(ids);
		ok = sids_to_unixids(&global_sid_Builtin_Administrators, 1, &ids);
		if (ok) {
			switch (ids.type) {
			case ID_TYPE_BOTH:
				BA_U_sid = &global_sid_Builtin_Administrators;
				BA_G_sid = &global_sid_Builtin_Administrators;
				break;
			case ID_TYPE_UID:
				BA_U_sid = &global_sid_Builtin_Administrators;
				break;
			case ID_TYPE_GID:
				BA_G_sid = &global_sid_Builtin_Administrators;
				break;
			default:
				break;
			}
		}
	}

	if (try_system) {
		struct unixid ids;
		bool ok;

		ZERO_STRUCT(ids);
		ok = sids_to_unixids(&global_sid_System, 1, &ids);
		if (ok) {
			switch (ids.type) {
			case ID_TYPE_BOTH:
				SY_U_sid = &global_sid_System;
				SY_G_sid = &global_sid_System;
				break;
			case ID_TYPE_UID:
				SY_U_sid = &global_sid_System;
				break;
			case ID_TYPE_GID:
				SY_G_sid = &global_sid_System;
				break;
			default:
				break;
			}
		}
	}

	if (owner_sid == NULL) {
		owner_sid = BA_U_sid;
	}

	if (owner_sid == NULL) {
		owner_sid = SY_U_sid;
	}

	if (group_sid == NULL) {
		group_sid = SY_G_sid;
	}

	if (try_system && group_sid == NULL) {
		group_sid = BA_G_sid;
	}

	if (owner_sid == NULL) {
		owner_sid = &token->sids[PRIMARY_USER_SID_INDEX];
	}
	if (group_sid == NULL) {
		if (token->num_sids == PRIMARY_GROUP_SID_INDEX) {
			group_sid = &token->sids[PRIMARY_USER_SID_INDEX];
		} else {
			group_sid = &token->sids[PRIMARY_GROUP_SID_INDEX];
		}
	}

	status = se_create_child_secdesc(frame,
			&psd,
			&size,
			parent_desc,
			owner_sid,
			group_sid,
			fsp->is_directory);
	if (!NT_STATUS_IS_OK(status)) {
		TALLOC_FREE(frame);
		return status;
	}

	/* If inheritable_components == false,
	   se_create_child_secdesc()
	   creates a security desriptor with a NULL dacl
	   entry, but with SEC_DESC_DACL_PRESENT. We need
	   to remove that flag. */

	if (!inheritable_components) {
		security_info_sent &= ~SECINFO_DACL;
		psd->type &= ~SEC_DESC_DACL_PRESENT;
	}

	if (DEBUGLEVEL >= 10) {
		DEBUG(10,("inherit_new_acl: child acl for %s is:\n",
			fsp_str_dbg(fsp) ));
		NDR_PRINT_DEBUG(security_descriptor, psd);
	}

	if (inherit_owner) {
		/* We need to be root to force this. */
		become_root();
	}
	status = SMB_VFS_FSET_NT_ACL(fsp,
			security_info_sent,
			psd);
	if (inherit_owner) {
		unbecome_root();
	}
	TALLOC_FREE(frame);
	return status;
}

/*
 * If we already have a lease, it must match the new file id. [MS-SMB2]
 * 3.3.5.9.8 speaks about INVALID_PARAMETER if an already used lease key is
 * used for a different file name.
 */

struct lease_match_state {
	/* Input parameters. */
	TALLOC_CTX *mem_ctx;
	const char *servicepath;
	const struct smb_filename *fname;
	bool file_existed;
	struct file_id id;
	/* Return parameters. */
	uint32_t num_file_ids;
	struct file_id *ids;
	NTSTATUS match_status;
};

/*************************************************************
 File doesn't exist but this lease key+guid is already in use.

 This is only allowable in the dynamic share case where the
 service path must be different.

 There is a small race condition here in the multi-connection
 case where a client sends two create calls on different connections,
 where the file doesn't exist and one smbd creates the leases_db
 entry first, but this will get fixed by the multichannel cleanup
 when all identical client_guids get handled by a single smbd.
**************************************************************/

static void lease_match_parser_new_file(
	uint32_t num_files,
	const struct leases_db_file *files,
	struct lease_match_state *state)
{
	uint32_t i;

	for (i = 0; i < num_files; i++) {
		const struct leases_db_file *f = &files[i];
		if (strequal(state->servicepath, f->servicepath)) {
			state->match_status = NT_STATUS_INVALID_PARAMETER;
			return;
		}
	}

	/* Dynamic share case. Break leases on all other files. */
	state->match_status = leases_db_copy_file_ids(state->mem_ctx,
					num_files,
					files,
					&state->ids);
	if (!NT_STATUS_IS_OK(state->match_status)) {
		return;
	}

	state->num_file_ids = num_files;
	state->match_status = NT_STATUS_OPLOCK_NOT_GRANTED;
	return;
}

static void lease_match_parser(
	uint32_t num_files,
	const struct leases_db_file *files,
	void *private_data)
{
	struct lease_match_state *state =
		(struct lease_match_state *)private_data;
	uint32_t i;

	if (!state->file_existed) {
		/*
		 * Deal with name mismatch or
		 * possible dynamic share case separately
		 * to make code clearer.
		 */
		lease_match_parser_new_file(num_files,
						files,
						state);
		return;
	}

	/* File existed. */
	state->match_status = NT_STATUS_OK;

	for (i = 0; i < num_files; i++) {
		const struct leases_db_file *f = &files[i];

		/* Everything should be the same. */
		if (!file_id_equal(&state->id, &f->id)) {
			/* This should catch all dynamic share cases. */
			state->match_status = NT_STATUS_OPLOCK_NOT_GRANTED;
			break;
		}
		if (!strequal(f->servicepath, state->servicepath)) {
			state->match_status = NT_STATUS_INVALID_PARAMETER;
			break;
		}
		if (!strequal(f->base_name, state->fname->base_name)) {
			state->match_status = NT_STATUS_INVALID_PARAMETER;
			break;
		}
		if (!strequal(f->stream_name, state->fname->stream_name)) {
			state->match_status = NT_STATUS_INVALID_PARAMETER;
			break;
		}
	}

	if (NT_STATUS_IS_OK(state->match_status)) {
		/*
		 * Common case - just opening another handle on a
		 * file on a non-dynamic share.
		 */
		return;
	}

	if (NT_STATUS_EQUAL(state->match_status, NT_STATUS_INVALID_PARAMETER)) {
		/* Mismatched path. Error back to client. */
		return;
	}

	/*
	 * File id mismatch. Dynamic share case NT_STATUS_OPLOCK_NOT_GRANTED.
	 * Don't allow leases.
	 */

	state->match_status = leases_db_copy_file_ids(state->mem_ctx,
					num_files,
					files,
					&state->ids);
	if (!NT_STATUS_IS_OK(state->match_status)) {
		return;
	}

	state->num_file_ids = num_files;
	state->match_status = NT_STATUS_OPLOCK_NOT_GRANTED;
	return;
}

static NTSTATUS lease_match(connection_struct *conn,
			    struct smb_request *req,
			    struct smb2_lease_key *lease_key,
			    const char *servicepath,
			    const struct smb_filename *fname,
			    uint16_t *p_version,
			    uint16_t *p_epoch)
{
	struct smbd_server_connection *sconn = req->sconn;
	TALLOC_CTX *tos = talloc_tos();
	struct lease_match_state state = {
		.mem_ctx = tos,
		.servicepath = servicepath,
		.fname = fname,
		.match_status = NT_STATUS_OK
	};
	uint32_t i;
	NTSTATUS status;

	state.file_existed = VALID_STAT(fname->st);
	if (state.file_existed) {
		state.id = vfs_file_id_from_sbuf(conn, &fname->st);
	} else {
		memset(&state.id, '\0', sizeof(state.id));
	}

	status = leases_db_parse(&sconn->client->connections->smb2.client.guid,
				 lease_key, lease_match_parser, &state);
	if (!NT_STATUS_IS_OK(status)) {
		/*
		 * Not found or error means okay: We can make the lease pass
		 */
		return NT_STATUS_OK;
	}
	if (!NT_STATUS_EQUAL(state.match_status, NT_STATUS_OPLOCK_NOT_GRANTED)) {
		/*
		 * Anything but NT_STATUS_OPLOCK_NOT_GRANTED, let the caller
		 * deal with it.
		 */
		return state.match_status;
	}

	/* We have to break all existing leases. */
	for (i = 0; i < state.num_file_ids; i++) {
		struct share_mode_lock *lck;
		struct share_mode_data *d;
		uint32_t j;

		if (file_id_equal(&state.ids[i], &state.id)) {
			/* Don't need to break our own file. */
			continue;
		}

		lck = get_existing_share_mode_lock(talloc_tos(), state.ids[i]);
		if (lck == NULL) {
			/* Race condition - file already closed. */
			continue;
		}
		d = lck->data;
		for (j=0; j<d->num_share_modes; j++) {
			struct share_mode_entry *e = &d->share_modes[j];
			uint32_t e_lease_type = get_lease_type(d, e);
			struct share_mode_lease *l = NULL;

			if (share_mode_stale_pid(d, j)) {
				continue;
			}

			if (e->op_type == LEASE_OPLOCK) {
				l = &lck->data->leases[e->lease_idx];
				if (!smb2_lease_key_equal(&l->lease_key,
							  lease_key)) {
					continue;
				}
				*p_epoch = l->epoch;
				*p_version = l->lease_version;
			}

			if (e_lease_type == SMB2_LEASE_NONE) {
				continue;
			}

			send_break_message(conn->sconn->msg_ctx, e,
					   SMB2_LEASE_NONE);

			/*
			 * Windows 7 and 8 lease clients
			 * are broken in that they will not
			 * respond to lease break requests
			 * whilst waiting for an outstanding
			 * open request on that lease handle
			 * on the same TCP connection, due
			 * to holding an internal inode lock.
			 *
			 * This means we can't reschedule
			 * ourselves here, but must return
			 * from the create.
			 *
			 * Work around:
			 *
			 * Send the breaks and then return
			 * SMB2_LEASE_NONE in the lease handle
			 * to cause them to acknowledge the
			 * lease break. Consulatation with
			 * Microsoft engineering confirmed
			 * this approach is safe.
			 */

		}
		TALLOC_FREE(lck);
	}
	/*
	 * Ensure we don't grant anything more so we
	 * never upgrade.
	 */
	return NT_STATUS_OPLOCK_NOT_GRANTED;
}

/*
 * Wrapper around open_file_ntcreate and open_directory
 */

static NTSTATUS create_file_unixpath(connection_struct *conn,
				     struct smb_request *req,
				     struct smb_filename *smb_fname,
				     uint32_t access_mask,
				     uint32_t share_access,
				     uint32_t create_disposition,
				     uint32_t create_options,
				     uint32_t file_attributes,
				     uint32_t oplock_request,
				     struct smb2_lease *lease,
				     uint64_t allocation_size,
				     uint32_t private_flags,
				     struct security_descriptor *sd,
				     struct ea_list *ea_list,

				     files_struct **result,
				     int *pinfo)
{
	int info = FILE_WAS_OPENED;
	files_struct *base_fsp = NULL;
	files_struct *fsp = NULL;
	NTSTATUS status;

	DEBUG(10,("create_file_unixpath: access_mask = 0x%x "
		  "file_attributes = 0x%x, share_access = 0x%x, "
		  "create_disposition = 0x%x create_options = 0x%x "
		  "oplock_request = 0x%x private_flags = 0x%x "
		  "ea_list = 0x%p, sd = 0x%p, "
		  "fname = %s\n",
		  (unsigned int)access_mask,
		  (unsigned int)file_attributes,
		  (unsigned int)share_access,
		  (unsigned int)create_disposition,
		  (unsigned int)create_options,
		  (unsigned int)oplock_request,
		  (unsigned int)private_flags,
		  ea_list, sd, smb_fname_str_dbg(smb_fname)));

	if (create_options & FILE_OPEN_BY_FILE_ID) {
		status = NT_STATUS_NOT_SUPPORTED;
		goto fail;
	}

	if (create_options & NTCREATEX_OPTIONS_INVALID_PARAM_MASK) {
		status = NT_STATUS_INVALID_PARAMETER;
		goto fail;
	}

	if (req == NULL) {
		oplock_request |= INTERNAL_OPEN_ONLY;
	}

	if (lease != NULL) {
		uint16_t epoch = lease->lease_epoch;
		uint16_t version = lease->lease_version;
		status = lease_match(conn,
				req,
				&lease->lease_key,
				conn->connectpath,
				smb_fname,
				&version,
				&epoch);
		if (NT_STATUS_EQUAL(status, NT_STATUS_OPLOCK_NOT_GRANTED)) {
			/* Dynamic share file. No leases and update epoch... */
			lease->lease_state = SMB2_LEASE_NONE;
			lease->lease_epoch = epoch;
			lease->lease_version = version;
		} else if (!NT_STATUS_IS_OK(status)) {
			goto fail;
		}
	}

	if ((conn->fs_capabilities & FILE_NAMED_STREAMS)
	    && (access_mask & DELETE_ACCESS)
	    && !is_ntfs_stream_smb_fname(smb_fname)) {
		/*
		 * We can't open a file with DELETE access if any of the
		 * streams is open without FILE_SHARE_DELETE
		 */
		status = open_streams_for_delete(conn, smb_fname);

		if (!NT_STATUS_IS_OK(status)) {
			goto fail;
		}
	}

	if ((access_mask & SEC_FLAG_SYSTEM_SECURITY) &&
			!security_token_has_privilege(get_current_nttok(conn),
					SEC_PRIV_SECURITY)) {
		DEBUG(10, ("create_file_unixpath: open on %s "
			"failed - SEC_FLAG_SYSTEM_SECURITY denied.\n",
			smb_fname_str_dbg(smb_fname)));
		status = NT_STATUS_PRIVILEGE_NOT_HELD;
		goto fail;
	}

	if ((conn->fs_capabilities & FILE_NAMED_STREAMS)
	    && is_ntfs_stream_smb_fname(smb_fname)
	    && (!(private_flags & NTCREATEX_OPTIONS_PRIVATE_STREAM_DELETE))) {
		uint32_t base_create_disposition;
		struct smb_filename *smb_fname_base = NULL;

		if (create_options & FILE_DIRECTORY_FILE) {
			status = NT_STATUS_NOT_A_DIRECTORY;
			goto fail;
		}

		switch (create_disposition) {
		case FILE_OPEN:
			base_create_disposition = FILE_OPEN;
			break;
		default:
			base_create_disposition = FILE_OPEN_IF;
			break;
		}

		/* Create an smb_filename with stream_name == NULL. */
		smb_fname_base = synthetic_smb_fname(talloc_tos(),
						smb_fname->base_name,
						NULL,
						NULL,
						smb_fname->flags);
		if (smb_fname_base == NULL) {
			status = NT_STATUS_NO_MEMORY;
			goto fail;
		}

		if (SMB_VFS_STAT(conn, smb_fname_base) == -1) {
			DEBUG(10, ("Unable to stat stream: %s\n",
				   smb_fname_str_dbg(smb_fname_base)));
		} else {
			/*
			 * https://bugzilla.samba.org/show_bug.cgi?id=10229
			 * We need to check if the requested access mask
			 * could be used to open the underlying file (if
			 * it existed), as we're passing in zero for the
			 * access mask to the base filename.
			 */
			status = check_base_file_access(conn,
							smb_fname_base,
							access_mask);

			if (!NT_STATUS_IS_OK(status)) {
				DEBUG(10, ("Permission check "
					"for base %s failed: "
					"%s\n", smb_fname->base_name,
					nt_errstr(status)));
				goto fail;
			}
		}

		/* Open the base file. */
		status = create_file_unixpath(conn, NULL, smb_fname_base, 0,
					      FILE_SHARE_READ
					      | FILE_SHARE_WRITE
					      | FILE_SHARE_DELETE,
					      base_create_disposition,
					      0, 0, 0, NULL, 0, 0, NULL, NULL,
					      &base_fsp, NULL);
		TALLOC_FREE(smb_fname_base);

		if (!NT_STATUS_IS_OK(status)) {
			DEBUG(10, ("create_file_unixpath for base %s failed: "
				   "%s\n", smb_fname->base_name,
				   nt_errstr(status)));
			goto fail;
		}
		/* we don't need the low level fd */
		fd_close(base_fsp);
	}

	/*
	 * If it's a request for a directory open, deal with it separately.
	 */

	if (create_options & FILE_DIRECTORY_FILE) {

		if (create_options & FILE_NON_DIRECTORY_FILE) {
			status = NT_STATUS_INVALID_PARAMETER;
			goto fail;
		}

		/* Can't open a temp directory. IFS kit test. */
		if (!(file_attributes & FILE_FLAG_POSIX_SEMANTICS) &&
		     (file_attributes & FILE_ATTRIBUTE_TEMPORARY)) {
			status = NT_STATUS_INVALID_PARAMETER;
			goto fail;
		}

		/*
		 * We will get a create directory here if the Win32
		 * app specified a security descriptor in the
		 * CreateDirectory() call.
		 */

		oplock_request = 0;
		status = open_directory(
			conn, req, smb_fname, access_mask, share_access,
			create_disposition, create_options, file_attributes,
			&info, &fsp);
	} else {

		/*
		 * Ordinary file case.
		 */

		status = file_new(req, conn, &fsp);
		if(!NT_STATUS_IS_OK(status)) {
			goto fail;
		}

		status = fsp_set_smb_fname(fsp, smb_fname);
		if (!NT_STATUS_IS_OK(status)) {
			goto fail;
		}

		if (base_fsp) {
			/*
			 * We're opening the stream element of a
			 * base_fsp we already opened. Set up the
			 * base_fsp pointer.
			 */
			fsp->base_fsp = base_fsp;
		}

		if (allocation_size) {
			fsp->initial_allocation_size = smb_roundup(fsp->conn,
							allocation_size);
		}

		status = open_file_ntcreate(conn,
					    req,
					    access_mask,
					    share_access,
					    create_disposition,
					    create_options,
					    file_attributes,
					    oplock_request,
					    lease,
					    private_flags,
					    &info,
					    fsp);

		if(!NT_STATUS_IS_OK(status)) {
			file_free(req, fsp);
			fsp = NULL;
		}

		if (NT_STATUS_EQUAL(status, NT_STATUS_FILE_IS_A_DIRECTORY)) {

			/* A stream open never opens a directory */

			if (base_fsp) {
				status = NT_STATUS_FILE_IS_A_DIRECTORY;
				goto fail;
			}

			/*
			 * Fail the open if it was explicitly a non-directory
			 * file.
			 */

			if (create_options & FILE_NON_DIRECTORY_FILE) {
				status = NT_STATUS_FILE_IS_A_DIRECTORY;
				goto fail;
			}

			oplock_request = 0;
			status = open_directory(
				conn, req, smb_fname, access_mask,
				share_access, create_disposition,
				create_options,	file_attributes,
				&info, &fsp);
		}
	}

	if (!NT_STATUS_IS_OK(status)) {
		goto fail;
	}

	fsp->base_fsp = base_fsp;

	if ((ea_list != NULL) &&
	    ((info == FILE_WAS_CREATED) || (info == FILE_WAS_OVERWRITTEN))) {
		status = set_ea(conn, fsp, fsp->fsp_name, ea_list);
		if (!NT_STATUS_IS_OK(status)) {
			goto fail;
		}
	}

	if (!fsp->is_directory && S_ISDIR(fsp->fsp_name->st.st_ex_mode)) {
		status = NT_STATUS_ACCESS_DENIED;
		goto fail;
	}

	/* Save the requested allocation size. */
	if ((info == FILE_WAS_CREATED) || (info == FILE_WAS_OVERWRITTEN)) {
		if ((allocation_size > fsp->fsp_name->st.st_ex_size)
		    && !(fsp->is_directory))
		{
			fsp->initial_allocation_size = smb_roundup(
				fsp->conn, allocation_size);
			if (vfs_allocate_file_space(
				    fsp, fsp->initial_allocation_size) == -1) {
				status = NT_STATUS_DISK_FULL;
				goto fail;
			}
		} else {
			fsp->initial_allocation_size = smb_roundup(
				fsp->conn, (uint64_t)fsp->fsp_name->st.st_ex_size);
		}
	} else {
		fsp->initial_allocation_size = 0;
	}

	if ((info == FILE_WAS_CREATED) && lp_nt_acl_support(SNUM(conn)) &&
				fsp->base_fsp == NULL) {
		if (sd != NULL) {
			/*
			 * According to the MS documentation, the only time the security
			 * descriptor is applied to the opened file is iff we *created* the
			 * file; an existing file stays the same.
			 *
			 * Also, it seems (from observation) that you can open the file with
			 * any access mask but you can still write the sd. We need to override
			 * the granted access before we call set_sd
			 * Patch for bug #2242 from Tom Lackemann <cessnatomny@yahoo.com>.
			 */

			uint32_t sec_info_sent;
			uint32_t saved_access_mask = fsp->access_mask;

			sec_info_sent = get_sec_info(sd);

			fsp->access_mask = FILE_GENERIC_ALL;

			if (sec_info_sent & (SECINFO_OWNER|
						SECINFO_GROUP|
						SECINFO_DACL|
						SECINFO_SACL)) {
				status = set_sd(fsp, sd, sec_info_sent);
			}

			fsp->access_mask = saved_access_mask;

			if (!NT_STATUS_IS_OK(status)) {
				goto fail;
			}
		} else if (lp_inherit_acls(SNUM(conn))) {
			/* Inherit from parent. Errors here are not fatal. */
			status = inherit_new_acl(fsp);
			if (!NT_STATUS_IS_OK(status)) {
				DEBUG(10,("inherit_new_acl: failed for %s with %s\n",
					fsp_str_dbg(fsp),
					nt_errstr(status) ));
			}
		}
	}

	if ((conn->fs_capabilities & FILE_FILE_COMPRESSION)
	 && (create_options & FILE_NO_COMPRESSION)
	 && (info == FILE_WAS_CREATED)) {
		status = SMB_VFS_SET_COMPRESSION(conn, fsp, fsp,
						 COMPRESSION_FORMAT_NONE);
		if (!NT_STATUS_IS_OK(status)) {
			DEBUG(1, ("failed to disable compression: %s\n",
				  nt_errstr(status)));
		}
	}

	DEBUG(10, ("create_file_unixpath: info=%d\n", info));

	*result = fsp;
	if (pinfo != NULL) {
		*pinfo = info;
	}

	smb_fname->st = fsp->fsp_name->st;

	return NT_STATUS_OK;

 fail:
	DEBUG(10, ("create_file_unixpath: %s\n", nt_errstr(status)));

	if (fsp != NULL) {
		if (base_fsp && fsp->base_fsp == base_fsp) {
			/*
			 * The close_file below will close
			 * fsp->base_fsp.
			 */
			base_fsp = NULL;
		}
		close_file(req, fsp, ERROR_CLOSE);
		fsp = NULL;
	}
	if (base_fsp != NULL) {
		close_file(req, base_fsp, ERROR_CLOSE);
		base_fsp = NULL;
	}
	return status;
}

/*
 * Calculate the full path name given a relative fid.
 */
NTSTATUS get_relative_fid_filename(connection_struct *conn,
				   struct smb_request *req,
				   uint16_t root_dir_fid,
				   const struct smb_filename *smb_fname,
				   struct smb_filename **smb_fname_out)
{
	files_struct *dir_fsp;
	char *parent_fname = NULL;
	char *new_base_name = NULL;
	uint32_t ucf_flags = ucf_flags_from_smb_request(req);
	NTSTATUS status;

	if (root_dir_fid == 0 || !smb_fname) {
		status = NT_STATUS_INTERNAL_ERROR;
		goto out;
	}

	dir_fsp = file_fsp(req, root_dir_fid);

	if (dir_fsp == NULL) {
		status = NT_STATUS_INVALID_HANDLE;
		goto out;
	}

	if (is_ntfs_stream_smb_fname(dir_fsp->fsp_name)) {
		status = NT_STATUS_INVALID_HANDLE;
		goto out;
	}

	if (!dir_fsp->is_directory) {

		/*
		 * Check to see if this is a mac fork of some kind.
		 */

		if ((conn->fs_capabilities & FILE_NAMED_STREAMS) &&
		    is_ntfs_stream_smb_fname(smb_fname)) {
			status = NT_STATUS_OBJECT_PATH_NOT_FOUND;
			goto out;
		}

		/*
		  we need to handle the case when we get a
		  relative open relative to a file and the
		  pathname is blank - this is a reopen!
		  (hint from demyn plantenberg)
		*/

		status = NT_STATUS_INVALID_HANDLE;
		goto out;
	}

	if (ISDOT(dir_fsp->fsp_name->base_name)) {
		/*
		 * We're at the toplevel dir, the final file name
		 * must not contain ./, as this is filtered out
		 * normally by srvstr_get_path and unix_convert
		 * explicitly rejects paths containing ./.
		 */
		parent_fname = talloc_strdup(talloc_tos(), "");
		if (parent_fname == NULL) {
			status = NT_STATUS_NO_MEMORY;
			goto out;
		}
	} else {
		size_t dir_name_len = strlen(dir_fsp->fsp_name->base_name);

		/*
		 * Copy in the base directory name.
		 */

		parent_fname = talloc_array(talloc_tos(), char,
		    dir_name_len+2);
		if (parent_fname == NULL) {
			status = NT_STATUS_NO_MEMORY;
			goto out;
		}
		memcpy(parent_fname, dir_fsp->fsp_name->base_name,
		    dir_name_len+1);

		/*
		 * Ensure it ends in a '/'.
		 * We used TALLOC_SIZE +2 to add space for the '/'.
		 */

		if(dir_name_len
		    && (parent_fname[dir_name_len-1] != '\\')
		    && (parent_fname[dir_name_len-1] != '/')) {
			parent_fname[dir_name_len] = '/';
			parent_fname[dir_name_len+1] = '\0';
		}
	}

	new_base_name = talloc_asprintf(talloc_tos(), "%s%s", parent_fname,
					smb_fname->base_name);
	if (new_base_name == NULL) {
		status = NT_STATUS_NO_MEMORY;
		goto out;
	}

	status = filename_convert(req,
				conn,
				new_base_name,
				ucf_flags,
				NULL,
				smb_fname_out);
	if (!NT_STATUS_IS_OK(status)) {
		goto out;
	}

 out:
	TALLOC_FREE(parent_fname);
	TALLOC_FREE(new_base_name);
	return status;
}

NTSTATUS create_file_default(connection_struct *conn,
			     struct smb_request *req,
			     uint16_t root_dir_fid,
			     struct smb_filename *smb_fname,
			     uint32_t access_mask,
			     uint32_t share_access,
			     uint32_t create_disposition,
			     uint32_t create_options,
			     uint32_t file_attributes,
			     uint32_t oplock_request,
			     struct smb2_lease *lease,
			     uint64_t allocation_size,
			     uint32_t private_flags,
			     struct security_descriptor *sd,
			     struct ea_list *ea_list,
			     files_struct **result,
			     int *pinfo,
			     const struct smb2_create_blobs *in_context_blobs,
			     struct smb2_create_blobs *out_context_blobs)
{
	int info = FILE_WAS_OPENED;
	files_struct *fsp = NULL;
	NTSTATUS status;
	bool stream_name = false;

	DEBUG(10,("create_file: access_mask = 0x%x "
		  "file_attributes = 0x%x, share_access = 0x%x, "
		  "create_disposition = 0x%x create_options = 0x%x "
		  "oplock_request = 0x%x "
		  "private_flags = 0x%x "
		  "root_dir_fid = 0x%x, ea_list = 0x%p, sd = 0x%p, "
		  "fname = %s\n",
		  (unsigned int)access_mask,
		  (unsigned int)file_attributes,
		  (unsigned int)share_access,
		  (unsigned int)create_disposition,
		  (unsigned int)create_options,
		  (unsigned int)oplock_request,
		  (unsigned int)private_flags,
		  (unsigned int)root_dir_fid,
		  ea_list, sd, smb_fname_str_dbg(smb_fname)));

	/*
	 * Calculate the filename from the root_dir_if if necessary.
	 */

	if (root_dir_fid != 0) {
		struct smb_filename *smb_fname_out = NULL;
		status = get_relative_fid_filename(conn, req, root_dir_fid,
						   smb_fname, &smb_fname_out);
		if (!NT_STATUS_IS_OK(status)) {
			goto fail;
		}
		smb_fname = smb_fname_out;
	}

	/*
	 * Check to see if this is a mac fork of some kind.
	 */

	stream_name = is_ntfs_stream_smb_fname(smb_fname);
	if (stream_name) {
		enum FAKE_FILE_TYPE fake_file_type;

		fake_file_type = is_fake_file(smb_fname);

		if (fake_file_type != FAKE_FILE_TYPE_NONE) {

			/*
			 * Here we go! support for changing the disk quotas
			 * --metze
			 *
			 * We need to fake up to open this MAGIC QUOTA file
			 * and return a valid FID.
			 *
			 * w2k close this file directly after openening xp
			 * also tries a QUERY_FILE_INFO on the file and then
			 * close it
			 */
			status = open_fake_file(req, conn, req->vuid,
						fake_file_type, smb_fname,
						access_mask, &fsp);
			if (!NT_STATUS_IS_OK(status)) {
				goto fail;
			}

			ZERO_STRUCT(smb_fname->st);
			goto done;
		}

		if (!(conn->fs_capabilities & FILE_NAMED_STREAMS)) {
			status = NT_STATUS_OBJECT_NAME_NOT_FOUND;
			goto fail;
		}
	}

	if (is_ntfs_default_stream_smb_fname(smb_fname)) {
		int ret;
		smb_fname->stream_name = NULL;
		/* We have to handle this error here. */
		if (create_options & FILE_DIRECTORY_FILE) {
			status = NT_STATUS_NOT_A_DIRECTORY;
			goto fail;
		}
		if (req != NULL && req->posix_pathnames) {
			ret = SMB_VFS_LSTAT(conn, smb_fname);
		} else {
			ret = SMB_VFS_STAT(conn, smb_fname);
		}

		if (ret == 0 && VALID_STAT_OF_DIR(smb_fname->st)) {
			status = NT_STATUS_FILE_IS_A_DIRECTORY;
			goto fail;
		}
	}

	status = create_file_unixpath(
		conn, req, smb_fname, access_mask, share_access,
		create_disposition, create_options, file_attributes,
		oplock_request, lease, allocation_size, private_flags,
		sd, ea_list,
		&fsp, &info);

	if (!NT_STATUS_IS_OK(status)) {
		goto fail;
	}

 done:
	DEBUG(10, ("create_file: info=%d\n", info));

	*result = fsp;
	if (pinfo != NULL) {
		*pinfo = info;
	}
	return NT_STATUS_OK;

 fail:
	DEBUG(10, ("create_file: %s\n", nt_errstr(status)));

	if (fsp != NULL) {
		close_file(req, fsp, ERROR_CLOSE);
		fsp = NULL;
	}
	return status;
}<|MERGE_RESOLUTION|>--- conflicted
+++ resolved
@@ -389,11 +389,7 @@
 }
 
 static int non_widelink_open(struct connection_struct *conn,
-<<<<<<< HEAD
-			const char *conn_rootdir,
-=======
 			const struct smb_filename *conn_rootdir_fname,
->>>>>>> aaa7d4da
 			files_struct *fsp,
 			struct smb_filename *smb_fname,
 			int flags,
@@ -405,11 +401,7 @@
 ****************************************************************************/
 
 static int process_symlink_open(struct connection_struct *conn,
-<<<<<<< HEAD
-			const char *conn_rootdir,
-=======
 			const struct smb_filename *conn_rootdir_fname,
->>>>>>> aaa7d4da
 			files_struct *fsp,
 			struct smb_filename *smb_fname,
 			int flags,
@@ -418,17 +410,11 @@
 {
 	int fd = -1;
 	char *link_target = NULL;
-<<<<<<< HEAD
-	int link_len = -1;
-	char *oldwd = NULL;
-	size_t rootdir_len = 0;
-=======
 	struct smb_filename target_fname = {0};
 	int link_len = -1;
 	struct smb_filename *oldwd_fname = NULL;
 	size_t rootdir_len = 0;
 	struct smb_filename *resolved_fname = NULL;
->>>>>>> aaa7d4da
 	char *resolved_name = NULL;
 	bool matched = false;
 	int saved_errno = 0;
@@ -451,11 +437,7 @@
 
 	/* Read the link target. */
 	link_len = SMB_VFS_READLINK(conn,
-<<<<<<< HEAD
-				smb_fname->base_name,
-=======
 				smb_fname,
->>>>>>> aaa7d4da
 				link_target,
 				PATH_MAX - 1);
 	if (link_len == -1) {
@@ -464,14 +446,6 @@
 
 	/* Ensure it's at least null terminated. */
 	link_target[link_len] = '\0';
-<<<<<<< HEAD
-
-	/* Convert to an absolute path. */
-	resolved_name = SMB_VFS_REALPATH(conn, link_target);
-	if (resolved_name == NULL) {
-		goto out;
-	}
-=======
 	target_fname = (struct smb_filename){ .base_name = link_target };
 
 	/* Convert to an absolute path. */
@@ -480,24 +454,17 @@
 		goto out;
 	}
 	resolved_name = resolved_fname->base_name;
->>>>>>> aaa7d4da
 
 	/*
 	 * We know conn_rootdir starts with '/' and
 	 * does not end in '/'. FIXME ! Should we
 	 * smb_assert this ?
 	 */
-<<<<<<< HEAD
-	rootdir_len = strlen(conn_rootdir);
-
-	matched = (strncmp(conn_rootdir, resolved_name, rootdir_len) == 0);
-=======
 	rootdir_len = strlen(conn_rootdir_fname->base_name);
 
 	matched = (strncmp(conn_rootdir_fname->base_name,
 				resolved_name,
 				rootdir_len) == 0);
->>>>>>> aaa7d4da
 	if (!matched) {
 		errno = EACCES;
 		goto out;
@@ -508,31 +475,17 @@
 	 */
 	if (resolved_name[rootdir_len] == '\0') {
 		/* Link to the root of the share. */
-<<<<<<< HEAD
-		smb_fname->base_name = talloc_strdup(talloc_tos(), ".");
-		if (smb_fname->base_name == NULL) {
-			errno = ENOMEM;
-			goto out;
-		}
-	} else if (resolved_name[rootdir_len] == '/') {
-		smb_fname->base_name = &resolved_name[rootdir_len+1];
-=======
 		TALLOC_FREE(smb_fname->base_name);
 		smb_fname->base_name = talloc_strdup(smb_fname, ".");
 	} else if (resolved_name[rootdir_len] == '/') {
 		TALLOC_FREE(smb_fname->base_name);
 		smb_fname->base_name = talloc_strdup(smb_fname,
 					&resolved_name[rootdir_len+1]);
->>>>>>> aaa7d4da
 	} else {
 		errno = EACCES;
 		goto out;
 	}
 
-<<<<<<< HEAD
-	oldwd = vfs_GetWd(talloc_tos(), conn);
-	if (oldwd == NULL) {
-=======
 	if (smb_fname->base_name == NULL) {
 		errno = ENOMEM;
 		goto out;
@@ -540,26 +493,17 @@
 
 	oldwd_fname = vfs_GetWd(talloc_tos(), conn);
 	if (oldwd_fname == NULL) {
->>>>>>> aaa7d4da
 		goto out;
 	}
 
 	/* Ensure we operate from the root of the share. */
-<<<<<<< HEAD
-	if (vfs_ChDir(conn, conn_rootdir) == -1) {
-=======
 	if (vfs_ChDir(conn, conn_rootdir_fname) == -1) {
->>>>>>> aaa7d4da
 		goto out;
 	}
 
 	/* And do it all again.. */
 	fd = non_widelink_open(conn,
-<<<<<<< HEAD
-				conn_rootdir,
-=======
 				conn_rootdir_fname,
->>>>>>> aaa7d4da
 				fsp,
 				smb_fname,
 				flags,
@@ -571,16 +515,6 @@
 
   out:
 
-<<<<<<< HEAD
-	SAFE_FREE(resolved_name);
-	TALLOC_FREE(link_target);
-	if (oldwd != NULL) {
-		int ret = vfs_ChDir(conn, oldwd);
-		if (ret == -1) {
-			smb_panic("unable to get back to old directory\n");
-		}
-		TALLOC_FREE(oldwd);
-=======
 	TALLOC_FREE(resolved_fname);
 	TALLOC_FREE(link_target);
 	if (oldwd_fname != NULL) {
@@ -589,7 +523,6 @@
 			smb_panic("unable to get back to old directory\n");
 		}
 		TALLOC_FREE(oldwd_fname);
->>>>>>> aaa7d4da
 	}
 	if (saved_errno != 0) {
 		errno = saved_errno;
@@ -602,11 +535,7 @@
 ****************************************************************************/
 
 static int non_widelink_open(struct connection_struct *conn,
-<<<<<<< HEAD
-			const char *conn_rootdir,
-=======
 			const struct smb_filename *conn_rootdir_fname,
->>>>>>> aaa7d4da
 			files_struct *fsp,
 			struct smb_filename *smb_fname,
 			int flags,
@@ -617,14 +546,9 @@
 	int fd = -1;
 	struct smb_filename *smb_fname_rel = NULL;
 	int saved_errno = 0;
-<<<<<<< HEAD
-	char *oldwd = NULL;
-	char *parent_dir = NULL;
-=======
 	struct smb_filename *oldwd_fname = NULL;
 	char *parent_dir = NULL;
 	struct smb_filename parent_dir_fname = {0};
->>>>>>> aaa7d4da
 	const char *final_component = NULL;
 	bool is_directory = false;
 	bool ok;
@@ -654,22 +578,6 @@
 		}
 	}
 
-<<<<<<< HEAD
-	oldwd = vfs_GetWd(talloc_tos(), conn);
-	if (oldwd == NULL) {
-		goto out;
-	}
-
-	/* Pin parent directory in place. */
-	if (vfs_ChDir(conn, parent_dir) == -1) {
-		goto out;
-	}
-
-	/* Ensure the relative path is below the share. */
-	status = check_reduced_name(conn, parent_dir, final_component);
-	if (!NT_STATUS_IS_OK(status)) {
-		saved_errno = map_errno_from_nt_status(status);
-=======
 	parent_dir_fname = (struct smb_filename) { .base_name = parent_dir };
 
 	oldwd_fname = vfs_GetWd(talloc_tos(), conn);
@@ -679,7 +587,6 @@
 
 	/* Pin parent directory in place. */
 	if (vfs_ChDir(conn, &parent_dir_fname) == -1) {
->>>>>>> aaa7d4da
 		goto out;
 	}
 
@@ -688,8 +595,6 @@
 				smb_fname->stream_name,
 				&smb_fname->st,
 				smb_fname->flags);
-<<<<<<< HEAD
-=======
 	if (smb_fname_rel == NULL) {
 		saved_errno = ENOMEM;
 		goto out;
@@ -701,7 +606,6 @@
 		saved_errno = map_errno_from_nt_status(status);
 		goto out;
 	}
->>>>>>> aaa7d4da
 
 	flags |= O_NOFOLLOW;
 
@@ -739,11 +643,7 @@
 			 * to ensure it's under the share definition.
 			 */
 			fd = process_symlink_open(conn,
-<<<<<<< HEAD
-					conn_rootdir,
-=======
 					conn_rootdir_fname,
->>>>>>> aaa7d4da
 					fsp,
 					smb_fname_rel,
 					flags,
@@ -770,21 +670,12 @@
 	TALLOC_FREE(parent_dir);
 	TALLOC_FREE(smb_fname_rel);
 
-<<<<<<< HEAD
-	if (oldwd != NULL) {
-		int ret = vfs_ChDir(conn, oldwd);
-		if (ret == -1) {
-			smb_panic("unable to get back to old directory\n");
-		}
-		TALLOC_FREE(oldwd);
-=======
 	if (oldwd_fname != NULL) {
 		int ret = vfs_ChDir(conn, oldwd_fname);
 		if (ret == -1) {
 			smb_panic("unable to get back to old directory\n");
 		}
 		TALLOC_FREE(oldwd_fname);
->>>>>>> aaa7d4da
 	}
 	if (saved_errno != 0) {
 		errno = saved_errno;
@@ -815,24 +706,6 @@
 
 	/* Ensure path is below share definition. */
 	if (!lp_widelinks(SNUM(conn))) {
-<<<<<<< HEAD
-		const char *conn_rootdir = SMB_VFS_CONNECTPATH(conn,
-						smb_fname->base_name);
-		if (conn_rootdir == NULL) {
-			return NT_STATUS_NO_MEMORY;
-		}
-		/*
-		 * Only follow symlinks within a share
-		 * definition.
-		 */
-		fsp->fh->fd = non_widelink_open(conn,
-					conn_rootdir,
-					fsp,
-					smb_fname,
-					flags,
-					mode,
-					0);
-=======
 		struct smb_filename *conn_rootdir_fname = NULL;
 		const char *conn_rootdir = SMB_VFS_CONNECTPATH(conn,
 						smb_fname);
@@ -868,7 +741,6 @@
 		if (saved_errno != 0) {
 			errno = saved_errno;
 		}
->>>>>>> aaa7d4da
 	} else {
 		fsp->fh->fd = SMB_VFS_OPEN(conn, smb_fname, fsp, flags, mode);
 	}
@@ -1188,7 +1060,6 @@
 	}
 	if (!NT_STATUS_EQUAL(status, retry_status)) {
 		return status;
-<<<<<<< HEAD
 	}
 
 	curr_flags = flags;
@@ -1214,33 +1085,6 @@
 		*file_created = true;
 	}
 
-=======
-	}
-
-	curr_flags = flags;
-
-	/*
-	 * Keep file_existed up to date for clarity.
-	 */
-	if (NT_STATUS_EQUAL(status, NT_STATUS_OBJECT_NAME_NOT_FOUND)) {
-		file_existed = false;
-		curr_flags |= O_EXCL;
-		DBG_DEBUG("file %s did not exist. Retry.\n",
-			smb_fname_str_dbg(fsp->fsp_name));
-	} else {
-		file_existed = true;
-		curr_flags &= ~(O_CREAT);
-		DBG_DEBUG("file %s existed. Retry.\n",
-			smb_fname_str_dbg(fsp->fsp_name));
-	}
-
-	status = fd_open(conn, fsp, curr_flags, mode);
-
-	if (NT_STATUS_IS_OK(status) && (!file_existed)) {
-		*file_created = true;
-	}
-
->>>>>>> aaa7d4da
 	return status;
 }
 
@@ -2512,7 +2356,6 @@
 	struct defer_open_state *watch_state;
 	struct tevent_req *watch_req;
 	bool ok;
-<<<<<<< HEAD
 
 	abs_timeout = timeval_sum(&request_time, &timeout);
 
@@ -2525,20 +2368,6 @@
 		  kernel_oplock ? "yes" : "no",
 		  file_id_string_tos(&id));
 
-=======
-
-	abs_timeout = timeval_sum(&request_time, &timeout);
-
-	DBG_DEBUG("request time [%s] timeout [%s] mid [%" PRIu64 "] "
-		  "delayed_for_oplocks [%s] kernel_oplock [%s] file_id [%s]\n",
-		  timeval_string(talloc_tos(), &request_time, false),
-		  timeval_string(talloc_tos(), &abs_timeout, false),
-		  req->mid,
-		  delayed_for_oplocks ? "yes" : "no",
-		  kernel_oplock ? "yes" : "no",
-		  file_id_string_tos(&id));
-
->>>>>>> aaa7d4da
 	open_rec = deferred_open_record_create(delayed_for_oplocks,
 					       false,
 					       id);
@@ -2645,7 +2474,6 @@
 		TALLOC_FREE(lck);
 		TALLOC_FREE(state);
 		return;
-<<<<<<< HEAD
 	}
 
 	DBG_DEBUG("Keep waiting for oplock release for [%s/%s%s] "
@@ -2661,42 +2489,15 @@
 					      (struct server_id){0});
 	if (watch_req == NULL) {
 		exit_server("Could not watch share mode record");
-=======
->>>>>>> aaa7d4da
 	}
 	tevent_req_set_callback(watch_req, defer_open_done, state);
 
-<<<<<<< HEAD
 	timeout = timeval_sum(&state->request_time, &state->timeout);
 	ok = tevent_req_set_endtime(watch_req, state->xconn->ev_ctx, timeout);
 	if (!ok) {
 		exit_server("tevent_req_set_endtime failed");
 	}
 
-=======
-	DBG_DEBUG("Keep waiting for oplock release for [%s/%s%s] "
-		  "mid: %" PRIu64 "\n",
-		  lck->data->servicepath,
-		  lck->data->base_name,
-		  lck->data->stream_name ? lck->data->stream_name : "",
-		  state->mid);
-
-	watch_req = dbwrap_watched_watch_send(state,
-					      state->xconn->ev_ctx,
-					      lck->data->record,
-					      (struct server_id){0});
-	if (watch_req == NULL) {
-		exit_server("Could not watch share mode record");
-	}
-	tevent_req_set_callback(watch_req, defer_open_done, state);
-
-	timeout = timeval_sum(&state->request_time, &state->timeout);
-	ok = tevent_req_set_endtime(watch_req, state->xconn->ev_ctx, timeout);
-	if (!ok) {
-		exit_server("tevent_req_set_endtime failed");
-	}
-
->>>>>>> aaa7d4da
 	TALLOC_FREE(lck);
 }
 
