--- conflicted
+++ resolved
@@ -2705,13 +2705,9 @@
 	fsp->access_mask = open_access_mask; /* We change this to the
 					      * requested access_mask after
 					      * the open is done. */
-<<<<<<< HEAD
-	fsp->posix_flags |= posix_open ? FSP_POSIX_FLAGS_OPEN : 0;
-=======
 	if (posix_open) {
 		fsp->posix_flags |= FSP_POSIX_FLAGS_ALL;
 	}
->>>>>>> 92b8875a
 
 	if (timeval_is_zero(&request_time)) {
 		request_time = fsp->open_time;
