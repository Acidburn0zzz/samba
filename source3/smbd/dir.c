/*
   Unix SMB/CIFS implementation.
   Directory handling routines
   Copyright (C) Andrew Tridgell 1992-1998
   Copyright (C) Jeremy Allison 2007

   This program is free software; you can redistribute it and/or modify
   it under the terms of the GNU General Public License as published by
   the Free Software Foundation; either version 3 of the License, or
   (at your option) any later version.

   This program is distributed in the hope that it will be useful,
   but WITHOUT ANY WARRANTY; without even the implied warranty of
   MERCHANTABILITY or FITNESS FOR A PARTICULAR PURPOSE.  See the
   GNU General Public License for more details.

   You should have received a copy of the GNU General Public License
   along with this program.  If not, see <http://www.gnu.org/licenses/>.
*/

#include "includes.h"
#include "system/filesys.h"
#include "smbd/smbd.h"
#include "smbd/globals.h"
#include "libcli/security/security.h"
#include "lib/util/bitmap.h"
#include "../lib/util/memcache.h"
#include "../librpc/gen_ndr/open_files.h"

/*
   This module implements directory related functions for Samba.
*/

/* "Special" directory offsets. */
#define END_OF_DIRECTORY_OFFSET ((long)-1)
#define START_OF_DIRECTORY_OFFSET ((long)0)
#define DOT_DOT_DIRECTORY_OFFSET ((long)0x80000000)

/* "Special" directory offsets in 32-bit wire format. */
#define WIRE_END_OF_DIRECTORY_OFFSET ((uint32_t)0xFFFFFFFF)
#define WIRE_START_OF_DIRECTORY_OFFSET ((uint32_t)0)
#define WIRE_DOT_DOT_DIRECTORY_OFFSET ((uint32_t)0x80000000)

/* Make directory handle internals available. */

struct name_cache_entry {
	char *name;
	long offset;
};

struct smb_Dir {
	connection_struct *conn;
	DIR *dir;
	long offset;
	struct smb_filename *dir_smb_fname;
	size_t name_cache_size;
	struct name_cache_entry *name_cache;
	unsigned int name_cache_index;
	unsigned int file_number;
	files_struct *fsp; /* Back pointer to containing fsp, only
			      set from OpenDir_fsp(). */
};

struct dptr_struct {
	struct dptr_struct *next, *prev;
	int dnum;
	uint16_t spid;
	struct connection_struct *conn;
	struct smb_Dir *dir_hnd;
	bool expect_close;
	char *wcard;
	uint32_t attr;
	struct smb_filename *smb_dname;
	bool has_wild; /* Set to true if the wcard entry has MS wildcard characters in it. */
	bool did_stat; /* Optimisation for non-wcard searches. */
	bool priv;     /* Directory handle opened with privilege. */
	uint32_t counter;
	struct memcache *dptr_cache;
};

static struct smb_Dir *OpenDir_fsp(TALLOC_CTX *mem_ctx, connection_struct *conn,
			files_struct *fsp,
			const char *mask,
			uint32_t attr);

static void DirCacheAdd(struct smb_Dir *dirp, const char *name, long offset);

#define INVALID_DPTR_KEY (-3)

/****************************************************************************
 Initialise the dir bitmap.
****************************************************************************/

bool init_dptrs(struct smbd_server_connection *sconn)
{
	if (sconn->searches.dptr_bmap) {
		return true;
	}

	sconn->searches.dptr_bmap = bitmap_talloc(
		sconn, MAX_DIRECTORY_HANDLES);

	if (sconn->searches.dptr_bmap == NULL) {
		return false;
	}

	return true;
}

/****************************************************************************
 Idle a dptr - the directory is closed but the control info is kept.
****************************************************************************/

static void dptr_idle(struct dptr_struct *dptr)
{
	if (dptr->dir_hnd) {
		DEBUG(4,("Idling dptr dnum %d\n",dptr->dnum));
		TALLOC_FREE(dptr->dir_hnd);
		TALLOC_FREE(dptr->dptr_cache);
		dptr->counter = 0;
	}
}

/****************************************************************************
 Idle the oldest dptr.
****************************************************************************/

static void dptr_idleoldest(struct smbd_server_connection *sconn)
{
	struct dptr_struct *dptr;

	/*
	 * Go to the end of the list.
	 */
	dptr = DLIST_TAIL(sconn->searches.dirptrs);

	if(!dptr) {
		DEBUG(0,("No dptrs available to idle ?\n"));
		return;
	}

	/*
	 * Idle the oldest pointer.
	 */

	for(; dptr; dptr = DLIST_PREV(dptr)) {
		if (dptr->dir_hnd) {
			dptr_idle(dptr);
			return;
		}
	}
}

/****************************************************************************
 Get the struct dptr_struct for a dir index.
****************************************************************************/

static struct dptr_struct *dptr_get(struct smbd_server_connection *sconn,
				    int key, bool forclose)
{
	struct dptr_struct *dptr;

	for(dptr = sconn->searches.dirptrs; dptr; dptr = dptr->next) {
		if(dptr->dnum == key) {
			if (!forclose && !dptr->dir_hnd) {
				if (sconn->searches.dirhandles_open >= MAX_OPEN_DIRECTORIES)
					dptr_idleoldest(sconn);
				DEBUG(4,("dptr_get: Reopening dptr key %d\n",key));

				if (!(dptr->dir_hnd = OpenDir(NULL,
							dptr->conn,
							dptr->smb_dname,
							dptr->wcard,
							dptr->attr))) {
					DEBUG(4,("dptr_get: Failed to "
						"open %s (%s)\n",
						dptr->smb_dname->base_name,
						strerror(errno)));
					return NULL;
				}
			}
			DLIST_PROMOTE(sconn->searches.dirptrs,dptr);
			return dptr;
		}
	}
	return(NULL);
}

/****************************************************************************
 Get the dir path for a dir index.
****************************************************************************/

const char *dptr_path(struct smbd_server_connection *sconn, int key)
{
	struct dptr_struct *dptr = dptr_get(sconn, key, false);
	if (dptr)
		return(dptr->smb_dname->base_name);
	return(NULL);
}

/****************************************************************************
 Get the dir wcard for a dir index.
****************************************************************************/

const char *dptr_wcard(struct smbd_server_connection *sconn, int key)
{
	struct dptr_struct *dptr = dptr_get(sconn, key, false);
	if (dptr)
		return(dptr->wcard);
	return(NULL);
}

/****************************************************************************
 Get the dir attrib for a dir index.
****************************************************************************/

uint16_t dptr_attr(struct smbd_server_connection *sconn, int key)
{
	struct dptr_struct *dptr = dptr_get(sconn, key, false);
	if (dptr)
		return(dptr->attr);
	return(0);
}

/****************************************************************************
 Close a dptr (internal func).
****************************************************************************/

static void dptr_close_internal(struct dptr_struct *dptr)
{
	struct smbd_server_connection *sconn = dptr->conn->sconn;

	DEBUG(4,("closing dptr key %d\n",dptr->dnum));

	if (sconn == NULL) {
		goto done;
	}

	if (sconn->using_smb2) {
		goto done;
	}

	DLIST_REMOVE(sconn->searches.dirptrs, dptr);

	/*
	 * Free the dnum in the bitmap. Remember the dnum value is always 
	 * biased by one with respect to the bitmap.
	 */

	if (!bitmap_query(sconn->searches.dptr_bmap, dptr->dnum - 1)) {
		DEBUG(0,("dptr_close_internal : Error - closing dnum = %d and bitmap not set !\n",
			dptr->dnum ));
	}

	bitmap_clear(sconn->searches.dptr_bmap, dptr->dnum - 1);

done:
	TALLOC_FREE(dptr->dir_hnd);
	TALLOC_FREE(dptr);
}

/****************************************************************************
 Close a dptr given a key.
****************************************************************************/

void dptr_close(struct smbd_server_connection *sconn, int *key)
{
	struct dptr_struct *dptr;

	if(*key == INVALID_DPTR_KEY)
		return;

	/* OS/2 seems to use -1 to indicate "close all directories" */
	if (*key == -1) {
		struct dptr_struct *next;
		for(dptr = sconn->searches.dirptrs; dptr; dptr = next) {
			next = dptr->next;
			dptr_close_internal(dptr);
		}
		*key = INVALID_DPTR_KEY;
		return;
	}

	dptr = dptr_get(sconn, *key, true);

	if (!dptr) {
		DEBUG(0,("Invalid key %d given to dptr_close\n", *key));
		return;
	}

	dptr_close_internal(dptr);

	*key = INVALID_DPTR_KEY;
}

/****************************************************************************
 Close all dptrs for a cnum.
****************************************************************************/

void dptr_closecnum(connection_struct *conn)
{
	struct dptr_struct *dptr, *next;
	struct smbd_server_connection *sconn = conn->sconn;

	if (sconn == NULL) {
		return;
	}

	for(dptr = sconn->searches.dirptrs; dptr; dptr = next) {
		next = dptr->next;
		if (dptr->conn == conn) {
			dptr_close_internal(dptr);
		}
	}
}

/****************************************************************************
 Idle all dptrs for a cnum.
****************************************************************************/

void dptr_idlecnum(connection_struct *conn)
{
	struct dptr_struct *dptr;
	struct smbd_server_connection *sconn = conn->sconn;

	if (sconn == NULL) {
		return;
	}

	for(dptr = sconn->searches.dirptrs; dptr; dptr = dptr->next) {
		if (dptr->conn == conn && dptr->dir_hnd) {
			dptr_idle(dptr);
		}
	}
}

/****************************************************************************
 Close a dptr that matches a given path, only if it matches the spid also.
****************************************************************************/

void dptr_closepath(struct smbd_server_connection *sconn,
		    char *path,uint16_t spid)
{
	struct dptr_struct *dptr, *next;
	for(dptr = sconn->searches.dirptrs; dptr; dptr = next) {
		next = dptr->next;
		if (spid == dptr->spid &&
				strequal(dptr->smb_dname->base_name,path)) {
			dptr_close_internal(dptr);
		}
	}
}

/****************************************************************************
 Try and close the oldest handle not marked for
 expect close in the hope that the client has
 finished with that one.
****************************************************************************/

static void dptr_close_oldest(struct smbd_server_connection *sconn,
			      bool old)
{
	struct dptr_struct *dptr;

	/*
	 * Go to the end of the list.
	 */
	for(dptr = sconn->searches.dirptrs; dptr && dptr->next; dptr = dptr->next)
		;

	if(!dptr) {
		DEBUG(0,("No old dptrs available to close oldest ?\n"));
		return;
	}

	/*
	 * If 'old' is true, close the oldest oldhandle dnum (ie. 1 < dnum < 256) that
	 * does not have expect_close set. If 'old' is false, close
	 * one of the new dnum handles.
	 */

	for(; dptr; dptr = DLIST_PREV(dptr)) {
		if ((old && (dptr->dnum < 256) && !dptr->expect_close) ||
			(!old && (dptr->dnum > 255))) {
				dptr_close_internal(dptr);
				return;
		}
	}
}

/****************************************************************************
 Safely do an OpenDir as root, ensuring we're in the right place.
****************************************************************************/

static struct smb_Dir *open_dir_with_privilege(connection_struct *conn,
					struct smb_request *req,
					const struct smb_filename *smb_dname,
					const char *wcard,
					uint32_t attr)
{
	struct smb_Dir *dir_hnd = NULL;
	struct smb_filename *smb_fname_cwd = NULL;
	struct smb_filename *saved_dir_fname = vfs_GetWd(talloc_tos(), conn);
	struct privilege_paths *priv_paths = req->priv_paths;
	int ret;

	if (saved_dir_fname == NULL) {
		return NULL;
	}

	if (vfs_ChDir(conn, smb_dname) == -1) {
		return NULL;
	}

	/* Now check the stat value is the same. */
	smb_fname_cwd = synthetic_smb_fname(talloc_tos(),
					".",
					NULL,
					NULL,
					smb_dname->flags);
	if (smb_fname_cwd == NULL) {
		goto out;
	}
	ret = SMB_VFS_STAT(conn, smb_fname_cwd);
	if (ret != 0) {
		goto out;
	}

	if (!check_same_stat(&smb_fname_cwd->st, &priv_paths->parent_name.st)) {
		DEBUG(0,("open_dir_with_privilege: stat mismatch between %s "
			"and %s\n",
			smb_dname->base_name,
			smb_fname_str_dbg(&priv_paths->parent_name)));
		goto out;
	}

	dir_hnd = OpenDir(NULL, conn, smb_fname_cwd, wcard, attr);

  out:

	vfs_ChDir(conn, saved_dir_fname);
	TALLOC_FREE(saved_dir_fname);
	return dir_hnd;
}

/****************************************************************************
 Create a new dir ptr. If the flag old_handle is true then we must allocate
 from the bitmap range 0 - 255 as old SMBsearch directory handles are only
 one byte long. If old_handle is false we allocate from the range
 256 - MAX_DIRECTORY_HANDLES. We bias the number we return by 1 to ensure
 a directory handle is never zero.
 wcard must not be zero.
****************************************************************************/

NTSTATUS dptr_create(connection_struct *conn,
		struct smb_request *req,
		files_struct *fsp,
		const struct smb_filename *smb_dname,
		bool old_handle,
		bool expect_close,
		uint16_t spid,
		const char *wcard,
		bool wcard_has_wild,
		uint32_t attr,
		struct dptr_struct **dptr_ret)
{
	struct smbd_server_connection *sconn = conn->sconn;
	struct dptr_struct *dptr = NULL;
	struct smb_Dir *dir_hnd;

	if (fsp && fsp->is_directory && fsp->fh->fd != -1) {
		smb_dname = fsp->fsp_name;
	}

	DEBUG(5,("dptr_create dir=%s\n", smb_dname->base_name));

	if (sconn == NULL) {
		DEBUG(0,("dptr_create: called with fake connection_struct\n"));
		return NT_STATUS_INTERNAL_ERROR;
	}

	if (!wcard) {
		return NT_STATUS_INVALID_PARAMETER;
	}

	if (fsp) {
		if (!(fsp->access_mask & SEC_DIR_LIST)) {
			DEBUG(5,("dptr_create: directory %s "
				"not open for LIST access\n",
				smb_dname->base_name));
			return NT_STATUS_ACCESS_DENIED;
		}
		dir_hnd = OpenDir_fsp(NULL, conn, fsp, wcard, attr);
	} else {
		int ret;
		bool backup_intent = (req && req->priv_paths);
		NTSTATUS status;
		struct smb_filename *smb_dname_cp =
			cp_smb_filename(talloc_tos(), smb_dname);

		if (smb_dname_cp == NULL) {
			return NT_STATUS_NO_MEMORY;
		}

		if (req != NULL && req->posix_pathnames) {
			ret = SMB_VFS_LSTAT(conn, smb_dname_cp);
		} else {
			ret = SMB_VFS_STAT(conn, smb_dname_cp);
		}
		if (ret == -1) {
			status = map_nt_error_from_unix(errno);
			TALLOC_FREE(smb_dname_cp);
			return status;
		}
		if (!S_ISDIR(smb_dname_cp->st.st_ex_mode)) {
			TALLOC_FREE(smb_dname_cp);
			return NT_STATUS_NOT_A_DIRECTORY;
		}
		status = smbd_check_access_rights(conn,
						smb_dname_cp,
						backup_intent,
						SEC_DIR_LIST);
		if (!NT_STATUS_IS_OK(status)) {
			TALLOC_FREE(smb_dname_cp);
			return status;
		}
		if (backup_intent) {
			dir_hnd = open_dir_with_privilege(conn,
						req,
						smb_dname_cp,
						wcard,
						attr);
		} else {
			dir_hnd = OpenDir(NULL,
					conn,
					smb_dname_cp,
					wcard,
					attr);
		}
		TALLOC_FREE(smb_dname_cp);
	}

	if (!dir_hnd) {
		return map_nt_error_from_unix(errno);
	}

	if (sconn->searches.dirhandles_open >= MAX_OPEN_DIRECTORIES) {
		dptr_idleoldest(sconn);
	}

	dptr = talloc_zero(NULL, struct dptr_struct);
	if(!dptr) {
		DEBUG(0,("talloc fail in dptr_create.\n"));
		TALLOC_FREE(dir_hnd);
		return NT_STATUS_NO_MEMORY;
	}

	dptr->smb_dname = cp_smb_filename(dptr, smb_dname);
	if (!dptr->smb_dname) {
		TALLOC_FREE(dptr);
		TALLOC_FREE(dir_hnd);
		return NT_STATUS_NO_MEMORY;
	}
	dptr->conn = conn;
	dptr->dir_hnd = dir_hnd;
	dptr->spid = spid;
	dptr->expect_close = expect_close;
	dptr->wcard = talloc_strdup(dptr, wcard);
	if (!dptr->wcard) {
		TALLOC_FREE(dptr);
		TALLOC_FREE(dir_hnd);
		return NT_STATUS_NO_MEMORY;
	}
	if ((req != NULL && req->posix_pathnames) ||
			(wcard[0] == '.' && wcard[1] == 0)) {
		dptr->has_wild = True;
	} else {
		dptr->has_wild = wcard_has_wild;
	}

	dptr->attr = attr;

	if (sconn->using_smb2) {
		goto done;
	}

	if(old_handle) {

		/*
		 * This is an old-style SMBsearch request. Ensure the
		 * value we return will fit in the range 1-255.
		 */

		dptr->dnum = bitmap_find(sconn->searches.dptr_bmap, 0);

		if(dptr->dnum == -1 || dptr->dnum > 254) {

			/*
			 * Try and close the oldest handle not marked for
			 * expect close in the hope that the client has
			 * finished with that one.
			 */

			dptr_close_oldest(sconn, true);

			/* Now try again... */
			dptr->dnum = bitmap_find(sconn->searches.dptr_bmap, 0);
			if(dptr->dnum == -1 || dptr->dnum > 254) {
				DEBUG(0,("dptr_create: returned %d: Error - all old dirptrs in use ?\n", dptr->dnum));
				TALLOC_FREE(dptr);
				TALLOC_FREE(dir_hnd);
				return NT_STATUS_TOO_MANY_OPENED_FILES;
			}
		}
	} else {

		/*
		 * This is a new-style trans2 request. Allocate from
		 * a range that will return 256 - MAX_DIRECTORY_HANDLES.
		 */

		dptr->dnum = bitmap_find(sconn->searches.dptr_bmap, 255);

		if(dptr->dnum == -1 || dptr->dnum < 255) {

			/*
			 * Try and close the oldest handle close in the hope that
			 * the client has finished with that one. This will only
			 * happen in the case of the Win98 client bug where it leaks
			 * directory handles.
			 */

			dptr_close_oldest(sconn, false);

			/* Now try again... */
			dptr->dnum = bitmap_find(sconn->searches.dptr_bmap, 255);

			if(dptr->dnum == -1 || dptr->dnum < 255) {
				DEBUG(0,("dptr_create: returned %d: Error - all new dirptrs in use ?\n", dptr->dnum));
				TALLOC_FREE(dptr);
				TALLOC_FREE(dir_hnd);
				return NT_STATUS_TOO_MANY_OPENED_FILES;
			}
		}
	}

	bitmap_set(sconn->searches.dptr_bmap, dptr->dnum);

	dptr->dnum += 1; /* Always bias the dnum by one - no zero dnums allowed. */

	DLIST_ADD(sconn->searches.dirptrs, dptr);

done:
	DEBUG(3,("creating new dirptr %d for path %s, expect_close = %d\n",
		dptr->dnum,
		dptr->smb_dname->base_name,
		expect_close));

	*dptr_ret = dptr;

	return NT_STATUS_OK;
}


/****************************************************************************
 Wrapper functions to access the lower level directory handles.
****************************************************************************/

void dptr_CloseDir(files_struct *fsp)
{
	if (fsp->dptr) {
		/*
		 * The destructor for the struct smb_Dir
		 * (fsp->dptr->dir_hnd) now handles
		 * all resource deallocation.
		 */
		dptr_close_internal(fsp->dptr);
		fsp->dptr = NULL;
	}
}

void dptr_SeekDir(struct dptr_struct *dptr, long offset)
{
	SeekDir(dptr->dir_hnd, offset);
}

long dptr_TellDir(struct dptr_struct *dptr)
{
	return TellDir(dptr->dir_hnd);
}

bool dptr_has_wild(struct dptr_struct *dptr)
{
	return dptr->has_wild;
}

int dptr_dnum(struct dptr_struct *dptr)
{
	return dptr->dnum;
}

bool dptr_get_priv(struct dptr_struct *dptr)
{
	return dptr->priv;
}

void dptr_set_priv(struct dptr_struct *dptr)
{
	dptr->priv = true;
}

/****************************************************************************
 Return the next visible file name, skipping veto'd and invisible files.
****************************************************************************/

static const char *dptr_normal_ReadDirName(struct dptr_struct *dptr,
					   long *poffset, SMB_STRUCT_STAT *pst,
					   char **ptalloced)
{
	/* Normal search for the next file. */
	const char *name;
	char *talloced = NULL;

	while ((name = ReadDirName(dptr->dir_hnd, poffset, pst, &talloced))
	       != NULL) {
		if (is_visible_file(dptr->conn,
				dptr->smb_dname->base_name,
				name,
				pst,
				true)) {
			*ptalloced = talloced;
			return name;
		}
		TALLOC_FREE(talloced);
	}
	return NULL;
}

/****************************************************************************
 Return the next visible file name, skipping veto'd and invisible files.
****************************************************************************/

static char *dptr_ReadDirName(TALLOC_CTX *ctx,
			      struct dptr_struct *dptr,
			      long *poffset,
			      SMB_STRUCT_STAT *pst)
{
	struct smb_filename smb_fname_base;
	char *name = NULL;
	const char *name_temp = NULL;
	char *talloced = NULL;
	char *pathreal = NULL;
	char *found_name = NULL;
	int ret;

	SET_STAT_INVALID(*pst);

	if (dptr->has_wild || dptr->did_stat) {
		name_temp = dptr_normal_ReadDirName(dptr, poffset, pst,
						    &talloced);
		if (name_temp == NULL) {
			return NULL;
		}
		if (talloced != NULL) {
			return talloc_move(ctx, &talloced);
		}
		return talloc_strdup(ctx, name_temp);
	}

	/* If poffset is -1 then we know we returned this name before and we
	 * have no wildcards. We're at the end of the directory. */
	if (*poffset == END_OF_DIRECTORY_OFFSET) {
		return NULL;
	}

	/* We know the stored wcard contains no wildcard characters.
	 * See if we can match with a stat call. If we can't, then set
	 * did_stat to true to ensure we only do this once and keep
	 * searching. */

	dptr->did_stat = true;

	/* First check if it should be visible. */
	if (!is_visible_file(dptr->conn,
			dptr->smb_dname->base_name,
			dptr->wcard,
			pst,
			true)) {
		/* This only returns false if the file was found, but
		   is explicitly not visible. Set us to end of
		   directory, but return NULL as we know we can't ever
		   find it. */
		goto ret;
	}

	if (VALID_STAT(*pst)) {
		name = talloc_strdup(ctx, dptr->wcard);
		goto ret;
	}

	pathreal = talloc_asprintf(ctx,
				"%s/%s",
				dptr->smb_dname->base_name,
				dptr->wcard);
	if (!pathreal)
		return NULL;

	/* Create an smb_filename with stream_name == NULL. */
	smb_fname_base = (struct smb_filename) { .base_name = pathreal };

	if (SMB_VFS_STAT(dptr->conn, &smb_fname_base) == 0) {
		*pst = smb_fname_base.st;
		name = talloc_strdup(ctx, dptr->wcard);
		goto clean;
	} else {
		/* If we get any other error than ENOENT or ENOTDIR
		   then the file exists we just can't stat it. */
		if (errno != ENOENT && errno != ENOTDIR) {
			name = talloc_strdup(ctx, dptr->wcard);
			goto clean;
		}
	}

	/* Stat failed. We know this is authoratiative if we are
	 * providing case sensitive semantics or the underlying
	 * filesystem is case sensitive.
	 */
	if (dptr->conn->case_sensitive ||
	    !(dptr->conn->fs_capabilities & FILE_CASE_SENSITIVE_SEARCH))
	{
		goto clean;
	}

	/*
	 * Try case-insensitive stat if the fs has the ability. This avoids
	 * scanning the whole directory.
	 */
	ret = SMB_VFS_GET_REAL_FILENAME(dptr->conn,
					dptr->smb_dname->base_name,
					dptr->wcard,
					ctx,
					&found_name);
	if (ret == 0) {
		name = found_name;
		goto clean;
	} else if (errno == ENOENT) {
		/* The case-insensitive lookup was authoritative. */
		goto clean;
	}

	TALLOC_FREE(pathreal);

	name_temp = dptr_normal_ReadDirName(dptr, poffset, pst, &talloced);
	if (name_temp == NULL) {
		return NULL;
	}
	if (talloced != NULL) {
		return talloc_move(ctx, &talloced);
	}
	return talloc_strdup(ctx, name_temp);

clean:
	TALLOC_FREE(pathreal);
ret:
	/* We need to set the underlying dir_hnd offset to -1
	 * also as this function is usually called with the
	 * output from TellDir. */
	dptr->dir_hnd->offset = *poffset = END_OF_DIRECTORY_OFFSET;
	return name;
}

/****************************************************************************
 Search for a file by name, skipping veto'ed and not visible files.
****************************************************************************/

bool dptr_SearchDir(struct dptr_struct *dptr, const char *name, long *poffset, SMB_STRUCT_STAT *pst)
{
	SET_STAT_INVALID(*pst);

	if (!dptr->has_wild && (dptr->dir_hnd->offset == END_OF_DIRECTORY_OFFSET)) {
		/* This is a singleton directory and we're already at the end. */
		*poffset = END_OF_DIRECTORY_OFFSET;
		return False;
	}

	return SearchDir(dptr->dir_hnd, name, poffset);
}

/****************************************************************************
 Initialize variables & state data at the beginning of all search SMB requests.
****************************************************************************/
void dptr_init_search_op(struct dptr_struct *dptr)
{
	SMB_VFS_INIT_SEARCH_OP(dptr->conn, dptr->dir_hnd->dir);
}

/****************************************************************************
 Map a native directory offset to a 32-bit cookie.
****************************************************************************/

static uint32_t map_dir_offset_to_wire(struct dptr_struct *dptr, long offset)
{
	DATA_BLOB key;
	DATA_BLOB val;

	if (offset == END_OF_DIRECTORY_OFFSET) {
		return WIRE_END_OF_DIRECTORY_OFFSET;
	} else if(offset == START_OF_DIRECTORY_OFFSET) {
		return WIRE_START_OF_DIRECTORY_OFFSET;
	} else if (offset == DOT_DOT_DIRECTORY_OFFSET) {
		return WIRE_DOT_DOT_DIRECTORY_OFFSET;
	}
	if (sizeof(long) == 4) {
		/* 32-bit machine. We can cheat... */
		return (uint32_t)offset;
	}
	if (dptr->dptr_cache == NULL) {
		/* Lazy initialize cache. */
		dptr->dptr_cache = memcache_init(dptr, 0);
		if (dptr->dptr_cache == NULL) {
			return WIRE_END_OF_DIRECTORY_OFFSET;
		}
	} else {
		/* Have we seen this offset before ? */
		key.data = (void *)&offset;
		key.length = sizeof(offset);
		if (memcache_lookup(dptr->dptr_cache,
					SMB1_SEARCH_OFFSET_MAP,
					key,
					&val)) {
			uint32_t wire_offset;
			SMB_ASSERT(val.length == sizeof(wire_offset));
			memcpy(&wire_offset, val.data, sizeof(wire_offset));
			DEBUG(10,("found wire %u <-> offset %ld\n",
				(unsigned int)wire_offset,
				(long)offset));
			return wire_offset;
		}
	}
	/* Allocate a new wire cookie. */
	do {
		dptr->counter++;
	} while (dptr->counter == WIRE_START_OF_DIRECTORY_OFFSET ||
		 dptr->counter == WIRE_END_OF_DIRECTORY_OFFSET ||
		 dptr->counter == WIRE_DOT_DOT_DIRECTORY_OFFSET);
	/* Store it in the cache. */
	key.data = (void *)&offset;
	key.length = sizeof(offset);
	val.data = (void *)&dptr->counter;
	val.length = sizeof(dptr->counter); /* MUST BE uint32_t ! */
	memcache_add(dptr->dptr_cache,
			SMB1_SEARCH_OFFSET_MAP,
			key,
			val);
	/* And the reverse mapping for lookup from
	   map_wire_to_dir_offset(). */
	memcache_add(dptr->dptr_cache,
			SMB1_SEARCH_OFFSET_MAP,
			val,
			key);
	DEBUG(10,("stored wire %u <-> offset %ld\n",
		(unsigned int)dptr->counter,
		(long)offset));
	return dptr->counter;
}

/****************************************************************************
 Fill the 5 byte server reserved dptr field.
****************************************************************************/

bool dptr_fill(struct smbd_server_connection *sconn,
	       char *buf1,unsigned int key)
{
	unsigned char *buf = (unsigned char *)buf1;
	struct dptr_struct *dptr = dptr_get(sconn, key, false);
	uint32_t wire_offset;
	if (!dptr) {
		DEBUG(1,("filling null dirptr %d\n",key));
		return(False);
	}
	wire_offset = map_dir_offset_to_wire(dptr,TellDir(dptr->dir_hnd));
	DEBUG(6,("fill on key %u dirptr 0x%lx now at %d\n",key,
		(long)dptr->dir_hnd,(int)wire_offset));
	buf[0] = key;
	SIVAL(buf,1,wire_offset);
	return(True);
}

/****************************************************************************
 Map a 32-bit wire cookie to a native directory offset.
****************************************************************************/

static long map_wire_to_dir_offset(struct dptr_struct *dptr, uint32_t wire_offset)
{
	DATA_BLOB key;
	DATA_BLOB val;

	if (wire_offset == WIRE_END_OF_DIRECTORY_OFFSET) {
		return END_OF_DIRECTORY_OFFSET;
	} else if(wire_offset == WIRE_START_OF_DIRECTORY_OFFSET) {
		return START_OF_DIRECTORY_OFFSET;
	} else if (wire_offset == WIRE_DOT_DOT_DIRECTORY_OFFSET) {
		return DOT_DOT_DIRECTORY_OFFSET;
	}
	if (sizeof(long) == 4) {
		/* 32-bit machine. We can cheat... */
		return (long)wire_offset;
	}
	if (dptr->dptr_cache == NULL) {
		/* Logic error, cache should be initialized. */
		return END_OF_DIRECTORY_OFFSET;
	}
	key.data = (void *)&wire_offset;
	key.length = sizeof(wire_offset);
	if (memcache_lookup(dptr->dptr_cache,
				SMB1_SEARCH_OFFSET_MAP,
				key,
				&val)) {
		/* Found mapping. */
		long offset;
		SMB_ASSERT(val.length == sizeof(offset));
		memcpy(&offset, val.data, sizeof(offset));
		DEBUG(10,("lookup wire %u <-> offset %ld\n",
			(unsigned int)wire_offset,
			(long)offset));
		return offset;
	}
	return END_OF_DIRECTORY_OFFSET;
}

/****************************************************************************
 Fetch the dir ptr and seek it given the 5 byte server field.
****************************************************************************/

struct dptr_struct *dptr_fetch(struct smbd_server_connection *sconn,
			       char *buf, int *num)
{
	unsigned int key = *(unsigned char *)buf;
	struct dptr_struct *dptr = dptr_get(sconn, key, false);
	uint32_t wire_offset;
	long seekoff;

	if (!dptr) {
		DEBUG(3,("fetched null dirptr %d\n",key));
		return(NULL);
	}
	*num = key;
	wire_offset = IVAL(buf,1);
	seekoff = map_wire_to_dir_offset(dptr, wire_offset);
	SeekDir(dptr->dir_hnd,seekoff);
	DEBUG(3,("fetching dirptr %d for path %s at offset %d\n",
		key, dptr->smb_dname->base_name, (int)seekoff));
	return(dptr);
}

/****************************************************************************
 Fetch the dir ptr.
****************************************************************************/

struct dptr_struct *dptr_fetch_lanman2(struct smbd_server_connection *sconn,
				       int dptr_num)
{
	struct dptr_struct *dptr  = dptr_get(sconn, dptr_num, false);

	if (!dptr) {
		DEBUG(3,("fetched null dirptr %d\n",dptr_num));
		return(NULL);
	}
	DEBUG(3,("fetching dirptr %d for path %s\n",
		dptr_num,
		dptr->smb_dname->base_name));
	return(dptr);
}

static bool mangle_mask_match(connection_struct *conn,
		const char *filename,
		const char *mask)
{
	char mname[13];

	if (!name_to_8_3(filename,mname,False,conn->params)) {
		return False;
	}
	return mask_match_search(mname,mask,False);
}

bool smbd_dirptr_get_entry(TALLOC_CTX *ctx,
			   struct dptr_struct *dirptr,
			   const char *mask,
			   uint32_t dirtype,
			   bool dont_descend,
			   bool ask_sharemode,
			   bool (*match_fn)(TALLOC_CTX *ctx,
					    void *private_data,
					    const char *dname,
					    const char *mask,
					    char **_fname),
			   bool (*mode_fn)(TALLOC_CTX *ctx,
					   void *private_data,
					   struct smb_filename *smb_fname,
					   uint32_t *_mode),
			   void *private_data,
			   char **_fname,
			   struct smb_filename **_smb_fname,
			   uint32_t *_mode,
			   long *_prev_offset)
{
	connection_struct *conn = dirptr->conn;
	size_t slashlen;
	size_t pathlen;
	const char *dpath = dirptr->smb_dname->base_name;
	bool dirptr_path_is_dot = ISDOT(dpath);

	*_smb_fname = NULL;
	*_mode = 0;

	pathlen = strlen(dpath);
	slashlen = ( dpath[pathlen-1] != '/') ? 1 : 0;

	while (true) {
		long cur_offset;
		long prev_offset;
		SMB_STRUCT_STAT sbuf = { 0 };
		char *dname = NULL;
		bool isdots;
		char *fname = NULL;
		char *pathreal = NULL;
		struct smb_filename smb_fname;
		uint32_t mode = 0;
		bool ok;

		cur_offset = dptr_TellDir(dirptr);
		prev_offset = cur_offset;
		dname = dptr_ReadDirName(ctx, dirptr, &cur_offset, &sbuf);

		DEBUG(6,("smbd_dirptr_get_entry: dirptr 0x%lx now at offset %ld\n",
			(long)dirptr, cur_offset));

		if (dname == NULL) {
			return false;
		}

		isdots = (ISDOT(dname) || ISDOTDOT(dname));
		if (dont_descend && !isdots) {
			TALLOC_FREE(dname);
			continue;
		}

		/*
		 * fname may get mangled, dname is never mangled.
		 * Whenever we're accessing the filesystem we use
		 * pathreal which is composed from dname.
		 */

		ok = match_fn(ctx, private_data, dname, mask, &fname);
		if (!ok) {
			TALLOC_FREE(dname);
			continue;
		}

		/*
		 * This used to be
		 * pathreal = talloc_asprintf(ctx, "%s%s%s", dirptr->path,
		 *			      needslash?"/":"", dname);
		 * but this was measurably slower than doing the memcpy.
		 */

		pathreal = talloc_array(
			ctx, char,
			pathlen + slashlen + talloc_get_size(dname));
		if (!pathreal) {
			TALLOC_FREE(dname);
			TALLOC_FREE(fname);
			return false;
		}

		/*
		 * We don't want to pass ./xxx to modules below us so don't
		 * add the path if it is just . by itself.
		 */
		if (dirptr_path_is_dot) {
			memcpy(pathreal, dname, talloc_get_size(dname));
		} else {
			memcpy(pathreal, dpath, pathlen);
			pathreal[pathlen] = '/';
			memcpy(pathreal + slashlen + pathlen, dname,
			       talloc_get_size(dname));
		}

		/* Create smb_fname with NULL stream_name. */
		smb_fname = (struct smb_filename) {
			.base_name = pathreal, .st = sbuf
		};

		ok = mode_fn(ctx, private_data, &smb_fname, &mode);
		if (!ok) {
			TALLOC_FREE(dname);
			TALLOC_FREE(fname);
			TALLOC_FREE(pathreal);
			continue;
		}

		if (!dir_check_ftype(mode, dirtype)) {
			DEBUG(5,("[%s] attribs 0x%x didn't match 0x%x\n",
				fname, (unsigned int)mode, (unsigned int)dirtype));
			TALLOC_FREE(dname);
			TALLOC_FREE(fname);
			TALLOC_FREE(pathreal);
			continue;
		}

		if (ask_sharemode) {
			struct timespec write_time_ts;
			struct file_id fileid;

			fileid = vfs_file_id_from_sbuf(conn,
						       &smb_fname.st);
			get_file_infos(fileid, 0, NULL, &write_time_ts);
			if (!null_timespec(write_time_ts)) {
				update_stat_ex_mtime(&smb_fname.st,
						     write_time_ts);
			}
		}

		DEBUG(3,("smbd_dirptr_get_entry mask=[%s] found %s "
			"fname=%s (%s)\n",
			mask, smb_fname_str_dbg(&smb_fname),
			dname, fname));

		DirCacheAdd(dirptr->dir_hnd, dname, cur_offset);

		TALLOC_FREE(dname);

		*_smb_fname = cp_smb_filename(ctx, &smb_fname);
		TALLOC_FREE(pathreal);
		if (*_smb_fname == NULL) {
			return false;
		}
		*_fname = fname;
		*_mode = mode;
		*_prev_offset = prev_offset;

		return true;
	}

	return false;
}

/****************************************************************************
 Get an 8.3 directory entry.
****************************************************************************/

static bool smbd_dirptr_8_3_match_fn(TALLOC_CTX *ctx,
				     void *private_data,
				     const char *dname,
				     const char *mask,
				     char **_fname)
{
	connection_struct *conn = (connection_struct *)private_data;

	if ((strcmp(mask,"*.*") == 0) ||
	    mask_match_search(dname, mask, false) ||
	    mangle_mask_match(conn, dname, mask)) {
		char mname[13];
		const char *fname;
		/*
		 * Ensure we can push the original name as UCS2. If
		 * not, then just don't return this name.
		 */
		NTSTATUS status;
		size_t ret_len = 0;
		size_t len = (strlen(dname) + 2) * 4; /* Allow enough space. */
		uint8_t *tmp = talloc_array(talloc_tos(),
					uint8_t,
					len);

		status = srvstr_push(NULL,
			FLAGS2_UNICODE_STRINGS,
			tmp,
			dname,
			len,
			STR_TERMINATE,
			&ret_len);

		TALLOC_FREE(tmp);

		if (!NT_STATUS_IS_OK(status)) {
			return false;
		}

		if (!mangle_is_8_3(dname, false, conn->params)) {
			bool ok = name_to_8_3(dname, mname, false,
					      conn->params);
			if (!ok) {
				return false;
			}
			fname = mname;
		} else {
			fname = dname;
		}

		*_fname = talloc_strdup(ctx, fname);
		if (*_fname == NULL) {
			return false;
		}

		return true;
	}

	return false;
}

static bool smbd_dirptr_8_3_mode_fn(TALLOC_CTX *ctx,
				    void *private_data,
				    struct smb_filename *smb_fname,
				    uint32_t *_mode)
{
	connection_struct *conn = (connection_struct *)private_data;

	if (!VALID_STAT(smb_fname->st)) {
		if ((SMB_VFS_STAT(conn, smb_fname)) != 0) {
			DEBUG(5,("smbd_dirptr_8_3_mode_fn: "
				 "Couldn't stat [%s]. Error "
			         "= %s\n",
			         smb_fname_str_dbg(smb_fname),
			         strerror(errno)));
			return false;
		}
	}

	*_mode = dos_mode(conn, smb_fname);
	return true;
}

bool get_dir_entry(TALLOC_CTX *ctx,
		struct dptr_struct *dirptr,
		const char *mask,
		uint32_t dirtype,
		char **_fname,
		off_t *_size,
		uint32_t *_mode,
		struct timespec *_date,
		bool check_descend,
		bool ask_sharemode)
{
	connection_struct *conn = dirptr->conn;
	char *fname = NULL;
	struct smb_filename *smb_fname = NULL;
	uint32_t mode = 0;
	long prev_offset;
	bool ok;

	ok = smbd_dirptr_get_entry(ctx,
				   dirptr,
				   mask,
				   dirtype,
				   check_descend,
				   ask_sharemode,
				   smbd_dirptr_8_3_match_fn,
				   smbd_dirptr_8_3_mode_fn,
				   conn,
				   &fname,
				   &smb_fname,
				   &mode,
				   &prev_offset);
	if (!ok) {
		return false;
	}

	*_fname = talloc_move(ctx, &fname);
	*_size = smb_fname->st.st_ex_size;
	*_mode = mode;
	*_date = smb_fname->st.st_ex_mtime;
	TALLOC_FREE(smb_fname);
	return true;
}

/*******************************************************************
 Check to see if a user can read a file. This is only approximate,
 it is used as part of the "hide unreadable" option. Don't
 use it for anything security sensitive.
********************************************************************/

static bool user_can_read_file(connection_struct *conn,
			       struct smb_filename *smb_fname)
{
	NTSTATUS status;
	uint32_t rejected_share_access = 0;
	uint32_t rejected_mask = 0;
	struct security_descriptor *sd = NULL;
	uint32_t access_mask = FILE_READ_DATA|
				FILE_READ_EA|
				FILE_READ_ATTRIBUTES|
				SEC_STD_READ_CONTROL;

	/*
	 * Never hide files from the root user.
	 * We use (uid_t)0 here not sec_initial_uid()
	 * as make test uses a single user context.
	 */

	if (get_current_uid(conn) == (uid_t)0) {
		return True;
	}

	/*
	 * We can't directly use smbd_check_access_rights()
	 * here, as this implicitly grants FILE_READ_ATTRIBUTES
	 * which the Windows access-based-enumeration code
	 * explicitly checks for on the file security descriptor.
	 * See bug:
	 *
	 * https://bugzilla.samba.org/show_bug.cgi?id=10252
	 *
	 * and the smb2.acl2.ACCESSBASED test for details.
	 */

	rejected_share_access = access_mask & ~(conn->share_access);
	if (rejected_share_access) {
		DEBUG(10, ("rejected share access 0x%x "
			"on %s (0x%x)\n",
			(unsigned int)access_mask,
			smb_fname_str_dbg(smb_fname),
			(unsigned int)rejected_share_access ));
		return false;
        }

	status = SMB_VFS_GET_NT_ACL(conn,
			smb_fname,
			(SECINFO_OWNER |
			 SECINFO_GROUP |
			 SECINFO_DACL),
			talloc_tos(),
			&sd);

	if (!NT_STATUS_IS_OK(status)) {
                DEBUG(10, ("Could not get acl "
			"on %s: %s\n",
			smb_fname_str_dbg(smb_fname),
			nt_errstr(status)));
		return false;
        }

	status = se_file_access_check(sd,
				get_current_nttok(conn),
				false,
				access_mask,
				&rejected_mask);

        TALLOC_FREE(sd);

	if (NT_STATUS_EQUAL(status, NT_STATUS_ACCESS_DENIED)) {
		DEBUG(10,("rejected bits 0x%x read access for %s\n",
			(unsigned int)rejected_mask,
			smb_fname_str_dbg(smb_fname) ));
		return false;
        }
	return true;
}

/*******************************************************************
 Check to see if a user can write a file (and only files, we do not
 check dirs on this one). This is only approximate,
 it is used as part of the "hide unwriteable" option. Don't
 use it for anything security sensitive.
********************************************************************/

static bool user_can_write_file(connection_struct *conn,
				const struct smb_filename *smb_fname)
{
	/*
	 * Never hide files from the root user.
	 * We use (uid_t)0 here not sec_initial_uid()
	 * as make test uses a single user context.
	 */

	if (get_current_uid(conn) == (uid_t)0) {
		return True;
	}

	SMB_ASSERT(VALID_STAT(smb_fname->st));

	/* Pseudo-open the file */

	if(S_ISDIR(smb_fname->st.st_ex_mode)) {
		return True;
	}

	return can_write_to_file(conn, smb_fname);
}

/*******************************************************************
  Is a file a "special" type ?
********************************************************************/

static bool file_is_special(connection_struct *conn,
			    const struct smb_filename *smb_fname)
{
	/*
	 * Never hide files from the root user.
	 * We use (uid_t)0 here not sec_initial_uid()
	 * as make test uses a single user context.
	 */

	if (get_current_uid(conn) == (uid_t)0) {
		return False;
	}

	SMB_ASSERT(VALID_STAT(smb_fname->st));

	if (S_ISREG(smb_fname->st.st_ex_mode) ||
	    S_ISDIR(smb_fname->st.st_ex_mode) ||
	    S_ISLNK(smb_fname->st.st_ex_mode))
		return False;

	return True;
}

/*******************************************************************
 Should the file be seen by the client?
 NOTE: A successful return is no guarantee of the file's existence.
********************************************************************/

bool is_visible_file(connection_struct *conn, const char *dir_path,
		     const char *name, SMB_STRUCT_STAT *pst, bool use_veto)
{
	bool hide_unreadable = lp_hide_unreadable(SNUM(conn));
	bool hide_unwriteable = lp_hide_unwriteable_files(SNUM(conn));
	bool hide_special = lp_hide_special_files(SNUM(conn));
	char *entry = NULL;
	struct smb_filename *smb_fname_base = NULL;
	bool ret = false;

	if ((strcmp(".",name) == 0) || (strcmp("..",name) == 0)) {
		return True; /* . and .. are always visible. */
	}

	/* If it's a vetoed file, pretend it doesn't even exist */
	if (use_veto && IS_VETO_PATH(conn, name)) {
		DEBUG(10,("is_visible_file: file %s is vetoed.\n", name ));
		return False;
	}

	if (hide_unreadable || hide_unwriteable || hide_special) {
		entry = talloc_asprintf(talloc_tos(), "%s/%s", dir_path, name);
		if (!entry) {
			ret = false;
			goto out;
		}

		/* Create an smb_filename with stream_name == NULL. */
		smb_fname_base = synthetic_smb_fname(talloc_tos(),
						entry,
						NULL,
						pst,
						0);
		if (smb_fname_base == NULL) {
			ret = false;
			goto out;
		}

		/* If the file name does not exist, there's no point checking
		 * the configuration options. We succeed, on the basis that the
		 * checks *might* have passed if the file was present.
		 */
		if (!VALID_STAT(*pst)) {
			if (SMB_VFS_STAT(conn, smb_fname_base) != 0) {
				ret = true;
				goto out;
			}
			*pst = smb_fname_base->st;
		}

		/* Honour _hide unreadable_ option */
		if (hide_unreadable &&
		    !user_can_read_file(conn, smb_fname_base)) {
			DEBUG(10,("is_visible_file: file %s is unreadable.\n",
				 entry ));
			ret = false;
			goto out;
		}
		/* Honour _hide unwriteable_ option */
		if (hide_unwriteable && !user_can_write_file(conn,
							     smb_fname_base)) {
			DEBUG(10,("is_visible_file: file %s is unwritable.\n",
				 entry ));
			ret = false;
			goto out;
		}
		/* Honour _hide_special_ option */
		if (hide_special && file_is_special(conn, smb_fname_base)) {
			DEBUG(10,("is_visible_file: file %s is special.\n",
				 entry ));
			ret = false;
			goto out;
		}
	}

	ret = true;
 out:
	TALLOC_FREE(smb_fname_base);
	TALLOC_FREE(entry);
	return ret;
}

static int smb_Dir_destructor(struct smb_Dir *dirp)
{
	if (dirp->dir != NULL) {
		SMB_VFS_CLOSEDIR(dirp->conn,dirp->dir);
		if (dirp->fsp != NULL) {
			/*
			 * The SMB_VFS_CLOSEDIR above
			 * closes the underlying fd inside
			 * dirp->fsp.
			 */
			dirp->fsp->fh->fd = -1;
			if (dirp->fsp->dptr != NULL) {
				SMB_ASSERT(dirp->fsp->dptr->dir_hnd == dirp);
				dirp->fsp->dptr->dir_hnd = NULL;
			}
			dirp->fsp = NULL;
		}
	}
	if (dirp->conn->sconn && !dirp->conn->sconn->using_smb2) {
		dirp->conn->sconn->searches.dirhandles_open--;
	}
	return 0;
}

/*******************************************************************
 Open a directory.
********************************************************************/

static struct smb_Dir *OpenDir_internal(TALLOC_CTX *mem_ctx,
			connection_struct *conn,
			const struct smb_filename *smb_dname,
			const char *mask,
			uint32_t attr)
{
	struct smb_Dir *dirp = talloc_zero(mem_ctx, struct smb_Dir);
	struct smbd_server_connection *sconn = conn->sconn;

	if (!dirp) {
		return NULL;
	}

	dirp->dir = SMB_VFS_OPENDIR(conn, smb_dname, mask, attr);

	if (!dirp->dir) {
		DEBUG(5,("OpenDir: Can't open %s. %s\n",
			smb_dname->base_name,
			strerror(errno) ));
		goto fail;
	}

	dirp->conn = conn;
	dirp->name_cache_size = lp_directory_name_cache_size(SNUM(conn));

	if (sconn && !sconn->using_smb2) {
		sconn->searches.dirhandles_open++;
	}
	talloc_set_destructor(dirp, smb_Dir_destructor);

	return dirp;

  fail:
	TALLOC_FREE(dirp);
	return NULL;
}

/****************************************************************************
 Open a directory handle by pathname, ensuring it's under the share path.
****************************************************************************/

static struct smb_Dir *open_dir_safely(TALLOC_CTX *ctx,
					connection_struct *conn,
					const struct smb_filename *smb_dname,
					const char *wcard,
					uint32_t attr)
{
	struct smb_Dir *dir_hnd = NULL;
	struct smb_filename *smb_fname_cwd = NULL;
<<<<<<< HEAD
	char *saved_dir = vfs_GetWd(ctx, conn);
	NTSTATUS status;

	if (saved_dir == NULL) {
		return NULL;
	}

	if (vfs_ChDir(conn, smb_dname->base_name) == -1) {
=======
	struct smb_filename *saved_dir_fname = vfs_GetWd(ctx, conn);
	NTSTATUS status;

	if (saved_dir_fname == NULL) {
		return NULL;
	}

	if (vfs_ChDir(conn, smb_dname) == -1) {
>>>>>>> aaa7d4da
		goto out;
	}

	smb_fname_cwd = synthetic_smb_fname(talloc_tos(),
					".",
					NULL,
					NULL,
					smb_dname->flags);
	if (smb_fname_cwd == NULL) {
		goto out;
	}

	/*
	 * Now the directory is pinned, use
	 * REALPATH to ensure we can access it.
	 */
<<<<<<< HEAD
	status = check_name(conn, ".");
=======
	status = check_name(conn, smb_fname_cwd);
>>>>>>> aaa7d4da
	if (!NT_STATUS_IS_OK(status)) {
		goto out;
	}

	dir_hnd = OpenDir_internal(ctx,
				conn,
				smb_fname_cwd,
				wcard,
				attr);

	if (dir_hnd == NULL) {
		goto out;
	}

	/*
	 * OpenDir_internal only gets "." as the dir name.
	 * Store the real dir name here.
	 */

	dir_hnd->dir_smb_fname = cp_smb_filename(dir_hnd, smb_dname);
	if (!dir_hnd->dir_smb_fname) {
		TALLOC_FREE(dir_hnd);
		errno = ENOMEM;
	}

  out:

<<<<<<< HEAD
	vfs_ChDir(conn, saved_dir);
	TALLOC_FREE(saved_dir);
=======
	vfs_ChDir(conn, saved_dir_fname);
	TALLOC_FREE(saved_dir_fname);
>>>>>>> aaa7d4da
	return dir_hnd;
}

struct smb_Dir *OpenDir(TALLOC_CTX *mem_ctx, connection_struct *conn,
			const struct smb_filename *smb_dname,
			const char *mask,
			uint32_t attr)
{
	return open_dir_safely(mem_ctx,
				conn,
				smb_dname,
				mask,
				attr);
}

/*******************************************************************
 Open a directory from an fsp.
********************************************************************/

static struct smb_Dir *OpenDir_fsp(TALLOC_CTX *mem_ctx, connection_struct *conn,
			files_struct *fsp,
			const char *mask,
			uint32_t attr)
{
	struct smb_Dir *dirp = talloc_zero(mem_ctx, struct smb_Dir);
	struct smbd_server_connection *sconn = conn->sconn;

	if (!dirp) {
		goto fail;
	}

	if (!fsp->is_directory) {
		errno = EBADF;
		goto fail;
	}

	if (fsp->fh->fd == -1) {
		errno = EBADF;
		goto fail;
	}

	dirp->conn = conn;
	dirp->name_cache_size = lp_directory_name_cache_size(SNUM(conn));

	dirp->dir_smb_fname = cp_smb_filename(dirp, fsp->fsp_name);
	if (!dirp->dir_smb_fname) {
		errno = ENOMEM;
		goto fail;
	}

	dirp->dir = SMB_VFS_FDOPENDIR(fsp, mask, attr);
	if (dirp->dir != NULL) {
		dirp->fsp = fsp;
	} else {
		DEBUG(10,("OpenDir_fsp: SMB_VFS_FDOPENDIR on %s returned "
			"NULL (%s)\n",
			dirp->dir_smb_fname->base_name,
			strerror(errno)));
		if (errno != ENOSYS) {
			goto fail;
		}
	}

	if (dirp->dir == NULL) {
		/* FDOPENDIR is not supported. Use OPENDIR instead. */
		TALLOC_FREE(dirp);
		return open_dir_safely(mem_ctx,
					conn,
					fsp->fsp_name,
					mask,
					attr);
	}

	if (sconn && !sconn->using_smb2) {
		sconn->searches.dirhandles_open++;
	}
	talloc_set_destructor(dirp, smb_Dir_destructor);

	return dirp;

  fail:
	TALLOC_FREE(dirp);
	return NULL;
}


/*******************************************************************
 Read from a directory.
 Return directory entry, current offset, and optional stat information.
 Don't check for veto or invisible files.
********************************************************************/

const char *ReadDirName(struct smb_Dir *dirp, long *poffset,
			SMB_STRUCT_STAT *sbuf, char **ptalloced)
{
	const char *n;
	char *talloced = NULL;
	connection_struct *conn = dirp->conn;

	/* Cheat to allow . and .. to be the first entries returned. */
	if (((*poffset == START_OF_DIRECTORY_OFFSET) ||
	     (*poffset == DOT_DOT_DIRECTORY_OFFSET)) && (dirp->file_number < 2))
	{
		if (dirp->file_number == 0) {
			n = ".";
			*poffset = dirp->offset = START_OF_DIRECTORY_OFFSET;
		} else {
			n = "..";
			*poffset = dirp->offset = DOT_DOT_DIRECTORY_OFFSET;
		}
		dirp->file_number++;
		*ptalloced = NULL;
		return n;
	}

	if (*poffset == END_OF_DIRECTORY_OFFSET) {
		*poffset = dirp->offset = END_OF_DIRECTORY_OFFSET;
		return NULL;
	}

	/* A real offset, seek to it. */
	SeekDir(dirp, *poffset);

	while ((n = vfs_readdirname(conn, dirp->dir, sbuf, &talloced))) {
		/* Ignore . and .. - we've already returned them. */
		if (*n == '.') {
			if ((n[1] == '\0') || (n[1] == '.' && n[2] == '\0')) {
				TALLOC_FREE(talloced);
				continue;
			}
		}
		*poffset = dirp->offset = SMB_VFS_TELLDIR(conn, dirp->dir);
		*ptalloced = talloced;
		dirp->file_number++;
		return n;
	}
	*poffset = dirp->offset = END_OF_DIRECTORY_OFFSET;
	*ptalloced = NULL;
	return NULL;
}

/*******************************************************************
 Rewind to the start.
********************************************************************/

void RewindDir(struct smb_Dir *dirp, long *poffset)
{
	SMB_VFS_REWINDDIR(dirp->conn, dirp->dir);
	dirp->file_number = 0;
	dirp->offset = START_OF_DIRECTORY_OFFSET;
	*poffset = START_OF_DIRECTORY_OFFSET;
}

/*******************************************************************
 Seek a dir.
********************************************************************/

void SeekDir(struct smb_Dir *dirp, long offset)
{
	if (offset != dirp->offset) {
		if (offset == START_OF_DIRECTORY_OFFSET) {
			RewindDir(dirp, &offset);
			/*
			 * Ok we should really set the file number here
			 * to 1 to enable ".." to be returned next. Trouble
			 * is I'm worried about callers using SeekDir(dirp,0)
			 * as equivalent to RewindDir(). So leave this alone
			 * for now.
			 */
		} else if  (offset == DOT_DOT_DIRECTORY_OFFSET) {
			RewindDir(dirp, &offset);
			/*
			 * Set the file number to 2 - we want to get the first
			 * real file entry (the one we return after "..")
			 * on the next ReadDir.
			 */
			dirp->file_number = 2;
		} else if (offset == END_OF_DIRECTORY_OFFSET) {
			; /* Don't seek in this case. */
		} else {
			SMB_VFS_SEEKDIR(dirp->conn, dirp->dir, offset);
		}
		dirp->offset = offset;
	}
}

/*******************************************************************
 Tell a dir position.
********************************************************************/

long TellDir(struct smb_Dir *dirp)
{
	return(dirp->offset);
}

/*******************************************************************
 Add an entry into the dcache.
********************************************************************/

static void DirCacheAdd(struct smb_Dir *dirp, const char *name, long offset)
{
	struct name_cache_entry *e;

	if (dirp->name_cache_size == 0) {
		return;
	}

	if (dirp->name_cache == NULL) {
		dirp->name_cache = talloc_zero_array(
			dirp, struct name_cache_entry, dirp->name_cache_size);

		if (dirp->name_cache == NULL) {
			return;
		}
	}

	dirp->name_cache_index = (dirp->name_cache_index+1) %
					dirp->name_cache_size;
	e = &dirp->name_cache[dirp->name_cache_index];
	TALLOC_FREE(e->name);
	e->name = talloc_strdup(dirp, name);
	e->offset = offset;
}

/*******************************************************************
 Find an entry by name. Leave us at the offset after it.
 Don't check for veto or invisible files.
********************************************************************/

bool SearchDir(struct smb_Dir *dirp, const char *name, long *poffset)
{
	int i;
	const char *entry = NULL;
	char *talloced = NULL;
	connection_struct *conn = dirp->conn;

	/* Search back in the name cache. */
	if (dirp->name_cache_size && dirp->name_cache) {
		for (i = dirp->name_cache_index; i >= 0; i--) {
			struct name_cache_entry *e = &dirp->name_cache[i];
			if (e->name && (conn->case_sensitive ? (strcmp(e->name, name) == 0) : strequal(e->name, name))) {
				*poffset = e->offset;
				SeekDir(dirp, e->offset);
				return True;
			}
		}
		for (i = dirp->name_cache_size - 1; i > dirp->name_cache_index; i--) {
			struct name_cache_entry *e = &dirp->name_cache[i];
			if (e->name && (conn->case_sensitive ? (strcmp(e->name, name) == 0) : strequal(e->name, name))) {
				*poffset = e->offset;
				SeekDir(dirp, e->offset);
				return True;
			}
		}
	}

	/* Not found in the name cache. Rewind directory and start from scratch. */
	SMB_VFS_REWINDDIR(conn, dirp->dir);
	dirp->file_number = 0;
	*poffset = START_OF_DIRECTORY_OFFSET;
	while ((entry = ReadDirName(dirp, poffset, NULL, &talloced))) {
		if (conn->case_sensitive ? (strcmp(entry, name) == 0) : strequal(entry, name)) {
			TALLOC_FREE(talloced);
			return True;
		}
		TALLOC_FREE(talloced);
	}
	return False;
}

struct files_below_forall_state {
	char *dirpath;
	size_t dirpath_len;
	int (*fn)(struct file_id fid, const struct share_mode_data *data,
		  void *private_data);
	void *private_data;
};

static int files_below_forall_fn(struct file_id fid,
				 const struct share_mode_data *data,
				 void *private_data)
{
	struct files_below_forall_state *state = private_data;
	char tmpbuf[PATH_MAX];
	char *fullpath, *to_free;
	size_t len;

	len = full_path_tos(data->servicepath, data->base_name,
			    tmpbuf, sizeof(tmpbuf),
			    &fullpath, &to_free);
	if (len == -1) {
		return 0;
	}
	if (state->dirpath_len >= len) {
		/*
		 * Filter files above dirpath
		 */
		return 0;
	}
	if (fullpath[state->dirpath_len] != '/') {
		/*
		 * Filter file that don't have a path separator at the end of
		 * dirpath's length
		 */
		return 0;
	}

	if (memcmp(state->dirpath, fullpath, state->dirpath_len) != 0) {
		/*
		 * Not a parent
		 */
		return 0;
	}

	return state->fn(fid, data, state->private_data);
}

static int files_below_forall(connection_struct *conn,
			      const struct smb_filename *dir_name,
			      int (*fn)(struct file_id fid,
					const struct share_mode_data *data,
					void *private_data),
			      void *private_data)
{
	struct files_below_forall_state state = {
			.fn = fn,
			.private_data = private_data,
	};
	int ret;
	char tmpbuf[PATH_MAX];
	char *to_free;

	state.dirpath_len = full_path_tos(conn->connectpath,
					  dir_name->base_name,
					  tmpbuf, sizeof(tmpbuf),
					  &state.dirpath, &to_free);
	if (state.dirpath_len == -1) {
		return -1;
	}

	ret = share_mode_forall(files_below_forall_fn, &state);
	TALLOC_FREE(to_free);
	return ret;
}

struct have_file_open_below_state {
	bool found_one;
};

static int have_file_open_below_fn(struct file_id fid,
				   const struct share_mode_data *data,
				   void *private_data)
{
	struct have_file_open_below_state *state = private_data;
	state->found_one = true;
	return 1;
}

bool have_file_open_below(connection_struct *conn,
				 const struct smb_filename *name)
{
	struct have_file_open_below_state state = {
		.found_one = false,
	};
	int ret;

	if (!VALID_STAT(name->st)) {
		return false;
	}
	if (!S_ISDIR(name->st.st_ex_mode)) {
		return false;
	}

	ret = files_below_forall(conn, name, have_file_open_below_fn, &state);
	if (ret == -1) {
		return false;
	}

	return state.found_one;
}

/*****************************************************************
 Is this directory empty ?
*****************************************************************/

NTSTATUS can_delete_directory_fsp(files_struct *fsp)
{
	NTSTATUS status = NT_STATUS_OK;
	long dirpos = 0;
	const char *dname = NULL;
	const char *dirname = fsp->fsp_name->base_name;
	char *talloced = NULL;
	SMB_STRUCT_STAT st;
	struct connection_struct *conn = fsp->conn;
	struct smb_Dir *dir_hnd = OpenDir_fsp(talloc_tos(),
					conn,
					fsp,
					NULL,
					0);

	if (!dir_hnd) {
		return map_nt_error_from_unix(errno);
	}

	while ((dname = ReadDirName(dir_hnd, &dirpos, &st, &talloced))) {
		/* Quick check for "." and ".." */
		if (dname[0] == '.') {
			if (!dname[1] || (dname[1] == '.' && !dname[2])) {
				TALLOC_FREE(talloced);
				continue;
			}
		}

		if (!is_visible_file(conn, dirname, dname, &st, True)) {
			TALLOC_FREE(talloced);
			continue;
		}

		DEBUG(10,("got name %s - can't delete\n",
			 dname ));
		status = NT_STATUS_DIRECTORY_NOT_EMPTY;
		break;
	}
	TALLOC_FREE(talloced);
	TALLOC_FREE(dir_hnd);

	if (!NT_STATUS_IS_OK(status)) {
		return status;
	}

	if (!(fsp->posix_flags & FSP_POSIX_FLAGS_RENAME) &&
	    lp_strict_rename(SNUM(conn)) &&
	    have_file_open_below(fsp->conn, fsp->fsp_name))
	{
		return NT_STATUS_ACCESS_DENIED;
	}

	return NT_STATUS_OK;
}<|MERGE_RESOLUTION|>--- conflicted
+++ resolved
@@ -1680,16 +1680,6 @@
 {
 	struct smb_Dir *dir_hnd = NULL;
 	struct smb_filename *smb_fname_cwd = NULL;
-<<<<<<< HEAD
-	char *saved_dir = vfs_GetWd(ctx, conn);
-	NTSTATUS status;
-
-	if (saved_dir == NULL) {
-		return NULL;
-	}
-
-	if (vfs_ChDir(conn, smb_dname->base_name) == -1) {
-=======
 	struct smb_filename *saved_dir_fname = vfs_GetWd(ctx, conn);
 	NTSTATUS status;
 
@@ -1698,7 +1688,6 @@
 	}
 
 	if (vfs_ChDir(conn, smb_dname) == -1) {
->>>>>>> aaa7d4da
 		goto out;
 	}
 
@@ -1715,11 +1704,7 @@
 	 * Now the directory is pinned, use
 	 * REALPATH to ensure we can access it.
 	 */
-<<<<<<< HEAD
-	status = check_name(conn, ".");
-=======
 	status = check_name(conn, smb_fname_cwd);
->>>>>>> aaa7d4da
 	if (!NT_STATUS_IS_OK(status)) {
 		goto out;
 	}
@@ -1747,13 +1732,8 @@
 
   out:
 
-<<<<<<< HEAD
-	vfs_ChDir(conn, saved_dir);
-	TALLOC_FREE(saved_dir);
-=======
 	vfs_ChDir(conn, saved_dir_fname);
 	TALLOC_FREE(saved_dir_fname);
->>>>>>> aaa7d4da
 	return dir_hnd;
 }
 
