/* 
   Unix SMB/CIFS implementation.
   functions to calculate the free disk space
   Copyright (C) Andrew Tridgell 1998
   
   This program is free software; you can redistribute it and/or modify
   it under the terms of the GNU General Public License as published by
   the Free Software Foundation; either version 3 of the License, or
   (at your option) any later version.
   
   This program is distributed in the hope that it will be useful,
   but WITHOUT ANY WARRANTY; without even the implied warranty of
   MERCHANTABILITY or FITNESS FOR A PARTICULAR PURPOSE.  See the
   GNU General Public License for more details.
   
   You should have received a copy of the GNU General Public License
   along with this program.  If not, see <http://www.gnu.org/licenses/>.
*/

#include "includes.h"
#include "smbd/smbd.h"
#include "smbd/globals.h"

/****************************************************************************
 Normalise for DOS usage.
****************************************************************************/

static void disk_norm(uint64_t *bsize, uint64_t *dfree, uint64_t *dsize)
{
	/* check if the disk is beyond the max disk size */
	uint64_t maxdisksize = lp_max_disk_size();
	if (maxdisksize) {
		/* convert to blocks - and don't overflow */
		maxdisksize = ((maxdisksize*1024)/(*bsize))*1024;
		if (*dsize > maxdisksize) {
			*dsize = maxdisksize;
		}
		if (*dfree > maxdisksize) {
			*dfree = maxdisksize - 1;
		}
		/* the -1 should stop applications getting div by 0
		   errors */
	}
}



/****************************************************************************
 Return number of 1K blocks available on a path and total number.
****************************************************************************/

uint64_t sys_disk_free(connection_struct *conn, const char *path,
		       uint64_t *bsize, uint64_t *dfree, uint64_t *dsize)
{
	uint64_t dfree_retval;
	uint64_t dfree_q = 0;
	uint64_t bsize_q = 0;
	uint64_t dsize_q = 0;
	const char *dfree_command;
	static bool dfree_broken = false;

	(*dfree) = (*dsize) = 0;
	(*bsize) = 512;

	/*
	 * If external disk calculation specified, use it.
	 */

	dfree_command = lp_dfree_command(talloc_tos(), SNUM(conn));
	if (dfree_command && *dfree_command) {
		const char *p;
		char **lines = NULL;
		char *syscmd = NULL;

		syscmd = talloc_asprintf(talloc_tos(),
				"%s %s",
				dfree_command,
				path);

		if (!syscmd) {
			return (uint64_t)-1;
		}

		DEBUG (3, ("disk_free: Running command '%s'\n", syscmd));

		lines = file_lines_pload(syscmd, NULL);
		if (lines != NULL) {
			char *line = lines[0];

			DEBUG (3, ("Read input from dfree, \"%s\"\n", line));

			*dsize = STR_TO_SMB_BIG_UINT(line, &p);
			while (p && *p && isspace(*p))
				p++;
			if (p && *p)
				*dfree = STR_TO_SMB_BIG_UINT(p, &p);
			while (p && *p && isspace(*p))
				p++;
			if (p && *p)
				*bsize = STR_TO_SMB_BIG_UINT(p, NULL);
			else
				*bsize = 1024;
			TALLOC_FREE(lines);
			DEBUG (3, ("Parsed output of dfree, dsize=%u, dfree=%u, bsize=%u\n",
				(unsigned int)*dsize, (unsigned int)*dfree, (unsigned int)*bsize));

			if (!*dsize)
				*dsize = 2048;
			if (!*dfree)
				*dfree = 1024;

			goto dfree_done;
		}
		DEBUG (0, ("disk_free: file_lines_load() failed for "
			   "command '%s'. Error was : %s\n",
			   syscmd, strerror(errno) ));
	}

	if (SMB_VFS_DISK_FREE(conn, path, bsize, dfree, dsize) ==
	    (uint64_t)-1) {
		DBG_ERR("VFS disk_free failed. Error was : %s\n",
			strerror(errno));
		return (uint64_t)-1;
	}

<<<<<<< HEAD
	if (disk_quotas(path, &bsize_q, &dfree_q, &dsize_q)) {
=======
	if (disk_quotas(conn, path, &bsize_q, &dfree_q, &dsize_q)) {
>>>>>>> 92b8875a
		uint64_t min_bsize = MIN(*bsize, bsize_q);

		(*dfree) = (*dfree) * (*bsize) / min_bsize;
		(*dsize) = (*dsize) * (*bsize) / min_bsize;
		dfree_q = dfree_q * bsize_q / min_bsize;
		dsize_q = dsize_q * bsize_q / min_bsize;

		(*bsize) = min_bsize;
		(*dfree) = MIN(*dfree,dfree_q);
		(*dsize) = MIN(*dsize,dsize_q);
	}

	/* FIXME : Any reason for this assumption ? */
	if (*bsize < 256) {
		DEBUG(5,("disk_free:Warning: bsize == %d < 256 . Changing to assumed correct bsize = 512\n",(int)*bsize));
		*bsize = 512;
	}

	if ((*dsize)<1) {
		if (!dfree_broken) {
			DEBUG(0,("WARNING: dfree is broken on this system\n"));
			dfree_broken=true;
		}
		*dsize = 20*1024*1024/(*bsize);
		*dfree = MAX(1,*dfree);
	}

dfree_done:
	disk_norm(bsize, dfree, dsize);

	if ((*bsize) < 1024) {
		dfree_retval = (*dfree)/(1024/(*bsize));
	} else {
		dfree_retval = ((*bsize)/1024)*(*dfree);
	}

	return(dfree_retval);
}

/****************************************************************************
 Potentially returned cached dfree info.
****************************************************************************/

uint64_t get_dfree_info(connection_struct *conn,
			const char *path,
			uint64_t *bsize,
			uint64_t *dfree,
			uint64_t *dsize)
{
	int dfree_cache_time = lp_dfree_cache_time(SNUM(conn));
	struct dfree_cached_info *dfc = conn->dfree_info;
	uint64_t dfree_ret;

	if (!dfree_cache_time) {
		return sys_disk_free(conn, path, bsize, dfree, dsize);
	}

	if (dfc && (conn->lastused - dfc->last_dfree_time < dfree_cache_time)) {
		/* Return cached info. */
		*bsize = dfc->bsize;
		*dfree = dfc->dfree;
		*dsize = dfc->dsize;
		return dfc->dfree_ret;
	}

	dfree_ret = sys_disk_free(conn, path, bsize, dfree, dsize);

	if (dfree_ret == (uint64_t)-1) {
		/* Don't cache bad data. */
		return dfree_ret;
	}

	/* No cached info or time to refresh. */
	if (!dfc) {
		dfc = talloc(conn, struct dfree_cached_info);
		if (!dfc) {
			return dfree_ret;
		}
		conn->dfree_info = dfc;
	}

	dfc->bsize = *bsize;
	dfc->dfree = *dfree;
	dfc->dsize = *dsize;
	dfc->dfree_ret = dfree_ret;
	dfc->last_dfree_time = conn->lastused;

	return dfree_ret;
}<|MERGE_RESOLUTION|>--- conflicted
+++ resolved
@@ -123,11 +123,7 @@
 		return (uint64_t)-1;
 	}
 
-<<<<<<< HEAD
-	if (disk_quotas(path, &bsize_q, &dfree_q, &dsize_q)) {
-=======
 	if (disk_quotas(conn, path, &bsize_q, &dfree_q, &dsize_q)) {
->>>>>>> 92b8875a
 		uint64_t min_bsize = MIN(*bsize, bsize_q);
 
 		(*dfree) = (*dfree) * (*bsize) / min_bsize;
