--- conflicted
+++ resolved
@@ -2340,15 +2340,9 @@
 
 		ok = sid_to_uid(&sids[i], &list_item->uid);
 		if (!ok) {
-<<<<<<< HEAD
-			char buf[DOM_SID_STR_BUFLEN];
-			dom_sid_string_buf(&sids[i], buf, sizeof(buf));
-			DBG_WARNING("Could not convert SID %s to uid\n", buf);
-=======
 			struct dom_sid_buf buf;
 			DBG_WARNING("Could not convert SID %s to uid\n",
 				    dom_sid_str_buf(&sids[i], &buf));
->>>>>>> 5b2a3764
 			/* No idea what to return here... */
 			return NDR_ERR_INVALID_POINTER;
 		}
@@ -2478,18 +2472,11 @@
 		*num = i;
 
 		for (iter = sid_list, i = 0; iter; iter = iter->next, i++) {
-<<<<<<< HEAD
-			(*sids)[i] = iter->sid;
-			DBG_DEBUG("quota SID[%u] %s\n",
-				(unsigned int)i,
-				sid_string_dbg(&iter->sid));
-=======
 			struct dom_sid_buf buf;
 			(*sids)[i] = iter->sid;
 			DBG_DEBUG("quota SID[%u] %s\n",
 				(unsigned int)i,
 				dom_sid_str_buf(&iter->sid, &buf));
->>>>>>> 5b2a3764
 		}
 	}
 	err = NDR_ERR_SUCCESS;
