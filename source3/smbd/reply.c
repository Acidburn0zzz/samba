--- conflicted
+++ resolved
@@ -1776,10 +1776,6 @@
 	bool allow_long_path_components = (req->flags2 & FLAGS2_LONG_PATH_COMPONENTS) ? True : False;
 	TALLOC_CTX *ctx = talloc_tos();
 	bool ask_sharemode = lp_smbd_search_ask_sharemode(SNUM(conn));
-<<<<<<< HEAD
-	struct dptr_struct *dirptr = NULL;
-=======
->>>>>>> df7c3d5b
 	struct smbXsrv_connection *xconn = req->xconn;
 	struct smbd_server_connection *sconn = req->sconn;
 	files_struct *fsp = NULL;
