/* 
   Unix SMB/CIFS implementation.
   dos mode handling functions
   Copyright (C) Andrew Tridgell 1992-1998
   Copyright (C) James Peach 2006

   This program is free software; you can redistribute it and/or modify
   it under the terms of the GNU General Public License as published by
   the Free Software Foundation; either version 3 of the License, or
   (at your option) any later version.

   This program is distributed in the hope that it will be useful,
   but WITHOUT ANY WARRANTY; without even the implied warranty of
   MERCHANTABILITY or FITNESS FOR A PARTICULAR PURPOSE.  See the
   GNU General Public License for more details.

   You should have received a copy of the GNU General Public License
   along with this program.  If not, see <http://www.gnu.org/licenses/>.
*/

#include "includes.h"
#include "globals.h"
#include "system/filesys.h"
#include "librpc/gen_ndr/ndr_xattr.h"
#include "librpc/gen_ndr/ioctl.h"
#include "../libcli/security/security.h"
#include "smbd/smbd.h"
#include "lib/param/loadparm.h"
#include "lib/util/tevent_ntstatus.h"

static NTSTATUS get_file_handle_for_metadata(connection_struct *conn,
				const struct smb_filename *smb_fname,
				files_struct **ret_fsp,
				bool *need_close);

static void dos_mode_debug_print(const char *func, uint32_t mode)
{
	fstring modestr;

	if (DEBUGLEVEL < DBGLVL_INFO) {
		return;
	}

	modestr[0] = '\0';

	if (mode & FILE_ATTRIBUTE_HIDDEN) {
		fstrcat(modestr, "h");
	}
	if (mode & FILE_ATTRIBUTE_READONLY) {
		fstrcat(modestr, "r");
	}
	if (mode & FILE_ATTRIBUTE_SYSTEM) {
		fstrcat(modestr, "s");
	}
	if (mode & FILE_ATTRIBUTE_DIRECTORY) {
		fstrcat(modestr, "d");
	}
	if (mode & FILE_ATTRIBUTE_ARCHIVE) {
		fstrcat(modestr, "a");
	}
	if (mode & FILE_ATTRIBUTE_SPARSE) {
		fstrcat(modestr, "[sparse]");
	}
	if (mode & FILE_ATTRIBUTE_OFFLINE) {
		fstrcat(modestr, "[offline]");
	}
	if (mode & FILE_ATTRIBUTE_COMPRESSED) {
		fstrcat(modestr, "[compressed]");
	}

	DBG_INFO("%s returning (0x%x): \"%s\"\n", func, (unsigned)mode,
		 modestr);
}

static uint32_t filter_mode_by_protocol(uint32_t mode)
{
	if (get_Protocol() <= PROTOCOL_LANMAN2) {
		DEBUG(10,("filter_mode_by_protocol: "
			"filtering result 0x%x to 0x%x\n",
			(unsigned int)mode,
			(unsigned int)(mode & 0x3f) ));
		mode &= 0x3f;
	}
	return mode;
}

static int set_link_read_only_flag(const SMB_STRUCT_STAT *const sbuf)
{
#ifdef S_ISLNK
#if LINKS_READ_ONLY
	if (S_ISLNK(sbuf->st_mode) && S_ISDIR(sbuf->st_mode))
		return FILE_ATTRIBUTE_READONLY;
#endif
#endif
	return 0;
}

/****************************************************************************
 Change a dos mode to a unix mode.
    Base permission for files:
         if creating file and inheriting (i.e. parent_dir != NULL)
           apply read/write bits from parent directory.
         else   
           everybody gets read bit set
         dos readonly is represented in unix by removing everyone's write bit
         dos archive is represented in unix by the user's execute bit
         dos system is represented in unix by the group's execute bit
         dos hidden is represented in unix by the other's execute bit
         if !inheriting {
           Then apply create mask,
           then add force bits.
         }
    Base permission for directories:
         dos directory is represented in unix by unix's dir bit and the exec bit
         if !inheriting {
           Then apply create mask,
           then add force bits.
         }
****************************************************************************/

mode_t unix_mode(connection_struct *conn, int dosmode,
		 const struct smb_filename *smb_fname,
		 const char *inherit_from_dir)
{
	mode_t result = (S_IRUSR | S_IRGRP | S_IROTH | S_IWUSR | S_IWGRP | S_IWOTH);
	mode_t dir_mode = 0; /* Mode of the inherit_from directory if
			      * inheriting. */

	if (!lp_store_dos_attributes(SNUM(conn)) && IS_DOS_READONLY(dosmode)) {
		result &= ~(S_IWUSR | S_IWGRP | S_IWOTH);
	}

	if ((inherit_from_dir != NULL) && lp_inherit_permissions(SNUM(conn))) {
		struct smb_filename *smb_fname_parent;

		DEBUG(2, ("unix_mode(%s) inheriting from %s\n",
			  smb_fname_str_dbg(smb_fname),
			  inherit_from_dir));

		smb_fname_parent = synthetic_smb_fname(talloc_tos(),
					inherit_from_dir,
					NULL,
					NULL,
					smb_fname->flags);
		if (smb_fname_parent == NULL) {
			DEBUG(1,("unix_mode(%s) failed, [dir %s]: No memory\n",
				 smb_fname_str_dbg(smb_fname),
				 inherit_from_dir));
			return(0);
		}

		if (SMB_VFS_STAT(conn, smb_fname_parent) != 0) {
			DEBUG(4,("unix_mode(%s) failed, [dir %s]: %s\n",
				 smb_fname_str_dbg(smb_fname),
				 inherit_from_dir, strerror(errno)));
			TALLOC_FREE(smb_fname_parent);
			return(0);      /* *** shouldn't happen! *** */
		}

		/* Save for later - but explicitly remove setuid bit for safety. */
		dir_mode = smb_fname_parent->st.st_ex_mode & ~S_ISUID;
		DEBUG(2,("unix_mode(%s) inherit mode %o\n",
			 smb_fname_str_dbg(smb_fname), (int)dir_mode));
		/* Clear "result" */
		result = 0;
		TALLOC_FREE(smb_fname_parent);
	} 

	if (IS_DOS_DIR(dosmode)) {
		/* We never make directories read only for the owner as under DOS a user
		can always create a file in a read-only directory. */
		result |= (S_IFDIR | S_IWUSR);

		if (dir_mode) {
			/* Inherit mode of parent directory. */
			result |= dir_mode;
		} else {
			/* Provisionally add all 'x' bits */
			result |= (S_IXUSR | S_IXGRP | S_IXOTH);                 

			/* Apply directory mask */
			result &= lp_directory_mask(SNUM(conn));
			/* Add in force bits */
			result |= lp_force_directory_mode(SNUM(conn));
		}
	} else { 
		if (lp_map_archive(SNUM(conn)) && IS_DOS_ARCHIVE(dosmode))
			result |= S_IXUSR;

		if (lp_map_system(SNUM(conn)) && IS_DOS_SYSTEM(dosmode))
			result |= S_IXGRP;

		if (lp_map_hidden(SNUM(conn)) && IS_DOS_HIDDEN(dosmode))
			result |= S_IXOTH;  

		if (dir_mode) {
			/* Inherit 666 component of parent directory mode */
			result |= dir_mode & (S_IRUSR | S_IRGRP | S_IROTH | S_IWUSR | S_IWGRP | S_IWOTH);
		} else {
			/* Apply mode mask */
			result &= lp_create_mask(SNUM(conn));
			/* Add in force bits */
			result |= lp_force_create_mode(SNUM(conn));
		}
	}

	DBG_INFO("unix_mode(%s) returning 0%o\n",
		 smb_fname_str_dbg(smb_fname), (int)result);

	return(result);
}

/****************************************************************************
 Change a unix mode to a dos mode.
****************************************************************************/

static uint32_t dos_mode_from_sbuf(connection_struct *conn,
				 const struct smb_filename *smb_fname)
{
	int result = 0;
	enum mapreadonly_options ro_opts = (enum mapreadonly_options)lp_map_readonly(SNUM(conn));

#if defined(UF_IMMUTABLE) && defined(SF_IMMUTABLE)
	/* if we can find out if a file is immutable we should report it r/o */
	if (smb_fname->st.st_ex_flags & (UF_IMMUTABLE | SF_IMMUTABLE)) {
		result |= FILE_ATTRIBUTE_READONLY;
	}
#endif
	if (ro_opts == MAP_READONLY_YES) {
		/* Original Samba method - map inverse of user "w" bit. */
		if ((smb_fname->st.st_ex_mode & S_IWUSR) == 0) {
			result |= FILE_ATTRIBUTE_READONLY;
		}
	} else if (ro_opts == MAP_READONLY_PERMISSIONS) {
		/* Check actual permissions for read-only. */
		if (!can_write_to_file(conn, smb_fname)) {
			result |= FILE_ATTRIBUTE_READONLY;
		}
	} /* Else never set the readonly bit. */

	if (MAP_ARCHIVE(conn) && ((smb_fname->st.st_ex_mode & S_IXUSR) != 0))
		result |= FILE_ATTRIBUTE_ARCHIVE;

	if (MAP_SYSTEM(conn) && ((smb_fname->st.st_ex_mode & S_IXGRP) != 0))
		result |= FILE_ATTRIBUTE_SYSTEM;

	if (MAP_HIDDEN(conn) && ((smb_fname->st.st_ex_mode & S_IXOTH) != 0))
		result |= FILE_ATTRIBUTE_HIDDEN;

	if (S_ISDIR(smb_fname->st.st_ex_mode))
		result = FILE_ATTRIBUTE_DIRECTORY | (result & FILE_ATTRIBUTE_READONLY);

	result |= set_link_read_only_flag(&smb_fname->st);

	dos_mode_debug_print(__func__, result);

	return result;
}

/****************************************************************************
 Get DOS attributes from an EA.
 This can also pull the create time into the stat struct inside smb_fname.
****************************************************************************/

NTSTATUS parse_dos_attribute_blob(struct smb_filename *smb_fname,
				  DATA_BLOB blob,
				  uint32_t *pattr)
{
	struct xattr_DOSATTRIB dosattrib;
	enum ndr_err_code ndr_err;
	uint32_t dosattr;

	ndr_err = ndr_pull_struct_blob(&blob, talloc_tos(), &dosattrib,
			(ndr_pull_flags_fn_t)ndr_pull_xattr_DOSATTRIB);

	if (!NDR_ERR_CODE_IS_SUCCESS(ndr_err)) {
		DBG_WARNING("bad ndr decode "
			    "from EA on file %s: Error = %s\n",
			    smb_fname_str_dbg(smb_fname),
			    ndr_errstr(ndr_err));
		return ndr_map_error2ntstatus(ndr_err);
	}

	DBG_DEBUG("%s attr = %s\n",
		  smb_fname_str_dbg(smb_fname), dosattrib.attrib_hex);

	switch (dosattrib.version) {
	case 0xFFFF:
		dosattr = dosattrib.info.compatinfoFFFF.attrib;
		break;
	case 1:
		dosattr = dosattrib.info.info1.attrib;
		if (!null_nttime(dosattrib.info.info1.create_time)) {
			struct timespec create_time =
				nt_time_to_unix_timespec(
					dosattrib.info.info1.create_time);

			update_stat_ex_create_time(&smb_fname->st,
						   create_time);

			DBG_DEBUG("file %s case 1 set btime %s\n",
				  smb_fname_str_dbg(smb_fname),
				  time_to_asc(convert_timespec_to_time_t(
						      create_time)));
		}
		break;
	case 2:
		dosattr = dosattrib.info.oldinfo2.attrib;
		/* Don't know what flags to check for this case. */
		break;
	case 3:
		dosattr = dosattrib.info.info3.attrib;
		if ((dosattrib.info.info3.valid_flags & XATTR_DOSINFO_CREATE_TIME) &&
		    !null_nttime(dosattrib.info.info3.create_time)) {
			struct timespec create_time =
				nt_time_to_full_timespec(
					dosattrib.info.info3.create_time);

			update_stat_ex_create_time(&smb_fname->st,
						   create_time);

			DBG_DEBUG("file %s case 3 set btime %s\n",
				  smb_fname_str_dbg(smb_fname),
				  time_to_asc(convert_timespec_to_time_t(
						      create_time)));
		}
		break;
	case 4:
	{
		struct xattr_DosInfo4 *info = &dosattrib.info.info4;

		dosattr = info->attrib;

		if ((info->valid_flags & XATTR_DOSINFO_CREATE_TIME) &&
		    !null_nttime(info->create_time))
		{
			struct timespec creat_time;

			creat_time = nt_time_to_full_timespec(info->create_time);
			update_stat_ex_create_time(&smb_fname->st, creat_time);

			DBG_DEBUG("file [%s] creation time [%s]\n",
				smb_fname_str_dbg(smb_fname),
				nt_time_string(talloc_tos(), info->create_time));
		}

		if (info->valid_flags & XATTR_DOSINFO_ITIME) {
			struct timespec itime;
			uint64_t file_id;

			itime = nt_time_to_unix_timespec(info->itime);
			if (smb_fname->st.st_ex_iflags &
			    ST_EX_IFLAG_CALCULATED_ITIME)
			{
				update_stat_ex_itime(&smb_fname->st, itime);
			}

			file_id = make_file_id_from_itime(&smb_fname->st);
			if (smb_fname->st.st_ex_iflags &
			    ST_EX_IFLAG_CALCULATED_FILE_ID)
			{
				update_stat_ex_file_id(&smb_fname->st, file_id);
			}

			DBG_DEBUG("file [%s] itime [%s] fileid [%"PRIx64"]\n",
				smb_fname_str_dbg(smb_fname),
				nt_time_string(talloc_tos(), info->itime),
				file_id);
		}
		break;
	}
	default:
		DBG_WARNING("Badly formed DOSATTRIB on file %s - %s\n",
			    smb_fname_str_dbg(smb_fname), blob.data);
		/* Should this be INTERNAL_ERROR? */
		return NT_STATUS_INVALID_PARAMETER;
	}

	if (S_ISDIR(smb_fname->st.st_ex_mode)) {
		dosattr |= FILE_ATTRIBUTE_DIRECTORY;
	}

	/* FILE_ATTRIBUTE_SPARSE is valid on get but not on set. */
	*pattr |= (uint32_t)(dosattr & (SAMBA_ATTRIBUTES_MASK|FILE_ATTRIBUTE_SPARSE));

	dos_mode_debug_print(__func__, *pattr);

	return NT_STATUS_OK;
}

NTSTATUS get_ea_dos_attribute(connection_struct *conn,
			      struct smb_filename *smb_fname,
			      uint32_t *pattr)
{
	DATA_BLOB blob;
	ssize_t sizeret;
	fstring attrstr;
	NTSTATUS status;

	if (!lp_store_dos_attributes(SNUM(conn))) {
		return NT_STATUS_NOT_IMPLEMENTED;
	}

	/* Don't reset pattr to zero as we may already have filename-based attributes we
	   need to preserve. */

	sizeret = SMB_VFS_GETXATTR(conn, smb_fname,
				   SAMBA_XATTR_DOS_ATTRIB, attrstr,
				   sizeof(attrstr));
	if (sizeret == -1 && errno == EACCES) {
		int saved_errno = 0;

		/*
		 * According to MS-FSA 2.1.5.1.2.1 "Algorithm to Check Access to
		 * an Existing File" FILE_LIST_DIRECTORY on a directory implies
		 * FILE_READ_ATTRIBUTES for directory entries. Being able to
		 * stat() a file implies FILE_LIST_DIRECTORY for the directory
		 * containing the file.
		 */

		if (!VALID_STAT(smb_fname->st)) {
			/*
			 * Safety net: dos_mode() already checks this, but as we
			 * become root based on this, add an additional layer of
			 * defense.
			 */
			DBG_ERR("Rejecting root override, invalid stat [%s]\n",
				smb_fname_str_dbg(smb_fname));
			return NT_STATUS_ACCESS_DENIED;
		}

		become_root();
		sizeret = SMB_VFS_GETXATTR(conn, smb_fname,
					   SAMBA_XATTR_DOS_ATTRIB,
					   attrstr,
					   sizeof(attrstr));
		if (sizeret == -1) {
			saved_errno = errno;
		}
		unbecome_root();

		if (saved_errno != 0) {
			errno = saved_errno;
		}
	}
	if (sizeret == -1) {
		DBG_INFO("Cannot get attribute "
			 "from EA on file %s: Error = %s\n",
			 smb_fname_str_dbg(smb_fname), strerror(errno));
		return map_nt_error_from_unix(errno);
	}

	blob.data = (uint8_t *)attrstr;
	blob.length = sizeret;

	status = parse_dos_attribute_blob(smb_fname, blob, pattr);
	if (!NT_STATUS_IS_OK(status)) {
		return status;
	}

	return NT_STATUS_OK;
}

/****************************************************************************
 Set DOS attributes in an EA.
 Also sets the create time.
****************************************************************************/

NTSTATUS set_ea_dos_attribute(connection_struct *conn,
			      const struct smb_filename *smb_fname,
			      uint32_t dosmode)
{
	struct xattr_DOSATTRIB dosattrib;
	enum ndr_err_code ndr_err;
	DATA_BLOB blob;
	int ret;

	if (!lp_store_dos_attributes(SNUM(conn))) {
		return NT_STATUS_NOT_IMPLEMENTED;
	}

	/*
	 * Don't store FILE_ATTRIBUTE_OFFLINE, it's dealt with in
	 * vfs_default via DMAPI if that is enabled.
	 */
	dosmode &= ~FILE_ATTRIBUTE_OFFLINE;

	ZERO_STRUCT(dosattrib);
	ZERO_STRUCT(blob);

	dosattrib.version = 4;
	dosattrib.info.info4.valid_flags = XATTR_DOSINFO_ATTRIB |
					XATTR_DOSINFO_CREATE_TIME;
	dosattrib.info.info4.attrib = dosmode;
	dosattrib.info.info4.create_time = full_timespec_to_nt_time(
		&smb_fname->st.st_ex_btime);

	if (!(smb_fname->st.st_ex_iflags & ST_EX_IFLAG_CALCULATED_ITIME)) {
		dosattrib.info.info4.valid_flags |= XATTR_DOSINFO_ITIME;
		dosattrib.info.info4.itime = full_timespec_to_nt_time(
			&smb_fname->st.st_ex_itime);
	}

	DEBUG(10,("set_ea_dos_attributes: set attribute 0x%x, btime = %s on file %s\n",
		(unsigned int)dosmode,
		time_to_asc(convert_timespec_to_time_t(smb_fname->st.st_ex_btime)),
		smb_fname_str_dbg(smb_fname) ));

	ndr_err = ndr_push_struct_blob(
			&blob, talloc_tos(), &dosattrib,
			(ndr_push_flags_fn_t)ndr_push_xattr_DOSATTRIB);

	if (!NDR_ERR_CODE_IS_SUCCESS(ndr_err)) {
		DEBUG(5, ("create_acl_blob: ndr_push_xattr_DOSATTRIB failed: %s\n",
			ndr_errstr(ndr_err)));
		return ndr_map_error2ntstatus(ndr_err);
	}

	if (blob.data == NULL || blob.length == 0) {
		/* Should this be INTERNAL_ERROR? */
		return NT_STATUS_INVALID_PARAMETER;
	}

	ret = SMB_VFS_SETXATTR(conn, smb_fname,
			       SAMBA_XATTR_DOS_ATTRIB,
			       blob.data, blob.length, 0);
	if (ret != 0) {
		NTSTATUS status = NT_STATUS_OK;
		bool need_close = false;
		files_struct *fsp = NULL;
		bool set_dosmode_ok = false;

		if ((errno != EPERM) && (errno != EACCES)) {
			DBG_INFO("Cannot set "
				 "attribute EA on file %s: Error = %s\n",
				 smb_fname_str_dbg(smb_fname), strerror(errno));
			return map_nt_error_from_unix(errno);
		}

		/* We want DOS semantics, ie allow non owner with write permission to change the
			bits on a file. Just like file_ntimes below.
		*/

		/* Check if we have write access. */
		if (!CAN_WRITE(conn)) {
			return NT_STATUS_ACCESS_DENIED;
		}

		status = smbd_check_access_rights(conn, smb_fname, false,
						  FILE_WRITE_ATTRIBUTES);
		if (NT_STATUS_IS_OK(status)) {
			set_dosmode_ok = true;
		}

		if (!set_dosmode_ok && lp_dos_filemode(SNUM(conn))) {
			set_dosmode_ok = can_write_to_file(conn, smb_fname);
		}

		if (!set_dosmode_ok) {
			return NT_STATUS_ACCESS_DENIED;
		}

		/*
		 * We need to get an open file handle to do the
		 * metadata operation under root.
		 */

		status = get_file_handle_for_metadata(conn,
						smb_fname,
						&fsp,
						&need_close);
		if (!NT_STATUS_IS_OK(status)) {
			return status;
		}

		become_root();
		ret = SMB_VFS_FSETXATTR(fsp,
					SAMBA_XATTR_DOS_ATTRIB,
					blob.data, blob.length, 0);
		if (ret == 0) {
			status = NT_STATUS_OK;
		}
		unbecome_root();
		if (need_close) {
			close_file(NULL, fsp, NORMAL_CLOSE);
		}
		return status;
	}
	DEBUG(10,("set_ea_dos_attribute: set EA 0x%x on file %s\n",
		(unsigned int)dosmode,
		smb_fname_str_dbg(smb_fname)));
	return NT_STATUS_OK;
}

/****************************************************************************
 Change a unix mode to a dos mode for an ms dfs link.
****************************************************************************/

uint32_t dos_mode_msdfs(connection_struct *conn,
		      const struct smb_filename *smb_fname)
{
	uint32_t result = 0;

	DEBUG(8,("dos_mode_msdfs: %s\n", smb_fname_str_dbg(smb_fname)));

	if (!VALID_STAT(smb_fname->st)) {
		return 0;
	}

	/* First do any modifications that depend on the path name. */
	/* hide files with a name starting with a . */
	if (lp_hide_dot_files(SNUM(conn))) {
		const char *p = strrchr_m(smb_fname->base_name, '/');
		if (p) {
			p++;
		} else {
			p = smb_fname->base_name;
		}

		/* Only . and .. are not hidden. */
		if (p[0] == '.' && !((p[1] == '\0') ||
				(p[1] == '.' && p[2] == '\0'))) {
			result |= FILE_ATTRIBUTE_HIDDEN;
		}
	}

	result |= dos_mode_from_sbuf(conn, smb_fname);

	/* Optimization : Only call is_hidden_path if it's not already
	   hidden. */
	if (!(result & FILE_ATTRIBUTE_HIDDEN) &&
	    IS_HIDDEN_PATH(conn, smb_fname->base_name)) {
		result |= FILE_ATTRIBUTE_HIDDEN;
	}

	if (result == 0) {
		result = FILE_ATTRIBUTE_NORMAL;
	}

	result = filter_mode_by_protocol(result);

	/*
	 * Add in that it is a reparse point
	 */
	result |= FILE_ATTRIBUTE_REPARSE_POINT;

	dos_mode_debug_print(__func__, result);

	return(result);
}

/*
 * check whether a file or directory is flagged as compressed.
 */
static NTSTATUS dos_mode_check_compressed(connection_struct *conn,
					  struct smb_filename *smb_fname,
					  bool *is_compressed)
{
	NTSTATUS status;
	uint16_t compression_fmt;
	TALLOC_CTX *tmp_ctx = talloc_new(NULL);
	if (tmp_ctx == NULL) {
		status = NT_STATUS_NO_MEMORY;
		goto err_out;
	}

	status = SMB_VFS_GET_COMPRESSION(conn, tmp_ctx, NULL, smb_fname,
					 &compression_fmt);
	if (!NT_STATUS_IS_OK(status)) {
		goto err_ctx_free;
	}

	if (compression_fmt == COMPRESSION_FORMAT_LZNT1) {
		*is_compressed = true;
	} else {
		*is_compressed = false;
	}
	status = NT_STATUS_OK;

err_ctx_free:
	talloc_free(tmp_ctx);
err_out:
	return status;
}

static uint32_t dos_mode_from_name(connection_struct *conn,
				   const struct smb_filename *smb_fname,
				   uint32_t dosmode)
{
	const char *p = NULL;
	uint32_t result = dosmode;

	if (!(result & FILE_ATTRIBUTE_HIDDEN) &&
	    lp_hide_dot_files(SNUM(conn)))
	{
		p = strrchr_m(smb_fname->base_name, '/');
		if (p) {
			p++;
		} else {
			p = smb_fname->base_name;
		}

		/* Only . and .. are not hidden. */
		if ((p[0] == '.') &&
		    !((p[1] == '\0') || (p[1] == '.' && p[2] == '\0')))
		{
			result |= FILE_ATTRIBUTE_HIDDEN;
		}
	}

	if (!(result & FILE_ATTRIBUTE_HIDDEN) &&
	    IS_HIDDEN_PATH(conn, smb_fname->base_name))
	{
		result |= FILE_ATTRIBUTE_HIDDEN;
	}

	return result;
}

static uint32_t dos_mode_post(uint32_t dosmode,
			      connection_struct *conn,
			      struct smb_filename *smb_fname,
			      const char *func)
{
	NTSTATUS status;

	/*
	 * According to MS-FSA a stream name does not have
	 * separate DOS attribute metadata, so we must return
	 * the DOS attribute from the base filename. With one caveat,
	 * a non-default stream name can never be a directory.
	 *
	 * As this is common to all streams data stores, we handle
	 * it here instead of inside all stream VFS modules.
	 *
	 * BUG: https://bugzilla.samba.org/show_bug.cgi?id=13380
	 */

	if (is_named_stream(smb_fname)) {
		/* is_ntfs_stream_smb_fname() returns false for a POSIX path. */
		dosmode &= ~(FILE_ATTRIBUTE_DIRECTORY);
	}

	if (conn->fs_capabilities & FILE_FILE_COMPRESSION) {
		bool compressed = false;

		status = dos_mode_check_compressed(conn, smb_fname,
						   &compressed);
		if (NT_STATUS_IS_OK(status) && compressed) {
			dosmode |= FILE_ATTRIBUTE_COMPRESSED;
		}
	}

	dosmode |= dos_mode_from_name(conn, smb_fname, dosmode);

	if (S_ISDIR(smb_fname->st.st_ex_mode)) {
		dosmode |= FILE_ATTRIBUTE_DIRECTORY;
	} else if (dosmode == 0) {
		dosmode = FILE_ATTRIBUTE_NORMAL;
	}

	dosmode = filter_mode_by_protocol(dosmode);

	dos_mode_debug_print(func, dosmode);
	return dosmode;
}

/****************************************************************************
 Change a unix mode to a dos mode.
 May also read the create timespec into the stat struct in smb_fname
 if "store dos attributes" is true.
****************************************************************************/

uint32_t dos_mode(connection_struct *conn, struct smb_filename *smb_fname)
{
	uint32_t result = 0;
	NTSTATUS status = NT_STATUS_OK;

	DEBUG(8,("dos_mode: %s\n", smb_fname_str_dbg(smb_fname)));

	if (!VALID_STAT(smb_fname->st)) {
		return 0;
	}

	/* Get the DOS attributes via the VFS if we can */
	status = SMB_VFS_GET_DOS_ATTRIBUTES(conn, smb_fname, &result);
	if (!NT_STATUS_IS_OK(status)) {
		/*
		 * Only fall back to using UNIX modes if we get NOT_IMPLEMENTED.
		 */
		if (NT_STATUS_EQUAL(status, NT_STATUS_NOT_IMPLEMENTED)) {
			result |= dos_mode_from_sbuf(conn, smb_fname);
		}
	}

	result = dos_mode_post(result, conn, smb_fname, __func__);
	return result;
}

struct dos_mode_at_state {
	files_struct *dir_fsp;
	struct smb_filename *smb_fname;
	uint32_t dosmode;
};

static void dos_mode_at_vfs_get_dosmode_done(struct tevent_req *subreq);

struct tevent_req *dos_mode_at_send(TALLOC_CTX *mem_ctx,
				    struct tevent_context *ev,
				    files_struct *dir_fsp,
				    struct smb_filename *smb_fname)
{
	struct tevent_req *req = NULL;
	struct dos_mode_at_state *state = NULL;
	struct tevent_req *subreq = NULL;

	DBG_DEBUG("%s\n", smb_fname_str_dbg(smb_fname));

	req = tevent_req_create(mem_ctx, &state,
				struct dos_mode_at_state);
	if (req == NULL) {
		return NULL;
	}

	*state = (struct dos_mode_at_state) {
		.dir_fsp = dir_fsp,
		.smb_fname = smb_fname,
	};

	if (!VALID_STAT(smb_fname->st)) {
		tevent_req_done(req);
		return tevent_req_post(req, ev);
	}

	subreq = SMB_VFS_GET_DOS_ATTRIBUTES_SEND(state,
						 ev,
						 dir_fsp,
						 smb_fname);
	if (tevent_req_nomem(subreq, req)) {
		return tevent_req_post(req, ev);
	}
	tevent_req_set_callback(subreq, dos_mode_at_vfs_get_dosmode_done, req);

	return req;
}

static void dos_mode_at_vfs_get_dosmode_done(struct tevent_req *subreq)
{
	struct tevent_req *req =
		tevent_req_callback_data(subreq,
		struct tevent_req);
	struct dos_mode_at_state *state =
		tevent_req_data(req,
		struct dos_mode_at_state);
	char *path = NULL;
	struct smb_filename *smb_path = NULL;
	struct vfs_aio_state aio_state;
	NTSTATUS status;
	bool ok;

	/*
	 * Make sure we run as the user again
	 */
	ok = change_to_user_and_service_by_fsp(state->dir_fsp);
	SMB_ASSERT(ok);

	status = SMB_VFS_GET_DOS_ATTRIBUTES_RECV(subreq,
						 &aio_state,
						 &state->dosmode);
	TALLOC_FREE(subreq);
	if (!NT_STATUS_IS_OK(status)) {
		/*
		 * Both the sync dos_mode() as well as the async
		 * dos_mode_at_[send|recv] have no real error return, the only
		 * unhandled error is when the stat info in smb_fname is not
		 * valid (cf the checks in dos_mode() and dos_mode_at_send().
		 *
		 * If SMB_VFS_GET_DOS_ATTRIBUTES[_SEND|_RECV] fails we must call
		 * dos_mode_post() which also does the mapping of a last ressort
		 * from S_IFMT(st_mode).
		 *
		 * Only if we get NT_STATUS_NOT_IMPLEMENTED from a stacked VFS
		 * module we must fallback to sync processing.
		 */
		if (!NT_STATUS_EQUAL(status, NT_STATUS_NOT_IMPLEMENTED)) {
			/*
			 * state->dosmode should still be 0, but reset
			 * it to be sure.
			 */
			state->dosmode = 0;
			status = NT_STATUS_OK;
		}
	}
	if (NT_STATUS_IS_OK(status)) {
		state->dosmode = dos_mode_post(state->dosmode,
					       state->dir_fsp->conn,
					       state->smb_fname,
					       __func__);
		tevent_req_done(req);
		return;
	}

	/*
	 * Fall back to sync dos_mode() if we got NOT_IMPLEMENTED.
	 */

	path = talloc_asprintf(state,
			       "%s/%s",
			       state->dir_fsp->fsp_name->base_name,
			       state->smb_fname->base_name);
	if (tevent_req_nomem(path, req)) {
		return;
	}

	smb_path = synthetic_smb_fname(state,
				       path,
				       NULL,
				       &state->smb_fname->st,
				       0);
<<<<<<< HEAD
	if (tevent_req_nomem(path, req)) {
=======
	if (tevent_req_nomem(smb_path, req)) {
>>>>>>> df7c3d5b
		return;
	}

	state->dosmode = dos_mode(state->dir_fsp->conn, smb_path);
	tevent_req_done(req);
	return;
}

NTSTATUS dos_mode_at_recv(struct tevent_req *req, uint32_t *dosmode)
{
	struct dos_mode_at_state *state =
		tevent_req_data(req,
		struct dos_mode_at_state);
	NTSTATUS status;

	if (tevent_req_is_nterror(req, &status)) {
		tevent_req_received(req);
		return status;
	}

	*dosmode = state->dosmode;
	tevent_req_received(req);
	return NT_STATUS_OK;
}

/*******************************************************************
 chmod a file - but preserve some bits.
 If "store dos attributes" is also set it will store the create time
 from the stat struct in smb_fname (in NTTIME format) in the EA
 attribute also.
********************************************************************/

int file_set_dosmode(connection_struct *conn, struct smb_filename *smb_fname,
		     uint32_t dosmode, const char *parent_dir, bool newfile)
{
	int mask=0;
	mode_t tmp;
	mode_t unixmode;
	int ret = -1, lret = -1;
	files_struct *fsp = NULL;
	bool need_close = false;
	NTSTATUS status;

	if (!CAN_WRITE(conn)) {
		errno = EROFS;
		return -1;
	}

	dosmode &= SAMBA_ATTRIBUTES_MASK;

	DEBUG(10,("file_set_dosmode: setting dos mode 0x%x on file %s\n",
		  dosmode, smb_fname_str_dbg(smb_fname)));

	unixmode = smb_fname->st.st_ex_mode;

	get_acl_group_bits(conn, smb_fname,
			&smb_fname->st.st_ex_mode);

	if (S_ISDIR(smb_fname->st.st_ex_mode))
		dosmode |= FILE_ATTRIBUTE_DIRECTORY;
	else
		dosmode &= ~FILE_ATTRIBUTE_DIRECTORY;

	/* Store the DOS attributes in an EA by preference. */
	status = SMB_VFS_SET_DOS_ATTRIBUTES(conn, smb_fname, dosmode);
	if (NT_STATUS_IS_OK(status)) {
		if (!newfile) {
			notify_fname(conn, NOTIFY_ACTION_MODIFIED,
				FILE_NOTIFY_CHANGE_ATTRIBUTES,
				smb_fname->base_name);
		}
		smb_fname->st.st_ex_mode = unixmode;
		return 0;
	} else {
		/*
		 * Only fall back to using UNIX modes if
		 * we get NOT_IMPLEMENTED.
		 */
		if (!NT_STATUS_EQUAL(status, NT_STATUS_NOT_IMPLEMENTED)) {
			errno = map_errno_from_nt_status(status);
			return -1;
		}
	}

	/* Fall back to UNIX modes. */
	unixmode = unix_mode(conn, dosmode, smb_fname, parent_dir);

	/* preserve the file type bits */
	mask |= S_IFMT;

	/* preserve the s bits */
	mask |= (S_ISUID | S_ISGID);

	/* preserve the t bit */
#ifdef S_ISVTX
	mask |= S_ISVTX;
#endif

	/* possibly preserve the x bits */
	if (!MAP_ARCHIVE(conn))
		mask |= S_IXUSR;
	if (!MAP_SYSTEM(conn))
		mask |= S_IXGRP;
	if (!MAP_HIDDEN(conn))
		mask |= S_IXOTH;

	unixmode |= (smb_fname->st.st_ex_mode & mask);

	/* if we previously had any r bits set then leave them alone */
	if ((tmp = smb_fname->st.st_ex_mode & (S_IRUSR|S_IRGRP|S_IROTH))) {
		unixmode &= ~(S_IRUSR|S_IRGRP|S_IROTH);
		unixmode |= tmp;
	}

	/* if we previously had any w bits set then leave them alone 
		whilst adding in the new w bits, if the new mode is not rdonly */
	if (!IS_DOS_READONLY(dosmode)) {
		unixmode |= (smb_fname->st.st_ex_mode & (S_IWUSR|S_IWGRP|S_IWOTH));
	}

	/*
	 * From the chmod 2 man page:
	 *
	 * "If the calling process is not privileged, and the group of the file
	 * does not match the effective group ID of the process or one of its
	 * supplementary group IDs, the S_ISGID bit will be turned off, but
	 * this will not cause an error to be returned."
	 *
	 * Simply refuse to do the chmod in this case.
	 */

	if (S_ISDIR(smb_fname->st.st_ex_mode) && (unixmode & S_ISGID) &&
			geteuid() != sec_initial_uid() &&
			!current_user_in_group(conn, smb_fname->st.st_ex_gid)) {
		DEBUG(3,("file_set_dosmode: setgid bit cannot be "
			"set for directory %s\n",
			smb_fname_str_dbg(smb_fname)));
		errno = EPERM;
		return -1;
	}

	ret = SMB_VFS_CHMOD(conn, smb_fname, unixmode);
	if (ret == 0) {
		if(!newfile || (lret != -1)) {
			notify_fname(conn, NOTIFY_ACTION_MODIFIED,
				     FILE_NOTIFY_CHANGE_ATTRIBUTES,
				     smb_fname->base_name);
		}
		smb_fname->st.st_ex_mode = unixmode;
		return 0;
	}

	if((errno != EPERM) && (errno != EACCES))
		return -1;

	if(!lp_dos_filemode(SNUM(conn)))
		return -1;

	/* We want DOS semantics, ie allow non owner with write permission to change the
		bits on a file. Just like file_ntimes below.
	*/

	if (!can_write_to_file(conn, smb_fname)) {
		errno = EACCES;
		return -1;
	}

	/*
	 * We need to get an open file handle to do the
	 * metadata operation under root.
	 */

	status = get_file_handle_for_metadata(conn,
					      smb_fname,
					      &fsp,
					      &need_close);
	if (!NT_STATUS_IS_OK(status)) {
		errno = map_errno_from_nt_status(status);
		return -1;
	}

	become_root();
	ret = SMB_VFS_FCHMOD(fsp, unixmode);
	unbecome_root();
	if (need_close) {
		close_file(NULL, fsp, NORMAL_CLOSE);
	}
	if (!newfile) {
		notify_fname(conn, NOTIFY_ACTION_MODIFIED,
			     FILE_NOTIFY_CHANGE_ATTRIBUTES,
			     smb_fname->base_name);
	}
	if (ret == 0) {
		smb_fname->st.st_ex_mode = unixmode;
	}

	return( ret );
}


NTSTATUS file_set_sparse(connection_struct *conn,
			 files_struct *fsp,
			 bool sparse)
{
	const struct loadparm_substitution *lp_sub =
		loadparm_s3_global_substitution();
	uint32_t old_dosmode;
	uint32_t new_dosmode;
	NTSTATUS status;

	if (!CAN_WRITE(conn)) {
		DEBUG(9,("file_set_sparse: fname[%s] set[%u] "
			"on readonly share[%s]\n",
			smb_fname_str_dbg(fsp->fsp_name),
			sparse,
			lp_servicename(talloc_tos(), lp_sub, SNUM(conn))));
		return NT_STATUS_MEDIA_WRITE_PROTECTED;
	}

	/*
	 * Windows Server 2008 & 2012 permit FSCTL_SET_SPARSE if any of the
	 * following access flags are granted.
	 */
	if ((fsp->access_mask & (FILE_WRITE_DATA
				| FILE_WRITE_ATTRIBUTES
				| SEC_FILE_APPEND_DATA)) == 0) {
		DEBUG(9,("file_set_sparse: fname[%s] set[%u] "
			"access_mask[0x%08X] - access denied\n",
			smb_fname_str_dbg(fsp->fsp_name),
			sparse,
			fsp->access_mask));
		return NT_STATUS_ACCESS_DENIED;
	}

	if (fsp->is_directory) {
		DEBUG(9, ("invalid attempt to %s sparse flag on dir %s\n",
			  (sparse ? "set" : "clear"),
			  smb_fname_str_dbg(fsp->fsp_name)));
		return NT_STATUS_INVALID_PARAMETER;
	}

	if (IS_IPC(conn) || IS_PRINT(conn)) {
		DEBUG(9, ("attempt to %s sparse flag over invalid conn\n",
			  (sparse ? "set" : "clear")));
		return NT_STATUS_INVALID_PARAMETER;
	}

	DEBUG(10,("file_set_sparse: setting sparse bit %u on file %s\n",
		  sparse, smb_fname_str_dbg(fsp->fsp_name)));

	if (!lp_store_dos_attributes(SNUM(conn))) {
		return NT_STATUS_INVALID_DEVICE_REQUEST;
	}

	status = vfs_stat_fsp(fsp);
	if (!NT_STATUS_IS_OK(status)) {
		return status;
	}

	old_dosmode = dos_mode(conn, fsp->fsp_name);

	if (sparse && !(old_dosmode & FILE_ATTRIBUTE_SPARSE)) {
		new_dosmode = old_dosmode | FILE_ATTRIBUTE_SPARSE;
	} else if (!sparse && (old_dosmode & FILE_ATTRIBUTE_SPARSE)) {
		new_dosmode = old_dosmode & ~FILE_ATTRIBUTE_SPARSE;
	} else {
		return NT_STATUS_OK;
	}

	/* Store the DOS attributes in an EA. */
	status = SMB_VFS_FSET_DOS_ATTRIBUTES(conn, fsp, new_dosmode);
	if (!NT_STATUS_IS_OK(status)) {
		return status;
	}

	notify_fname(conn, NOTIFY_ACTION_MODIFIED,
		     FILE_NOTIFY_CHANGE_ATTRIBUTES,
		     fsp->fsp_name->base_name);

	fsp->is_sparse = sparse;

	return NT_STATUS_OK;
}

/*******************************************************************
 Wrapper around the VFS ntimes that possibly allows DOS semantics rather
 than POSIX.
*******************************************************************/

int file_ntimes(connection_struct *conn, const struct smb_filename *smb_fname,
		struct smb_file_time *ft)
{
	int ret = -1;

	errno = 0;

	DEBUG(6, ("file_ntime: actime: %s",
		  time_to_asc(convert_timespec_to_time_t(ft->atime))));
	DEBUG(6, ("file_ntime: modtime: %s",
		  time_to_asc(convert_timespec_to_time_t(ft->mtime))));
	DEBUG(6, ("file_ntime: ctime: %s",
		  time_to_asc(convert_timespec_to_time_t(ft->ctime))));
	DEBUG(6, ("file_ntime: createtime: %s",
		  time_to_asc(convert_timespec_to_time_t(ft->create_time))));

	/* Don't update the time on read-only shares */
	/* We need this as set_filetime (which can be called on
	   close and other paths) can end up calling this function
	   without the NEED_WRITE protection. Found by : 
	   Leo Weppelman <leo@wau.mis.ah.nl>
	*/

	if (!CAN_WRITE(conn)) {
		return 0;
	}

	if(SMB_VFS_NTIMES(conn, smb_fname, ft) == 0) {
		return 0;
	}

	if((errno != EPERM) && (errno != EACCES)) {
		return -1;
	}

	if(!lp_dos_filetimes(SNUM(conn))) {
		return -1;
	}

	/* We have permission (given by the Samba admin) to
	   break POSIX semantics and allow a user to change
	   the time on a file they don't own but can write to
	   (as DOS does).
	 */

	/* Check if we have write access. */
	if (can_write_to_file(conn, smb_fname)) {
		/* We are allowed to become root and change the filetime. */
		become_root();
		ret = SMB_VFS_NTIMES(conn, smb_fname, ft);
		unbecome_root();
	}

	return ret;
}

/******************************************************************
 Force a "sticky" write time on a pathname. This will always be
 returned on all future write time queries and set on close.
******************************************************************/

bool set_sticky_write_time_path(struct file_id fileid, struct timespec mtime)
{
	if (is_omit_timespec(&mtime)) {
		return true;
	}

	if (!set_sticky_write_time(fileid, mtime)) {
		return false;
	}

	return true;
}

/******************************************************************
 Force a "sticky" write time on an fsp. This will always be
 returned on all future write time queries and set on close.
******************************************************************/

bool set_sticky_write_time_fsp(struct files_struct *fsp, struct timespec mtime)
{
	if (is_omit_timespec(&mtime)) {
		return true;
	}

	fsp->write_time_forced = true;
	TALLOC_FREE(fsp->update_write_time_event);

	return set_sticky_write_time_path(fsp->file_id, mtime);
}

/******************************************************************
 Set a create time EA.
******************************************************************/

NTSTATUS set_create_timespec_ea(connection_struct *conn,
				const struct smb_filename *psmb_fname,
				struct timespec create_time)
{
	struct smb_filename *smb_fname;
	uint32_t dosmode;
	int ret;

	if (!lp_store_dos_attributes(SNUM(conn))) {
		return NT_STATUS_OK;
	}

	smb_fname = synthetic_smb_fname(talloc_tos(),
					psmb_fname->base_name,
					NULL,
					&psmb_fname->st,
					psmb_fname->flags);

	if (smb_fname == NULL) {
		return NT_STATUS_NO_MEMORY;
	}

	dosmode = dos_mode(conn, smb_fname);

	smb_fname->st.st_ex_btime = create_time;

	ret = file_set_dosmode(conn, smb_fname, dosmode, NULL, false);
	if (ret == -1) {
		return map_nt_error_from_unix(errno);
	}

	DEBUG(10,("set_create_timespec_ea: wrote create time EA for file %s\n",
		smb_fname_str_dbg(smb_fname)));

	return NT_STATUS_OK;
}

/******************************************************************
 Return a create time.
******************************************************************/

struct timespec get_create_timespec(connection_struct *conn,
				struct files_struct *fsp,
				const struct smb_filename *smb_fname)
{
	return smb_fname->st.st_ex_btime;
}

/******************************************************************
 Return a change time (may look at EA in future).
******************************************************************/

struct timespec get_change_timespec(connection_struct *conn,
				struct files_struct *fsp,
				const struct smb_filename *smb_fname)
{
	return smb_fname->st.st_ex_mtime;
}

/****************************************************************************
 Get a real open file handle we can do meta-data operations on. As it's
 going to be used under root access only on meta-data we should look for
 any existing open file handle first, and use that in preference (also to
 avoid kernel self-oplock breaks). If not use an INTERNAL_OPEN_ONLY handle.
****************************************************************************/

static NTSTATUS get_file_handle_for_metadata(connection_struct *conn,
				const struct smb_filename *smb_fname,
				files_struct **ret_fsp,
				bool *need_close)
{
	NTSTATUS status;
	files_struct *fsp;
	struct file_id file_id;
	struct smb_filename *smb_fname_cp = NULL;

	*need_close = false;

	if (!VALID_STAT(smb_fname->st)) {
		return NT_STATUS_INVALID_PARAMETER;
	}

	file_id = vfs_file_id_from_sbuf(conn, &smb_fname->st);

	for(fsp = file_find_di_first(conn->sconn, file_id);
			fsp;
			fsp = file_find_di_next(fsp)) {
		if (fsp->fh->fd != -1) {
			*ret_fsp = fsp;
			return NT_STATUS_OK;
		}
	}

	smb_fname_cp = cp_smb_filename(talloc_tos(),
					smb_fname);
	if (smb_fname_cp == NULL) {
		return NT_STATUS_NO_MEMORY;
	}

	/* Opens an INTERNAL_OPEN_ONLY write handle. */
	status = SMB_VFS_CREATE_FILE(
		conn,                                   /* conn */
		NULL,                                   /* req */
		0,                                      /* root_dir_fid */
		smb_fname_cp,				/* fname */
		FILE_WRITE_ATTRIBUTES,			/* access_mask */
		(FILE_SHARE_READ | FILE_SHARE_WRITE |   /* share_access */
			FILE_SHARE_DELETE),
		FILE_OPEN,                              /* create_disposition*/
		0,                                      /* create_options */
		0,                                      /* file_attributes */
		INTERNAL_OPEN_ONLY,                     /* oplock_request */
		NULL,					/* lease */
                0,                                      /* allocation_size */
		0,                                      /* private_flags */
		NULL,                                   /* sd */
		NULL,                                   /* ea_list */
		ret_fsp,                                /* result */
		NULL,                                   /* pinfo */
		NULL, NULL);				/* create context */

	TALLOC_FREE(smb_fname_cp);

	if (NT_STATUS_IS_OK(status)) {
		*need_close = true;
	}
	return status;
}<|MERGE_RESOLUTION|>--- conflicted
+++ resolved
@@ -917,11 +917,7 @@
 				       NULL,
 				       &state->smb_fname->st,
 				       0);
-<<<<<<< HEAD
-	if (tevent_req_nomem(path, req)) {
-=======
 	if (tevent_req_nomem(smb_path, req)) {
->>>>>>> df7c3d5b
 		return;
 	}
 
