--- conflicted
+++ resolved
@@ -1231,20 +1231,12 @@
 off_t vfs_transfer_file(files_struct *in, files_struct *out, off_t n);
 const char *vfs_readdirname(connection_struct *conn, void *p,
 			    SMB_STRUCT_STAT *sbuf, char **talloced);
-<<<<<<< HEAD
-int vfs_ChDir(connection_struct *conn, const char *path);
-char *vfs_GetWd(TALLOC_CTX *ctx, connection_struct *conn);
-NTSTATUS check_reduced_name(connection_struct *conn,
-			const char *cwd_name,
-			const char *fname);
-=======
 int vfs_ChDir(connection_struct *conn,
 			const struct smb_filename *smb_fname);
 struct smb_filename *vfs_GetWd(TALLOC_CTX *ctx, connection_struct *conn);
 NTSTATUS check_reduced_name(connection_struct *conn,
 			const struct smb_filename *cwd_fname,
 			const struct smb_filename *smb_fname);
->>>>>>> aaa7d4da
 NTSTATUS check_reduced_name_with_privilege(connection_struct *conn,
 			const struct smb_filename *smb_fname,
 			struct smb_request *smbreq);
