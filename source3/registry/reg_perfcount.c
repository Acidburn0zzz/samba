--- conflicted
+++ resolved
@@ -186,15 +186,9 @@
 	}
 	/* First encode the name_index */
 	working_size = (kbuf.dsize + 1)*sizeof(uint16_t);
-<<<<<<< HEAD
-	p = (char *)SMB_REALLOC(buf1, buffer_size + working_size);
-	if (p == NULL) {
-		SAFE_FREE(buf1);
-=======
 	/* SMB_REALLOC frees buf1 on error */
 	p = (char *)SMB_REALLOC(buf1, buffer_size + working_size);
 	if (p == NULL) {
->>>>>>> 5b2a3764
 		buffer_size = 0;
 		return buffer_size;
 	}
@@ -209,15 +203,9 @@
 	buffer_size += working_size;
 	/* Now encode the actual name */
 	working_size = (dbuf.dsize + 1)*sizeof(uint16_t);
-<<<<<<< HEAD
-	p = (char *)SMB_REALLOC(buf1, buffer_size + working_size);
-	if (p == NULL) {
-		SAFE_FREE(buf1);
-=======
 	/* SMB_REALLOC frees buf1 on error */
 	p = (char *)SMB_REALLOC(buf1, buffer_size + working_size);
 	if (p == NULL) {
->>>>>>> 5b2a3764
 		buffer_size = 0;
 		return buffer_size;
 	}
