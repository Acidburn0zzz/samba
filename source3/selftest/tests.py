#!/usr/bin/python
# This script generates a list of testsuites that should be run as part of
# the Samba 3 test suite.

# The output of this script is parsed by selftest.pl, which then decides
# which of the tests to actually run. It will, for example, skip all tests
# listed in selftest/skip or only run a subset during "make quicktest".

# The idea is that this script outputs all of the tests of Samba 3, not
# just those that are known to pass, and list those that should be skipped
# or are known to fail in selftest/skip or selftest/samba3-knownfail. This makes it
# very easy to see what functionality is still missing in Samba 3 and makes
# it possible to run the testsuite against other servers, such as Samba 4 or
# Windows that have a different set of features.

# The syntax for a testsuite is "-- TEST --" on a single line, followed
# by the name of the test, the environment it needs and the command to run, all
# three separated by newlines. All other lines in the output are considered
# comments.

import os
import sys
sys.path.insert(0, os.path.normpath(os.path.join(os.path.dirname(__file__), "../../selftest")))
import selftesthelpers
from selftesthelpers import bindir, srcdir, scriptdir, binpath
from selftesthelpers import plantestsuite, samba3srcdir
from selftesthelpers import smbtorture3, configuration, smbclient3, smbtorture4
from selftesthelpers import net, wbinfo, dbwrap_tool, rpcclient, python
from selftesthelpers import smbget, smbcacls, smbcquotas, ntlm_auth3
from selftesthelpers import valgrindify, smbtorture4_testsuites
from selftesthelpers import smbtorture4_options
from selftesthelpers import smbcontrol
from selftesthelpers import smbstatus
smbtorture4_options.extend([
    '--option=torture:sharedelay=100000',
   '--option=torture:writetimeupdatedelay=500000',
])


def plansmbtorture4testsuite(name, env, options, description=''):
    if description == '':
        modname = "samba3.%s" % (name, )
    else:
        modname = "samba3.%s %s" % (name, description)

    selftesthelpers.plansmbtorture4testsuite(
        name, env, options, target='samba3', modname=modname)


# find config.h
try:
    config_h = os.environ["CONFIG_H"]
except KeyError:
    samba4bindir = bindir()
    config_h = os.path.join(samba4bindir, "default/include/config.h")

# check available features
config_hash = dict()
f = open(config_h, 'r')
try:
    lines = f.readlines()
    config_hash = dict((x[0], ' '.join(x[1:]))
                       for x in map(lambda line: line.strip().split(' ')[1:],
                                    filter(lambda line: (line[0:7] == '#define') and (len(line.split(' ')) > 2), lines)))
finally:
    f.close()

have_linux_kernel_oplocks = ("HAVE_KERNEL_OPLOCKS_LINUX" in config_hash)
have_inotify = ("HAVE_INOTIFY" in config_hash)
have_ldwrap = ("HAVE_LDWRAP" in config_hash)
with_pthreadpool = ("WITH_PTHREADPOOL" in config_hash)


plantestsuite("samba3.blackbox.success", "nt4_dc:local", [os.path.join(samba3srcdir, "script/tests/test_success.sh")])
plantestsuite("samba3.blackbox.failure", "nt4_dc:local", [os.path.join(samba3srcdir, "script/tests/test_failure.sh")])

plantestsuite("samba3.local_s3", "nt4_dc:local", [os.path.join(samba3srcdir, "script/tests/test_local_s3.sh")])

plantestsuite("samba3.blackbox.registry.upgrade", "nt4_dc:local", [os.path.join(samba3srcdir, "script/tests/test_registry_upgrade.sh"), net, dbwrap_tool])

tests = ["FDPASS", "LOCK1", "LOCK2", "LOCK3", "LOCK4", "LOCK5", "LOCK6", "LOCK7",
         "LOCK9A", "LOCK9B",
         "LOCK10",
         "LOCK11",
         "LOCK12",
         "LOCK13",
         "UNLINK", "BROWSE", "ATTR", "TRANS2", "TORTURE",
         "OPLOCK1", "OPLOCK2", "OPLOCK4", "STREAMERROR",
         "DIR", "DIR1", "DIR-CREATETIME", "TCON", "TCONDEV", "RW1", "RW2", "RW3", "LARGE_READX", "RW-SIGNING",
         "OPEN", "XCOPY", "RENAME", "DELETE", "DELETE-LN", "WILDDELETE", "PROPERTIES", "W2K",
         "TCON2", "IOCTL", "CHKPATH", "FDSESS", "CHAIN1", "CHAIN2", "OWNER-RIGHTS",
         "CHAIN3", "PIDHIGH", "CLI_SPLICE",
         "UID-REGRESSION-TEST", "SHORTNAME-TEST",
         "CASE-INSENSITIVE-CREATE", "SMB2-BASIC", "NTTRANS-FSCTL", "SMB2-NEGPROT",
         "SMB2-SESSION-REAUTH", "SMB2-SESSION-RECONNECT", "SMB2-FTRUNCATE",
         "SMB2-ANONYMOUS", "SMB2-DIR-FSYNC",
         "CLEANUP1",
         "CLEANUP2",
         "CLEANUP4",
         "BAD-NBT-SESSION"]

for t in tests:
    plantestsuite("samba3.smbtorture_s3.plain.%s" % t, "fileserver", [os.path.join(samba3srcdir, "script/tests/test_smbtorture_s3.sh"), t, '//$SERVER_IP/tmp', '$USERNAME', '$PASSWORD', smbtorture3, "", "-l $LOCAL_PATH"])
    plantestsuite("samba3.smbtorture_s3.crypt_client.%s" % t, "nt4_dc", [os.path.join(samba3srcdir, "script/tests/test_smbtorture_s3.sh"), t, '//$SERVER_IP/tmp', '$USERNAME', '$PASSWORD', smbtorture3, "-e", "-l $LOCAL_PATH"])
    if t == "TORTURE":
        # this is a negative test to verify that the server rejects
        # access without encryption
        plantestsuite("samba3.smbtorture_s3.crypt_server.%s" % t, "nt4_dc", [os.path.join(samba3srcdir, "script/tests/test_smbtorture_s3.sh"), t, '//$SERVER_IP/tmpenc', '$USERNAME', '$PASSWORD', smbtorture3, "", "-l $LOCAL_PATH"])
    if t == "CLI_SPLICE":
        # We must test this against the SMB1 fallback.
        plantestsuite("samba3.smbtorture_s3.plain.%s" % t, "fileserver", [os.path.join(samba3srcdir, "script/tests/test_smbtorture_s3.sh"), t, '//$SERVER_IP/tmp', '$USERNAME', '$PASSWORD', smbtorture3, "", "-l $LOCAL_PATH", "-mNT1"])
    plantestsuite("samba3.smbtorture_s3.plain.%s" % t, "ad_dc_ntvfs", [os.path.join(samba3srcdir, "script/tests/test_smbtorture_s3.sh"), t, '//$SERVER_IP/tmp', '$USERNAME', '$PASSWORD', smbtorture3, "", "-l $LOCAL_PATH"])

t = "TLDAP"
plantestsuite("samba3.smbtorture_s3.plain.%s" % t, "ad_dc", [os.path.join(samba3srcdir, "script/tests/test_smbtorture_s3.sh"), t, '//$SERVER/tmp', '$DC_USERNAME', '$DC_PASSWORD', smbtorture3, "", "-l $LOCAL_PATH"])

#
# RENAME-ACCESS needs to run against a special share - acl_xattr_ign_sysacl_windows
#
plantestsuite("samba3.smbtorture_s3.plain.%s" % "RENAME-ACCESS", "nt4_dc", [os.path.join(samba3srcdir, "script/tests/test_smbtorture_s3.sh"), "RENAME-ACCESS", '//$SERVER_IP/acl_xattr_ign_sysacl_windows', '$USERNAME', '$PASSWORD', smbtorture3, "", "-l $LOCAL_PATH"])
plantestsuite("samba3.smbtorture_s3.crypt_client.%s" % "RENAME-ACCESS", "nt4_dc", [os.path.join(samba3srcdir, "script/tests/test_smbtorture_s3.sh"), "RENAME-ACCESS", '//$SERVER_IP/acl_xattr_ign_sysacl_windows', '$USERNAME', '$PASSWORD', smbtorture3, "-e", "-l $LOCAL_PATH"])
# non-crypt only

tests = ["OPLOCK-CANCEL"]
for t in tests:
    plantestsuite("samba3.smbtorture_s3.plain.%s" % t, "nt4_dc", [os.path.join(samba3srcdir, "script/tests/test_smbtorture_s3.sh"), t, '//$SERVER_IP/tmp', '$USERNAME', '$PASSWORD', smbtorture3, "", "-l $LOCAL_PATH"])

env = "nt4_dc"
tests = ["MANGLE-ILLEGAL"]
for t in tests:
    plantestsuite("samba3.smbtorture_s3.plain.%s" % t, env, [os.path.join(samba3srcdir, "script/tests/test_smbtorture_s3.sh"), t, '//$SERVER_IP/mangle_illegal', '$USERNAME', '$PASSWORD', smbtorture3, "", "-l $LOCAL_PATH"])

tests = ["RW1", "RW2", "RW3", "SMB2-BASIC"]
for t in tests:
    plantestsuite("samba3.smbtorture_s3.vfs_aio_pthread(simpleserver).%s" % t, "simpleserver", [os.path.join(samba3srcdir, "script/tests/test_smbtorture_s3.sh"), t, '//$SERVER_IP/vfs_aio_pthread', '$USERNAME', '$PASSWORD', smbtorture3, "", "-l $LOCAL_PATH"])
    plantestsuite("samba3.smbtorture_s3.vfs_aio_fork(simpleserver).%s" % t, "simpleserver", [os.path.join(samba3srcdir, "script/tests/test_smbtorture_s3.sh"), t, '//$SERVER_IP/vfs_aio_fork', '$USERNAME', '$PASSWORD', smbtorture3, "", "-l $LOCAL_PATH"])

plantestsuite("samba3.smbtorture_s3.hidenewfiles(simpleserver)",
              "simpleserver",
              [os.path.join(samba3srcdir,
                            "script/tests/test_smbtorture_s3.sh"),
               'hide-new-files-timeout',
               '//$SERVER_IP/hidenewfiles',
               '$USERNAME',
               '$PASSWORD',
               smbtorture3,
               "",
               "-l $LOCAL_PATH"])

shares = [
    "vfs_aio_pthread_async_dosmode_default1",
    "vfs_aio_pthread_async_dosmode_default2",
    "vfs_aio_pthread_async_dosmode_force_sync1",
    "vfs_aio_pthread_async_dosmode_force_sync2"
]
for s in shares:
    plantestsuite("samba3.smbtorture_s3.%s(simpleserver).SMB2-BASIC" % s, "simpleserver", [os.path.join(samba3srcdir, "script/tests/test_smbtorture_s3.sh"), 'SMB2-BASIC', '//$SERVER_IP/' + s, '$USERNAME', '$PASSWORD', smbtorture3, "", "-l $LOCAL_PATH"])
    t = "smb2.compound_find"
    plansmbtorture4testsuite(t, "simpleserver", "//%s/%s %s" % ('$SERVER_IP', s, ' -U$USERNAME%$PASSWORD'), description=s)

posix_tests = ["POSIX", "POSIX-APPEND", "POSIX-SYMLINK-ACL", "POSIX-SYMLINK-EA", "POSIX-OFD-LOCK",
<<<<<<< HEAD
               "POSIX-STREAM-DELETE", "WINDOWS-BAD-SYMLINK", "POSIX-MKDIR"]
=======
               "POSIX-STREAM-DELETE", "WINDOWS-BAD-SYMLINK", "POSIX-MKDIR",
               "POSIX-BLOCKING-LOCK",
               "POSIX-ACL-OPLOCK",
               "POSIX-ACL-SHAREROOT",
              ]
>>>>>>> 1f07059a

for t in posix_tests:
    plantestsuite("samba3.smbtorture_s3.plain.%s" % t, "nt4_dc", [os.path.join(samba3srcdir, "script/tests/test_smbtorture_s3.sh"), t, '//$SERVER_IP/posix_share', '$USERNAME', '$PASSWORD', smbtorture3, "", "-l $LOCAL_PATH"])
    plantestsuite("samba3.smbtorture_s3.crypt.%s" % t, "nt4_dc", [os.path.join(samba3srcdir, "script/tests/test_smbtorture_s3.sh"), t, '//$SERVER_IP/posix_share', '$USERNAME', '$PASSWORD', smbtorture3, "-e", "-l $LOCAL_PATH"])
    plantestsuite("samba3.smbtorture_s3.plain.%s" % t, "ad_dc_ntvfs", [os.path.join(samba3srcdir, "script/tests/test_smbtorture_s3.sh"), t, '//$SERVER_IP/posix_share', '$USERNAME', '$PASSWORD', smbtorture3, "", "-l $LOCAL_PATH"])

env = "nt4_dc:local"
t = "CLEANUP3"
plantestsuite("samba3.smbtorture_s3.plain.%s" % t, env, [os.path.join(samba3srcdir, "script/tests/test_smbtorture_s3.sh"), t, '//$SERVER_IP/tmp', '$USERNAME', '$PASSWORD', binpath('smbtorture3'), "", "-l $LOCAL_PATH"])

local_tests = [
    "LOCAL-SUBSTITUTE",
    "LOCAL-GENCACHE",
    "LOCAL-BASE64",
    "LOCAL-RBTREE",
    "LOCAL-MEMCACHE",
    "LOCAL-STREAM-NAME",
    "LOCAL-string_to_sid",
    "LOCAL-sid_to_string",
    "LOCAL-binary_to_sid",
    "LOCAL-DBTRANS",
    "LOCAL-TEVENT-POLL",
    "LOCAL-CONVERT-STRING",
    "LOCAL-CONV-AUTH-INFO",
    "LOCAL-IDMAP-TDB-COMMON",
    "LOCAL-MESSAGING-READ1",
    "LOCAL-MESSAGING-READ2",
    "LOCAL-MESSAGING-READ3",
    "LOCAL-MESSAGING-READ4",
    "LOCAL-MESSAGING-FDPASS1",
    "LOCAL-MESSAGING-FDPASS2",
    "LOCAL-MESSAGING-FDPASS2a",
    "LOCAL-MESSAGING-FDPASS2b",
    "LOCAL-MESSAGING-SEND-ALL",
    "LOCAL-PTHREADPOOL-TEVENT",
    "LOCAL-CANONICALIZE-PATH",
    "LOCAL-DBWRAP-WATCH1",
    "LOCAL-DBWRAP-WATCH2",
    "LOCAL-DBWRAP-DO-LOCKED1",
    "LOCAL-G-LOCK1",
    "LOCAL-G-LOCK2",
    "LOCAL-G-LOCK3",
    "LOCAL-G-LOCK4",
    "LOCAL-G-LOCK5",
    "LOCAL-G-LOCK6",
    "LOCAL-NAMEMAP-CACHE1",
    "LOCAL-IDMAP-CACHE1",
    "LOCAL-hex_encode_buf",
    "LOCAL-remove_duplicate_addrs2"]

for t in local_tests:
    plantestsuite("samba3.smbtorture_s3.%s" % t, "none", [os.path.join(samba3srcdir, "script/tests/test_smbtorture_s3.sh"), t, '//foo/bar', '""', '""', smbtorture3, ""])

plantestsuite("samba.vfstest.stream_depot", "nt4_dc:local", [os.path.join(samba3srcdir, "script/tests/stream-depot/run.sh"), binpath("vfstest"), "$PREFIX", configuration])
plantestsuite("samba.vfstest.xattr-tdb-1", "nt4_dc:local", [os.path.join(samba3srcdir, "script/tests/xattr-tdb-1/run.sh"), binpath("vfstest"), "$PREFIX", configuration])
plantestsuite("samba.vfstest.acl", "nt4_dc:local", [os.path.join(samba3srcdir, "script/tests/vfstest-acl/run.sh"), binpath("vfstest"), "$PREFIX", configuration])
plantestsuite("samba.vfstest.catia", "nt4_dc:local", [os.path.join(samba3srcdir, "script/tests/vfstest-catia/run.sh"), binpath("vfstest"), "$PREFIX", configuration])

plantestsuite("samba3.blackbox.smbclient_basic.NT1", "nt4_dc_schannel", [os.path.join(samba3srcdir, "script/tests/test_smbclient_basic.sh"), '$SERVER', '$SERVER_IP', '$DC_USERNAME', '$DC_PASSWORD', smbclient3, configuration, "-mNT1"])
plantestsuite("samba3.blackbox.smbclient_basic.SMB2_02", "nt4_dc_schannel", [os.path.join(samba3srcdir, "script/tests/test_smbclient_basic.sh"), '$SERVER', '$SERVER_IP', '$DC_USERNAME', '$DC_PASSWORD', smbclient3, configuration, "-mSMB2_02"])
plantestsuite("samba3.blackbox.smbclient_basic.SMB2_10", "nt4_dc_schannel", [os.path.join(samba3srcdir, "script/tests/test_smbclient_basic.sh"), '$SERVER', '$SERVER_IP', '$DC_USERNAME', '$DC_PASSWORD', smbclient3, configuration, "-mSMB2_10"])
plantestsuite("samba3.blackbox.smbclient_basic.SMB3_02", "nt4_dc_schannel", [os.path.join(samba3srcdir, "script/tests/test_smbclient_basic.sh"), '$SERVER', '$SERVER_IP', '$DC_USERNAME', '$DC_PASSWORD', smbclient3, configuration, "-mSMB3_02"])
plantestsuite("samba3.blackbox.smbclient_basic.SMB3_11", "nt4_dc_schannel", [os.path.join(samba3srcdir, "script/tests/test_smbclient_basic.sh"), '$SERVER', '$SERVER_IP', '$DC_USERNAME', '$DC_PASSWORD', smbclient3, configuration, "-mSMB3_11"])

plantestsuite("samba3.blackbox.smbclient_basic", "ad_member", [os.path.join(samba3srcdir, "script/tests/test_smbclient_basic.sh"), '$SERVER', '$SERVER_IP', '$DC_USERNAME', '$DC_PASSWORD', smbclient3, configuration])
for options in ["", "--option=clientntlmv2auth=no", "--option=clientusespnego=no", "--option=clientusespnego=no --option=clientntlmv2auth=no", "--option=clientntlmv2auth=no --option=clientlanmanauth=yes --max-protocol=LANMAN2", "--option=clientntlmv2auth=no --option=clientlanmanauth=yes --option=clientmaxprotocol=NT1"]:
    env = "nt4_dc"
    plantestsuite("samba3.blackbox.smbclient_auth.plain (%s) %s" % (env, options), env, [os.path.join(samba3srcdir, "script/tests/test_smbclient_auth.sh"), '$SERVER', '$SERVER_IP', '$DC_USERNAME', '$DC_PASSWORD', smbclient3, configuration, options])

for env in ["nt4_dc", "nt4_member", "ad_member", "ad_dc", "ad_dc_ntvfs", "s4member", "fl2000dc"]:
    plantestsuite("samba3.blackbox.smbclient_machine_auth.plain (%s:local)" % env, "%s:local" % env, [os.path.join(samba3srcdir, "script/tests/test_smbclient_machine_auth.sh"), '$SERVER', smbclient3, configuration])
    plantestsuite("samba3.blackbox.smbclient_ntlm.plain (%s)" % env, env, [os.path.join(samba3srcdir, "script/tests/test_smbclient_ntlm.sh"), '$SERVER', '$DC_USERNAME', '$DC_PASSWORD', "never", smbclient3, configuration])

for options in ["--option=clientntlmv2auth=no", "--option=clientusespnego=no --option=clientntlmv2auth=no", "--option=clientusespnego=no --option=clientntlmv2auth=no -mNT1", ""]:
    for env in ["nt4_member", "ad_member"]:
        plantestsuite("samba3.blackbox.smbclient_auth.plain (%s) %s" % (env, options), env, [os.path.join(samba3srcdir, "script/tests/test_smbclient_auth.sh"), '$SERVER', '$SERVER_IP', '$DC_USERNAME', '$DC_PASSWORD', smbclient3, configuration, options])
        plantestsuite("samba3.blackbox.smbclient_auth.plain (%s) %s member creds" % (env, options), env, [os.path.join(samba3srcdir, "script/tests/test_smbclient_auth.sh"), '$SERVER', '$SERVER_IP', '$SERVER/$USERNAME', '$PASSWORD', smbclient3, configuration, options])

env = "ad_dc"
plantestsuite("samba3.blackbox.smbspool", env, [os.path.join(samba3srcdir, "script/tests/test_smbspool.sh"), '$SERVER', '$SERVER_IP', '$DC_USERNAME', '$DC_PASSWORD', env])

for env in ["ad_member:local", "nt4_dc:local"]:
    plantestsuite("samba3.blackbox.smbpasswd", env, [os.path.join(samba3srcdir, "script/tests/test_smbpasswd.sh"), '$SERVER', '$SERVER_IP', '$DC_USERNAME', '$DC_PASSWORD'])

env = "nt4_dc"
plantestsuite("samba3.blackbox.smbclient_auth.plain (%s) ipv6" % env, env, [os.path.join(samba3srcdir, "script/tests/test_smbclient_auth.sh"), '$SERVER', '$SERVER_IPV6', '$SERVER/$USERNAME', '$PASSWORD', smbclient3, configuration])

for env in ["nt4_member", "ad_member"]:
    plantestsuite("samba3.blackbox.net_cred_change.(%s:local)" % env, "%s:local" % env, [os.path.join(samba3srcdir, "script/tests/test_net_cred_change.sh"), configuration])

env = "ad_member"
t = "--krb5auth=$DOMAIN/$DC_USERNAME%$DC_PASSWORD"
plantestsuite("samba3.wbinfo_simple.(%s:local).%s" % (env, t), "%s:local" % env, [os.path.join(srcdir(), "nsswitch/tests/test_wbinfo_simple.sh"), t])
plantestsuite("samba3.wbinfo_name_lookup", env,
              [os.path.join(srcdir(),
                            "nsswitch/tests/test_wbinfo_name_lookup.sh"),
               '$DOMAIN', '$REALM', '$DC_USERNAME'])

env = "ad_member:local"
plantestsuite("samba3.wbinfo_user_info", env,
              [os.path.join(srcdir(),
                            "nsswitch/tests/test_wbinfo_user_info.sh"),
               '$DOMAIN', '$REALM', '$DOMAIN', 'alice', 'alice', 'jane', 'jane.doe', env])

env = "fl2008r2dc:local"
plantestsuite("samba3.wbinfo_user_info", env,
              [os.path.join(srcdir(),
                            "nsswitch/tests/test_wbinfo_user_info.sh"),
               '$TRUST_DOMAIN', '$TRUST_REALM', '$DOMAIN', 'alice', 'alice', 'jane', 'jane.doe', env])

env = "nt4_member:local"
plantestsuite("samba3.wbinfo_sids_to_xids", env,
              [os.path.join(srcdir(),
                            "nsswitch/tests/test_wbinfo_sids_to_xids.sh")])

env = "ad_member"
t = "WBCLIENT-MULTI-PING"
plantestsuite("samba3.smbtorture_s3.%s" % t, env, [os.path.join(samba3srcdir, "script/tests/test_smbtorture_s3.sh"), t, '//foo/bar', '""', '""', smbtorture3, ""])
plantestsuite("samba3.substitutions", env, [os.path.join(samba3srcdir, "script/tests/test_substitutions.sh"), "$SERVER", "alice", "Secret007", "$PREFIX"])

for env in ["maptoguest", "simpleserver"]:
    plantestsuite("samba3.blackbox.smbclient_auth.plain (%s) local creds" % env, env, [os.path.join(samba3srcdir, "script/tests/test_smbclient_auth.sh"), '$SERVER', '$SERVER_IP', '$USERNAME', '$PASSWORD', smbclient3, configuration + " --option=clientntlmv2auth=no --option=clientlanmanauth=yes"])

env = "maptoguest"
plantestsuite("samba3.blackbox.smbclient_auth.plain (%s) bad username" % env, env, [os.path.join(samba3srcdir, "script/tests/test_smbclient_auth.sh"), '$SERVER', '$SERVER_IP', 'notmy$USERNAME', '$PASSWORD', smbclient3, configuration + " --option=clientntlmv2auth=no --option=clientlanmanauth=yes"])
plantestsuite("samba3.blackbox.smbclient_ntlm.plain (%s)" % env, env, [os.path.join(samba3srcdir, "script/tests/test_smbclient_ntlm.sh"), '$SERVER', '$USERNAME', '$PASSWORD', "baduser", smbclient3, configuration])

# plain
for env in ["nt4_dc"]:
    plantestsuite("samba3.blackbox.smbclient_s3.NT1.plain (%s)" % env, env, [os.path.join(samba3srcdir, "script/tests/test_smbclient_s3.sh"), '$SERVER', '$SERVER_IP', '$DOMAIN', '$DC_USERNAME', '$DC_PASSWORD', '$USERID', '$LOCAL_PATH', '$PREFIX', smbclient3, wbinfo, net, configuration, "NT1"])
    plantestsuite("samba3.blackbox.smbclient_s3.SMB3.plain (%s)" % env, env, [os.path.join(samba3srcdir, "script/tests/test_smbclient_s3.sh"), '$SERVER', '$SERVER_IP', '$DOMAIN', '$DC_USERNAME', '$DC_PASSWORD', '$USERID', '$LOCAL_PATH', '$PREFIX', smbclient3, wbinfo, net, configuration, "SMB3"])

for env in ["nt4_member", "ad_member"]:
    plantestsuite("samba3.blackbox.smbclient_s3.NT1.plain (%s) member creds" % env, env, [os.path.join(samba3srcdir, "script/tests/test_smbclient_s3.sh"), '$SERVER', '$SERVER_IP', '$SERVER', '$SERVER/$USERNAME', '$PASSWORD', '$USERID', '$LOCAL_PATH', '$PREFIX', smbclient3, wbinfo, net, configuration, "NT1"])
    plantestsuite("samba3.blackbox.smbclient_s3.SMB3.plain (%s) member creds" % env, env, [os.path.join(samba3srcdir, "script/tests/test_smbclient_s3.sh"), '$SERVER', '$SERVER_IP', '$SERVER', '$SERVER/$USERNAME', '$PASSWORD', '$USERID', '$LOCAL_PATH', '$PREFIX', smbclient3, wbinfo, net, configuration, "SMB3"])

for env in ["nt4_dc"]:
    plantestsuite("samba3.blackbox.smbclient_s3.NT1.sign (%s)" % env, env, [os.path.join(samba3srcdir, "script/tests/test_smbclient_s3.sh"), '$SERVER', '$SERVER_IP', '$DOMAIN', '$DC_USERNAME', '$DC_PASSWORD', '$USERID', '$LOCAL_PATH', '$PREFIX', smbclient3, wbinfo, net, configuration, "NT1", "--signing=required"])
    plantestsuite("samba3.blackbox.smbclient_s3.SMB3.sign (%s)" % env, env, [os.path.join(samba3srcdir, "script/tests/test_smbclient_s3.sh"), '$SERVER', '$SERVER_IP', '$DOMAIN', '$DC_USERNAME', '$DC_PASSWORD', '$USERID', '$LOCAL_PATH', '$PREFIX', smbclient3, wbinfo, net, configuration, "SMB3", "--signing=required"])

for env in ["nt4_member", "ad_member"]:
    plantestsuite("samba3.blackbox.smbclient_s3.NT1.sign (%s) member creds" % env, env, [os.path.join(samba3srcdir, "script/tests/test_smbclient_s3.sh"), '$SERVER', '$SERVER_IP', '$SERVER', '$SERVER/$USERNAME', '$PASSWORD', '$USERID', '$LOCAL_PATH', '$PREFIX', smbclient3, wbinfo, net, configuration, "NT1", "--signing=required"])
    plantestsuite("samba3.blackbox.smbclient_s3.SMB3.sign (%s) member creds" % env, env, [os.path.join(samba3srcdir, "script/tests/test_smbclient_s3.sh"), '$SERVER', '$SERVER_IP', '$SERVER', '$SERVER/$USERNAME', '$PASSWORD', '$USERID', '$LOCAL_PATH', '$PREFIX', smbclient3, wbinfo, net, configuration, "SMB3", "--signing=required"])

for env in ["nt4_dc"]:
    # encrypted
    plantestsuite("samba3.blackbox.smbclient_s3.NT1.crypt (%s)" % env, env, [os.path.join(samba3srcdir, "script/tests/test_smbclient_s3.sh"), '$SERVER', '$SERVER_IP', '$DOMAIN', '$USERNAME', '$PASSWORD', '$USERID', '$LOCAL_PATH', '$PREFIX', smbclient3, wbinfo, net, configuration, "NT1", "-e"])
    plantestsuite("samba3.blackbox.smbclient_s3.SMB3.crypt (%s)" % env, env, [os.path.join(samba3srcdir, "script/tests/test_smbclient_s3.sh"), '$SERVER', '$SERVER_IP', '$DOMAIN', '$USERNAME', '$PASSWORD', '$USERID', '$LOCAL_PATH', '$PREFIX', smbclient3, wbinfo, net, configuration, "SMB3", "-e"])

for env in ["fileserver"]:
    plantestsuite("samba3.blackbox.preserve_case (%s)" % env, env, [os.path.join(samba3srcdir, "script/tests/test_preserve_case.sh"), '$SERVER', '$DOMAIN', '$USERNAME', '$PASSWORD', '$PREFIX', smbclient3])
    plantestsuite("samba3.blackbox.dfree_command (%s)" % env, env, [os.path.join(samba3srcdir, "script/tests/test_dfree_command.sh"), '$SERVER', '$DOMAIN', '$USERNAME', '$PASSWORD', '$PREFIX', smbclient3])
    plantestsuite("samba3.blackbox.dfree_quota (%s)" % env, env, [os.path.join(samba3srcdir, "script/tests/test_dfree_quota.sh"), '$SERVER', '$DOMAIN', '$USERNAME', '$PASSWORD', '$LOCAL_PATH', smbclient3, smbcquotas, smbcacls])
    plantestsuite("samba3.blackbox.smbcquotas (%s)" % env, env, [os.path.join(samba3srcdir, "script/tests/test_smbcquota.sh"), '$SERVER', '$DOMAIN', '$USERNAME', '$PASSWORD', '$LOCAL_PATH', smbcquotas])
    plantestsuite("samba3.blackbox.valid_users (%s)" % env, env, [os.path.join(samba3srcdir, "script/tests/test_valid_users.sh"), '$SERVER', '$SERVER_IP', '$DOMAIN', '$USERNAME', '$PASSWORD', '$PREFIX', smbclient3])
    plantestsuite("samba3.blackbox.offline (%s)" % env, env, [os.path.join(samba3srcdir, "script/tests/test_offline.sh"), '$SERVER', '$SERVER_IP', '$DOMAIN', '$USERNAME', '$PASSWORD', '$LOCAL_PATH/offline', smbclient3])
    plantestsuite("samba3.blackbox.shadow_copy2 NT1 (%s)" % env, env, [os.path.join(samba3srcdir, "script/tests/test_shadow_copy.sh"), '$SERVER', '$SERVER_IP', '$DOMAIN', '$USERNAME', '$PASSWORD', '$LOCAL_PATH/shadow', smbclient3, '-m', 'NT1'])
    plantestsuite("samba3.blackbox.shadow_copy2 SMB3 (%s)" % env, env, [os.path.join(samba3srcdir, "script/tests/test_shadow_copy.sh"), '$SERVER', '$SERVER_IP', '$DOMAIN', '$USERNAME', '$PASSWORD', '$LOCAL_PATH/shadow', smbclient3, '-m', 'SMB3'])
    plantestsuite("samba3.blackbox.shadow_copy_torture", env, [os.path.join(samba3srcdir, "script/tests/test_shadow_copy_torture.sh"), '$SERVER', '$SERVER_IP', '$DOMAIN', '$USERNAME', '$PASSWORD', '$LOCAL_PATH/shadow', smbtorture4])
    plantestsuite("samba3.blackbox.smbclient.forceuser_validusers (%s)" % env, env, [os.path.join(samba3srcdir, "script/tests/test_forceuser_validusers.sh"), '$SERVER', '$DOMAIN', '$USERNAME', '$PASSWORD', '$LOCAL_PATH', smbclient3])
    plantestsuite("samba3.blackbox.smbget (%s)" % env, env, [os.path.join(samba3srcdir, "script/tests/test_smbget.sh"), '$SERVER', '$SERVER_IP', '$DOMAIN', 'smbget_user', '$PASSWORD', '$LOCAL_PATH/smbget', smbget])
    plantestsuite("samba3.blackbox.netshareenum (%s)" % env, env, [os.path.join(samba3srcdir, "script/tests/test_shareenum.sh"), '$SERVER', '$USERNAME', '$PASSWORD', rpcclient])
    plantestsuite("samba3.blackbox.acl_xattr.NT1", env, [os.path.join(samba3srcdir, "script/tests/test_acl_xattr.sh"), '$SERVER', '$USERNAME', '$PASSWORD', '$PREFIX', smbclient3, smbcacls, '-mNT1'])
    plantestsuite("samba3.blackbox.acl_xattr.SMB3", env, [os.path.join(samba3srcdir, "script/tests/test_acl_xattr.sh"), '$SERVER', '$USERNAME', '$PASSWORD', '$PREFIX', smbclient3, smbcacls, '-mSMB3'])
    plantestsuite("samba3.blackbox.smb2.not_casesensitive (%s)" % env, env, [os.path.join(samba3srcdir, "script/tests/test_smb2_not_casesensitive.sh"), '//$SERVER/tmp', '$SERVER_IP', '$USERNAME', '$PASSWORD', '$LOCAL_PATH', smbclient3])
    plantestsuite("samba3.blackbox.inherit_owner.default.NT1", env, [os.path.join(samba3srcdir, "script/tests/test_inherit_owner.sh"), '$SERVER', '$USERNAME', '$PASSWORD', '$PREFIX', smbclient3, smbcacls, net, 'tmp', '0', '0', '-m', 'NT1'])
    plantestsuite("samba3.blackbox.inherit_owner.default.SMB3", env, [os.path.join(samba3srcdir, "script/tests/test_inherit_owner.sh"), '$SERVER', '$USERNAME', '$PASSWORD', '$PREFIX', smbclient3, smbcacls, net, 'tmp', '0', '0', '-m', 'SMB3'])
    plantestsuite("samba3.blackbox.inherit_owner.full.NT1", env, [os.path.join(samba3srcdir, "script/tests/test_inherit_owner.sh"), '$SERVER', '$USERNAME', '$PASSWORD', '$PREFIX', smbclient3, smbcacls, net, 'inherit_owner', '1', '1', '-m', 'NT1'])
    plantestsuite("samba3.blackbox.inherit_owner.full.SMB3", env, [os.path.join(samba3srcdir, "script/tests/test_inherit_owner.sh"), '$SERVER', '$USERNAME', '$PASSWORD', '$PREFIX', smbclient3, smbcacls, net, 'inherit_owner', '1', '1', '-m', 'SMB3'])
    plantestsuite("samba3.blackbox.inherit_owner.unix.NT1", env, [os.path.join(samba3srcdir, "script/tests/test_inherit_owner.sh"), '$SERVER', '$USERNAME', '$PASSWORD', '$PREFIX', smbclient3, smbcacls, net, 'inherit_owner_u', '0', '1', '-m', 'NT1'])
    plantestsuite("samba3.blackbox.inherit_owner.unix.SMB3", env, [os.path.join(samba3srcdir, "script/tests/test_inherit_owner.sh"), '$SERVER', '$USERNAME', '$PASSWORD', '$PREFIX', smbclient3, smbcacls, net, 'inherit_owner_u', '0', '1', '-m', 'SMB3'])
    plantestsuite("samba3.blackbox.large_acl.NT1", env, [os.path.join(samba3srcdir, "script/tests/test_large_acl.sh"), '$SERVER', '$USERNAME', '$PASSWORD', smbclient3, smbcacls, '-m', 'NT1'])
    plantestsuite("samba3.blackbox.large_acl.SMB3", env, [os.path.join(samba3srcdir, "script/tests/test_large_acl.sh"), '$SERVER', '$USERNAME', '$PASSWORD', smbclient3, smbcacls, '-m', 'SMB3'])
    plantestsuite("samba3.blackbox.give_owner", env, [os.path.join(samba3srcdir, "script/tests/test_give_owner.sh"), '$SERVER', '$SERVER_IP', '$USERNAME', '$PASSWORD', '$PREFIX', smbclient3, smbcacls, net, 'tmp'])
    plantestsuite("samba3.blackbox.homes", env, [os.path.join(samba3srcdir, "script/tests/test_homes.sh"), '$SERVER', '$USERNAME', '$PASSWORD', '$LOCAL_PATH', '$PREFIX', smbclient3, configuration])
    plantestsuite("samba3.blackbox.force_group_change", env,
		[os.path.join(samba3srcdir, "script/tests/test_force_group_change.sh"),
		'$SERVER', '$USERNAME', '$PASSWORD', '$LOCAL_PATH', smbclient3, smbcontrol])
<<<<<<< HEAD
=======
    plantestsuite("samba3.blackbox.zero-data", env,
                  [os.path.join(samba3srcdir, "script/tests/test_zero_data.sh"),
                   '$SERVER_IP', '$USERNAME', '$PASSWORD', '$LOCAL_PATH'])
>>>>>>> 1f07059a

    #
    # tar command tests
    #

    # Test smbclient/tarmode
    plantestsuite("samba3.blackbox.smbclient_tarmode.NT1", env,
                  [os.path.join(samba3srcdir, "script/tests/test_smbclient_tarmode.sh"),
                   '$SERVER', '$SERVER_IP', '$USERNAME', '$PASSWORD',
                   '$LOCAL_PATH/tarmode', '$PREFIX', smbclient3, configuration, "-mNT1"])
    plantestsuite("samba3.blackbox.smbclient_tarmode.SMB3", env,
                  [os.path.join(samba3srcdir, "script/tests/test_smbclient_tarmode.sh"),
                   '$SERVER', '$SERVER_IP', '$USERNAME', '$PASSWORD',
                   '$LOCAL_PATH/tarmode', '$PREFIX', smbclient3, configuration, "-mSMB3"])

    # Test suite for new smbclient/tar with libarchive (GSoC 13)
    plantestsuite("samba3.blackbox.smbclient_tar.NT1", env,
                  [os.path.join(samba3srcdir, "script/tests/test_smbclient_tarmode.pl"),
                   '-n', '$SERVER', '-i', '$SERVER_IP', '-s', 'tmp',
                   '-u', '$USERNAME', '-p', '$PASSWORD', '-l', '$LOCAL_PATH/tarmode',
                   '-d', '$PREFIX', '-b', smbclient3,
                   '--subunit', '--', configuration, '-mNT1'])
    plantestsuite("samba3.blackbox.smbclient_tar.SMB3", env,
                  [os.path.join(samba3srcdir, "script/tests/test_smbclient_tarmode.pl"),
                   '-n', '$SERVER', '-i', '$SERVER_IP', '-s', 'tmp',
                   '-u', '$USERNAME', '-p', '$PASSWORD', '-l', '$LOCAL_PATH/tarmode',
                   '-d', '$PREFIX', '-b', smbclient3,
                   '--subunit', '--', configuration, '-mSMB3'])

for env in ["fileserver:local"]:
    plantestsuite("samba3.blackbox.net_usershare", env, [os.path.join(samba3srcdir, "script/tests/test_net_usershare.sh"), '$SERVER', '$SERVER_IP', '$USERNAME', '$PASSWORD', smbclient3])

    plantestsuite("samba3.blackbox.smbstatus", env, [os.path.join(samba3srcdir, "script/tests/test_smbstatus.sh"), '$SERVER', '$SERVER_IP', '$DOMAIN', '$USERNAME', '$PASSWORD', '$USERID', '$LOCAL_PATH', '$PREFIX', smbclient3, smbstatus, configuration, "SMB3"])
<<<<<<< HEAD
=======
    plantestsuite("samba3.blackbox.net_registry_import", env, [os.path.join(samba3srcdir, "script/tests/test_net_registry_import.sh"), '$SERVER', '$LOCAL_PATH', '$USERNAME', '$PASSWORD'])
>>>>>>> 1f07059a

# TODO encrypted against member, with member creds, and with DC creds
plantestsuite("samba3.blackbox.net.misc", "nt4_dc:local",
              [os.path.join(samba3srcdir, "script/tests/test_net_misc.sh"),
               scriptdir, "$SMB_CONF_PATH", net, configuration])
plantestsuite("samba3.blackbox.net.local.registry", "nt4_dc:local",
              [os.path.join(samba3srcdir, "script/tests/test_net_registry.sh"),
               scriptdir, "$SMB_CONF_PATH", net, configuration])
plantestsuite("samba3.blackbox.net.registry.check", "nt4_dc:local",
              [os.path.join(samba3srcdir, "script/tests/test_net_registry_check.sh"),
               scriptdir, "$SMB_CONF_PATH", net, configuration, dbwrap_tool])
plantestsuite("samba3.blackbox.net.rpc.registry", "nt4_dc",
              [os.path.join(samba3srcdir, "script/tests/test_net_registry.sh"),
               scriptdir, "$SMB_CONF_PATH", net, configuration, 'rpc'])

plantestsuite("samba3.blackbox.net.local.registry.roundtrip", "nt4_dc:local",
              [os.path.join(samba3srcdir, "script/tests/test_net_registry_roundtrip.sh"),
               scriptdir, "$SMB_CONF_PATH", net, configuration])
plantestsuite("samba3.blackbox.net.rpc.registry.roundtrip", "nt4_dc",
              [os.path.join(samba3srcdir, "script/tests/test_net_registry_roundtrip.sh"),
               scriptdir, "$SMB_CONF_PATH", net, configuration, 'rpc'])

plantestsuite("samba3.blackbox.net.local.conf", "nt4_dc:local",
              [os.path.join(samba3srcdir, "script/tests/test_net_conf.sh"),
               scriptdir, "$SMB_CONF_PATH", net, configuration])
plantestsuite("samba3.blackbox.net.rpc.conf", "nt4_dc",
              [os.path.join(samba3srcdir, "script/tests/test_net_conf.sh"),
               scriptdir, "$SMB_CONF_PATH", net, configuration, 'rpc'])


plantestsuite("samba3.blackbox.testparm", "nt4_dc:local",
              [os.path.join(samba3srcdir, "script/tests/test_testparm_s3.sh"),
               "$LOCAL_PATH"])

plantestsuite(
    "samba3.pthreadpool", "none",
    [os.path.join(samba3srcdir, "script/tests/test_pthreadpool.sh")])

if with_pthreadpool and have_ldwrap:
    plantestsuite("samba3.pthreadpool_cmocka", "none",
                  [os.path.join(bindir(), "pthreadpooltest_cmocka")])

if with_pthreadpool:
    plantestsuite("samba3.libwbclient_threads",
                  "nt4_member",
                  [os.path.join(samba3srcdir,
                                "script/tests/test_libwbclient_threads.sh"),
                   "$DOMAIN", "$DC_USERNAME"])

plantestsuite("samba3.test_nfs4_acl", "none",
              [os.path.join(bindir(), "test_nfs4_acls"),
               "$SMB_CONF_PATH"])

plantestsuite(
    "samba3.resolvconf", "none",
    [os.path.join(samba3srcdir, "script/tests/test_resolvconf.sh")])

plantestsuite("samba3.tevent_glib_glue", "none",
    [os.path.join(samba3srcdir, "script/tests/test_tevent_glib_glue.sh")])

plantestsuite("samba3.async_req", "nt4_dc",
              [os.path.join(samba3srcdir, "script/tests/test_async_req.sh")])

# smbtorture4 tests

base = ["base.attr", "base.charset", "base.chkpath", "base.createx_access", "base.defer_open", "base.delaywrite", "base.delete",
        "base.deny1", "base.deny2", "base.deny3", "base.denydos", "base.dir1", "base.dir2",
        "base.disconnect", "base.fdpass", "base.lock",
        "base.mangle", "base.negnowait", "base.ntdeny1",
        "base.ntdeny2", "base.open", "base.openattr", "base.properties", "base.rename", "base.rw1",
        "base.secleak", "base.tcon", "base.tcondev", "base.trans2", "base.unlink", "base.vuid",
        "base.xcopy", "base.samba3error"]

raw = ["raw.acls", "raw.chkpath", "raw.close", "raw.composite", "raw.context", "raw.eas",
       "raw.ioctl", "raw.lock", "raw.mkdir", "raw.mux", "raw.notify", "raw.open", "raw.oplock",
       "raw.qfileinfo", "raw.qfsinfo", "raw.read", "raw.rename", "raw.search", "raw.seek",
       "raw.sfileinfo.base", "raw.sfileinfo.bug", "raw.streams", "raw.unlink", "raw.write",
       "raw.samba3hide", "raw.samba3badpath", "raw.sfileinfo.rename", "raw.session",
       "raw.samba3caseinsensitive", "raw.samba3posixtimedlock",
       "raw.samba3rootdirfid", "raw.sfileinfo.end-of-file",
       "raw.bench-oplock", "raw.bench-lock", "raw.bench-open", "raw.bench-tcon",
       "raw.samba3checkfsp", "raw.samba3closeerr", "raw.samba3oplocklogoff", "raw.samba3badnameblob"]

smb2 = smbtorture4_testsuites("smb2.")

rpc = ["rpc.authcontext", "rpc.samba3.bind", "rpc.samba3.srvsvc", "rpc.samba3.sharesec",
       "rpc.samba3.spoolss", "rpc.samba3.wkssvc", "rpc.samba3.winreg",
       "rpc.samba3.getaliasmembership-0",
       "rpc.samba3.netlogon", "rpc.samba3.sessionkey", "rpc.samba3.getusername",
       "rpc.samba3.smb1-pipe-name", "rpc.samba3.smb2-pipe-name",
       "rpc.samba3.smb-reauth1", "rpc.samba3.smb-reauth2",
       "rpc.svcctl", "rpc.ntsvcs", "rpc.winreg", "rpc.eventlog",
       "rpc.spoolss.printserver", "rpc.spoolss.win", "rpc.spoolss.notify", "rpc.spoolss.printer",
       "rpc.spoolss.driver",
       "rpc.lsa", "rpc.lsa-getuser", "rpc.lsa.lookupsids", "rpc.lsa.lookupnames",
       "rpc.lsa.privileges", "rpc.lsa.secrets",
       "rpc.samr", "rpc.samr.users", "rpc.samr.users.privileges", "rpc.samr.passwords",
       "rpc.samr.passwords.pwdlastset", "rpc.samr.passwords.lockout", "rpc.samr.passwords.badpwdcount", "rpc.samr.large-dc", "rpc.samr.machine.auth",
       "rpc.samr.priv", "rpc.samr.passwords.validate",
       "rpc.netlogon.admin",
       "rpc.schannel", "rpc.schannel2", "rpc.bench-schannel1", "rpc.schannel_anon_setpw", "rpc.join", "rpc.bind",
       "rpc.initshutdown", "rpc.wkssvc", "rpc.srvsvc"]

local = ["local.nss"]

idmap = ["idmap.rfc2307", "idmap.alloc", "idmap.rid", "idmap.ad"]

rap = ["rap.basic", "rap.rpc", "rap.printing", "rap.sam"]

unix = ["unix.info2", "unix.whoami"]

nbt = ["nbt.dgram"]

libsmbclient = ["libsmbclient.version", "libsmbclient.initialize",
                "libsmbclient.configuration", "libsmbclient.setConfiguration",
                "libsmbclient.options", "libsmbclient.opendir",
                "libsmbclient.list_shares", "libsmbclient.readdirplus"]

vfs = [
    "vfs.fruit",
    "vfs.acl_xattr",
    "vfs.fruit_netatalk",
    "vfs.fruit_file_id",
    "vfs.fruit_timemachine",
    "vfs.fruit_conversion",
]

tests = base + raw + smb2 + rpc + unix + local + rap + nbt + libsmbclient + idmap + vfs

for t in tests:
    if t == "base.delaywrite" or t == "base.deny1" or t == "base.deny2":
        plansmbtorture4testsuite(t, "fileserver", '//$SERVER/tmp -U$USERNAME%$PASSWORD --maximum-runtime=900')
    elif t == "base.createx_access":
        plansmbtorture4testsuite(t, "ad_dc", '//$SERVER/tmp -U$USERNAME%$PASSWORD -k yes --maximum-runtime=900')
    elif t == "rap.sam":
        plansmbtorture4testsuite(t, "nt4_dc", '//$SERVER_IP/tmp -U$USERNAME%$PASSWORD --option=doscharset=ISO-8859-1')
        plansmbtorture4testsuite(t, "ad_dc", '//$SERVER_IP/tmp -U$USERNAME%$PASSWORD --option=doscharset=ISO-8859-1')
    elif t == "winbind.pac":
        plansmbtorture4testsuite(t, "ad_member:local", '//$SERVER/tmp --realm=$REALM --machine-pass --option=torture:addc=$DC_SERVER', description="machine account")
    elif t == "unix.whoami":
        plansmbtorture4testsuite(t, "nt4_member:local", '//$SERVER/tmp --machine-pass', description="machine account")
        plansmbtorture4testsuite(t, "ad_member:local", '//$SERVER/tmp --machine-pass --option=torture:addc=$DC_SERVER', description="machine account")
        for env in ["nt4_dc", "nt4_member"]:
            plansmbtorture4testsuite(t, env, '//$SERVER/tmp -U$DC_USERNAME%$DC_PASSWORD')
            plansmbtorture4testsuite(t, env, '//$SERVER/tmpguest -U%', description='anonymous connection')
        for env in ["ad_dc", "ad_member"]:
            plansmbtorture4testsuite(t, env, '//$SERVER/tmp -U$DC_USERNAME@$REALM%$DC_PASSWORD --option=torture:addc=$DC_SERVER')
            plansmbtorture4testsuite(t, env, '//$SERVER/tmp -k yes -U$DC_USERNAME@$REALM%$DC_PASSWORD --option=torture:addc=$DC_SERVER', description='kerberos connection')
            plansmbtorture4testsuite(t, env, '//$SERVER/tmpguest -U% --option=torture:addc=$DC_SERVER', description='anonymous connection')
            plansmbtorture4testsuite(t, env, '//$SERVER/tmp -k no -U$DC_USERNAME@$REALM%$DC_PASSWORD', description='ntlm user@realm')
    elif t == "raw.samba3posixtimedlock" or t == "smb2.samba3misc":
        plansmbtorture4testsuite(t, "nt4_dc", '//$SERVER_IP/tmpguest -U$USERNAME%$PASSWORD --option=torture:localdir=$SELFTEST_PREFIX/nt4_dc/share')
        plansmbtorture4testsuite(t, "nt4_dc", '//$SERVER_IP/brl_delay_inject1 -U$USERNAME%$PASSWORD --option=torture:localdir=$SELFTEST_PREFIX/nt4_dc/share',
                                 description="brl_delay_inject1")
        plansmbtorture4testsuite(t, "nt4_dc", '//$SERVER_IP/brl_delay_inject2 -U$USERNAME%$PASSWORD --option=torture:localdir=$SELFTEST_PREFIX/nt4_dc/share',
                                 description="brl_delay_inject2")
        plansmbtorture4testsuite(t, "ad_dc", '//$SERVER_IP/tmpguest -U$USERNAME%$PASSWORD --option=torture:localdir=$SELFTEST_PREFIX/ad_dc/share')
    elif t == "raw.chkpath":
        plansmbtorture4testsuite(t, "nt4_dc", '//$SERVER_IP/tmpcase -U$USERNAME%$PASSWORD')
        plansmbtorture4testsuite(t, "ad_dc", '//$SERVER_IP/tmpcase -U$USERNAME%$PASSWORD')
    elif t == "raw.samba3hide" or t == "raw.samba3checkfsp" or t == "raw.samba3closeerr":
        plansmbtorture4testsuite(t, "nt4_dc", '//$SERVER_IP/tmp -U$USERNAME%$PASSWORD')
        plansmbtorture4testsuite(t, "simpleserver", '//$SERVER_IP/tmp -U$USERNAME%$PASSWORD')
        plansmbtorture4testsuite(t, "ad_dc", '//$SERVER/tmp -U$USERNAME%$PASSWORD')
    elif t == "raw.session":
        plansmbtorture4testsuite(t, "nt4_dc", '//$SERVER_IP/tmp -U$USERNAME%$PASSWORD', 'plain')
        plansmbtorture4testsuite(t, "nt4_dc", '//$SERVER_IP/tmpenc -U$USERNAME%$PASSWORD', 'enc')
        plansmbtorture4testsuite(t, "ad_dc", '//$SERVER/tmp -k no -U$USERNAME%$PASSWORD', 'ntlm')
        plansmbtorture4testsuite(t, "ad_dc", '//$SERVER/tmp -k yes -U$USERNAME%$PASSWORD', 'krb5')
    elif t == "smb2.session":
        plansmbtorture4testsuite(t, "nt4_dc", '//$SERVER_IP/tmp -U$USERNAME%$PASSWORD', 'plain')
        plansmbtorture4testsuite(t, "nt4_dc", '//$SERVER_IP/tmpenc -U$USERNAME%$PASSWORD', 'enc')
        plansmbtorture4testsuite(t, "ad_dc", '//$SERVER/tmp -k no -U$USERNAME%$PASSWORD', 'ntlm')
        plansmbtorture4testsuite(t, "ad_dc", '//$SERVER/tmp -k yes -U$USERNAME%$PASSWORD', 'krb5')
        # Certain tests fail when run against ad_member with MIT kerberos because the private krb5.conf overrides the provisioned lib/krb5.conf,
        # ad_member_idmap_rid sets "create krb5.conf = no"
        plansmbtorture4testsuite(t, "ad_member_idmap_rid", '//$SERVER/tmp -k yes -U$DC_USERNAME@$REALM%$DC_PASSWORD', 'krb5')
    elif t == "rpc.lsa":
        plansmbtorture4testsuite(t, "nt4_dc", '//$SERVER_IP/tmp -U$USERNAME%$PASSWORD', 'over ncacn_np ')
        plansmbtorture4testsuite(t, "nt4_dc", 'ncacn_ip_tcp:$SERVER_IP -U$USERNAME%$PASSWORD', 'over ncacn_ip_tcp ')
        plansmbtorture4testsuite(t, "ad_dc", '//$SERVER_IP/tmp -U$USERNAME%$PASSWORD', 'over ncacn_np ')
        plansmbtorture4testsuite(t, "ad_dc", 'ncacn_ip_tcp:$SERVER_IP -U$USERNAME%$PASSWORD', 'over ncacn_ip_tcp ')
    elif t == "rpc.samr.passwords.validate":
        plansmbtorture4testsuite(t, "nt4_dc", 'ncacn_ip_tcp:$SERVER_IP[seal] -U$USERNAME%$PASSWORD', 'over ncacn_ip_tcp ')
        plansmbtorture4testsuite(t, "ad_dc", 'ncacn_ip_tcp:$SERVER_IP[seal] -U$USERNAME%$PASSWORD', 'over ncacn_ip_tcp ')
    elif t == "smb2.durable-open" or t == "smb2.durable-v2-open" or t == "smb2.replay" or t == "smb2.durable-v2-delay":
        plansmbtorture4testsuite(t, "nt4_dc", '//$SERVER_IP/durable -U$USERNAME%$PASSWORD')
        plansmbtorture4testsuite(t, "ad_dc", '//$SERVER_IP/durable -U$USERNAME%$PASSWORD')
    elif t == "base.rw1":
        plansmbtorture4testsuite(t, "nt4_dc", '//$SERVER_IP/tmp -U$USERNAME%$PASSWORD')
        plansmbtorture4testsuite(t, "nt4_dc", '//$SERVER_IP/valid-users-tmp -U$USERNAME%$PASSWORD')
        plansmbtorture4testsuite(t, "nt4_dc", '//$SERVER_IP/write-list-tmp -U$USERNAME%$PASSWORD')
        plansmbtorture4testsuite(t, "ad_dc", '//$SERVER/tmp -U$USERNAME%$PASSWORD')
    elif t == "idmap.rfc2307":
        plantestsuite(t, "ad_member_rfc2307",
                      [os.path.join(samba3srcdir,
                                    "../nsswitch/tests/test_idmap_rfc2307.sh"),
                       '$DOMAIN',
                       'Administrator', '2000000',
                       'Guest', '2000001',
                       '"Domain Users"', '2000002',
                       'DnsAdmins', '2000003',
                       '2000005', '35',
                       'ou=idmap,dc=samba,dc=example,dc=com',
                       '$DC_SERVER', '$DC_USERNAME', '$DC_PASSWORD'])
    elif t == "idmap.alloc":
        plantestsuite(t, "ad_member_rfc2307", [os.path.join(samba3srcdir, "../nsswitch/tests/test_idmap_nss.sh"), '$DOMAIN'])
    elif t == "idmap.rid":
        plantestsuite(t, "ad_member_idmap_rid", [os.path.join(samba3srcdir, "../nsswitch/tests/test_idmap_rid.sh"), '$DOMAIN', '2000000'])
    elif t == "idmap.ad":
        plantestsuite(t, "ad_member_idmap_ad", [os.path.join(samba3srcdir, "../nsswitch/tests/test_idmap_ad.sh"), '$DOMAIN', '$DC_SERVER', '$DC_PASSWORD', '$TRUST_DOMAIN', '$TRUST_SERVER', '$TRUST_PASSWORD'])
    elif t == "raw.acls":
        plansmbtorture4testsuite(t, "nt4_dc", '//$SERVER_IP/tmp -U$USERNAME%$PASSWORD')
        plansmbtorture4testsuite(t, "nt4_dc", '//$SERVER_IP/nfs4acl_simple_40 -U$USERNAME%$PASSWORD', description='nfs4acl_xattr-simple-40')
        plansmbtorture4testsuite(t, "nt4_dc", '//$SERVER_IP/nfs4acl_special_40 -U$USERNAME%$PASSWORD', description='nfs4acl_xattr-special-40')
        plansmbtorture4testsuite(t, "nt4_dc", '//$SERVER_IP/nfs4acl_simple_41 -U$USERNAME%$PASSWORD', description='nfs4acl_xattr-simple-41')
        plansmbtorture4testsuite(t, "nt4_dc", '//$SERVER_IP/nfs4acl_xdr_40 -U$USERNAME%$PASSWORD', description='nfs4acl_xattr-xdr-40')
        plansmbtorture4testsuite(t, "nt4_dc", '//$SERVER_IP/nfs4acl_xdr_41 -U$USERNAME%$PASSWORD', description='nfs4acl_xattr-xdr-41')
        plansmbtorture4testsuite(t, "nt4_dc", '//$SERVER_IP/nfs4acl_nfs_40 -U$USERNAME%$PASSWORD', description='nfs4acl_xattr-nfs-40')
        plansmbtorture4testsuite(t, "nt4_dc", '//$SERVER_IP/nfs4acl_nfs_41 -U$USERNAME%$PASSWORD', description='nfs4acl_xattr-nfs-41')
        plansmbtorture4testsuite(t, "ad_dc", '//$SERVER_IP/tmpcase -U$USERNAME%$PASSWORD')
    elif t == "smb2.ioctl":
        plansmbtorture4testsuite(t, "nt4_dc", '//$SERVER_IP/fs_specific -U$USERNAME%$PASSWORD', 'fs_specific')
        plansmbtorture4testsuite(t, "nt4_dc", '//$SERVER_IP/tmp -U$USERNAME%$PASSWORD')
        plansmbtorture4testsuite(t, "ad_dc", '//$SERVER/tmp -U$USERNAME%$PASSWORD')
    elif t == "smb2.lock":
        plansmbtorture4testsuite(t, "nt4_dc", '//$SERVER_IP/aio -U$USERNAME%$PASSWORD', 'aio')
        plansmbtorture4testsuite(t, "nt4_dc", '//$SERVER_IP/tmp -U$USERNAME%$PASSWORD')
    elif t == "raw.lock" or t == "base.lock":
        plansmbtorture4testsuite(t, "nt4_dc", '//$SERVER_IP/tmp -U$USERNAME%$PASSWORD')
    elif t == "raw.read":
        plansmbtorture4testsuite(t, "nt4_dc", '//$SERVER_IP/tmp -U$USERNAME%$PASSWORD')
        plansmbtorture4testsuite(t, "nt4_dc", '//$SERVER_IP/aio -U$USERNAME%$PASSWORD', 'aio')
        plansmbtorture4testsuite(t, "ad_dc", '//$SERVER/tmp -U$USERNAME%$PASSWORD')
    elif t == "raw.search":
        plansmbtorture4testsuite(t, "nt4_dc", '//$SERVER_IP/tmp -U$USERNAME%$PASSWORD')
# test the dirsort module.
        plansmbtorture4testsuite(t, "nt4_dc", '//$SERVER_IP/tmpsort -U$USERNAME%$PASSWORD')
        plansmbtorture4testsuite(t, "ad_dc", '//$SERVER/tmp -U$USERNAME%$PASSWORD')
    elif t == "vfs.fruit":
        plansmbtorture4testsuite(t, "nt4_dc", '//$SERVER_IP/vfs_fruit -U$USERNAME%$PASSWORD --option=torture:localdir=$SELFTEST_PREFIX/nt4_dc/share --option=torture:share2=vfs_wo_fruit', 'metadata_netatalk')
        plansmbtorture4testsuite(t, "nt4_dc", '//$SERVER_IP/vfs_fruit_metadata_stream -U$USERNAME%$PASSWORD --option=torture:localdir=$SELFTEST_PREFIX/nt4_dc/share --option=torture:share2=vfs_wo_fruit', 'metadata_stream')
        plansmbtorture4testsuite(t, "nt4_dc", '//$SERVER_IP/vfs_fruit_stream_depot -U$USERNAME%$PASSWORD --option=torture:localdir=$SELFTEST_PREFIX/nt4_dc/share --option=torture:share2=vfs_wo_fruit_stream_depot', 'streams_depot')
        plansmbtorture4testsuite(t, "nt4_dc", '//$SERVER_IP/vfs_fruit_delete_empty_adfiles -U$USERNAME%$PASSWORD --option=torture:localdir=$SELFTEST_PREFIX/nt4_dc/share --option=torture:share2=vfs_wo_fruit', 'fruit_delete_empty_adfiles')
    elif t == "vfs.fruit_netatalk":
        plansmbtorture4testsuite(t, "nt4_dc", '//$SERVER_IP/vfs_fruit_xattr -U$USERNAME%$PASSWORD --option=torture:localdir=$SELFTEST_PREFIX/nt4_dc/share')
    elif t == "vfs.fruit_timemachine":
        plansmbtorture4testsuite(t, "nt4_dc", '//$SERVER_IP/vfs_fruit_timemachine -U$USERNAME%$PASSWORD --option=torture:localdir=$SELFTEST_PREFIX/nt4_dc/share')
    elif t == "vfs.fruit_file_id":
        plansmbtorture4testsuite(t, "nt4_dc", '//$SERVER_IP/vfs_fruit_zero_fileid -U$USERNAME%$PASSWORD')
    elif t == "vfs.fruit_conversion":
        plansmbtorture4testsuite(t, "nt4_dc", '//$SERVER_IP/tmp -U$USERNAME%$PASSWORD --option=torture:share2=vfs_fruit_wipe_intentionally_left_blank_rfork --option=torture:delete_empty_adfiles=false', 'wipe_intentionally_left_blank_rfork')
        plansmbtorture4testsuite(t, "nt4_dc", '//$SERVER_IP/tmp -U$USERNAME%$PASSWORD --option=torture:share2=vfs_fruit_delete_empty_adfiles --option=torture:delete_empty_adfiles=true', 'delete_empty_adfiles')
    elif t == "rpc.schannel_anon_setpw":
        plansmbtorture4testsuite(t, "nt4_dc", '//$SERVER_IP/tmp -U$%', description="anonymous password set")
        plansmbtorture4testsuite(t, "nt4_dc_schannel", '//$SERVER_IP/tmp -U$%', description="anonymous password set (schannel enforced server-side)")
        plansmbtorture4testsuite(t, "ad_dc", '//$SERVER/tmp -U$%', description="anonymous password set")
    elif t == "local.nss":
        for env in ["nt4_dc:local", "ad_member:local", "nt4_member:local", "ad_dc:local"]:
            plansmbtorture4testsuite(t, env, '//$SERVER/tmp -U$USERNAME%$PASSWORD')
    elif t == "smb2.change_notify_disabled":
        plansmbtorture4testsuite(t, "simpleserver", '//$SERVER/tmp -U$USERNAME%$PASSWORD')
    elif t == "smb2.notify" or t == "raw.notify" or t == "smb2.oplock" or t == "raw.oplock":
        # These tests are a little slower so don't duplicate them with ad_dc
        plansmbtorture4testsuite(t, "nt4_dc", '//$SERVER_IP/tmp -U$USERNAME%$PASSWORD --signing=required')
    elif t == "smb2.dosmode":
        plansmbtorture4testsuite(t, "simpleserver", '//$SERVER/dosmode -U$USERNAME%$PASSWORD')
    elif t == "smb2.kernel-oplocks":
        if have_linux_kernel_oplocks:
            plansmbtorture4testsuite(t, "nt4_dc", '//$SERVER/kernel_oplocks -U$USERNAME%$PASSWORD --option=torture:localdir=$SELFTEST_PREFIX/nt4_dc/share')
    elif t == "smb2.notify-inotify":
        if have_inotify:
            plansmbtorture4testsuite(t, "fileserver", '//$SERVER_IP/tmp -U$USERNAME%$PASSWORD')
    elif t == "vfs.acl_xattr":
        plansmbtorture4testsuite(t, "nt4_dc", '//$SERVER_IP/tmp -U$USERNAME%$PASSWORD')
    elif t == "smb2.compound_find":
        plansmbtorture4testsuite(t, "nt4_dc", '//$SERVER/compound_find -U$USERNAME%$PASSWORD')
        plansmbtorture4testsuite(t, "nt4_dc", '//$SERVER_IP/tmp -U$USERNAME%$PASSWORD')
        plansmbtorture4testsuite(t, "ad_dc", '//$SERVER/tmp -U$USERNAME%$PASSWORD')
    elif t == "rpc.samr.users.privileges":
        plansmbtorture4testsuite(t, "nt4_dc", '//$SERVER_IP/tmp -U$USERNAME%$PASSWORD --option=torture:nt4_dc=true')
        plansmbtorture4testsuite(t, "ad_dc", '//$SERVER/tmp -U$USERNAME%$PASSWORD')
    elif t == "smb2.compound":
        plansmbtorture4testsuite(t, "nt4_dc", '//$SERVER_IP/tmp -U$USERNAME%$PASSWORD')
        plansmbtorture4testsuite(t, "nt4_dc", '//$SERVER_IP/aio -U$USERNAME%$PASSWORD', 'aio')
        plansmbtorture4testsuite(t, "ad_dc", '//$SERVER/tmp -U$USERNAME%$PASSWORD')
    elif t == "rpc.samba3.netlogon" or t == "rpc.samba3.sessionkey":
        plansmbtorture4testsuite(t, "nt4_dc", '//$SERVER_IP/tmp -U$USERNAME%$PASSWORD --option=torture:wksname=samba3rpctest')
        plansmbtorture4testsuite(t, "ad_dc", '//$SERVER/tmp -U$USERNAME%$PASSWORD --option=torture:wksname=samba3rpctest')
    elif t.startswith("libsmbclient"):
        url = "smb://$USERNAME:$PASSWORD@$SERVER/tmp"
        if t == "libsmbclient.list_shares":
            url = "smb://$USERNAME:$PASSWORD@$SERVER"

        plansmbtorture4testsuite(t, "nt4_dc", '//$SERVER_IP/tmp -U$USERNAME%%$PASSWORD '
                                    '--option=torture:smburl=' + url +
                                    ' --option=torture:replace_smbconf=%s' % os.path.join(srcdir(), "testdata/samba3/smb_new.conf"))
        plansmbtorture4testsuite(t, "ad_dc", '//$SERVER/tmp -U$USERNAME%%$PASSWORD '
                                    '--option=torture:smburl=' + url +
                                    ' --option=torture:replace_smbconf=%s' % os.path.join(srcdir(), "testdata/samba3/smb_new.conf"))
    elif t == "smb2.streams":
        plansmbtorture4testsuite(t, "nt4_dc", '//$SERVER_IP/tmp -U$USERNAME%$PASSWORD')
        plansmbtorture4testsuite(t, "ad_dc", '//$SERVER/tmp -U$USERNAME%$PASSWORD')
        plansmbtorture4testsuite(t, "nt4_dc", '//$SERVER_IP/streams_xattr -U$USERNAME%$PASSWORD', 'streams_xattr')
    elif t == "smb2.aio_delay":
        plansmbtorture4testsuite(t, "nt4_dc", '//$SERVER_IP/aio_delay_inject -U$USERNAME%$PASSWORD')
    elif t == "smb2.delete-on-close-perms":
        plansmbtorture4testsuite(t, "nt4_dc", '//$SERVER_IP/tmp -U$USERNAME%$PASSWORD')
        plansmbtorture4testsuite(t, "nt4_dc", '//$SERVER_IP/delete_readonly -U$USERNAME%$PASSWORD --option=torture:delete_readonly=true')
        plansmbtorture4testsuite(t, "ad_dc", '//$SERVER/tmp -U$USERNAME%$PASSWORD')
    elif t == "smb2.fileid":
        plansmbtorture4testsuite(t, "nt4_dc", '//$SERVER_IP/vfs_fruit_xattr -U$USERNAME%$PASSWORD')
    elif t == "rpc.wkssvc":
        plansmbtorture4testsuite(t, "ad_member", '//$SERVER/tmp -U$DC_USERNAME%$DC_PASSWORD')
    elif t == "rpc.srvsvc":
        plansmbtorture4testsuite(t, "ad_member", '//$SERVER/tmp -U$DC_USERNAME%$DC_PASSWORD')
        plansmbtorture4testsuite(t, "ad_dc", '//$SERVER/tmp -U$DC_USERNAME%$DC_PASSWORD')
    else:
        plansmbtorture4testsuite(t, "nt4_dc", '//$SERVER_IP/tmp -U$USERNAME%$PASSWORD')
        plansmbtorture4testsuite(t, "ad_dc", '//$SERVER/tmp -U$USERNAME%$PASSWORD')


test = 'rpc.lsa.lookupsids'
auth_options = ["", "ntlm", "spnego", "spnego,ntlm", "spnego,smb1", "spnego,smb2"]
signseal_options = ["", ",connect", ",packet", ",sign", ",seal"]
endianness_options = ["", ",bigendian"]
for s in signseal_options:
    for e in endianness_options:
        for a in auth_options:
            binding_string = "ncacn_np:$SERVER[%s%s%s]" % (a, s, e)
            options = binding_string + " -U$USERNAME%$PASSWORD"
            plansmbtorture4testsuite(test, "nt4_dc", options, 'over ncacn_np with [%s%s%s] ' % (a, s, e))
            plantestsuite("samba3.blackbox.rpcclient over ncacn_np with [%s%s%s] " % (a, s, e), "nt4_dc:local", [os.path.join(samba3srcdir, "script/tests/test_rpcclient.sh"),
                                                                                                                 "none", options, configuration])

    # We should try more combinations in future, but this is all
    # the pre-calculated credentials cache supports at the moment
    #
    # As the ktest env requires SMB3_00 we need to use "smb2" until
    # dcerpc client code in smbtorture support autonegotiation
    # of any smb dialect.
    e = ""
    a = "smb2"
    binding_string = "ncacn_np:$SERVER[%s%s%s]" % (a, s, e)
    options = binding_string + " -k yes --krb5-ccache=$PREFIX/ktest/krb5_ccache-2"
    plansmbtorture4testsuite(test, "ktest", options, 'krb5 with old ccache ncacn_np with [%s%s%s] ' % (a, s, e))

    options = binding_string + " -k yes --krb5-ccache=$PREFIX/ktest/krb5_ccache-3"
    plansmbtorture4testsuite(test, "ktest", options, 'krb5 ncacn_np with [%s%s%s] ' % (a, s, e))

    auth_options2 = ["krb5", "spnego,krb5"]
    for a in auth_options2:
        binding_string = "ncacn_np:$SERVER[%s%s%s]" % (a, s, e)

        plantestsuite("samba3.blackbox.rpcclient krb5 ncacn_np with [%s%s%s] " % (a, s, e), "ktest:local", [os.path.join(samba3srcdir, "script/tests/test_rpcclient.sh"),
                                                                                                            "$PREFIX/ktest/krb5_ccache-3", binding_string, "-k", configuration])

plantestsuite("samba3.blackbox.rpcclient_samlogon", "ad_member:local", [os.path.join(samba3srcdir, "script/tests/test_rpcclient_samlogon.sh"),
                                                                        "$DC_USERNAME", "$DC_PASSWORD", "ncacn_np:$DC_SERVER", configuration])
plantestsuite("samba3.blackbox.sharesec", "simpleserver:local",
              [os.path.join(samba3srcdir, "script/tests/test_sharesec.sh"),
               configuration, os.path.join(bindir(), "sharesec"), "tmp"])

plantestsuite("samba3.blackbox.net_tdb", "simpleserver:local",
              [os.path.join(samba3srcdir, "script/tests/test_net_tdb.sh"),
               smbclient3, '$SERVER', 'tmp', '$USERNAME', '$PASSWORD',
               configuration, '$LOCAL_PATH', '$LOCK_DIR'])

plantestsuite("samba3.blackbox.smbd_error", "simpleserver:local",
              [os.path.join(samba3srcdir, "script/tests/test_smbd_error.sh")])

plantestsuite("samba3.blackbox.durable_v2_delay", "simpleserver:local",
              [os.path.join(samba3srcdir, "script/tests/test_durable_handle_reconnect.sh")])

plantestsuite("samba3.blackbox.net_cache_samlogon", "ad_member:local",
              [os.path.join(samba3srcdir, "script/tests/test_net_cache_samlogon.sh"),
               '$SERVER', 'tmp', '$DC_USERNAME', '$DC_PASSWORD'])

plantestsuite("samba3.blackbox.net_rpc_share_allowedusers", "nt4_dc",
              [os.path.join(samba3srcdir, "script/tests/test_net_rpc_share_allowedusers.sh"),
               "$SERVER", "$USERNAME", "$PASSWORD", "$PREFIX/net_rpc_share_allowedusers",
               configuration])

plantestsuite("samba3.blackbox.net_dom_join_fail_dc", "nt4_dc",
              [os.path.join(samba3srcdir, "script/tests/test_net_dom_join_fail_dc.sh"),
               "$USERNAME", "$PASSWORD", "$SERVER", "$PREFIX/net_dom_join_fail_dc",
               configuration])
plantestsuite("samba3.blackbox.net_rpc_join", "nt4_dc",
              [os.path.join(samba3srcdir, "script/tests/test_net_rpc_join.sh"),
               "$USERNAME", "$PASSWORD", "$SERVER", "$PREFIX/net_rpc_join",
               configuration])
plantestsuite("samba3.blackbox.net_rpc_oldjoin", "nt4_dc:local",
              [os.path.join(samba3srcdir, "script/tests/test_net_rpc_oldjoin.sh"),
               "$SERVER", "$PREFIX/net_rpc_oldjoin",
               "$SMB_CONF_PATH"])
plantestsuite("samba3.blackbox.net_rpc_join_creds", "nt4_dc",
              [os.path.join(samba3srcdir, "script/tests/test_net_rpc_join_creds.sh"),
               "$DOMAIN", "$USERNAME", "$PASSWORD", "$SERVER", "$PREFIX/net_rpc_join_creds",
               configuration])

plantestsuite("samba3.blackbox.rpcclient_srvsvc", "simpleserver",
              [os.path.join(samba3srcdir, "script/tests/test_rpcclientsrvsvc.sh"),
               "$USERNAME", "$PASSWORD", "$SERVER",
               os.path.join(bindir(), "rpcclient"), "tmp"])

plantestsuite("samba3.blackbox.rpcclient.pw-nt-hash", "simpleserver",
              [os.path.join(samba3srcdir, "script/tests/test_rpcclient_pw_nt_hash.sh"),
               "$USERNAME", "$PASSWORD", "$SERVER",
               os.path.join(bindir(), "rpcclient")])

plantestsuite("samba3.blackbox.smbclient.encryption_off", "simpleserver",
              [os.path.join(samba3srcdir, "script/tests/test_smbclient_encryption_off.sh"),
               "$USERNAME", "$PASSWORD", "$SERVER",
               smbclient3])

plantestsuite("samba3.blackbox.rpcclient_netsessenum", "ad_member",
              [os.path.join(samba3srcdir,
                            "script/tests/test_rpcclient_netsessenum.sh"),
               "$DOMAIN", "$DC_USERNAME", "$DC_PASSWORD", "$SERVER",
               os.path.join(bindir(), "rpcclient"), smbtorture3, "tmp"])

# The ktest environment uses:
# server min protocol = SMB3_00
# client max protocol = SMB3
options_list = ["", "-e"]
for options in options_list:
    plantestsuite("samba3.blackbox.smbclient_krb5 old ccache %s" % options, "ktest:local",
                  [os.path.join(samba3srcdir, "script/tests/test_smbclient_krb5.sh"),
                   "$PREFIX/ktest/krb5_ccache-2",
                   smbclient3, "$SERVER", options, configuration])

    plantestsuite("samba3.blackbox.smbclient_krb5 new ccache %s" % options, "ktest:local",
                  [os.path.join(samba3srcdir, "script/tests/test_smbclient_krb5.sh"),
                   "$PREFIX/ktest/krb5_ccache-3",
                   smbclient3, "$SERVER", options, configuration])

    plantestsuite("samba3.blackbox.smbclient_large_file %s krb5" % options, "ktest:local",
                  [os.path.join(samba3srcdir, "script/tests/test_smbclient_large_file.sh"),
                   "$PREFIX/ktest/krb5_ccache-3",
                   smbclient3, "$SERVER", "$PREFIX", options, "-k " + configuration])

options_list = ["-mNT1", "-mNT1 -e", "-mSMB3", "-mSMB3 -e"]
for options in options_list:
    plantestsuite("samba3.blackbox.smbclient_large_file %s NTLM" % options, "nt4_dc:local",
                  [os.path.join(samba3srcdir, "script/tests/test_smbclient_large_file.sh"),
                   "none",
                   smbclient3, "$SERVER", "$PREFIX", options, "-U$USERNAME%$PASSWORD " + configuration])

for alias in ["foo", "bar"]:
    plantestsuite("samba3.blackbox.smbclient_netbios_aliases [%s]" % alias, "ad_member:local",
                  [os.path.join(samba3srcdir, "script/tests/test_smbclient_netbios_aliases.sh"),
                   smbclient3, alias, "$DC_USERNAME", "$DC_PASSWORD", "$PREFIX", options, configuration])

for e in endianness_options:
    for a in auth_options:
        for s in signseal_options:
            binding_string = "ncacn_ip_tcp:$SERVER_IP[%s%s%s]" % (a, s, e)
            options = binding_string + " -U$USERNAME%$PASSWORD"
            plansmbtorture4testsuite(test, "nt4_dc", options, 'over ncacn_ip_tcp with [%s%s%s] ' % (a, s, e))

plansmbtorture4testsuite('rpc.epmapper', 'nt4_dc:local', 'ncalrpc: -U$USERNAME%$PASSWORD', 'over ncalrpc')
plansmbtorture4testsuite('rpc.fsrvp', 'nt4_dc:local', 'ncacn_np:$SERVER_IP[/pipe/FssagentRpc] -U$USERNAME%$PASSWORD', 'over ncacn_np')

for env in ["ad_member_idmap_rid:local", "maptoguest:local"]:
    plantestsuite("samba3.blackbox.guest (%s)" % env , env,
                  [os.path.join(samba3srcdir, "script/tests/test_guest_auth.sh"),
<<<<<<< HEAD
                   '$SERVER', smbclient3, smbcontrol, net, configuration])
=======
                   '$SERVER', smbclient3, smbcontrol, net, configuration])

plantestsuite("samba3.blackbox.itime", "ad_dc", [os.path.join(samba3srcdir, "script/tests/test_itime.sh"), '$SERVER', '$USERNAME', '$PASSWORD', '$LOCAL_PATH', smbclient3, 'xattr'])
>>>>>>> 1f07059a
<|MERGE_RESOLUTION|>--- conflicted
+++ resolved
@@ -159,15 +159,11 @@
     plansmbtorture4testsuite(t, "simpleserver", "//%s/%s %s" % ('$SERVER_IP', s, ' -U$USERNAME%$PASSWORD'), description=s)
 
 posix_tests = ["POSIX", "POSIX-APPEND", "POSIX-SYMLINK-ACL", "POSIX-SYMLINK-EA", "POSIX-OFD-LOCK",
-<<<<<<< HEAD
-               "POSIX-STREAM-DELETE", "WINDOWS-BAD-SYMLINK", "POSIX-MKDIR"]
-=======
                "POSIX-STREAM-DELETE", "WINDOWS-BAD-SYMLINK", "POSIX-MKDIR",
                "POSIX-BLOCKING-LOCK",
                "POSIX-ACL-OPLOCK",
                "POSIX-ACL-SHAREROOT",
               ]
->>>>>>> 1f07059a
 
 for t in posix_tests:
     plantestsuite("samba3.smbtorture_s3.plain.%s" % t, "nt4_dc", [os.path.join(samba3srcdir, "script/tests/test_smbtorture_s3.sh"), t, '//$SERVER_IP/posix_share', '$USERNAME', '$PASSWORD', smbtorture3, "", "-l $LOCAL_PATH"])
@@ -346,12 +342,9 @@
     plantestsuite("samba3.blackbox.force_group_change", env,
 		[os.path.join(samba3srcdir, "script/tests/test_force_group_change.sh"),
 		'$SERVER', '$USERNAME', '$PASSWORD', '$LOCAL_PATH', smbclient3, smbcontrol])
-<<<<<<< HEAD
-=======
     plantestsuite("samba3.blackbox.zero-data", env,
                   [os.path.join(samba3srcdir, "script/tests/test_zero_data.sh"),
                    '$SERVER_IP', '$USERNAME', '$PASSWORD', '$LOCAL_PATH'])
->>>>>>> 1f07059a
 
     #
     # tar command tests
@@ -385,10 +378,7 @@
     plantestsuite("samba3.blackbox.net_usershare", env, [os.path.join(samba3srcdir, "script/tests/test_net_usershare.sh"), '$SERVER', '$SERVER_IP', '$USERNAME', '$PASSWORD', smbclient3])
 
     plantestsuite("samba3.blackbox.smbstatus", env, [os.path.join(samba3srcdir, "script/tests/test_smbstatus.sh"), '$SERVER', '$SERVER_IP', '$DOMAIN', '$USERNAME', '$PASSWORD', '$USERID', '$LOCAL_PATH', '$PREFIX', smbclient3, smbstatus, configuration, "SMB3"])
-<<<<<<< HEAD
-=======
     plantestsuite("samba3.blackbox.net_registry_import", env, [os.path.join(samba3srcdir, "script/tests/test_net_registry_import.sh"), '$SERVER', '$LOCAL_PATH', '$USERNAME', '$PASSWORD'])
->>>>>>> 1f07059a
 
 # TODO encrypted against member, with member creds, and with DC creds
 plantestsuite("samba3.blackbox.net.misc", "nt4_dc:local",
@@ -855,10 +845,6 @@
 for env in ["ad_member_idmap_rid:local", "maptoguest:local"]:
     plantestsuite("samba3.blackbox.guest (%s)" % env , env,
                   [os.path.join(samba3srcdir, "script/tests/test_guest_auth.sh"),
-<<<<<<< HEAD
                    '$SERVER', smbclient3, smbcontrol, net, configuration])
-=======
-                   '$SERVER', smbclient3, smbcontrol, net, configuration])
-
-plantestsuite("samba3.blackbox.itime", "ad_dc", [os.path.join(samba3srcdir, "script/tests/test_itime.sh"), '$SERVER', '$USERNAME', '$PASSWORD', '$LOCAL_PATH', smbclient3, 'xattr'])
->>>>>>> 1f07059a
+
+plantestsuite("samba3.blackbox.itime", "ad_dc", [os.path.join(samba3srcdir, "script/tests/test_itime.sh"), '$SERVER', '$USERNAME', '$PASSWORD', '$LOCAL_PATH', smbclient3, 'xattr'])