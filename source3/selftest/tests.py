#!/usr/bin/python
# This script generates a list of testsuites that should be run as part of
# the Samba 3 test suite.

# The output of this script is parsed by selftest.pl, which then decides
# which of the tests to actually run. It will, for example, skip all tests
# listed in selftest/skip or only run a subset during "make quicktest".

# The idea is that this script outputs all of the tests of Samba 3, not
# just those that are known to pass, and list those that should be skipped
# or are known to fail in selftest/skip or selftest/samba3-knownfail. This makes it
# very easy to see what functionality is still missing in Samba 3 and makes
# it possible to run the testsuite against other servers, such as Samba 4 or
# Windows that have a different set of features.

# The syntax for a testsuite is "-- TEST --" on a single line, followed
# by the name of the test, the environment it needs and the command to run, all
# three separated by newlines. All other lines in the output are considered
# comments.

import os, sys
sys.path.insert(0, os.path.normpath(os.path.join(os.path.dirname(__file__), "../../selftest")))
import selftesthelpers
from selftesthelpers import *
smbtorture4_options.extend([
   '--option=torture:sharedelay=100000',
   '--option=torture:writetimeupdatedelay=500000',
   ])

def plansmbtorture4testsuite(name, env, options, description=''):
    if description == '':
        modname = "samba3.%s" % (name, )
    else:
        modname = "samba3.%s %s" % (name, description)

    selftesthelpers.plansmbtorture4testsuite(
        name, env, options, target='samba3', modname=modname)

# find config.h
try:
    config_h = os.environ["CONFIG_H"]
except KeyError:
    samba4bindir = bindir()
    config_h = os.path.join(samba4bindir, "default/include/config.h")

# check available features
config_hash = dict()
f = open(config_h, 'r')
try:
    lines = f.readlines()
    config_hash = dict((x[0], ' '.join(x[1:]))
            for x in map(lambda line: line.strip().split(' ')[1:],
                         filter(lambda line: (line[0:7] == '#define') and (len(line.split(' ')) > 2), lines)))
finally:
    f.close()

have_libarchive = ("HAVE_LIBARCHIVE" in config_hash)
have_linux_kernel_oplocks = ("HAVE_KERNEL_OPLOCKS_LINUX" in config_hash)

plantestsuite("samba3.blackbox.success", "nt4_dc:local", [os.path.join(samba3srcdir, "script/tests/test_success.sh")])
plantestsuite("samba3.blackbox.failure", "nt4_dc:local", [os.path.join(samba3srcdir, "script/tests/test_failure.sh")])

plantestsuite("samba3.local_s3", "nt4_dc:local", [os.path.join(samba3srcdir, "script/tests/test_local_s3.sh")])

plantestsuite("samba3.blackbox.registry.upgrade", "nt4_dc:local", [os.path.join(samba3srcdir, "script/tests/test_registry_upgrade.sh"), net, dbwrap_tool])

tests = ["FDPASS", "LOCK1", "LOCK2", "LOCK3", "LOCK4", "LOCK5", "LOCK6", "LOCK7", "LOCK9",
        "UNLINK", "BROWSE", "ATTR", "TRANS2", "TORTURE",
        "OPLOCK1", "OPLOCK2", "OPLOCK4", "STREAMERROR",
        "DIR", "DIR1", "DIR-CREATETIME", "TCON", "TCONDEV", "RW1", "RW2", "RW3", "LARGE_READX", "RW-SIGNING",
        "OPEN", "XCOPY", "RENAME", "DELETE", "DELETE-LN", "WILDDELETE", "PROPERTIES", "W2K",
        "TCON2", "IOCTL", "CHKPATH", "FDSESS", "CHAIN1", "CHAIN2", "OWNER-RIGHTS",
        "CHAIN3", "PIDHIGH",
        "GETADDRINFO", "UID-REGRESSION-TEST", "SHORTNAME-TEST",
        "CASE-INSENSITIVE-CREATE", "SMB2-BASIC", "NTTRANS-FSCTL", "SMB2-NEGPROT",
        "SMB2-SESSION-REAUTH", "SMB2-SESSION-RECONNECT", "SMB2-FTRUNCATE",
        "CLEANUP1",
        "CLEANUP2",
        "CLEANUP4",
        "BAD-NBT-SESSION"]

for t in tests:
    plantestsuite("samba3.smbtorture_s3.plain(nt4_dc).%s" % t, "nt4_dc", [os.path.join(samba3srcdir, "script/tests/test_smbtorture_s3.sh"), t, '//$SERVER_IP/tmp', '$USERNAME', '$PASSWORD', smbtorture3, "", "-l $LOCAL_PATH"])
    plantestsuite("samba3.smbtorture_s3.crypt_client(nt4_dc).%s" % t, "nt4_dc", [os.path.join(samba3srcdir, "script/tests/test_smbtorture_s3.sh"), t, '//$SERVER_IP/tmp', '$USERNAME', '$PASSWORD', smbtorture3, "-e", "-l $LOCAL_PATH"])
    if t == "TORTURE":
        # this is a negative test to verify that the server rejects
        # access without encryption
        plantestsuite("samba3.smbtorture_s3.crypt_server(nt4_dc).%s" % t, "nt4_dc", [os.path.join(samba3srcdir, "script/tests/test_smbtorture_s3.sh"), t, '//$SERVER_IP/tmpenc', '$USERNAME', '$PASSWORD', smbtorture3, "", "-l $LOCAL_PATH"])
    plantestsuite("samba3.smbtorture_s3.plain(ad_dc_ntvfs).%s" % t, "ad_dc_ntvfs", [os.path.join(samba3srcdir, "script/tests/test_smbtorture_s3.sh"), t, '//$SERVER_IP/tmp', '$USERNAME', '$PASSWORD', smbtorture3, "", "-l $LOCAL_PATH"])

#
# RENAME-ACCESS needs to run against a special share - acl_xattr_ign_sysacl_windows
#
plantestsuite("samba3.smbtorture_s3.plain(nt4_dc).%s" % "RENAME-ACCESS","nt4_dc", [os.path.join(samba3srcdir, "script/tests/test_smbtorture_s3.sh"), "RENAME-ACCESS", '//$SERVER_IP/acl_xattr_ign_sysacl_windows', '$USERNAME', '$PASSWORD', smbtorture3, "", "-l $LOCAL_PATH"])
plantestsuite("samba3.smbtorture_s3.crypt_client(nt4_dc).%s" % "RENAME-ACCESS", "nt4_dc", [os.path.join(samba3srcdir, "script/tests/test_smbtorture_s3.sh"), "RENAME-ACCESS", '//$SERVER_IP/acl_xattr_ign_sysacl_windows', '$USERNAME', '$PASSWORD', smbtorture3, "-e", "-l $LOCAL_PATH"])
# non-crypt only

tests = ["OPLOCK-CANCEL"]
for t in tests:
    plantestsuite("samba3.smbtorture_s3.plain(nt4_dc).%s" % t, "nt4_dc", [os.path.join(samba3srcdir, "script/tests/test_smbtorture_s3.sh"), t, '//$SERVER_IP/tmp', '$USERNAME', '$PASSWORD', smbtorture3, "", "-l $LOCAL_PATH"])

env = "nt4_dc"
tests = ["MANGLE-ILLEGAL"]
for t in tests:
    plantestsuite("samba3.smbtorture_s3.plain(%s).%s" % (env, t), env, [os.path.join(samba3srcdir, "script/tests/test_smbtorture_s3.sh"), t, '//$SERVER_IP/mangle_illegal', '$USERNAME', '$PASSWORD', smbtorture3, "", "-l $LOCAL_PATH"])

tests = ["RW1", "RW2", "RW3"]
for t in tests:
    plantestsuite("samba3.smbtorture_s3.vfs_aio_fork(simpleserver).%s" % t, "simpleserver", [os.path.join(samba3srcdir, "script/tests/test_smbtorture_s3.sh"), t, '//$SERVER_IP/vfs_aio_fork', '$USERNAME', '$PASSWORD', smbtorture3, "", "-l $LOCAL_PATH"])

posix_tests = ["POSIX", "POSIX-APPEND", "POSIX-SYMLINK-ACL", "POSIX-SYMLINK-EA", "POSIX-OFD-LOCK",
              "POSIX-STREAM-DELETE", "WINDOWS-BAD-SYMLINK" ]

for t in posix_tests:
    plantestsuite("samba3.smbtorture_s3.plain(nt4_dc).%s" % t, "nt4_dc", [os.path.join(samba3srcdir, "script/tests/test_smbtorture_s3.sh"), t, '//$SERVER_IP/posix_share', '$USERNAME', '$PASSWORD', smbtorture3, "", "-l $LOCAL_PATH"])
    plantestsuite("samba3.smbtorture_s3.crypt(nt4_dc).%s" % t, "nt4_dc", [os.path.join(samba3srcdir, "script/tests/test_smbtorture_s3.sh"), t, '//$SERVER_IP/posix_share', '$USERNAME', '$PASSWORD', smbtorture3, "-e", "-l $LOCAL_PATH"])
    plantestsuite("samba3.smbtorture_s3.plain(ad_dc_ntvfs).%s" % t, "ad_dc_ntvfs", [os.path.join(samba3srcdir, "script/tests/test_smbtorture_s3.sh"), t, '//$SERVER_IP/posix_share', '$USERNAME', '$PASSWORD', smbtorture3, "", "-l $LOCAL_PATH"])

env = "nt4_dc:local"
t = "CLEANUP3"
plantestsuite("samba3.smbtorture_s3.plain(%s).%s" % (env, t), env, [os.path.join(samba3srcdir, "script/tests/test_smbtorture_s3.sh"), t, '//$SERVER_IP/tmp', '$USERNAME', '$PASSWORD', binpath('smbtorture3'), "", "-l $LOCAL_PATH"])

local_tests = [
    "LOCAL-SUBSTITUTE",
    "LOCAL-GENCACHE",
    "LOCAL-TALLOC-DICT",
    "LOCAL-BASE64",
    "LOCAL-RBTREE",
    "LOCAL-MEMCACHE",
    "LOCAL-STREAM-NAME",
    "LOCAL-string_to_sid",
    "LOCAL-sid_to_string",
    "LOCAL-binary_to_sid",
    "LOCAL-DBTRANS",
    "LOCAL-TEVENT-SELECT",
    "LOCAL-CONVERT-STRING",
    "LOCAL-CONV-AUTH-INFO",
    "LOCAL-IDMAP-TDB-COMMON",
    "LOCAL-MESSAGING-READ1",
    "LOCAL-MESSAGING-READ2",
    "LOCAL-MESSAGING-READ3",
    "LOCAL-MESSAGING-READ4",
    "LOCAL-MESSAGING-FDPASS1",
    "LOCAL-MESSAGING-FDPASS2",
    "LOCAL-MESSAGING-FDPASS2a",
    "LOCAL-MESSAGING-FDPASS2b",
    "LOCAL-PTHREADPOOL-TEVENT",
    "LOCAL-CANONICALIZE-PATH",
<<<<<<< HEAD
=======
    "LOCAL-DBWRAP-WATCH1",
    "LOCAL-DBWRAP-WATCH2",
    "LOCAL-G-LOCK1",
    "LOCAL-G-LOCK2",
    "LOCAL-G-LOCK3",
    "LOCAL-G-LOCK4",
    "LOCAL-G-LOCK5",
>>>>>>> aaa7d4da
    "LOCAL-hex_encode_buf",
    "LOCAL-remove_duplicate_addrs2"]

for t in local_tests:
    plantestsuite("samba3.smbtorture_s3.%s" % t, "none", [os.path.join(samba3srcdir, "script/tests/test_smbtorture_s3.sh"), t, '//foo/bar', '""', '""', smbtorture3, ""])

plantestsuite("samba.vfstest.stream_depot", "nt4_dc:local", [os.path.join(samba3srcdir, "script/tests/stream-depot/run.sh"), binpath("vfstest"), "$PREFIX", configuration])
plantestsuite("samba.vfstest.xattr-tdb-1", "nt4_dc:local", [os.path.join(samba3srcdir, "script/tests/xattr-tdb-1/run.sh"), binpath("vfstest"), "$PREFIX", configuration])
plantestsuite("samba.vfstest.acl", "nt4_dc:local", [os.path.join(samba3srcdir, "script/tests/vfstest-acl/run.sh"), binpath("vfstest"), "$PREFIX", configuration])
plantestsuite("samba.vfstest.catia", "nt4_dc:local", [os.path.join(samba3srcdir, "script/tests/vfstest-catia/run.sh"), binpath("vfstest"), "$PREFIX", configuration])

<<<<<<< HEAD
=======
plantestsuite("samba3.blackbox.smbclient_basic.NT1", "nt4_dc_schannel", [os.path.join(samba3srcdir, "script/tests/test_smbclient_basic.sh"), '$SERVER', '$SERVER_IP', '$DC_USERNAME', '$DC_PASSWORD', smbclient3, configuration, "-mNT1"])
plantestsuite("samba3.blackbox.smbclient_basic.SMB2_02", "nt4_dc_schannel", [os.path.join(samba3srcdir, "script/tests/test_smbclient_basic.sh"), '$SERVER', '$SERVER_IP', '$DC_USERNAME', '$DC_PASSWORD', smbclient3, configuration, "-mSMB2_02"])
plantestsuite("samba3.blackbox.smbclient_basic.SMB2_10", "nt4_dc_schannel", [os.path.join(samba3srcdir, "script/tests/test_smbclient_basic.sh"), '$SERVER', '$SERVER_IP', '$DC_USERNAME', '$DC_PASSWORD', smbclient3, configuration, "-mSMB2_10"])
plantestsuite("samba3.blackbox.smbclient_basic.SMB3_02", "nt4_dc_schannel", [os.path.join(samba3srcdir, "script/tests/test_smbclient_basic.sh"), '$SERVER', '$SERVER_IP', '$DC_USERNAME', '$DC_PASSWORD', smbclient3, configuration, "-mSMB3_02"])
plantestsuite("samba3.blackbox.smbclient_basic.SMB3_11", "nt4_dc_schannel", [os.path.join(samba3srcdir, "script/tests/test_smbclient_basic.sh"), '$SERVER', '$SERVER_IP', '$DC_USERNAME', '$DC_PASSWORD', smbclient3, configuration, "-mSMB3_11"])

>>>>>>> aaa7d4da
plantestsuite("samba3.blackbox.smbclient_basic", "ad_member", [os.path.join(samba3srcdir, "script/tests/test_smbclient_basic.sh"), '$SERVER', '$SERVER_IP', '$DC_USERNAME', '$DC_PASSWORD', smbclient3, configuration])
for options in ["", "--option=clientntlmv2auth=no", "--option=clientusespnego=no", "--option=clientusespnego=no --option=clientntlmv2auth=no", "--option=clientntlmv2auth=no --option=clientlanmanauth=yes --max-protocol=LANMAN2", "--option=clientntlmv2auth=no --option=clientlanmanauth=yes --option=clientmaxprotocol=NT1"]:
    env = "nt4_dc"
    plantestsuite("samba3.blackbox.smbclient_auth.plain (%s) %s" % (env, options), env, [os.path.join(samba3srcdir, "script/tests/test_smbclient_auth.sh"), '$SERVER', '$SERVER_IP', '$DC_USERNAME', '$DC_PASSWORD', smbclient3, configuration, options])

for env in ["nt4_dc", "nt4_member", "ad_member", "ad_dc", "ad_dc_ntvfs", "s4member", "fl2000dc"]:
    plantestsuite("samba3.blackbox.smbclient_machine_auth.plain (%s:local)" % env, "%s:local" % env, [os.path.join(samba3srcdir, "script/tests/test_smbclient_machine_auth.sh"), '$SERVER', smbclient3, configuration])
    plantestsuite("samba3.blackbox.smbclient_ntlm.plain (%s)" % env, env, [os.path.join(samba3srcdir, "script/tests/test_smbclient_ntlm.sh"), '$SERVER', '$DC_USERNAME', '$DC_PASSWORD', "never", smbclient3, configuration])

for options in ["--option=clientntlmv2auth=no", "--option=clientusespnego=no --option=clientntlmv2auth=no", ""]:
    for env in ["nt4_member", "ad_member"]:
        plantestsuite("samba3.blackbox.smbclient_auth.plain (%s) %s" % (env, options), env, [os.path.join(samba3srcdir, "script/tests/test_smbclient_auth.sh"), '$SERVER', '$SERVER_IP', '$DC_USERNAME', '$DC_PASSWORD', smbclient3, configuration, options])
        plantestsuite("samba3.blackbox.smbclient_auth.plain (%s) %s member creds" % (env, options), env, [os.path.join(samba3srcdir, "script/tests/test_smbclient_auth.sh"), '$SERVER', '$SERVER_IP', '$SERVER/$USERNAME', '$PASSWORD', smbclient3, configuration, options])

env="nt4_dc"
plantestsuite("samba3.blackbox.smbclient_auth.plain (%s) ipv6" % env, env, [os.path.join(samba3srcdir, "script/tests/test_smbclient_auth.sh"), '$SERVER', '$SERVER_IPV6', '$SERVER/$USERNAME', '$PASSWORD', smbclient3, configuration])

for env in ["nt4_member", "ad_member"]:
    plantestsuite("samba3.blackbox.net_cred_change.(%s:local)" % env, "%s:local" % env, [os.path.join(samba3srcdir, "script/tests/test_net_cred_change.sh"), configuration])

env = "ad_member"
t = "--krb5auth=$DOMAIN/$DC_USERNAME%$DC_PASSWORD"
plantestsuite("samba3.wbinfo_simple.(%s:local).%s" % (env, t), "%s:local" % env, [os.path.join(srcdir(), "nsswitch/tests/test_wbinfo_simple.sh"), t])
t = "WBCLIENT-MULTI-PING"
plantestsuite("samba3.smbtorture_s3.%s" % t, env, [os.path.join(samba3srcdir, "script/tests/test_smbtorture_s3.sh"), t, '//foo/bar', '""', '""', smbtorture3, ""])
plantestsuite("samba3.substitutions", env, [os.path.join(samba3srcdir, "script/tests/test_substitutions.sh"), "$SERVER", "alice", "Secret007", "$PREFIX"])

plantestsuite("samba3.ntlm_auth.krb5 with old ccache(ktest:local)", "ktest:local", [os.path.join(samba3srcdir, "script/tests/test_ntlm_auth_krb5.sh"), valgrindify(python), samba3srcdir, ntlm_auth3, '$PREFIX/ktest/krb5_ccache-2', '$SERVER', configuration])

plantestsuite("samba3.ntlm_auth.krb5(ktest:local)", "ktest:local", [os.path.join(samba3srcdir, "script/tests/test_ntlm_auth_krb5.sh"), valgrindify(python), samba3srcdir, ntlm_auth3, '$PREFIX/ktest/krb5_ccache-3', '$SERVER', configuration])


for env in ["maptoguest", "simpleserver"]:
    plantestsuite("samba3.blackbox.smbclient_auth.plain (%s) local creds" % env, env, [os.path.join(samba3srcdir, "script/tests/test_smbclient_auth.sh"), '$SERVER', '$SERVER_IP', '$USERNAME', '$PASSWORD', smbclient3, configuration + " --option=clientntlmv2auth=no --option=clientlanmanauth=yes"])

env = "maptoguest"
plantestsuite("samba3.blackbox.smbclient_auth.plain (%s) bad username" % env, env, [os.path.join(samba3srcdir, "script/tests/test_smbclient_auth.sh"), '$SERVER', '$SERVER_IP', 'notmy$USERNAME', '$PASSWORD', smbclient3, configuration + " --option=clientntlmv2auth=no --option=clientlanmanauth=yes"])
plantestsuite("samba3.blackbox.smbclient_ntlm.plain (%s)" % env, env, [os.path.join(samba3srcdir, "script/tests/test_smbclient_ntlm.sh"), '$SERVER', '$USERNAME', '$PASSWORD', "baduser", smbclient3, configuration])

# plain
for env in ["nt4_dc"]:
    plantestsuite("samba3.blackbox.smbclient_s3.NT1.plain (%s)" % env, env, [os.path.join(samba3srcdir, "script/tests/test_smbclient_s3.sh"), '$SERVER', '$SERVER_IP', '$DOMAIN', '$DC_USERNAME', '$DC_PASSWORD', '$USERID', '$LOCAL_PATH', '$PREFIX', smbclient3, wbinfo, net, configuration, "NT1"])
    plantestsuite("samba3.blackbox.smbclient_s3.SMB3.plain (%s)" % env, env, [os.path.join(samba3srcdir, "script/tests/test_smbclient_s3.sh"), '$SERVER', '$SERVER_IP', '$DOMAIN', '$DC_USERNAME', '$DC_PASSWORD', '$USERID', '$LOCAL_PATH', '$PREFIX', smbclient3, wbinfo, net, configuration, "SMB3"])

for env in ["nt4_member", "ad_member"]:
    plantestsuite("samba3.blackbox.smbclient_s3.NT1.plain (%s) member creds" % env, env, [os.path.join(samba3srcdir, "script/tests/test_smbclient_s3.sh"), '$SERVER', '$SERVER_IP', '$SERVER', '$SERVER/$USERNAME', '$PASSWORD', '$USERID', '$LOCAL_PATH', '$PREFIX', smbclient3, wbinfo, net, configuration, "NT1"])
    plantestsuite("samba3.blackbox.smbclient_s3.SMB3.plain (%s) member creds" % env, env, [os.path.join(samba3srcdir, "script/tests/test_smbclient_s3.sh"), '$SERVER', '$SERVER_IP', '$SERVER', '$SERVER/$USERNAME', '$PASSWORD', '$USERID', '$LOCAL_PATH', '$PREFIX', smbclient3, wbinfo, net, configuration, "SMB3"])

for env in ["nt4_dc"]:
    plantestsuite("samba3.blackbox.smbclient_s3.NT1.sign (%s)" % env, env, [os.path.join(samba3srcdir, "script/tests/test_smbclient_s3.sh"), '$SERVER', '$SERVER_IP', '$DOMAIN', '$DC_USERNAME', '$DC_PASSWORD', '$USERID', '$LOCAL_PATH', '$PREFIX', smbclient3, wbinfo, net, configuration, "NT1", "--signing=required"])
    plantestsuite("samba3.blackbox.smbclient_s3.SMB3.sign (%s)" % env, env, [os.path.join(samba3srcdir, "script/tests/test_smbclient_s3.sh"), '$SERVER', '$SERVER_IP', '$DOMAIN', '$DC_USERNAME', '$DC_PASSWORD', '$USERID', '$LOCAL_PATH', '$PREFIX', smbclient3, wbinfo, net, configuration, "SMB3", "--signing=required"])

for env in ["nt4_member", "ad_member"]:
    plantestsuite("samba3.blackbox.smbclient_s3.NT1.sign (%s) member creds" % env, env, [os.path.join(samba3srcdir, "script/tests/test_smbclient_s3.sh"), '$SERVER', '$SERVER_IP', '$SERVER', '$SERVER/$USERNAME', '$PASSWORD', '$USERID', '$LOCAL_PATH', '$PREFIX', smbclient3, wbinfo, net, configuration, "NT1", "--signing=required"])
    plantestsuite("samba3.blackbox.smbclient_s3.SMB3.sign (%s) member creds" % env, env, [os.path.join(samba3srcdir, "script/tests/test_smbclient_s3.sh"), '$SERVER', '$SERVER_IP', '$SERVER', '$SERVER/$USERNAME', '$PASSWORD', '$USERID', '$LOCAL_PATH', '$PREFIX', smbclient3, wbinfo, net, configuration, "SMB3", "--signing=required"])

for env in ["nt4_dc"]:
    # encrypted
    plantestsuite("samba3.blackbox.smbclient_s3.NT1.crypt (%s)" % env, env, [os.path.join(samba3srcdir, "script/tests/test_smbclient_s3.sh"), '$SERVER', '$SERVER_IP', '$DOMAIN', '$USERNAME', '$PASSWORD', '$USERID', '$LOCAL_PATH', '$PREFIX', smbclient3, wbinfo, net, configuration, "NT1", "-e"])
    plantestsuite("samba3.blackbox.smbclient_s3.SMB3.crypt (%s)" % env, env, [os.path.join(samba3srcdir, "script/tests/test_smbclient_s3.sh"), '$SERVER', '$SERVER_IP', '$DOMAIN', '$USERNAME', '$PASSWORD', '$USERID', '$LOCAL_PATH', '$PREFIX', smbclient3, wbinfo, net, configuration, "SMB3", "-e"])

for env in ["fileserver"]:
    plantestsuite("samba3.blackbox.preserve_case (%s)" % env, env, [os.path.join(samba3srcdir, "script/tests/test_preserve_case.sh"), '$SERVER', '$DOMAIN', '$USERNAME', '$PASSWORD', '$PREFIX', smbclient3])
    plantestsuite("samba3.blackbox.dfree_command (%s)" % env, env, [os.path.join(samba3srcdir, "script/tests/test_dfree_command.sh"), '$SERVER', '$DOMAIN', '$USERNAME', '$PASSWORD', '$PREFIX', smbclient3])
    plantestsuite("samba3.blackbox.dfree_quota (%s)" % env, env, [os.path.join(samba3srcdir, "script/tests/test_dfree_quota.sh"), '$SERVER', '$DOMAIN', '$USERNAME', '$PASSWORD', '$LOCAL_PATH', smbclient3, smbcquotas, smbcacls])
    plantestsuite("samba3.blackbox.valid_users (%s)" % env, env, [os.path.join(samba3srcdir, "script/tests/test_valid_users.sh"), '$SERVER', '$SERVER_IP', '$DOMAIN', '$USERNAME', '$PASSWORD', '$PREFIX', smbclient3])
    plantestsuite("samba3.blackbox.offline (%s)" % env, env, [os.path.join(samba3srcdir, "script/tests/test_offline.sh"), '$SERVER', '$SERVER_IP', '$DOMAIN', '$USERNAME', '$PASSWORD', '$LOCAL_PATH/offline', smbclient3])
    plantestsuite("samba3.blackbox.shadow_copy2 NT1 (%s)" % env, env, [os.path.join(samba3srcdir, "script/tests/test_shadow_copy.sh"), '$SERVER', '$SERVER_IP', '$DOMAIN', '$USERNAME', '$PASSWORD', '$LOCAL_PATH/shadow', smbclient3, '-m', 'NT1'])
    plantestsuite("samba3.blackbox.shadow_copy2 SMB3 (%s)" % env, env, [os.path.join(samba3srcdir, "script/tests/test_shadow_copy.sh"), '$SERVER', '$SERVER_IP', '$DOMAIN', '$USERNAME', '$PASSWORD', '$LOCAL_PATH/shadow', smbclient3, '-m', 'SMB3'])
    plantestsuite("samba3.blackbox.smbclient.forceuser_validusers (%s)" % env, env, [os.path.join(samba3srcdir, "script/tests/test_forceuser_validusers.sh"), '$SERVER', '$DOMAIN', '$USERNAME', '$PASSWORD', '$LOCAL_PATH', smbclient3])
    plantestsuite("samba3.blackbox.smbget (%s)" % env, env, [os.path.join(samba3srcdir, "script/tests/test_smbget.sh"), '$SERVER', '$SERVER_IP', '$DOMAIN', 'smbget_user', '$PASSWORD', '$LOCAL_PATH/smbget', smbget])
    plantestsuite("samba3.blackbox.netshareenum (%s)" % env, env, [os.path.join(samba3srcdir, "script/tests/test_shareenum.sh"), '$SERVER', '$USERNAME', '$PASSWORD', rpcclient])
    plantestsuite("samba3.blackbox.acl_xattr.NT1", env, [os.path.join(samba3srcdir, "script/tests/test_acl_xattr.sh"), '$SERVER', '$USERNAME', '$PASSWORD', '$PREFIX', smbclient3, smbcacls, '-mNT1'])
    plantestsuite("samba3.blackbox.acl_xattr.SMB3", env, [os.path.join(samba3srcdir, "script/tests/test_acl_xattr.sh"), '$SERVER', '$USERNAME', '$PASSWORD', '$PREFIX', smbclient3, smbcacls, '-mSMB3'])
    plantestsuite("samba3.blackbox.smb2.not_casesensitive (%s)" % env, env, [os.path.join(samba3srcdir, "script/tests/test_smb2_not_casesensitive.sh"), '//$SERVER/tmp', '$SERVER_IP', '$USERNAME', '$PASSWORD', '$LOCAL_PATH', smbclient3])
<<<<<<< HEAD
    plantestsuite("samba3.blackbox.inherit_owner.default(%s)" % env, env, [os.path.join(samba3srcdir, "script/tests/test_inherit_owner.sh"), '$SERVER', '$USERNAME', '$PASSWORD', '$PREFIX', smbclient3, smbcacls, 'tmp', '0', '0', '-m', 'NT1'])
    plantestsuite("samba3.blackbox.inherit_owner.full (%s)" % env, env, [os.path.join(samba3srcdir, "script/tests/test_inherit_owner.sh"), '$SERVER', '$USERNAME', '$PASSWORD', '$PREFIX', smbclient3, smbcacls, 'inherit_owner', '1', '1', '-m', 'NT1'])
    plantestsuite("samba3.blackbox.inherit_owner.unix (%s)" % env, env, [os.path.join(samba3srcdir, "script/tests/test_inherit_owner.sh"), '$SERVER', '$USERNAME', '$PASSWORD', '$PREFIX', smbclient3, smbcacls, 'inherit_owner_u', '0', '1', '-m', 'NT1'])
    plantestsuite("samba3.blackbox.large_acl (%s)" % env, env, [os.path.join(samba3srcdir, "script/tests/test_large_acl.sh"), '$SERVER', '$USERNAME', '$PASSWORD', smbclient3, smbcacls])
=======
    plantestsuite("samba3.blackbox.inherit_owner.default.NT1", env, [os.path.join(samba3srcdir, "script/tests/test_inherit_owner.sh"), '$SERVER', '$USERNAME', '$PASSWORD', '$PREFIX', smbclient3, smbcacls, 'tmp', '0', '0', '-m', 'NT1'])
    plantestsuite("samba3.blackbox.inherit_owner.default.SMB3", env, [os.path.join(samba3srcdir, "script/tests/test_inherit_owner.sh"), '$SERVER', '$USERNAME', '$PASSWORD', '$PREFIX', smbclient3, smbcacls, 'tmp', '0', '0', '-m', 'SMB3'])
    plantestsuite("samba3.blackbox.inherit_owner.full.NT1", env, [os.path.join(samba3srcdir, "script/tests/test_inherit_owner.sh"), '$SERVER', '$USERNAME', '$PASSWORD', '$PREFIX', smbclient3, smbcacls, 'inherit_owner', '1', '1', '-m', 'NT1'])
    plantestsuite("samba3.blackbox.inherit_owner.full.SMB3", env, [os.path.join(samba3srcdir, "script/tests/test_inherit_owner.sh"), '$SERVER', '$USERNAME', '$PASSWORD', '$PREFIX', smbclient3, smbcacls, 'inherit_owner', '1', '1', '-m', 'SMB3'])
    plantestsuite("samba3.blackbox.inherit_owner.unix.NT1", env, [os.path.join(samba3srcdir, "script/tests/test_inherit_owner.sh"), '$SERVER', '$USERNAME', '$PASSWORD', '$PREFIX', smbclient3, smbcacls, 'inherit_owner_u', '0', '1', '-m', 'NT1'])
    plantestsuite("samba3.blackbox.inherit_owner.unix.SMB3", env, [os.path.join(samba3srcdir, "script/tests/test_inherit_owner.sh"), '$SERVER', '$USERNAME', '$PASSWORD', '$PREFIX', smbclient3, smbcacls, 'inherit_owner_u', '0', '1', '-m', 'SMB3'])
    plantestsuite("samba3.blackbox.large_acl.NT1", env, [os.path.join(samba3srcdir, "script/tests/test_large_acl.sh"), '$SERVER', '$USERNAME', '$PASSWORD', smbclient3, smbcacls, '-m', 'NT1'])
    plantestsuite("samba3.blackbox.large_acl.SMB3", env, [os.path.join(samba3srcdir, "script/tests/test_large_acl.sh"), '$SERVER', '$USERNAME', '$PASSWORD', smbclient3, smbcacls, '-m', 'SMB3'])
>>>>>>> aaa7d4da

    #
    # tar command tests
    #

    # tar command enabled only if built with libarchive
    if have_libarchive:
        # Test smbclient/tarmode
        plantestsuite("samba3.blackbox.smbclient_tarmode.NT1", env,
                      [os.path.join(samba3srcdir, "script/tests/test_smbclient_tarmode.sh"),
                       '$SERVER', '$SERVER_IP', '$USERNAME', '$PASSWORD',
                       '$LOCAL_PATH/tarmode', '$PREFIX', smbclient3, configuration, "-mNT1"])
        plantestsuite("samba3.blackbox.smbclient_tarmode.SMB3", env,
                      [os.path.join(samba3srcdir, "script/tests/test_smbclient_tarmode.sh"),
                       '$SERVER', '$SERVER_IP', '$USERNAME', '$PASSWORD',
<<<<<<< HEAD
                       '$LOCAL_PATH/tarmode', '$PREFIX', smbclient3, configuration])
=======
                       '$LOCAL_PATH/tarmode', '$PREFIX', smbclient3, configuration, "-mSMB3"])
>>>>>>> aaa7d4da

        # Test suite for new smbclient/tar with libarchive (GSoC 13)
        plantestsuite("samba3.blackbox.smbclient_tar.NT1", env,
                      [os.path.join(samba3srcdir, "script/tests/test_smbclient_tarmode.pl"),
                       '-n', '$SERVER', '-i', '$SERVER_IP', '-s', 'tmp',
                       '-u', '$USERNAME', '-p', '$PASSWORD', '-l', '$LOCAL_PATH/tarmode',
                       '-d', '$PREFIX', '-b', smbclient3,
                       '--subunit', '--', configuration, '-mNT1'])
        plantestsuite("samba3.blackbox.smbclient_tar.SMB3", env,
                      [os.path.join(samba3srcdir, "script/tests/test_smbclient_tarmode.pl"),
                       '-n', '$SERVER', '-i', '$SERVER_IP', '-s', 'tmp',
                       '-u', '$USERNAME', '-p', '$PASSWORD', '-l', '$LOCAL_PATH/tarmode',
                       '-d', '$PREFIX', '-b', smbclient3,
                       '--subunit', '--', configuration, '-mSMB3'])

plantestsuite("samba3.blackbox.net_usershare", "fileserver:local", [os.path.join(samba3srcdir, "script/tests/test_net_usershare.sh"), '$SERVER', '$SERVER_IP', '$USERNAME', '$PASSWORD', smbclient3])

#TODO encrypted against member, with member creds, and with DC creds
plantestsuite("samba3.blackbox.net.misc", "nt4_dc:local",
              [os.path.join(samba3srcdir, "script/tests/test_net_misc.sh"),
               scriptdir, "$SMB_CONF_PATH", net, configuration])
plantestsuite("samba3.blackbox.net.local.registry", "nt4_dc:local",
              [os.path.join(samba3srcdir, "script/tests/test_net_registry.sh"),
               scriptdir, "$SMB_CONF_PATH", net, configuration])
plantestsuite("samba3.blackbox.net.registry.check", "nt4_dc:local",
              [os.path.join(samba3srcdir, "script/tests/test_net_registry_check.sh"),
               scriptdir, "$SMB_CONF_PATH", net, configuration, dbwrap_tool])
plantestsuite("samba3.blackbox.net.rpc.registry", "nt4_dc",
              [os.path.join(samba3srcdir, "script/tests/test_net_registry.sh"),
               scriptdir, "$SMB_CONF_PATH", net, configuration, 'rpc'])

plantestsuite("samba3.blackbox.net.local.registry.roundtrip", "nt4_dc:local",
              [os.path.join(samba3srcdir, "script/tests/test_net_registry_roundtrip.sh"),
               scriptdir, "$SMB_CONF_PATH", net, configuration])
plantestsuite("samba3.blackbox.net.rpc.registry.roundtrip", "nt4_dc",
              [os.path.join(samba3srcdir, "script/tests/test_net_registry_roundtrip.sh"),
               scriptdir, "$SMB_CONF_PATH", net, configuration, 'rpc'])

plantestsuite("samba3.blackbox.net.local.conf", "nt4_dc:local",
              [os.path.join(samba3srcdir, "script/tests/test_net_conf.sh"),
               scriptdir, "$SMB_CONF_PATH", net, configuration])
plantestsuite("samba3.blackbox.net.rpc.conf", "nt4_dc",
              [os.path.join(samba3srcdir, "script/tests/test_net_conf.sh"),
               scriptdir, "$SMB_CONF_PATH", net, configuration, 'rpc'])


plantestsuite("samba3.blackbox.testparm", "nt4_dc:local",
              [os.path.join(samba3srcdir, "script/tests/test_testparm_s3.sh"),
               "$LOCAL_PATH"])

plantestsuite(
    "samba3.pthreadpool", "nt4_dc",
    [os.path.join(samba3srcdir, "script/tests/test_pthreadpool.sh")])

plantestsuite("samba3.async_req", "nt4_dc",
              [os.path.join(samba3srcdir, "script/tests/test_async_req.sh")])

#smbtorture4 tests

base = ["base.attr", "base.charset", "base.chkpath", "base.createx_access", "base.defer_open", "base.delaywrite", "base.delete",
        "base.deny1", "base.deny2", "base.deny3", "base.denydos", "base.dir1", "base.dir2",
        "base.disconnect", "base.fdpass", "base.lock",
        "base.mangle", "base.negnowait", "base.ntdeny1",
        "base.ntdeny2", "base.open", "base.openattr", "base.properties", "base.rename", "base.rw1",
        "base.secleak", "base.tcon", "base.tcondev", "base.trans2", "base.unlink", "base.vuid",
        "base.xcopy", "base.samba3error"]

raw = ["raw.acls", "raw.chkpath", "raw.close", "raw.composite", "raw.context", "raw.eas",
       "raw.ioctl", "raw.lock", "raw.mkdir", "raw.mux", "raw.notify", "raw.open", "raw.oplock",
       "raw.qfileinfo", "raw.qfsinfo", "raw.read", "raw.rename", "raw.search", "raw.seek",
       "raw.sfileinfo.base", "raw.sfileinfo.bug", "raw.streams", "raw.unlink", "raw.write",
       "raw.samba3hide", "raw.samba3badpath", "raw.sfileinfo.rename", "raw.session",
       "raw.samba3caseinsensitive", "raw.samba3posixtimedlock",
       "raw.samba3rootdirfid", "raw.sfileinfo.end-of-file",
       "raw.bench-oplock", "raw.bench-lock", "raw.bench-open", "raw.bench-tcon",
       "raw.samba3checkfsp", "raw.samba3closeerr", "raw.samba3oplocklogoff", "raw.samba3badnameblob"]

smb2 = smbtorture4_testsuites("smb2.")

rpc = ["rpc.authcontext", "rpc.samba3.bind", "rpc.samba3.srvsvc", "rpc.samba3.sharesec",
       "rpc.samba3.spoolss", "rpc.samba3.wkssvc", "rpc.samba3.winreg",
       "rpc.samba3.getaliasmembership-0",
       "rpc.samba3.netlogon", "rpc.samba3.sessionkey", "rpc.samba3.getusername",
       "rpc.samba3.smb1-pipe-name", "rpc.samba3.smb2-pipe-name",
       "rpc.samba3.smb-reauth1", "rpc.samba3.smb-reauth2",
       "rpc.svcctl", "rpc.ntsvcs", "rpc.winreg", "rpc.eventlog",
       "rpc.spoolss.printserver", "rpc.spoolss.win", "rpc.spoolss.notify", "rpc.spoolss.printer",
       "rpc.spoolss.driver",
       "rpc.lsa", "rpc.lsa-getuser", "rpc.lsa.lookupsids", "rpc.lsa.lookupnames",
       "rpc.lsa.privileges", "rpc.lsa.secrets",
       "rpc.samr", "rpc.samr.users", "rpc.samr.users.privileges", "rpc.samr.passwords",
       "rpc.samr.passwords.pwdlastset", "rpc.samr.passwords.lockout", "rpc.samr.passwords.badpwdcount", "rpc.samr.large-dc", "rpc.samr.machine.auth",
       "rpc.samr.priv", "rpc.samr.passwords.validate",
       "rpc.netlogon.admin",
       "rpc.schannel", "rpc.schannel2", "rpc.bench-schannel1", "rpc.schannel_anon_setpw", "rpc.join", "rpc.bind"]

local = ["local.nss"]

idmap = ["idmap.rfc2307", "idmap.alloc", "idmap.rid"]

rap = ["rap.basic", "rap.rpc", "rap.printing", "rap.sam"]

unix = ["unix.info2", "unix.whoami"]

nbt = ["nbt.dgram" ]

libsmbclient = ["libsmbclient"]

vfs = ["vfs.fruit", "vfs.acl_xattr", "vfs.fruit_netatalk", "vfs.fruit_file_id"]

tests= base + raw + smb2 + rpc + unix + local + rap + nbt + libsmbclient + idmap + vfs

for t in tests:
    if t == "base.delaywrite":
        plansmbtorture4testsuite(t, "ad_dc", '//$SERVER/tmp -U$USERNAME%$PASSWORD -k yes --maximum-runtime=900')
<<<<<<< HEAD
    if t == "base.createx_access":
=======
    elif t == "base.createx_access":
>>>>>>> aaa7d4da
        plansmbtorture4testsuite(t, "ad_dc", '//$SERVER/tmp -U$USERNAME%$PASSWORD -k yes --maximum-runtime=900')
    elif t == "rap.sam":
        plansmbtorture4testsuite(t, "nt4_dc", '//$SERVER_IP/tmp -U$USERNAME%$PASSWORD --option=doscharset=ISO-8859-1')
        plansmbtorture4testsuite(t, "ad_dc", '//$SERVER_IP/tmp -U$USERNAME%$PASSWORD --option=doscharset=ISO-8859-1')
    elif t == "winbind.pac":
        plansmbtorture4testsuite(t, "ad_member:local", '//$SERVER/tmp --realm=$REALM --machine-pass --option=torture:addc=$DC_SERVER', description="machine account")
    elif t == "unix.whoami":
        plansmbtorture4testsuite(t, "nt4_member:local", '//$SERVER/tmp --machine-pass', description="machine account")
        plansmbtorture4testsuite(t, "ad_member:local", '//$SERVER/tmp --machine-pass --option=torture:addc=$DC_SERVER', description="machine account")
        for env in ["nt4_dc", "nt4_member"]:
            plansmbtorture4testsuite(t, env, '//$SERVER/tmp -U$DC_USERNAME%$DC_PASSWORD')
            plansmbtorture4testsuite(t, env, '//$SERVER/tmpguest -U%', description='anonymous connection')
        for env in ["ad_dc", "ad_member"]:
            plansmbtorture4testsuite(t, env, '//$SERVER/tmp -U$DC_USERNAME@$REALM%$DC_PASSWORD --option=torture:addc=$DC_SERVER')
            plansmbtorture4testsuite(t, env, '//$SERVER/tmp -k yes -U$DC_USERNAME@$REALM%$DC_PASSWORD --option=torture:addc=$DC_SERVER', description='kerberos connection')
            plansmbtorture4testsuite(t, env, '//$SERVER/tmpguest -U% --option=torture:addc=$DC_SERVER', description='anonymous connection')
            plansmbtorture4testsuite(t, env, '//$SERVER/tmp -k no -U$DC_USERNAME@$REALM%$DC_PASSWORD', description='ntlm user@realm')
    elif t == "raw.samba3posixtimedlock":
        plansmbtorture4testsuite(t, "nt4_dc", '//$SERVER_IP/tmpguest -U$USERNAME%$PASSWORD --option=torture:localdir=$SELFTEST_PREFIX/nt4_dc/share')
        plansmbtorture4testsuite(t, "ad_dc", '//$SERVER_IP/tmpguest -U$USERNAME%$PASSWORD --option=torture:localdir=$SELFTEST_PREFIX/ad_dc/share')
    elif t == "raw.chkpath":
        plansmbtorture4testsuite(t, "nt4_dc", '//$SERVER_IP/tmpcase -U$USERNAME%$PASSWORD')
        plansmbtorture4testsuite(t, "ad_dc", '//$SERVER_IP/tmpcase -U$USERNAME%$PASSWORD')
    elif t == "raw.samba3hide" or t == "raw.samba3checkfsp" or t ==  "raw.samba3closeerr":
        plansmbtorture4testsuite(t, "nt4_dc", '//$SERVER_IP/tmp -U$USERNAME%$PASSWORD')
        plansmbtorture4testsuite(t, "simpleserver", '//$SERVER_IP/tmp -U$USERNAME%$PASSWORD')
        plansmbtorture4testsuite(t, "ad_dc", '//$SERVER/tmp -U$USERNAME%$PASSWORD')
    elif t == "raw.session" or t == "smb2.session":
        plansmbtorture4testsuite(t, "nt4_dc", '//$SERVER_IP/tmp -U$USERNAME%$PASSWORD', 'plain')
        plansmbtorture4testsuite(t, "nt4_dc", '//$SERVER_IP/tmpenc -U$USERNAME%$PASSWORD', 'enc')
        plansmbtorture4testsuite(t, "ad_dc", '//$SERVER/tmp -k no -U$USERNAME%$PASSWORD', 'ntlm')
        plansmbtorture4testsuite(t, "ad_dc", '//$SERVER/tmp -k yes -U$USERNAME%$PASSWORD', 'krb5')
    elif t == "rpc.lsa":
        plansmbtorture4testsuite(t, "nt4_dc", '//$SERVER_IP/tmp -U$USERNAME%$PASSWORD', 'over ncacn_np ')
        plansmbtorture4testsuite(t, "nt4_dc", 'ncacn_ip_tcp:$SERVER_IP -U$USERNAME%$PASSWORD', 'over ncacn_ip_tcp ')
        plansmbtorture4testsuite(t, "ad_dc", '//$SERVER_IP/tmp -U$USERNAME%$PASSWORD', 'over ncacn_np ')
        plansmbtorture4testsuite(t, "ad_dc", 'ncacn_ip_tcp:$SERVER_IP -U$USERNAME%$PASSWORD', 'over ncacn_ip_tcp ')
    elif t == "rpc.samr.passwords.validate":
        plansmbtorture4testsuite(t, "nt4_dc", 'ncacn_ip_tcp:$SERVER_IP[seal] -U$USERNAME%$PASSWORD', 'over ncacn_ip_tcp ')
        plansmbtorture4testsuite(t, "ad_dc", 'ncacn_ip_tcp:$SERVER_IP[seal] -U$USERNAME%$PASSWORD', 'over ncacn_ip_tcp ')
    elif t == "smb2.durable-open" or t == "smb2.durable-v2-open" or t == "smb2.replay":
        plansmbtorture4testsuite(t, "nt4_dc", '//$SERVER_IP/durable -U$USERNAME%$PASSWORD')
        plansmbtorture4testsuite(t, "ad_dc", '//$SERVER_IP/durable -U$USERNAME%$PASSWORD')
    elif t == "base.rw1":
        plansmbtorture4testsuite(t, "nt4_dc", '//$SERVER_IP/tmp -U$USERNAME%$PASSWORD')
        plansmbtorture4testsuite(t, "nt4_dc", '//$SERVER_IP/valid-users-tmp -U$USERNAME%$PASSWORD')
        plansmbtorture4testsuite(t, "nt4_dc", '//$SERVER_IP/write-list-tmp -U$USERNAME%$PASSWORD')
        plansmbtorture4testsuite(t, "ad_dc", '//$SERVER/tmp -U$USERNAME%$PASSWORD')
    elif t == "idmap.rfc2307":
        plantestsuite(t, "ad_member_rfc2307",
                      [os.path.join(samba3srcdir,
                                    "../nsswitch/tests/test_idmap_rfc2307.sh"),
                       '$DOMAIN',
                       'Administrator', '2000000',
                       'Guest', '2000001',
                       '"Domain Users"', '2000002',
                       'DnsAdmins', '2000003',
                       '2000005', '35',
                       'ou=idmap,dc=samba,dc=example,dc=com',
                       '$DC_SERVER', '$DC_USERNAME', '$DC_PASSWORD'])
    elif t == "idmap.alloc":
        plantestsuite(t, "ad_member_rfc2307", [os.path.join(samba3srcdir, "../nsswitch/tests/test_idmap_nss.sh"), '$DOMAIN'])
    elif t == "idmap.rid":
        plantestsuite(t, "ad_member_idmap_rid", [os.path.join(samba3srcdir, "../nsswitch/tests/test_idmap_rid.sh"), '$DOMAIN', '2000000'])
    elif t == "raw.acls":
        plansmbtorture4testsuite(t, "nt4_dc", '//$SERVER_IP/tmp -U$USERNAME%$PASSWORD')
        plansmbtorture4testsuite(t, "nt4_dc", '//$SERVER_IP/nfs4acl_simple -U$USERNAME%$PASSWORD', description='nfs4acl_xattr-simple')
        plansmbtorture4testsuite(t, "nt4_dc", '//$SERVER_IP/nfs4acl_special -U$USERNAME%$PASSWORD', description='nfs4acl_xattr-special')
        plansmbtorture4testsuite(t, "ad_dc", '//$SERVER_IP/tmpcase -U$USERNAME%$PASSWORD')
    elif t == "smb2.ioctl":
        plansmbtorture4testsuite(t, "nt4_dc", '//$SERVER_IP/fs_specific -U$USERNAME%$PASSWORD', 'fs_specific')
        plansmbtorture4testsuite(t, "nt4_dc", '//$SERVER_IP/tmp -U$USERNAME%$PASSWORD')
        plansmbtorture4testsuite(t, "ad_dc", '//$SERVER/tmp -U$USERNAME%$PASSWORD')
    elif t == "smb2.lock":
        plansmbtorture4testsuite(t, "nt4_dc", '//$SERVER_IP/aio -U$USERNAME%$PASSWORD', 'aio')
        plansmbtorture4testsuite(t, "nt4_dc", '//$SERVER_IP/tmp -U$USERNAME%$PASSWORD')
        plansmbtorture4testsuite(t, "ad_dc", '//$SERVER/tmp -U$USERNAME%$PASSWORD')
    elif t == "raw.read":
        plansmbtorture4testsuite(t, "nt4_dc", '//$SERVER_IP/tmp -U$USERNAME%$PASSWORD')
        plansmbtorture4testsuite(t, "nt4_dc", '//$SERVER_IP/aio -U$USERNAME%$PASSWORD', 'aio')
        plansmbtorture4testsuite(t, "ad_dc", '//$SERVER/tmp -U$USERNAME%$PASSWORD')
    elif t == "raw.search":
        plansmbtorture4testsuite(t, "nt4_dc", '//$SERVER_IP/tmp -U$USERNAME%$PASSWORD')
# test the dirsort module.
        plansmbtorture4testsuite(t, "nt4_dc", '//$SERVER_IP/tmpsort -U$USERNAME%$PASSWORD')
        plansmbtorture4testsuite(t, "ad_dc", '//$SERVER/tmp -U$USERNAME%$PASSWORD')
    elif t == "vfs.fruit":
        plansmbtorture4testsuite(t, "nt4_dc", '//$SERVER_IP/vfs_fruit -U$USERNAME%$PASSWORD --option=torture:localdir=$SELFTEST_PREFIX/nt4_dc/share --option=torture:share2=vfs_wo_fruit', 'metadata_netatalk')
        plansmbtorture4testsuite(t, "nt4_dc", '//$SERVER_IP/vfs_fruit_metadata_stream --option=torture:share2=vfs_wo_fruit -U$USERNAME%$PASSWORD', 'metadata_stream')
        plansmbtorture4testsuite(t, "nt4_dc", '//$SERVER_IP/vfs_fruit_stream_depot --option=torture:share2=vfs_wo_fruit_stream_depot -U$USERNAME%$PASSWORD', 'streams_depot')
    elif t == "vfs.fruit_netatalk":
        plansmbtorture4testsuite(t, "nt4_dc", '//$SERVER_IP/vfs_fruit -U$USERNAME%$PASSWORD --option=torture:localdir=$SELFTEST_PREFIX/nt4_dc/share')
    elif t == "vfs.fruit_file_id":
        plansmbtorture4testsuite(t, "nt4_dc", '//$SERVER_IP/vfs_fruit -U$USERNAME%$PASSWORD')
    elif t == "rpc.schannel_anon_setpw":
        plansmbtorture4testsuite(t, "nt4_dc", '//$SERVER_IP/tmp -U$%', description="anonymous password set")
        plansmbtorture4testsuite(t, "nt4_dc_schannel", '//$SERVER_IP/tmp -U$%', description="anonymous password set (schannel enforced server-side)")
        plansmbtorture4testsuite(t, "ad_dc", '//$SERVER/tmp -U$%', description="anonymous password set")
    elif t == "local.nss":
        for env in ["nt4_dc:local", "ad_member:local", "nt4_member:local", "ad_dc:local"]:
            plansmbtorture4testsuite(t, env, '//$SERVER/tmp -U$USERNAME%$PASSWORD')
    elif t == "smb2.change_notify_disabled":
        plansmbtorture4testsuite(t, "simpleserver", '//$SERVER/tmp -U$USERNAME%$PASSWORD')
    elif t == "smb2.notify":
        plansmbtorture4testsuite(t, "nt4_dc", '//$SERVER_IP/tmp -U$USERNAME%$PASSWORD --signing=required')
        plansmbtorture4testsuite(t, "ad_dc", '//$SERVER/tmp -U$USERNAME%$PASSWORD --signing=required')
    elif t == "smb2.dosmode":
        plansmbtorture4testsuite(t, "simpleserver", '//$SERVER/dosmode -U$USERNAME%$PASSWORD')
    elif t == "smb2.kernel-oplocks":
        if have_linux_kernel_oplocks:
            plansmbtorture4testsuite(t, "nt4_dc", '//$SERVER/kernel_oplocks -U$USERNAME%$PASSWORD')
    elif t == "vfs.acl_xattr":
        plansmbtorture4testsuite(t, "nt4_dc", '//$SERVER_IP/tmp -U$USERNAME%$PASSWORD')
    elif t == "smb2.compound_find":
        plansmbtorture4testsuite(t, "nt4_dc", '//$SERVER/compound_find -U$USERNAME%$PASSWORD')
        plansmbtorture4testsuite(t, "nt4_dc", '//$SERVER_IP/tmp -U$USERNAME%$PASSWORD')
        plansmbtorture4testsuite(t, "ad_dc", '//$SERVER/tmp -U$USERNAME%$PASSWORD')
    elif t == "rpc.samr.users.privileges":
        plansmbtorture4testsuite(t, "nt4_dc", '//$SERVER_IP/tmp -U$USERNAME%$PASSWORD --option=torture:nt4_dc=true')
        plansmbtorture4testsuite(t, "ad_dc", '//$SERVER/tmp -U$USERNAME%$PASSWORD')
    else:
        plansmbtorture4testsuite(t, "nt4_dc", '//$SERVER_IP/tmp -U$USERNAME%$PASSWORD')
        plansmbtorture4testsuite(t, "ad_dc", '//$SERVER/tmp -U$USERNAME%$PASSWORD')


test = 'rpc.lsa.lookupsids'
auth_options = ["", "ntlm", "spnego", "spnego,ntlm" ]
signseal_options = ["", ",connect", ",packet", ",sign", ",seal"]
endianness_options = ["", ",bigendian"]
for s in signseal_options:
    for e in endianness_options:
        for a in auth_options:
            binding_string = "ncacn_np:$SERVER[%s%s%s]" % (a, s, e)
            options = binding_string + " -U$USERNAME%$PASSWORD"
            plansmbtorture4testsuite(test, "nt4_dc", options, 'over ncacn_np with [%s%s%s] ' % (a, s, e))
            plantestsuite("samba3.blackbox.rpcclient over ncacn_np with [%s%s%s] " % (a, s, e), "nt4_dc:local", [os.path.join(samba3srcdir, "script/tests/test_rpcclient.sh"),
                                                             "none", options, configuration])

    # We should try more combinations in future, but this is all
    # the pre-calculated credentials cache supports at the moment
    #
    # As the ktest env requires SMB3_00 we need to use "smb2" until
    # dcerpc client code in smbtorture support autonegotiation
    # of any smb dialect.
    e = ""
    a = "smb2"
    binding_string = "ncacn_np:$SERVER[%s%s%s]" % (a, s, e)
    options = binding_string + " -k yes --krb5-ccache=$PREFIX/ktest/krb5_ccache-2"
    plansmbtorture4testsuite(test, "ktest", options, 'krb5 with old ccache ncacn_np with [%s%s%s] ' % (a, s, e))

    options = binding_string + " -k yes --krb5-ccache=$PREFIX/ktest/krb5_ccache-3"
    plansmbtorture4testsuite(test, "ktest", options, 'krb5 ncacn_np with [%s%s%s] ' % (a, s, e))

    auth_options2 = ["krb5", "spnego,krb5"]
    for a in auth_options2:
        binding_string = "ncacn_np:$SERVER[%s%s%s]" % (a, s, e)

        plantestsuite("samba3.blackbox.rpcclient krb5 ncacn_np with [%s%s%s] " % (a, s, e), "ktest:local", [os.path.join(samba3srcdir, "script/tests/test_rpcclient.sh"),
                                                                                                                              "$PREFIX/ktest/krb5_ccache-3", binding_string, "-k", configuration])

plantestsuite("samba3.blackbox.rpcclient_samlogon", "ad_member:local", [os.path.join(samba3srcdir, "script/tests/test_rpcclient_samlogon.sh"),
								       "$DC_USERNAME", "$DC_PASSWORD", "ncacn_np:$DC_SERVER", configuration])
plantestsuite("samba3.blackbox.sharesec", "simpleserver:local",
              [os.path.join(samba3srcdir, "script/tests/test_sharesec.sh"),
               configuration, os.path.join(bindir(), "sharesec"), "tmp"])

plantestsuite("samba3.blackbox.net_tdb", "simpleserver:local",
              [ os.path.join(samba3srcdir, "script/tests/test_net_tdb.sh"),
                smbclient3, '$SERVER', 'tmp', '$USERNAME', '$PASSWORD',
                configuration, '$LOCAL_PATH', '$LOCK_DIR' ])

plantestsuite("samba3.blackbox.net_cache_samlogon", "ad_member:local",
              [ os.path.join(samba3srcdir, "script/tests/test_net_cache_samlogon.sh"),
                '$SERVER', 'tmp', '$DC_USERNAME', '$DC_PASSWORD'])

plantestsuite("samba3.blackbox.net_dom_join_fail_dc", "nt4_dc",
              [os.path.join(samba3srcdir, "script/tests/test_net_dom_join_fail_dc.sh"),
               "$USERNAME", "$PASSWORD", "$SERVER", "$PREFIX/net_dom_join_fail_dc",
               configuration])
plantestsuite("samba3.blackbox.net_rpc_join", "nt4_dc",
              [os.path.join(samba3srcdir, "script/tests/test_net_rpc_join.sh"),
               "$USERNAME", "$PASSWORD", "$SERVER", "$PREFIX/net_rpc_join",
               configuration])

plantestsuite("samba3.blackbox.rpcclient_srvsvc", "simpleserver",
              [os.path.join(samba3srcdir, "script/tests/test_rpcclientsrvsvc.sh"),
               "$USERNAME", "$PASSWORD", "$SERVER",
               os.path.join(bindir(), "rpcclient"), "tmp"])

plantestsuite("samba3.blackbox.rpcclient.pw-nt-hash", "simpleserver",
              [os.path.join(samba3srcdir, "script/tests/test_rpcclient_pw_nt_hash.sh"),
               "$USERNAME", "$PASSWORD", "$SERVER",
               os.path.join(bindir(), "rpcclient")])

plantestsuite("samba3.blackbox.smbclient.encryption_off", "simpleserver",
              [os.path.join(samba3srcdir, "script/tests/test_smbclient_encryption_off.sh"),
               "$USERNAME", "$PASSWORD", "$SERVER",
               smbclient3])

<<<<<<< HEAD
=======
# The ktest environment uses:
# server min protocol = SMB3_00
# client max protocol = SMB3
>>>>>>> aaa7d4da
options_list = ["", "-e"]
for options in options_list:
    plantestsuite("samba3.blackbox.smbclient_krb5 old ccache %s" % options, "ktest:local",
                  [os.path.join(samba3srcdir, "script/tests/test_smbclient_krb5.sh"),
                   "$PREFIX/ktest/krb5_ccache-2",
                   smbclient3, "$SERVER", options, configuration])

    plantestsuite("samba3.blackbox.smbclient_krb5 new ccache %s" % options, "ktest:local",
                  [os.path.join(samba3srcdir, "script/tests/test_smbclient_krb5.sh"),
                   "$PREFIX/ktest/krb5_ccache-3",
                   smbclient3, "$SERVER", options, configuration])

    plantestsuite("samba3.blackbox.smbclient_large_file %s krb5" % options, "ktest:local",
                  [os.path.join(samba3srcdir, "script/tests/test_smbclient_large_file.sh"),
                   "$PREFIX/ktest/krb5_ccache-3",
                   smbclient3, "$SERVER", "$PREFIX", options, "-k " + configuration])

options_list = ["-mNT1", "-mNT1 -e", "-mSMB3", "-mSMB3 -e"]
for options in options_list:
    plantestsuite("samba3.blackbox.smbclient_large_file %s NTLM" % options, "nt4_dc:local",
                  [os.path.join(samba3srcdir, "script/tests/test_smbclient_large_file.sh"),
                   "none",
                   smbclient3, "$SERVER", "$PREFIX", options, "-U$USERNAME%$PASSWORD " + configuration])

for alias in ["foo", "bar"]:
    plantestsuite("samba3.blackbox.smbclient_netbios_aliases [%s]" % alias, "ad_member:local",
                  [os.path.join(samba3srcdir, "script/tests/test_smbclient_netbios_aliases.sh"),
                   smbclient3, alias, "$DC_USERNAME", "$DC_PASSWORD", "$PREFIX", options, configuration])

for e in endianness_options:
    for a in auth_options:
        for s in signseal_options:
            binding_string = "ncacn_ip_tcp:$SERVER_IP[%s%s%s]" % (a, s, e)
            options = binding_string + " -U$USERNAME%$PASSWORD"
            plansmbtorture4testsuite(test, "nt4_dc", options, 'over ncacn_ip_tcp with [%s%s%s] ' % (a, s, e))

plansmbtorture4testsuite('rpc.epmapper', 'nt4_dc:local', 'ncalrpc: -U$USERNAME%$PASSWORD', 'over ncalrpc')
plansmbtorture4testsuite('rpc.fsrvp', 'nt4_dc:local', 'ncacn_np:$SERVER_IP[/pipe/FssagentRpc] -U$USERNAME%$PASSWORD', 'over ncacn_np')<|MERGE_RESOLUTION|>--- conflicted
+++ resolved
@@ -146,8 +146,6 @@
     "LOCAL-MESSAGING-FDPASS2b",
     "LOCAL-PTHREADPOOL-TEVENT",
     "LOCAL-CANONICALIZE-PATH",
-<<<<<<< HEAD
-=======
     "LOCAL-DBWRAP-WATCH1",
     "LOCAL-DBWRAP-WATCH2",
     "LOCAL-G-LOCK1",
@@ -155,7 +153,6 @@
     "LOCAL-G-LOCK3",
     "LOCAL-G-LOCK4",
     "LOCAL-G-LOCK5",
->>>>>>> aaa7d4da
     "LOCAL-hex_encode_buf",
     "LOCAL-remove_duplicate_addrs2"]
 
@@ -167,15 +164,12 @@
 plantestsuite("samba.vfstest.acl", "nt4_dc:local", [os.path.join(samba3srcdir, "script/tests/vfstest-acl/run.sh"), binpath("vfstest"), "$PREFIX", configuration])
 plantestsuite("samba.vfstest.catia", "nt4_dc:local", [os.path.join(samba3srcdir, "script/tests/vfstest-catia/run.sh"), binpath("vfstest"), "$PREFIX", configuration])
 
-<<<<<<< HEAD
-=======
 plantestsuite("samba3.blackbox.smbclient_basic.NT1", "nt4_dc_schannel", [os.path.join(samba3srcdir, "script/tests/test_smbclient_basic.sh"), '$SERVER', '$SERVER_IP', '$DC_USERNAME', '$DC_PASSWORD', smbclient3, configuration, "-mNT1"])
 plantestsuite("samba3.blackbox.smbclient_basic.SMB2_02", "nt4_dc_schannel", [os.path.join(samba3srcdir, "script/tests/test_smbclient_basic.sh"), '$SERVER', '$SERVER_IP', '$DC_USERNAME', '$DC_PASSWORD', smbclient3, configuration, "-mSMB2_02"])
 plantestsuite("samba3.blackbox.smbclient_basic.SMB2_10", "nt4_dc_schannel", [os.path.join(samba3srcdir, "script/tests/test_smbclient_basic.sh"), '$SERVER', '$SERVER_IP', '$DC_USERNAME', '$DC_PASSWORD', smbclient3, configuration, "-mSMB2_10"])
 plantestsuite("samba3.blackbox.smbclient_basic.SMB3_02", "nt4_dc_schannel", [os.path.join(samba3srcdir, "script/tests/test_smbclient_basic.sh"), '$SERVER', '$SERVER_IP', '$DC_USERNAME', '$DC_PASSWORD', smbclient3, configuration, "-mSMB3_02"])
 plantestsuite("samba3.blackbox.smbclient_basic.SMB3_11", "nt4_dc_schannel", [os.path.join(samba3srcdir, "script/tests/test_smbclient_basic.sh"), '$SERVER', '$SERVER_IP', '$DC_USERNAME', '$DC_PASSWORD', smbclient3, configuration, "-mSMB3_11"])
 
->>>>>>> aaa7d4da
 plantestsuite("samba3.blackbox.smbclient_basic", "ad_member", [os.path.join(samba3srcdir, "script/tests/test_smbclient_basic.sh"), '$SERVER', '$SERVER_IP', '$DC_USERNAME', '$DC_PASSWORD', smbclient3, configuration])
 for options in ["", "--option=clientntlmv2auth=no", "--option=clientusespnego=no", "--option=clientusespnego=no --option=clientntlmv2auth=no", "--option=clientntlmv2auth=no --option=clientlanmanauth=yes --max-protocol=LANMAN2", "--option=clientntlmv2auth=no --option=clientlanmanauth=yes --option=clientmaxprotocol=NT1"]:
     env = "nt4_dc"
@@ -251,12 +245,6 @@
     plantestsuite("samba3.blackbox.acl_xattr.NT1", env, [os.path.join(samba3srcdir, "script/tests/test_acl_xattr.sh"), '$SERVER', '$USERNAME', '$PASSWORD', '$PREFIX', smbclient3, smbcacls, '-mNT1'])
     plantestsuite("samba3.blackbox.acl_xattr.SMB3", env, [os.path.join(samba3srcdir, "script/tests/test_acl_xattr.sh"), '$SERVER', '$USERNAME', '$PASSWORD', '$PREFIX', smbclient3, smbcacls, '-mSMB3'])
     plantestsuite("samba3.blackbox.smb2.not_casesensitive (%s)" % env, env, [os.path.join(samba3srcdir, "script/tests/test_smb2_not_casesensitive.sh"), '//$SERVER/tmp', '$SERVER_IP', '$USERNAME', '$PASSWORD', '$LOCAL_PATH', smbclient3])
-<<<<<<< HEAD
-    plantestsuite("samba3.blackbox.inherit_owner.default(%s)" % env, env, [os.path.join(samba3srcdir, "script/tests/test_inherit_owner.sh"), '$SERVER', '$USERNAME', '$PASSWORD', '$PREFIX', smbclient3, smbcacls, 'tmp', '0', '0', '-m', 'NT1'])
-    plantestsuite("samba3.blackbox.inherit_owner.full (%s)" % env, env, [os.path.join(samba3srcdir, "script/tests/test_inherit_owner.sh"), '$SERVER', '$USERNAME', '$PASSWORD', '$PREFIX', smbclient3, smbcacls, 'inherit_owner', '1', '1', '-m', 'NT1'])
-    plantestsuite("samba3.blackbox.inherit_owner.unix (%s)" % env, env, [os.path.join(samba3srcdir, "script/tests/test_inherit_owner.sh"), '$SERVER', '$USERNAME', '$PASSWORD', '$PREFIX', smbclient3, smbcacls, 'inherit_owner_u', '0', '1', '-m', 'NT1'])
-    plantestsuite("samba3.blackbox.large_acl (%s)" % env, env, [os.path.join(samba3srcdir, "script/tests/test_large_acl.sh"), '$SERVER', '$USERNAME', '$PASSWORD', smbclient3, smbcacls])
-=======
     plantestsuite("samba3.blackbox.inherit_owner.default.NT1", env, [os.path.join(samba3srcdir, "script/tests/test_inherit_owner.sh"), '$SERVER', '$USERNAME', '$PASSWORD', '$PREFIX', smbclient3, smbcacls, 'tmp', '0', '0', '-m', 'NT1'])
     plantestsuite("samba3.blackbox.inherit_owner.default.SMB3", env, [os.path.join(samba3srcdir, "script/tests/test_inherit_owner.sh"), '$SERVER', '$USERNAME', '$PASSWORD', '$PREFIX', smbclient3, smbcacls, 'tmp', '0', '0', '-m', 'SMB3'])
     plantestsuite("samba3.blackbox.inherit_owner.full.NT1", env, [os.path.join(samba3srcdir, "script/tests/test_inherit_owner.sh"), '$SERVER', '$USERNAME', '$PASSWORD', '$PREFIX', smbclient3, smbcacls, 'inherit_owner', '1', '1', '-m', 'NT1'])
@@ -265,7 +253,6 @@
     plantestsuite("samba3.blackbox.inherit_owner.unix.SMB3", env, [os.path.join(samba3srcdir, "script/tests/test_inherit_owner.sh"), '$SERVER', '$USERNAME', '$PASSWORD', '$PREFIX', smbclient3, smbcacls, 'inherit_owner_u', '0', '1', '-m', 'SMB3'])
     plantestsuite("samba3.blackbox.large_acl.NT1", env, [os.path.join(samba3srcdir, "script/tests/test_large_acl.sh"), '$SERVER', '$USERNAME', '$PASSWORD', smbclient3, smbcacls, '-m', 'NT1'])
     plantestsuite("samba3.blackbox.large_acl.SMB3", env, [os.path.join(samba3srcdir, "script/tests/test_large_acl.sh"), '$SERVER', '$USERNAME', '$PASSWORD', smbclient3, smbcacls, '-m', 'SMB3'])
->>>>>>> aaa7d4da
 
     #
     # tar command tests
@@ -281,11 +268,7 @@
         plantestsuite("samba3.blackbox.smbclient_tarmode.SMB3", env,
                       [os.path.join(samba3srcdir, "script/tests/test_smbclient_tarmode.sh"),
                        '$SERVER', '$SERVER_IP', '$USERNAME', '$PASSWORD',
-<<<<<<< HEAD
-                       '$LOCAL_PATH/tarmode', '$PREFIX', smbclient3, configuration])
-=======
                        '$LOCAL_PATH/tarmode', '$PREFIX', smbclient3, configuration, "-mSMB3"])
->>>>>>> aaa7d4da
 
         # Test suite for new smbclient/tar with libarchive (GSoC 13)
         plantestsuite("samba3.blackbox.smbclient_tar.NT1", env,
@@ -401,11 +384,7 @@
 for t in tests:
     if t == "base.delaywrite":
         plansmbtorture4testsuite(t, "ad_dc", '//$SERVER/tmp -U$USERNAME%$PASSWORD -k yes --maximum-runtime=900')
-<<<<<<< HEAD
-    if t == "base.createx_access":
-=======
     elif t == "base.createx_access":
->>>>>>> aaa7d4da
         plansmbtorture4testsuite(t, "ad_dc", '//$SERVER/tmp -U$USERNAME%$PASSWORD -k yes --maximum-runtime=900')
     elif t == "rap.sam":
         plansmbtorture4testsuite(t, "nt4_dc", '//$SERVER_IP/tmp -U$USERNAME%$PASSWORD --option=doscharset=ISO-8859-1')
@@ -605,12 +584,9 @@
                "$USERNAME", "$PASSWORD", "$SERVER",
                smbclient3])
 
-<<<<<<< HEAD
-=======
 # The ktest environment uses:
 # server min protocol = SMB3_00
 # client max protocol = SMB3
->>>>>>> aaa7d4da
 options_list = ["", "-e"]
 for options in options_list:
     plantestsuite("samba3.blackbox.smbclient_krb5 old ccache %s" % options, "ktest:local",
