#!/usr/bin/env python

from samba_utils import *
import samba_version, samba3

LIBS='ICONV'

config_h = "../include/config.h"

bld.SAMBA_BLDOPTIONS('smbd/build_options.c')

t = bld.SAMBA_GENERATOR('build_env.h',
                        source='script/build_env.sh',
                        target='include/build_env.h',
                        rule='${SRC} ${SRCDIR} ${BUILDDIR} ${CC} > ${TGT}')
# todo: work out what is really wanted here
t.env.SRCDIR = bld.path.abspath()
t.env.BUILDDIR = bld.path.abspath()

bld.SETUP_BUILD_GROUPS()

######################## SUBSYSTEMS #################################

bld.SAMBA3_LIBRARY('netapi',
                    source='''lib/netapi/netapi.c
                    lib/netapi/cm.c
                    lib/netapi/libnetapi.c
                    lib/netapi/joindomain.c
                    lib/netapi/serverinfo.c
                    lib/netapi/wkstainfo.c
                    lib/netapi/getdc.c
                    lib/netapi/user.c
                    lib/netapi/group.c
                    lib/netapi/localgroup.c
                    lib/netapi/samr.c
                    lib/netapi/sid.c
                    lib/netapi/share.c
                    lib/netapi/file.c
                    lib/netapi/shutdown.c
                    lib/netapi/netlogon.c''',
                    public_deps='''
                    talloc
                    util_cmdline
                    msrpc3
                    ads
                    NDR_LIBNETAPI
                    LIBNET
                    RPC_CLIENT_SCHANNEL
                    libcli_netlogon3
                    LIBCLI_SAMR
                    INIT_SAMR
                    auth
                    ''',
                    public_headers='../source3/lib/netapi/netapi.h',
                    pc_files='libnet/netapi.pc',
                    vnum='0')

bld.SAMBA3_LIBRARY('gse',
                   source='librpc/crypto/gse_krb5.c librpc/crypto/gse.c',
                   deps='krb5samba gensec param KRBCLIENT secrets3',
                   private_library=True)

bld.SAMBA3_LIBRARY('msrpc3',
                   source='''rpc_client/cli_pipe.c
                   rpc_client/rpc_transport_np.c
                   rpc_client/rpc_transport_sock.c
                   rpc_client/rpc_transport_tstream.c
                   librpc/rpc/dcerpc_helpers.c''',
                   deps='''ndr ndr-standard
                    RPC_NDR_EPMAPPER NTLMSSP_COMMON COMMON_SCHANNEL LIBCLI_AUTH
                    LIBTSOCKET gse dcerpc-binding
                    libsmb ndr-table NETLOGON_CREDS_CLI
                   ''',
                   private_library=True)

bld.SAMBA3_LIBRARY('gpo',
                   source='''../libgpo/gpo_ldap.c
                   ../libgpo/gpo_ini.c
                   ../libgpo/gpo_util.c
                   ../libgpo/gpo_fetch.c
                   libgpo/gpo_filesync.c
                   ../libgpo/gpo_sec.c
                   libgpo/gpo_reg.c''',
                   deps='talloc ads TOKEN_UTIL gpext auth',
                   private_library=True)

bld.SAMBA3_SUBSYSTEM('AVAHI',
                    source='lib/avahi.c smbd/avahi_register.c',
                    deps='avahi-common avahi-client',
                    enabled=bld.env.with_avahi)

bld.SAMBA3_SUBSYSTEM('GROUPDB',
                    source='groupdb/mapping.c groupdb/mapping_tdb.c',
                    deps='tdb')

bld.SAMBA3_SUBSYSTEM('TLDAP',
                    source='''lib/tldap.c
                    lib/tldap_util.c
                    ''',
                    deps='asn1util samba-passdb LIBTSOCKET samba3util')

# libpdb.so should not expose internal symbols that are only usable
# to the statically linked modules that are merged into libpdb.
# Note that we always filter these symbols out in libpdb, even
# when modules are not linked statically. In the latter case
# symbols will not be present in the libpdb anyway so no hurt is
# done to the version script.
static_pdb_match = ['tdbsam', 'smbpasswd', 'wbc_sam']
private_pdb_match = []

# AD DC module when linked statically will pull in few source4/winbind
# dependencies which are not used outside AD DC module
static_pdb_match.append('samba_dsdb')
private_pdb_match.append('!idmap_init')
private_pdb_match.append('!idmap_sids_to_xids')
private_pdb_match.append('!idmap_xids_to_sids')

# ldap module is actually three modules merged together: ldapsam, ipa, and nds
static_pdb_match = static_pdb_match + ['ldap', 'ipa', 'nds']
ldapsam_pdb_match = ['!priv2ld', '!smbldap_search_domain_info',
                     '!ldapsam_*', '!groupmap_attr_list*', '!get_userattr_list',
                     '!dominfo_attr_list', '!get_attr_key2string',
                     '!sidmap_attr_list', '!attrib_map_*', '!idpool_attr_list',
                     '!get_attr_list']
private_pdb_match.append('!pdb_nds_*')
private_pdb_match.append('!pdb_init_ldapsam')
private_pdb_match.append('!pdb_ldapsam_init*')
private_pdb_match = private_pdb_match + ldapsam_pdb_match

private_pdb_match = private_pdb_match + map(lambda x: '!pdb_%s_init' % x, static_pdb_match)

bld.SAMBA3_LIBRARY('samba-passdb',
                   source='',
                   deps='pdb',
                   private_library=False,
                   grouping_library=True,
                   pc_files=[],
                   public_headers_install=True,
                   public_headers='''
                   include/passdb.h
                   passdb/machine_sid.h
                   passdb/lookup_sid.h''',
                   abi_match=private_pdb_match,
                   abi_directory='passdb/ABI',
                   vnum='0.24.1')

bld.SAMBA3_SUBSYSTEM('pdb',
                   source='''passdb/pdb_get_set.c
                   passdb/passdb.c
                   lib/util_wellknown.c
                   lib/util_builtin.c
                   passdb/pdb_compat.c
                   lib/util_sid_passdb.c
                   lib/util_unixsids.c
                   passdb/lookup_sid.c
                   passdb/login_cache.c
                   passdb/account_pol.c
                   lib/privileges.c
                   lib/util_nscd.c
                   lib/winbind_util.c
                   passdb/pdb_util.c
                   passdb/pdb_interface.c
                   passdb/pdb_secrets.c
                   passdb/pdb_unixid.c''',
                   deps='secrets3 GROUPDB SERVER_MUTEX wbclient LIBCLI_AUTH flag_mapping samba-credentials')

bld.SAMBA3_LIBRARY('smbldaphelper',
                   source='passdb/pdb_ldap_schema.c passdb/pdb_ldap_util.c',
                   deps='smbldap secrets3',
                   allow_undefined_symbols=True,
                   enabled=bld.CONFIG_SET('HAVE_LDAP'),
                   private_library=True)

bld.SAMBA3_SUBSYSTEM('SERVER_MUTEX',
                     source='lib/server_mutex.c',
                     deps='talloc')

bld.SAMBA3_SUBSYSTEM('param',
                   source='''param/loadparm.c
                   lib/sharesec.c
                   lib/ldap_debug_handler.c
                   lib/util_names.c''',
                   deps='samba-util PARAM_UTIL ldap lber LOADPARM_CTX samba3core smbconf param_local.h param_global.h cups''')

# this includes only the low level parse code, not stuff
# that requires knowledge of security contexts
bld.SAMBA3_SUBSYSTEM('REG_PARSE_PRS',
                     source='registry/reg_parse_prs.c')

bld.SAMBA3_SUBSYSTEM('REGFIO',
                    source='registry/regfio.c',
                    deps='samba-util REG_PARSE_PRS')

bld.SAMBA3_SUBSYSTEM('REG_API_REGF',
                    source='registry/reg_api_regf.c',
                    deps='samba-util')

bld.SAMBA3_LIBRARY('smbregistry',
                   source='''registry/reg_api.c
                   registry/reg_dispatcher.c
                   registry/reg_cachehook.c
                   registry/reg_objects.c
                   registry/reg_util_internal.c
                   lib/util_nttoken.c
                   registry/reg_backend_db.c
                   registry/reg_parse_internal.c
                   lib/cbuf.c
                   lib/srprs.c
                   registry/reg_init_basic.c''',
                   deps='''smbd_shim tdb-wrap3 NDR_SECURITY util_tdb talloc
                   replace util_reg samba-util samba-security
                   errors3 dbwrap samba3-util''',
                   allow_undefined_symbols=True,
                   private_library=True)

bld.SAMBA3_SUBSYSTEM('REG_SMBCONF',
                    source='''registry/reg_backend_smbconf.c
                    registry/reg_init_smbconf.c
                    registry/reg_util_token.c
                    registry/reg_api_util.c''',
                    deps='smbregistry')

bld.SAMBA3_SUBSYSTEM('REG_FULL',
                    source='''registry/reg_backend_printing.c
                    registry/reg_backend_shares.c
                    registry/reg_backend_netlogon_params.c
                    registry/reg_backend_prod_options.c
                    registry/reg_backend_tcpip_params.c
                    registry/reg_backend_hkpt_params.c
                    registry/reg_backend_current_version.c
                    registry/reg_backend_perflib.c
                    registry/reg_init_full.c
                    registry/reg_perfcount.c''',
                    deps='REG_SMBCONF tdb-wrap3')

bld.SAMBA3_LIBRARY('popt_samba3',
                   source='lib/popt_common.c',
                   deps='popt samba-util util_cmdline',
                   private_library=True)

bld.SAMBA3_LIBRARY('util_cmdline',
                   source='lib/util_cmdline.c',
                   deps='secrets3',
                   private_library=True)

bld.SAMBA3_SUBSYSTEM('KRBCLIENT',
                     source='libads/kerberos.c libads/ads_status.c',
                     public_deps='krb5samba k5crypto gssapi LIBTSOCKET CLDAP LIBNMB')

bld.SAMBA3_LIBRARY('sys_rw',
                   source='lib/sys_rw.c lib/sys_rw_data.c',
                   deps='replace iov_buf',
                   private_library=True)

bld.SAMBA3_SUBSYSTEM('samba3util',
                   source='''lib/system.c
                   lib/sendfile.c
                   lib/recvfile.c
                   lib/time.c
                   lib/util_sid.c
                   lib/util_file.c
                   lib/util.c
                   lib/util_sock.c
                   lib/util_tsock.c
                   lib/util_transfer_file.c
                   lib/sock_exec.c''',
                   deps='ndr LIBTSOCKET samba-security NDR_SECURITY samba-util util_tdb sys_rw iov_buf')

if bld.CONFIG_GET("CTDB_CFLAGS") and bld.CONFIG_GET("CTDB_INCLUDE"):
    SAMBA_CLUSTER_SUPPORT_SOURCES='''
                     lib/cluster_support.c
                     lib/dbwrap/dbwrap_ctdb.c
                     lib/messages_ctdbd.c
                     lib/ctdbd_conn.c
                   '''
    SAMBA_CLUSTER_SUPPORT_DEPS='''
                     talloc
                     tevent
                     tdb
                   '''
else:
    SAMBA_CLUSTER_SUPPORT_SOURCES='''
                     lib/cluster_support.c
                     lib/ctdb_dummy.c
                   '''
    SAMBA_CLUSTER_SUPPORT_DEPS='''
                     talloc
                     tevent
                   '''

bld.SAMBA3_LIBRARY('samba-cluster-support',
                   source=SAMBA_CLUSTER_SUPPORT_SOURCES,
                   deps=SAMBA_CLUSTER_SUPPORT_DEPS,
                   cflags=bld.CONFIG_GET("CTDB_CFLAGS"),
                   includes=bld.CONFIG_GET("CTDB_INCLUDE"),
                   allow_undefined_symbols=True,
                   private_library=True)

bld.SAMBA3_SUBSYSTEM('TDB_LIB',
                     source='''lib/dbwrap/dbwrap_open.c
                     lib/dbwrap/dbwrap_watch.c
                     lib/g_lock.c''',
                     deps='dbwrap samba-cluster-support')

bld.SAMBA3_LIBRARY('messages_dgm',
                   source='''lib/messages_dgm.c lib/messages_dgm_ref.c''',
                   deps='talloc UNIX_MSG POLL_FUNCS_TEVENT samba-debug',
                   private_library=True)

bld.SAMBA3_LIBRARY('messages_util',
                   source='''lib/messages_util.c''',
                   deps='samba-util',
                   private_library=True)

bld.SAMBA3_SUBSYSTEM('samba3core',
                   source='''lib/messages.c
                   lib/util_cluster.c
                   lib/id_cache.c
                   lib/talloc_dict.c
                   lib/serverid.c
                   lib/server_id_db_util.c
                   lib/addrchange.c
                   ../lib/util/debug_s3.c
                   lib/dumpcore.c
                   lib/interface.c
                   lib/username.c
                   lib/access.c lib/smbrun.c
                   lib/wins_srv.c
                   lib/substitute.c
                   lib/substitute_generic.c
                   lib/ms_fnmatch.c
                   lib/tallocmsg.c
                   lib/dmallocmsg.c
                   intl/lang_tdb.c
                   lib/gencache.c
                   lib/events.c
                   lib/server_contexts.c
                   lib/server_prefork.c
                   lib/server_prefork_util.c
                   lib/ldap_escape.c
                   lib/fncall.c
                   libads/krb5_errs.c
                   lib/system_smbd.c
                   lib/audit.c
                   lib/tevent_wait.c
                   lib/idmap_cache.c
                   lib/util_ea.c
                   lib/background.c''',
                   deps='''
                        samba3util
                        LIBTSOCKET
                        NDR_MESSAGING
                        LIBASYNC_REQ
                        UTIL_PW
                        SAMBA_VERSION
                        PTHREADPOOL
                        UNIX_MSG
                        POLL_FUNCS_TEVENT
                        interfaces
                        param
                        dbwrap
                        samba3-util
                        errors3
                        server_id_db
                        messages_util
                        messages_dgm
                        talloc_report
                        TDB_LIB''')

bld.SAMBA3_LIBRARY('smbd_shim',
                   source='''lib/smbd_shim.c''',
		   deps='talloc',
                   private_library=True)

bld.SAMBA3_SUBSYSTEM('auth_generic',
                    source='libsmb/auth_generic.c',
                    deps='gse gensec')

bld.SAMBA3_LIBRARY('libsmb',
                   source='''libsmb/clientgen.c
                   libsmb/cliconnect.c
                   libsmb/clifile.c
                   libsmb/clispnego.c
                   libsmb/clirap.c
                   libsmb/clierror.c
                   libsmb/climessage.c
                   libsmb/clireadwrite.c
                   libsmb/clilist.c
                   libsmb/cliprint.c
                   libsmb/clitrans.c
                   libsmb/clisecdesc.c
                   libsmb/clidgram.c
                   libsmb/clistr.c
                   libsmb/cliquota.c
                   libsmb/clifsinfo.c
                   libsmb/clidfs.c
                   libsmb/clioplock.c
                   libsmb/clirap2.c
                   libsmb/async_smb.c
                   libsmb/reparse_symlink.c
                   libsmb/clisymlink.c
                   libsmb/smbsock_connect.c
                   libsmb/cli_smb2_fnum.c''',
                   deps='''
                   auth_generic
                   CLDAP
                   LIBNMB
                   SPNEGO_PARSE
                   LIBTSOCKET
                   KRBCLIENT
                   NDR_IOCTL
                   cli_smb_common
                   util_cmdline
                   tevent''',
                   private_library=True)

bld.SAMBA3_SUBSYSTEM('CLDAP',
                    source='libads/cldap.c',
                    deps='cli-ldap-common cli_cldap LIBTSOCKET')

# NOTE: The secrets3 library is a low level library used by several subsystems.
# PLEASE DO NOT make it depend on high level libraries like PDB, if you are
# doing that your design is wrong and needs changing. -SSS
bld.SAMBA3_LIBRARY('secrets3',
                   source='''passdb/secrets.c
                   passdb/machine_account_secrets.c
                   passdb/machine_sid.c
                   passdb/secrets_lsa.c''',
                   deps='NDR_SECRETS param samba3util dbwrap',
                   private_library=True)

bld.SAMBA3_LIBRARY('smbldap',
                    source='lib/smbldap.c',
                    deps='ldap lber samba-util param',
                    enabled=bld.CONFIG_SET("HAVE_LDAP"),
                    private_library=False,
                    abi_directory='lib/ABI',
                    abi_match='smbldap_*',
                    pc_files=[],
                    vnum='0',
                    public_headers='include/smbldap.h include/smb_ldap.h')

bld.SAMBA3_LIBRARY('ads',
                   source='''libads/ldap.c
                   libads/sasl.c
                   libads/sasl_wrapping.c
                   libads/krb5_setpw.c
                   libads/kerberos_util.c
                   libads/ldap_user.c
                   libads/ads_struct.c
                   libads/kerberos_keytab.c
                   libads/disp_sec.c
                   libads/ldap_utils.c
                   libads/ldap_schema.c
                   libads/util.c
                   libads/ndr.c''',
                   deps='cli-ldap-common krb5samba ldap lber KRBCLIENT param LIBNMB libsmb DCUTIL smbldap',
                   private_library=True)

bld.SAMBA3_SUBSYSTEM('LIBADS_SERVER',
                     source='libads/authdata.c',
                     deps='SERVER_MUTEX ndr-krb5pac krb5samba gssapi')

bld.SAMBA3_SUBSYSTEM('LIBADS_PRINTER',
                    source='libads/ldap_printer.c',
                    deps='samba-util krb5samba')

bld.SAMBA3_LIBRARY('smbconf',
                   source='''lib/smbconf/smbconf_init.c
                   lib/smbconf/smbconf_reg.c''',
                   deps='''
                   CHARSET3
                   LIBSMBCONF
                   REG_SMBCONF
                   SAMBA_VERSION
                   cap
                   charset
                   cli_smb_common
                   errors3
                   param
                   samba-util
                   smbregistry
                   talloc
                   util_reg''',
                   public_headers='../lib/smbconf/smbconf.h',
                   pc_files=[],
                   vnum='0')

bld.SAMBA3_LIBRARY('smbd_conn',
                   source='smbd/conn.c',
                   deps='samba3-util samba-util',
                   private_library=True)

bld.SAMBA3_SUBSYSTEM('sysquotas',
                     source='''
                        lib/sysquotas.c
                        lib/sysquotas_linux.c
                        lib/sysquotas_xfs.c
                        lib/sysquotas_4A.c
                        lib/sysquotas_4B.c
                        lib/sysquotas_nfs.c
                     ''',
                     allow_warnings=True,
                     deps='samba3-util samba-util')

NOTIFY_SOURCES=''
NOTIFY_DEPS=''

if bld.CONFIG_SET("HAVE_INOTIFY"):
    NOTIFY_SOURCES += ' smbd/notify_inotify.c'

if bld.CONFIG_SET('SAMBA_FAM_LIBS'):
    NOTIFY_SOURCES += ' smbd/notify_fam.c'
    NOTIFY_DEPS += ' ' + bld.CONFIG_GET('SAMBA_FAM_LIBS')

bld.SAMBA3_LIBRARY('smbd_base',
                   source='''
                   smbd/server_reload.c
                   smbd/files.c
                   smbd/connection.c
                   smbd/utmp.c
                   smbd/session.c
                   smbd/dfree.c
                   smbd/dir.c
                   smbd/password.c
                   smbd/conn_msg.c
                   smbd/conn_idle.c
                   smbd/share_access.c
                   smbd/fileio.c
                   smbd/ipc.c
                   smbd/lanman.c
                   smbd/negprot.c
                   smbd/message.c
                   smbd/nttrans.c
                   smbd/pipes.c
                   smbd/reply.c
                   smbd/sesssetup.c
                   smbd/trans2.c
                   smbd/uid.c
                   smbd/dosmode.c
                   smbd/filename.c
                   smbd/open.c
                   smbd/close.c
                   smbd/blocking.c
                   smbd/sec_ctx.c
                   smbd/srvstr.c
                   smbd/vfs.c
                   smbd/perfcount.c
                   smbd/statcache.c
                   smbd/seal.c
                   smbd/posix_acls.c
                   lib/sysacls.c
                   smbd/process.c
                   smbd/service.c
                   smbd/error.c
                   printing/printspoolss.c
                   printing/spoolssd.c
                   lib/sessionid_tdb.c
                   lib/conn_tdb.c
                   smbd/fake_file.c
                   smbd/quotas.c
                   smbd/ntquotas.c
                   smbd/msdfs.c
                   smbd/aio.c smbd/statvfs.c
                   smbd/dmapi.c
                   smbd/signing.c
                   smbd/file_access.c
                   smbd/dnsregister.c smbd/globals.c
                   smbd/smb2_server.c
                   smbd/smb2_glue.c
                   smbd/smb2_negprot.c
                   smbd/smb2_sesssetup.c
                   smbd/smb2_tcon.c
                   smbd/smb2_create.c
                   smbd/smb2_close.c
                   smbd/smb2_flush.c
                   smbd/smb2_read.c
                   smbd/smb2_write.c
                   smbd/smb2_lock.c
                   smbd/smb2_ioctl.c
                   smbd/smb2_ioctl_dfs.c
                   smbd/smb2_ioctl_filesys.c
                   smbd/smb2_ioctl_named_pipe.c
                   smbd/smb2_ioctl_network_fs.c
                   smbd/smb2_keepalive.c
                   smbd/smb2_query_directory.c
                   smbd/smb2_notify.c
                   smbd/smb2_getinfo.c
                   smbd/smb2_setinfo.c
                   smbd/smb2_break.c
                   smbd/smbXsrv_version.c
                   smbd/smbXsrv_session.c
                   smbd/smbXsrv_tcon.c
                   smbd/smbXsrv_open.c
                   smbd/server_exit.c
                   smbd/durable.c
                   smbd/scavenger.c
                   smbd/mangle.c
                   smbd/mangle_hash.c
                   smbd/mangle_hash2.c
                   smbd/oplock.c
                   smbd/oplock_irix.c
                   smbd/oplock_linux.c
                   smbd/notify.c
                   smbd/notify_msg.c
                   smbd/build_options.c''' + NOTIFY_SOURCES,
                   deps='''
                   talloc
                   tevent
                   pdb
                   libsmb
                   msrpc3
                   vfs
                   vfs_default
                   vfs_posixacl
		   inotify
                   popt_samba3
                   samba3core
                   smbd_conn
                   param_service
                   AVAHI
                   dns_sd
                   PRINTBASE
                   PROFILE
                   LOCKING
                   LIBADS_SERVER
                   LIBAFS
                   RPC_SERVICE
                   NDR_SMBXSRV
                   LEASES_DB
                   LIBASYS
                   sysquotas
                   NDR_SMB_ACL
                   netapi
                   NDR_IOCTL
                   notifyd
                   ''' +
                   bld.env['dmapi_lib'] +
                   bld.env['legacy_quota_libs'] +
                   NOTIFY_DEPS,
                   private_library=True)

bld.SAMBA3_SUBSYSTEM('LOCKING',
                    source='''locking/locking.c
                    locking/brlock.c
                    locking/posix.c
                    locking/share_mode_lock.c''',
                    deps='''
                    tdb
                    samba-passdb
                    talloc
                    LEASES_DB
                    NDR_OPEN_FILES
                    FNAME_UTIL''')

bld.SAMBA3_SUBSYSTEM('LEASES_DB',
                    source='locking/leases_db.c',
                    deps='NDR_LEASES_DB samba-passdb')

if bld.CONFIG_GET("WITH_PROFILE"):
    bld.SAMBA3_SUBSYSTEM('PROFILE',
                         source='profile/profile.c',
                         deps='samba-util')
else:
    bld.SAMBA3_SUBSYSTEM('PROFILE',
                         source='profile/profile_dummy.c',
                         deps='')

bld.SAMBA3_SUBSYSTEM('PRINTBASE',
                    source='''printing/notify.c printing/printing_db.c''',
                    deps='samba-util tdb')

bld.SAMBA3_SUBSYSTEM('PRINTBACKEND',
                    source='''printing/printing.c
                    printing/nt_printing.c
                    printing/nt_printing_tdb.c
                    printing/nt_printing_migrate_internal.c
                    printing/nt_printing_ads.c
                    printing/queue_process.c''',
                    deps='PRINTBASE LIBADS_PRINTER tdb printing_migrate')

bld.SAMBA3_LIBRARY('printing_migrate',
                    source='printing/nt_printing_migrate.c rpc_client/cli_winreg_spoolss.c printing/nt_printing_os2.c',
                    deps='NDR_NTPRINTING cli_spoolss RPC_NDR_WINREG LIBCLI_WINREG param',
                    private_library=True)

bld.SAMBA3_SUBSYSTEM('PRINTING',
                    source='''printing/pcap.c
                    printing/print_svid.c
                    printing/print_aix.c
                    printing/print_cups.c
                    printing/print_generic.c
                    printing/lpq_parse.c
                    printing/load.c
                    printing/print_standard.c
                    printing/print_iprint.c
                    printing/printer_list.c''',
                    deps='NDR_PRINTCAP tdb cups')

bld.SAMBA3_SUBSYSTEM('PASSWD_UTIL',
                    source='utils/passwd_util.c',
                    deps='samba-util')

bld.SAMBA3_SUBSYSTEM('FNAME_UTIL',
                    source='lib/filename_util.c',
                    deps='samba-util samba-passdb')

bld.SAMBA3_SUBSYSTEM('LIBNET',
                    source='libnet/libnet_join.c',
                    deps='NDR_LIBNET_JOIN INIT_SAMR net_keytab pdb')

bld.SAMBA3_LIBRARY('net_keytab',
                   source='libnet/libnet_keytab.c',
                   deps='krb5samba ads',
                   private_library=True)


bld.SAMBA3_SUBSYSTEM('LIBNET_DSSYNC',
                    source='''libnet/libnet_dssync.c
                    libnet/libnet_dssync_passdb.c
                    libnet/libnet_dssync_keytab.c''',
                    deps='LIBNET RPC_NDR_DRSUAPI')

bld.SAMBA3_SUBSYSTEM('LIBNET_SAMSYNC',
                    source='''libnet/libnet_samsync.c
                    libnet/libnet_samsync_ldif.c
                    libnet/libnet_samsync_passdb.c
                    libnet/libnet_samsync_display.c
                    libnet/libnet_samsync_keytab.c''',
                    deps='LIBNET LIBCLI_SAMSYNC')

bld.SAMBA3_SUBSYSTEM('LIBEVENTLOG',
                    source='lib/eventlog/eventlog.c',
                    deps='NDR_EVENTLOG tdb')

bld.SAMBA3_SUBSYSTEM('LIBNMB',
                     source='''libsmb/unexpected.c
                     libsmb/namecache.c
                     libsmb/nmblib.c
                     libsmb/namequery.c
                     libsmb/conncache.c
                     libads/sitename_cache.c''',
                     deps='LIBTSOCKET samba3util addns lmhosts resolv')

bld.SAMBA3_SUBSYSTEM('SERVICES',
                    source='''services/svc_spoolss.c
                    services/svc_rcinit.c
                    services/svc_winreg_glue.c
                    services/svc_netlogon.c
                    services/svc_winreg.c
                    services/svc_wins.c''',
                    deps='samba-util')

bld.SAMBA3_SUBSYSTEM('PLAINTEXT_AUTH',
                    source='''auth/pampass.c auth/pass_check.c''',
                    deps='pam PAM_ERRORS')

bld.SAMBA3_SUBSYSTEM('PASSCHANGE',
                    source='libsmb/passchange.c',
                    deps='''LIBCLI_SAMR
                    INIT_LSA
                    msrpc3
                    krb5samba''')

bld.SAMBA3_SUBSYSTEM('SAMBA_VERSION',
                    source='lib/version.c',
                    deps='samba-util')

bld.SAMBA3_SUBSYSTEM('SLCACHE',
                    source='libsmb/samlogon_cache.c',
                    deps='samba-util tdb')

bld.SAMBA3_SUBSYSTEM('DCUTIL',
                    source='''libsmb/namequery_dc.c
                    libsmb/trustdom_cache.c
                    libsmb/dsgetdcname.c''',
                    deps='ads msrpc3 libcli_lsa3')

bld.SAMBA3_LIBRARY('trusts_util',
                   source='libsmb/trusts_util.c',
                   deps='libcli_netlogon3 msrpc3 samba-passdb',
                   private_library=True)

bld.SAMBA3_SUBSYSTEM('tdb-wrap3',
                    source='lib/util_tdb.c',
                    deps='talloc samba3-util')

bld.SAMBA3_LIBRARY('msghdr',
                   source='lib/msghdr.c',
                   deps='replace iov_buf',
                   private_library=True)

bld.SAMBA3_LIBRARY('samba3-util',
                   source='''lib/util_sec.c lib/util_str.c lib/adt_tree.c lib/util_malloc.c lib/namearray.c lib/file_id.c''',
                   deps='samba-util charset',
                   private_library=True)

bld.SAMBA_LIBRARY('xattr_tdb',
                  source='lib/xattr_tdb.c',
                  deps='NDR_XATTR dbwrap samba3-util',
                  private_library=True)

bld.SAMBA3_LIBRARY('CHARSET3',
                    source='''lib/charcnv.c lib/fstring.c''',
                    public_deps='ICONV_WRAPPER charset',
                    deps='samba-util samba3-util',
                   private_library=True)

bld.SAMBA3_SUBSYSTEM('errors3',
                     source='libsmb/errormap.c libsmb/smberr.c lib/errmap_unix.c',
                     deps='errors')

bld.SAMBA3_SUBSYSTEM('LIBCLI_SAMR',
                    source='rpc_client/cli_samr.c',
                    deps='RPC_NDR_SAMR')

bld.SAMBA3_LIBRARY('libcli_lsa3',
                   source='rpc_client/cli_lsarpc.c',
                   deps='RPC_NDR_LSA INIT_LSA',
                   private_library=True)

bld.SAMBA3_LIBRARY('libcli_netlogon3',
                   source='rpc_client/cli_netlogon.c rpc_client/util_netlogon.c',
                   deps='msrpc3 RPC_NDR_NETLOGON INIT_NETLOGON cliauth param NETLOGON_CREDS_CLI',
                   private_library=True)

bld.SAMBA3_LIBRARY('cli_spoolss',
                   source='''rpc_client/cli_spoolss.c
                   rpc_client/init_spoolss.c''',
                   deps='RPC_NDR_SPOOLSS param secrets3',
                   private_library=True)

bld.SAMBA3_SUBSYSTEM('LIBCLI_WINREG',
                    source='rpc_client/cli_winreg.c',
                    deps='RPC_NDR_WINREG')

bld.SAMBA3_SUBSYSTEM('LIBCLI_WINREG_INTERNAL',
                    source='rpc_client/cli_winreg_int.c',
                    deps='LIBCLI_WINREG RPC_SERVER')

bld.SAMBA3_SUBSYSTEM('RPC_CLIENT_SCHANNEL',
                    source='rpc_client/cli_pipe_schannel.c',
                    deps='samba-util krb5samba')

bld.SAMBA3_SUBSYSTEM('INIT_LSA',
                    source='rpc_client/init_lsa.c',
                    deps='samba-util')

bld.SAMBA3_SUBSYSTEM('INIT_NETLOGON',
                    source='rpc_client/init_netlogon.c',
                    deps='samba-util')

bld.SAMBA3_SUBSYSTEM('INIT_SAMR',
                    source='rpc_client/init_samr.c',
                    deps='samba-util')

bld.SAMBA3_SUBSYSTEM('LIBLSA',
                     source='lib/lsa.c')

########################## BINARIES #################################

bld.SAMBA3_BINARY('smbd/smbd',
                 source='smbd/server.c',
                 deps='smbd_base EPMD LSASD FSSD MDSSD',
                 install_path='${SBINDIR}')

bld.SAMBA3_BINARY('nmbd/nmbd',
                 source='''nmbd/asyncdns.c nmbd/nmbd.c nmbd/nmbd_become_dmb.c
                 nmbd/nmbd_become_lmb.c nmbd/nmbd_browserdb.c
                 nmbd/nmbd_browsesync.c nmbd/nmbd_elections.c
                 nmbd/nmbd_incomingdgrams.c nmbd/nmbd_incomingrequests.c
                 nmbd/nmbd_lmhosts.c nmbd/nmbd_logonnames.c nmbd/nmbd_mynames.c
                 nmbd/nmbd_namelistdb.c nmbd/nmbd_namequery.c
                 nmbd/nmbd_nameregister.c nmbd/nmbd_namerelease.c
                 nmbd/nmbd_nodestatus.c nmbd/nmbd_packets.c
                 nmbd/nmbd_processlogon.c nmbd/nmbd_responserecordsdb.c
                 nmbd/nmbd_sendannounce.c nmbd/nmbd_serverlistdb.c
                 nmbd/nmbd_subnetdb.c nmbd/nmbd_winsproxy.c nmbd/nmbd_winsserver.c
                 nmbd/nmbd_workgroupdb.c nmbd/nmbd_synclists.c''',
                 deps='''
                 talloc
                 tevent
                 param
                 libsmb
                 popt_samba3
                 ''',
                 install_path='${SBINDIR}')


bld.SAMBA3_SUBSYSTEM('TDB_VALIDATE',
                     source='lib/tdb_validate.c',
                     deps='samba-util')


bld.SAMBA3_BINARY('winbindd/winbindd',
                 source='''winbindd/winbindd.c
                 winbindd/winbindd_group.c
                 winbindd/winbindd_util.c
                 winbindd/winbindd_cache.c
                 winbindd/winbindd_pam.c
                 winbindd/winbindd_misc.c
                 winbindd/winbindd_cm.c
                 winbindd/winbindd_wins_byip.c
                 winbindd/winbindd_wins_byname.c
                 winbindd/winbindd_msrpc.c
                 winbindd/winbindd_rpc.c
                 winbindd/winbindd_reconnect.c
                 winbindd/winbindd_reconnect_ads.c
                 winbindd/winbindd_ads.c
                 winbindd/winbindd_samr.c
                 winbindd/winbindd_dual.c
                 winbindd/winbindd_dual_ndr.c
                 winbindd/winbindd_dual_srv.c
                 winbindd/winbindd_async.c
                 winbindd/winbindd_creds.c
                 winbindd/winbindd_cred_cache.c
                 winbindd/winbindd_ccache_access.c
                 winbindd/winbindd_domain.c
                 winbindd/winbindd_idmap.c
                 winbindd/winbindd_locator.c
                 winbindd/winbindd_ndr.c
                 winbindd/wb_ping.c
                 winbindd/wb_lookupsid.c
                 winbindd/wb_lookupsids.c
                 winbindd/wb_lookupname.c
                 winbindd/wb_uid2sid.c
                 winbindd/wb_gid2sid.c
                 winbindd/wb_sids2xids.c
                 winbindd/wb_queryuser.c
                 winbindd/wb_lookupuseraliases.c
                 winbindd/wb_lookupusergroups.c
                 winbindd/wb_getpwsid.c
                 winbindd/wb_gettoken.c
                 winbindd/wb_seqnum.c
                 winbindd/wb_seqnums.c
                 winbindd/wb_group_members.c
                 winbindd/wb_getgrsid.c
                 winbindd/wb_query_user_list.c
                 winbindd/wb_query_group_list.c
                 winbindd/wb_fill_pwent.c
                 winbindd/wb_next_pwent.c
                 winbindd/wb_next_grent.c
                 winbindd/wb_dsgetdcname.c
                 winbindd/winbindd_lookupsid.c
                 winbindd/winbindd_lookupsids.c
                 winbindd/winbindd_lookupname.c
                 winbindd/winbindd_sid_to_uid.c
                 winbindd/winbindd_sid_to_gid.c
                 winbindd/winbindd_uid_to_sid.c
                 winbindd/winbindd_gid_to_sid.c
                 winbindd/winbindd_sids_to_xids.c
                 winbindd/winbindd_allocate_uid.c
                 winbindd/winbindd_allocate_gid.c
                 winbindd/winbindd_getpwsid.c
                 winbindd/winbindd_getpwnam.c
                 winbindd/winbindd_getpwuid.c
                 winbindd/winbindd_getsidaliases.c
                 winbindd/winbindd_getuserdomgroups.c
                 winbindd/winbindd_getgroups.c
                 winbindd/winbindd_show_sequence.c
                 winbindd/winbindd_getgrgid.c
                 winbindd/winbindd_getgrnam.c
                 winbindd/winbindd_getusersids.c
                 winbindd/winbindd_lookuprids.c
                 winbindd/winbindd_setpwent.c
                 winbindd/winbindd_getpwent.c
                 winbindd/winbindd_endpwent.c
                 winbindd/winbindd_setgrent.c
                 winbindd/winbindd_getgrent.c
                 winbindd/winbindd_endgrent.c
                 winbindd/winbindd_dsgetdcname.c
                 winbindd/winbindd_getdcname.c
                 winbindd/winbindd_list_users.c
                 winbindd/winbindd_list_groups.c
                 winbindd/winbindd_check_machine_acct.c
                 winbindd/winbindd_change_machine_acct.c
                 winbindd/winbindd_irpc.c
                 winbindd/winbindd_ping_dc.c
                 winbindd/winbindd_pam_auth.c
                 winbindd/winbindd_pam_logoff.c
                 winbindd/winbindd_pam_chauthtok.c
                 winbindd/winbindd_pam_auth_crap.c
                 winbindd/winbindd_pam_chng_pswd_auth_crap.c''',
                 deps='''
                 talloc
                 tevent
                 pdb
                 popt_samba3
                 idmap
                 ads
                 msrpc3
                 nss_info
                 LIBAFS
                 LIBADS_SERVER
                 LIBCLI_SAMR
                 SLCACHE
                 RPC_NDR_DSSETUP
                 RPC_NDR_WINBIND
                 SRV_NDR_WINBIND
                 RPC_SAMR
                 RPC_LSARPC
                 RPC_SERVER
                 WB_REQTRANS
                 TDB_VALIDATE
                 MESSAGING
                 LIBLSA
                 ''',
                 enabled=bld.env.build_winbind,
                 install_path='${SBINDIR}')

bld.SAMBA3_BINARY('rpcclient/rpcclient',
                 source='''rpcclient/rpcclient.c
                 rpcclient/cmd_lsarpc.c
                 rpcclient/cmd_samr.c
                 rpcclient/cmd_spoolss.c
                 rpcclient/cmd_netlogon.c
                 rpcclient/cmd_srvsvc.c
                 rpcclient/cmd_dfs.c
                 rpcclient/cmd_epmapper.c
                 rpcclient/cmd_dssetup.c
                 rpcclient/cmd_echo.c
                 rpcclient/cmd_shutdown.c
                 rpcclient/cmd_test.c
                 rpcclient/cmd_wkssvc.c
                 rpcclient/cmd_ntsvcs.c
                 rpcclient/cmd_drsuapi.c
                 rpcclient/cmd_eventlog.c
                 rpcclient/cmd_winreg.c
                 rpcclient/cmd_fss.c
                 rpcclient/cmd_witness.c
                 rpcclient/cmd_clusapi.c''',
                 deps='''
                 talloc
                 popt_samba3
                 pdb
                 libsmb
                 param
                 ndr-standard
                 msrpc3
                 SMBREADLINE
                 trusts_util
                 RPC_NDR_WINREG
                 RPC_NDR_ECHO
                 RPC_CLIENT_SCHANNEL
                 DCUTIL
                 LIBCLI_SAMR
                 libcli_lsa3
                 libcli_netlogon3
                 cli_spoolss
                 RPC_NDR_SRVSVC
                 RPC_NDR_WKSSVC
                 RPC_NDR_DSSETUP
                 RPC_NDR_DFS
                 RPC_NDR_DRSUAPI
                 RPC_NDR_NTSVCS
                 RPC_NDR_EVENTLOG
                 INIT_SAMR
                 RPC_NDR_FSRVP
                 RPC_NDR_WITNESS
                 RPC_NDR_CLUSAPI
                 ''')

bld.SAMBA3_BINARY('client/smbclient',
                 source='''client/client.c
                 client/clitar.c
                 client/dnsbrowse.c''',
                 deps='''
                 talloc
                 popt_samba3
                 param
                 ndr-standard
                 SMBREADLINE
                 libsmb
                 msrpc3
                 RPC_NDR_SRVSVC
                 cli_smb_common
                 dns_sd
                 ''' + bld.env['archive_lib'])

bld.SAMBA3_BINARY('net',
                 source='''utils/net.c
                 utils/net_ads.c
                 utils/net_help.c
                 utils/net_rap.c
                 utils/net_rpc.c
                 utils/net_rpc_samsync.c
                 utils/net_time.c
                 utils/net_lookup.c
                 utils/net_cache.c
                 utils/net_groupmap.c
                 utils/net_idmap.c
                 utils/net_idmap_check.c
                 utils/interact.c
                 utils/net_status.c
                 utils/net_rpc_printer.c
                 utils/net_rpc_rights.c
                 utils/net_rpc_service.c
                 utils/net_rpc_registry.c
                 utils/net_usershare.c
                 utils/netlookup.c
                 utils/net_sam.c
                 utils/net_rpc_shell.c
                 utils/net_util.c
                 utils/net_rpc_sh_acct.c
                 utils/net_rpc_audit.c
                 utils/net_dns.c
                 utils/net_ads_gpo.c
                 utils/net_conf.c
                 utils/net_conf_util.c
                 utils/net_join.c
                 utils/net_user.c
                 utils/net_group.c
                 utils/net_file.c
                 utils/net_registry.c
                 utils/net_registry_check.c
                 utils/net_dom.c
                 utils/net_share.c
                 utils/net_g_lock.c
                 utils/net_serverid.c
                 utils/net_eventlog.c
                 utils/net_printing.c
                 utils/net_rpc_trust.c
                 utils/net_rpc_conf.c
                 utils/net_afs.c
                 utils/net_notify.c
                 registry/reg_parse.c
                 registry/reg_format.c
                 registry/reg_import.c
                 utils/net_registry_util.c
                 utils/net_help_common.c''',
                 deps='''
                 talloc
                 netapi
                 addns
                 samba_intl
                 popt_samba3
                 pdb
                 libsmb
                 param
                 KRBCLIENT
                 ndr-standard
                 msrpc3
                 gpo
                 ads
                 smbd_base
                 LIBADS_SERVER
                 LIBADS_PRINTER
                 SMBREADLINE
                 PASSWD_UTIL
                 LIBNET
                 LIBNET_DSSYNC
                 LIBNET_SAMSYNC
                 LIBEVENTLOG
                 REGFIO
                 NDR_NTPRINTING
                 RPC_NDR_WINREG
                 RPC_CLIENT_SCHANNEL
                 LIBCLI_SAMR
                 libcli_lsa3
                 libcli_netlogon3
                 cli_spoolss
                 RPC_NDR_SRVSVC
                 RPC_NDR_SVCCTL
                 RPC_NDR_DSSETUP
                 RPC_NDR_INITSHUTDOWN
                 printing_migrate
                 trusts_util
                 IDMAP_AUTORID_TDB''')

bld.SAMBA3_BINARY('profiles',
                 source='utils/profiles.c',
                 deps='''
                 talloc
                 popt_samba3
                 param
                 REGFIO''')

bld.SAMBA3_BINARY('smbspool',
                 source='client/smbspool.c',
                 deps='''
                 talloc
                 popt_samba3
                 param
                 libsmb
                 samba3core''')

bld.SAMBA3_BINARY('smbspool_krb5_wrapper',
                 source='client/smbspool_krb5_wrapper.c',
                 deps='''
                 DYNCONFIG
                 cups
                 ''',
                 enabled=bld.CONFIG_SET('HAVE_CUPS'))

bld.SAMBA3_BINARY('testparm',
                 source='utils/testparm.c',
                 deps='''
                 talloc
                 param
                 popt_samba3''')

bld.SAMBA3_BINARY('smbta-util',
                 source='utils/smbta-util.c',
                 deps='''
                 talloc
                 secrets3
                 param''')

smbstatus_source = 'utils/status.c smbd/notify_msg.c'

if bld.CONFIG_GET("WITH_PROFILE"):
    smbstatus_source += ' utils/status_profile.c'
else:
    smbstatus_source += ' utils/status_profile_dummy.c'

bld.SAMBA3_BINARY('smbstatus',
                 source=smbstatus_source,
                 deps='''
                 talloc
                 param
                 popt_samba3
                 smbd_base
                 LOCKING
                 PROFILE''')

bld.SAMBA3_BINARY('smbcontrol',
                 source='utils/smbcontrol.c',
                 deps='''
                 talloc
                 param
                 popt_samba3
                 PRINTBASE''')

bld.SAMBA3_BINARY('smbtree',
                 source='utils/smbtree.c',
                 deps='''
                 talloc
                 param
                 libsmb
                 msrpc3
                 popt_samba3
                 RPC_NDR_SRVSVC''')

bld.SAMBA3_BINARY('smbpasswd',
                 source='utils/smbpasswd.c',
                 deps='''
                 talloc
                 param
                 pdb
                 PASSWD_UTIL
                 PASSCHANGE''')

bld.SAMBA3_BINARY('pdbedit',
                 source='utils/pdbedit.c',
                 deps='''
                 talloc
                 param
                 popt_samba3
                 pdb
                 PASSWD_UTIL''')

bld.SAMBA3_BINARY('smbget',
                 source='utils/smbget.c',
                 deps='''
                 talloc
                 popt_samba3
                 smbclient''')

bld.SAMBA3_BINARY('nmblookup',
                 source='utils/nmblookup.c',
                 deps='''
                 talloc
                 param
                 popt_samba3
                 LIBNMB''')

bld.SAMBA3_BINARY('smbtorture' + bld.env.suffix3,
                 source='''torture/torture.c
                 torture/nbio.c
                 torture/scanner.c
                 torture/utable.c
                 torture/denytest.c
                 torture/mangle_test.c
                 torture/nbench.c
                 torture/test_async_echo.c
                 torture/test_addrchange.c
                 torture/test_posix_append.c
                 torture/test_nttrans_create.c
                 torture/test_nttrans_fsctl.c
                 torture/test_case_insensitive.c
                 torture/test_notify_online.c
                 torture/test_chain3.c
                 torture/test_smb2.c
                 torture/test_authinfo_structs.c
                 torture/test_smbsock_any_connect.c
                 torture/test_cleanup.c
                 torture/test_notify.c
                 lib/tevent_barrier.c
                 torture/test_dbwrap_watch.c
                 torture/test_idmap_tdb_common.c
                 torture/test_dbwrap_ctdb.c
                 torture/test_buffersize.c
                 torture/test_messaging_read.c
                 torture/test_messaging_fd_passing.c
                 torture/test_oplock_cancel.c
                 torture/t_strappend.c
                 torture/bench_pthreadpool.c
                 torture/wbc_async.c''',
                 deps='''
                 talloc
                 param
                 samba-passdb
                 libsmb
                 msrpc3
                 TLDAP
                 RPC_NDR_ECHO
                 WB_REQTRANS
                 LOCKING
                 NDR_OPEN_FILES
                 IDMAP_TDB_COMMON
                 idmap
                 samba-cluster-support
                 ''',
                 cflags='-DWINBINDD_SOCKET_DIR=\"%s\"' % bld.env.WINBINDD_SOCKET_DIR,
                 install=False)

bld.SAMBA3_BINARY('smbconftort',
                 source='lib/smbconf/testsuite.c',
                 deps='''
                 talloc
                 param
                 popt_samba3''',
                 install=False)

bld.SAMBA3_BINARY('replacetort',
                 source='../lib/replace/test/main.c',
                 deps='replace replace-test',
                 install=False)

bld.SAMBA3_BINARY('msgtest',
                 source='torture/msgtest.c',
                 deps='''
                 talloc
                 param''',
                 install=False)

bld.SAMBA3_BINARY('msg_sink',
                 source='torture/msg_sink.c',
                 deps='''
                 talloc
                 param''',
                 install=False)

bld.SAMBA3_BINARY('msg_source',
                 source='torture/msg_source.c',
                 deps='''
                 talloc
                 param''',
                 install=False)

bld.SAMBA3_BINARY('smbcacls',
                 source='utils/smbcacls.c lib/util_sd.c',
                 deps='''
                 talloc
                 popt_samba3
                 msrpc3
                 libcli_lsa3
                 krb5samba''')

bld.SAMBA3_BINARY('smbcquotas',
                 source='utils/smbcquotas.c',
                 deps='''
                 talloc
                 popt_samba3
                 libsmb
                 msrpc3
                 libcli_lsa3''')

bld.SAMBA3_BINARY('eventlogadm',
                 source='utils/eventlogadm.c',
                 deps='''
                 talloc
                 param
                 LIBEVENTLOG''')

bld.SAMBA3_BINARY('sharesec',
                 source='utils/sharesec.c lib/util_sd.c',
                 deps='''
                 talloc
                 msrpc3
                 libcli_lsa3
                 popt_samba3''')

bld.SAMBA3_BINARY('pdbtest',
                 source='torture/pdbtest.c',
                 deps='''
                 talloc
                 pdb
                 popt_samba3
                 AUTH_COMMON
                 auth''',
                 install=False)

bld.SAMBA3_BINARY('vfstest',
                 source='''torture/cmd_vfs.c
                 torture/vfstest.c
                 torture/vfstest_chain.c''',
                 deps='''
                 vfs
                 popt_samba3
                 SMBREADLINE''',
                 install=False)

bld.SAMBA3_BINARY('log2pcap',
                 source='utils/log2pcaphex.c',
                 deps='''talloc popt''',
                 install=False)

bld.SAMBA3_BINARY('locktest2',
                 source='torture/locktest2.c',
                 deps='''
                 talloc
                 param
                 libsmb
                 LOCKING''',
                 install=False)

bld.SAMBA3_BINARY('debug2html',
                 source='''utils/debug2html.c utils/debugparse.c''',
                 deps='''talloc popt''',
                 install=False)

bld.SAMBA3_BINARY('smbfilter',
                 source='utils/smbfilter.c',
                 deps='''
                 talloc
                 param
                 LIBNMB''',
                 install=False)

bld.SAMBA3_BINARY('versiontest',
                 source='lib/version_test.c',
                 deps='''
                 SAMBA_VERSION
                 param''',
                 install=False)

bld.SAMBA3_BINARY('ntlm_auth',
                 source='''utils/ntlm_auth.c utils/ntlm_auth_diagnostics.c''',
                 deps='''
                 talloc
                 krb5samba
                 tiniparser
                 libsmb
                 popt_samba3
                 gse gensec''')

bld.SAMBA3_BINARY('timelimit',
                 source='script/tests/timelimit.c',
                 install=False)

bld.SAMBA3_BINARY('rpc_open_tcp',
                 source='torture/rpc_open_tcp.c',
                 deps='''
                 talloc
                 msrpc3''',
                 install=False)

bld.SAMBA3_BINARY('dbwrap_tool',
                 source='utils/dbwrap_tool.c',
                 deps='''
                 talloc
                 popt_samba3''')

bld.SAMBA3_BINARY('dbwrap_torture',
                 source='utils/dbwrap_torture.c',
                 deps='''
                 talloc
                 popt_samba3''',
                 install=False)

bld.SAMBA3_BINARY('split_tokens',
                 source='utils/split_tokens.c',
                 deps='''
                 talloc
                 popt_samba3''',
                 install=False)

bld.SAMBA3_BINARY('vlp',
                 source='printing/tests/vlp.c',
                 deps='''
                 talloc
                 param''',
                 install=False)

bld.SAMBA3_PYTHON('pysmbd',
                  source='smbd/pysmbd.c',
                  deps='smbd_base pyrpc_util pytalloc-util',
                  realname='samba/samba3/smbd.so'
                  )

bld.SAMBA3_PYTHON('pylibsmb',
                  source='libsmb/pylibsmb.c',
<<<<<<< HEAD
                  deps='smbclient samba-credentials libsmb errors',
=======
                  deps='smbclient samba-credentials pycredentials',
>>>>>>> 65573bb0
                  realname='samba/samba3/libsmb_samba_internal.so'
                  )

bld.SAMBA3_BINARY('samba-regedit',
                  source="""utils/regedit.c utils/regedit_samba3.c
                            utils/regedit_wrap.c utils/regedit_treeview.c
                            utils/regedit_valuelist.c utils/regedit_dialog.c
                            utils/regedit_hexedit.c utils/regedit_list.c""",
                  deps='ncurses menu panel form registry param popt_samba3 smbregistry',
                  enabled=bld.env.build_regedit)

bld.SAMBA3_BINARY('spotlight2sparql',
                 source='''
                 rpc_server/mdssvc/sparql_parser_test.c
                 rpc_server/mdssvc/sparql_parser.c
                 rpc_server/mdssvc/sparql_lexer.c
                 rpc_server/mdssvc/sparql_mapping.c''',
                 deps='samba3-util talloc ' + bld.env['libtracker'],
                 enabled=bld.env.with_spotlight,
                 install=False)

########################## INCLUDES #################################

bld.RECURSE('auth')
bld.RECURSE('libgpo/gpext')
bld.RECURSE('lib/pthreadpool')
bld.RECURSE('lib/asys')
bld.RECURSE('lib/poll_funcs')
bld.RECURSE('lib/unix_msg')
bld.RECURSE('librpc')
bld.RECURSE('librpc/idl')
bld.RECURSE('libsmb')
bld.RECURSE('modules')
bld.RECURSE('pam_smbpass')
bld.RECURSE('param')
bld.RECURSE('passdb')
bld.RECURSE('rpc_server')
bld.RECURSE('script')
bld.RECURSE('winbindd')
bld.RECURSE('../examples/auth')
bld.RECURSE('../examples/libsmbclient')
bld.RECURSE('../examples/pdb')
bld.RECURSE('../examples/VFS')
bld.RECURSE('lib/netapi/tests')
bld.RECURSE('lib/netapi/examples')
bld.RECURSE('smbd/notifyd')

bld.ENFORCE_GROUP_ORDERING()
bld.CHECK_PROJECT_RULES()<|MERGE_RESOLUTION|>--- conflicted
+++ resolved
@@ -1501,11 +1501,7 @@
 
 bld.SAMBA3_PYTHON('pylibsmb',
                   source='libsmb/pylibsmb.c',
-<<<<<<< HEAD
-                  deps='smbclient samba-credentials libsmb errors',
-=======
                   deps='smbclient samba-credentials pycredentials',
->>>>>>> 65573bb0
                   realname='samba/samba3/libsmb_samba_internal.so'
                   )
 
