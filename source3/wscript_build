--- conflicted
+++ resolved
@@ -1484,11 +1484,7 @@
 
 bld.SAMBA3_PYTHON('pylibsmb',
                   source='libsmb/pylibsmb.c',
-<<<<<<< HEAD
-                  deps='smbclient samba-credentials pytalloc-util',
-=======
                   deps='smbclient samba-credentials pycredentials',
->>>>>>> a4dd3c91
                   realname='samba/samba3/libsmb_samba_internal.so'
                   )
 
