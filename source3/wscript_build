#!/usr/bin/env python

LIBS='ICONV'

config_h = "../include/config.h"

bld.SAMBA_BLDOPTIONS('smbd/build_options.c')

bld.SETUP_BUILD_GROUPS()

######################## SUBSYSTEMS #################################

bld.SAMBA3_LIBRARY('netapi',
                    source='''lib/netapi/netapi.c
                    lib/netapi/cm.c
                    lib/netapi/libnetapi.c
                    lib/netapi/joindomain.c
                    lib/netapi/serverinfo.c
                    lib/netapi/wkstainfo.c
                    lib/netapi/getdc.c
                    lib/netapi/user.c
                    lib/netapi/group.c
                    lib/netapi/localgroup.c
                    lib/netapi/samr.c
                    lib/netapi/sid.c
                    lib/netapi/share.c
                    lib/netapi/file.c
                    lib/netapi/shutdown.c
                    lib/netapi/netlogon.c''',
                    public_deps='''
                    talloc
                    util_cmdline
                    msrpc3
                    ads
                    NDR_LIBNETAPI
                    LIBNET
                    RPC_CLIENT_SCHANNEL
                    libcli_netlogon3
                    LIBCLI_SAMR
                    INIT_SAMR
                    auth
                    ''',
                    public_headers='../source3/lib/netapi/netapi.h',
                    pc_files='libnet/netapi.pc',
                    vnum='0')

bld.SAMBA3_LIBRARY('gse',
                   source='librpc/crypto/gse_krb5.c librpc/crypto/gse.c',
                   deps='krb5samba gensec smbconf KRBCLIENT secrets3',
                   private_library=True)

bld.SAMBA3_LIBRARY('msrpc3',
                   source='''
                          rpc_client/cli_pipe.c
                          rpc_client/rpc_transport_np.c
                          rpc_client/rpc_transport_sock.c
                          rpc_client/rpc_transport_tstream.c
                          librpc/rpc/dcerpc_helpers.c
                          ''',
                   deps='''
                        ndr
                        ndr-standard
                        RPC_NDR_EPMAPPER
                        NTLMSSP_COMMON
                        COMMON_SCHANNEL
                        LIBCLI_AUTH
                        LIBTSOCKET
                        gse
                        dcerpc-binding
                        libsmb
                        ndr-table
                        NETLOGON_CREDS_CLI
                   ''',
                   private_library=True)

bld.SAMBA3_SUBSYSTEM('AVAHI',
                    source='''
                           lib/avahi.c
                           smbd/avahi_register.c
                           ''',
                    deps='''
                         avahi-common
                         avahi-client
                         ''',
                    enabled=bld.env.with_avahi)

bld.SAMBA3_SUBSYSTEM('GROUPDB',
                    source='''
                           groupdb/mapping.c
                           groupdb/mapping_tdb.c
                           ''',
                    deps='tdb')

bld.SAMBA3_SUBSYSTEM('TLDAP',
                    source='''
                           lib/tldap.c
                           lib/tldap_util.c
                           lib/tldap_gensec_bind.c
                           ''',
                    deps='''
                         asn1util
                         LIBTSOCKET
                         samba3util
                         ''')

bld.SAMBA3_BINARY('test_tldap',
                  source='lib/test_tldap.c',
                  deps='''
                       asn1util
                       LIBTSOCKET
                       samba3util
                       smbconf
                       cmocka
                       ''',
                  install=False)

# libpdb.so should not expose internal symbols that are only usable
# to the statically linked modules that are merged into libpdb.
# Note that we always filter these symbols out in libpdb, even
# when modules are not linked statically. In the latter case
# symbols will not be present in the libpdb anyway so no hurt is
# done to the version script.
private_pdb_match = []
private_pdb_match.append('!idmap_init')
private_pdb_match.append('!idmap_sids_to_xids')
private_pdb_match.append('!idmap_xids_to_sids')

ldapsam_pdb_match = ['!priv2ld', '!smbldap_search_domain_info',
                     '!ldapsam_*', '!groupmap_attr_list*', '!get_userattr_list',
                     '!dominfo_attr_list', '!get_attr_key2string',
                     '!sidmap_attr_list', '!attrib_map_*', '!idpool_attr_list',
                     '!get_attr_list']
private_pdb_match.append('!pdb_nds_*')
private_pdb_match.append('!pdb_ldapsam_init*')
private_pdb_match.append('!pdb_*_init')
private_pdb_match = private_pdb_match + ldapsam_pdb_match

bld.SAMBA3_LIBRARY('samba-passdb',
                   source='',
                   deps='pdb',
                   private_library=False,
                   grouping_library=True,
                   pc_files=[],
                   public_headers_install=True,
                   public_headers='''
                                  include/passdb.h
                                  passdb/machine_sid.h
                                  passdb/lookup_sid.h
                                  ''',
                   abi_match=private_pdb_match,
                   abi_directory='passdb/ABI',
                   vnum='0.27.2')

bld.SAMBA3_SUBSYSTEM('pdb',
                   source='''
                          passdb/pdb_get_set.c
                          passdb/passdb.c
                          lib/util_wellknown.c
                          lib/util_builtin.c
                          passdb/pdb_compat.c
                          lib/util_sid_passdb.c
                          lib/util_unixsids.c
                          passdb/lookup_sid.c
                          passdb/login_cache.c
                          passdb/account_pol.c
                          lib/privileges.c
                          lib/util_nscd.c
                          lib/winbind_util.c
                          passdb/pdb_util.c
                          passdb/pdb_interface.c
                          passdb/pdb_secrets.c
                          passdb/pdb_unixid.c''',
                   deps='''
                        secrets3
                        GROUPDB
                        SERVER_MUTEX
                        wbclient
                        LIBCLI_AUTH
                        flag_mapping
                        samba-credentials
                        nscd
                        ''')

bld.SAMBA3_LIBRARY('smbldaphelper',
                   source='''
                          passdb/pdb_ldap_schema.c
                          passdb/pdb_ldap_util.c
                          ''',
                   deps='smbldap secrets3',
                   allow_undefined_symbols=True,
                   enabled=bld.CONFIG_SET('HAVE_LDAP'),
                   private_library=True)

bld.SAMBA3_SUBSYSTEM('SERVER_MUTEX',
                     source='lib/server_mutex.c',
                     deps='talloc')

# this includes only the low level parse code, not stuff
# that requires knowledge of security contexts
bld.SAMBA3_SUBSYSTEM('REG_PARSE_PRS',
                     source='registry/reg_parse_prs.c')

bld.SAMBA3_SUBSYSTEM('REGFIO',
                    source='registry/regfio.c',
                    deps='samba-util REG_PARSE_PRS')

bld.SAMBA_BINARY('test_registry_regfio',
                 source='registry/tests/test_regfio.c',
                 deps='cmocka samba3-util smbconf REGFIO',
                 local_include=False,
                 install=False)

bld.SAMBA3_SUBSYSTEM('REG_API_REGF',
                    source='registry/reg_api_regf.c',
                    deps='samba-util')

# Do not link against this use 'smbconf'
bld.SAMBA3_SUBSYSTEM('SMBREGISTRY',
                   source='''
                          registry/reg_api.c
                          registry/reg_dispatcher.c
                          registry/reg_cachehook.c
                          registry/reg_objects.c
                          registry/reg_util_internal.c
                          lib/util_nttoken.c
                          registry/reg_backend_db.c
                          registry/reg_parse_internal.c
                          lib/srprs.c
                          registry/reg_init_basic.c
                          ''',
                   deps='''
                        smbd_shim
                        tdb-wrap3
                        NDR_SECURITY
                        util_tdb
                        talloc
                        replace
                        util_reg
                        samba-util
                        samba-security
                        errors3
                        dbwrap
                        samba3-util
                        ''')

# Do not link against this use 'smbconf'
bld.SAMBA3_SUBSYSTEM('REG_SMBCONF',
                    source='''
                           registry/reg_backend_smbconf.c
                           registry/reg_init_smbconf.c
                           registry/reg_util_token.c
                           registry/reg_api_util.c
                           ''',
                    deps='SMBREGISTRY')

bld.SAMBA3_SUBSYSTEM('REG_FULL',
                    source='''
                           registry/reg_backend_printing.c
                           registry/reg_backend_shares.c
                           registry/reg_backend_netlogon_params.c
                           registry/reg_backend_prod_options.c
                           registry/reg_backend_tcpip_params.c
                           registry/reg_backend_hkpt_params.c
                           registry/reg_backend_current_version.c
                           registry/reg_backend_perflib.c
                           registry/reg_init_full.c
                           registry/reg_perfcount.c''',
                    deps='''
                         smbconf
                         tdb-wrap3
                         ''')

bld.SAMBA3_LIBRARY('popt_samba3',
                   source='lib/popt_common.c',
                   deps='popt samba-util smbconf',
                   private_library=True)

bld.SAMBA3_LIBRARY('popt_samba3_cmdline',
                   source='lib/popt_common_cmdline.c',
                   deps='popt_samba3 util_cmdline cmdline_contexts',
                   private_library=True)

bld.SAMBA3_LIBRARY('util_cmdline',
                   source='lib/util_cmdline.c',
                   deps='secrets3',
                   private_library=True)

bld.SAMBA3_LIBRARY('cmdline_contexts',
                   source='lib/cmdline_contexts.c',
                   deps='samba3core',
                   private_library=True)

bld.SAMBA3_SUBSYSTEM('KRBCLIENT',
                     source='libads/kerberos.c libads/ads_status.c',
                     public_deps='krb5samba asn1util k5crypto gssapi LIBTSOCKET CLDAP LIBNMB')

bld.SAMBA3_SUBSYSTEM('samba3util',
                   source='''
                          lib/system.c
                          lib/sendfile.c
                          lib/recvfile.c
                          lib/time.c
                          lib/util_sid.c
                          lib/util_specialsids.c
                          lib/util_file.c
                          lib/util.c
                          lib/util_path.c
                          lib/util_procid.c
                          lib/util_sock.c
                          lib/util_tsock.c
                          lib/util_transfer_file.c
                          ''',
                   deps='''
                        CHARSET3
                        ndr
                        LIBTSOCKET
                        samba-security
                        NDR_SECURITY
                        samba-util
                        util_tdb
                        sys_rw
                        iov_buf
                        ''')

if bld.env.with_ctdb:
    SAMBA_CLUSTER_SUPPORT_SOURCES='''
                     lib/cluster_support.c
                     lib/dbwrap/dbwrap_ctdb.c
                     lib/messages_ctdb.c
                     lib/messages_ctdb_ref.c
                     lib/ctdbd_conn.c
                   '''
    SAMBA_CLUSTER_SUPPORT_DEPS='''
                     talloc
                     tevent
                     tdb
                   '''
else:
    SAMBA_CLUSTER_SUPPORT_SOURCES='''
                     lib/cluster_support.c
                     lib/ctdb_dummy.c
                   '''
    SAMBA_CLUSTER_SUPPORT_DEPS='''
                     talloc
                     tevent
                   '''

bld.SAMBA3_LIBRARY('samba-cluster-support',
                   source=SAMBA_CLUSTER_SUPPORT_SOURCES,
                   deps=SAMBA_CLUSTER_SUPPORT_DEPS,
                   allow_undefined_symbols=True,
                   private_library=True)

bld.SAMBA3_SUBSYSTEM('TDB_LIB',
                     source='''
                            lib/dbwrap/dbwrap_open.c
                            lib/dbwrap/dbwrap_watch.c
                            lib/g_lock.c
                            ''',
                     deps='''
                          dbwrap
                          samba-cluster-support
                          ''')

bld.SAMBA3_LIBRARY('messages_dgm',
                   source='''
                          lib/messages_dgm.c
                          lib/messages_dgm_ref.c
                          ''',
                   deps='''
                        talloc
                        samba-debug
                        PTHREADPOOL
                        msghdr
                        genrand
                        ''',
                   private_library=True)

bld.SAMBA3_LIBRARY('messages_util',
                   source='''lib/messages_util.c''',
                   deps='samba-util',
                   private_library=True)

bld.SAMBA3_SUBSYSTEM('samba3core',
                   source='''
                          lib/messages.c
                          lib/util_cluster.c
                          lib/id_cache.c
                          lib/serverid.c
                          lib/server_id_watch.c
                          lib/server_id_db_util.c
                          lib/addrchange.c
                          ../lib/util/debug_s3.c
                          lib/dumpcore.c
                          lib/interface.c
                          lib/username.c
                          lib/smbrun.c
                          lib/wins_srv.c
                          lib/substitute.c
                          lib/substitute_generic.c
                          lib/ms_fnmatch.c
                          lib/tallocmsg.c
                          lib/dmallocmsg.c
                          intl/lang_tdb.c
                          lib/gencache.c
                          lib/util_event.c
                          lib/global_contexts.c
                          lib/server_prefork.c
                          lib/server_prefork_util.c
                          lib/ldap_escape.c
                          libads/krb5_errs.c
                          lib/system_smbd.c
                          lib/audit.c
                          lib/tevent_wait.c
                          lib/idmap_cache.c
                          lib/namemap_cache.c
                          lib/util_ea.c
                          lib/background.c
                          ''',
                   deps='''
                        samba3util
                        LIBTSOCKET
                        NDR_MESSAGING
                        LIBASYNC_REQ
                        UTIL_PW
                        SAMBA_VERSION
                        PTHREADPOOL
                        interfaces
                        smbconf
                        dbwrap
                        samba3-util
                        errors3
                        server_id_db
                        messages_util
                        messages_dgm
                        talloc_report
                        access
                        TDB_LIB
                        ''')

bld.SAMBA3_LIBRARY('smbd_shim',
                   source='''lib/smbd_shim.c''',
		   deps='talloc',
                   private_library=True)

bld.SAMBA3_SUBSYSTEM('auth_generic',
                    source='libsmb/auth_generic.c',
                    deps='gse gensec')

bld.SAMBA3_LIBRARY('libsmb',
                   source='''
                          libsmb/clientgen.c
                          libsmb/cliconnect.c
                          libsmb/clifile.c
                          libsmb/clispnego.c
                          libsmb/clirap.c
                          libsmb/clierror.c
                          libsmb/climessage.c
                          libsmb/clireadwrite.c
                          libsmb/clilist.c
                          libsmb/cliprint.c
                          libsmb/clitrans.c
                          libsmb/clisecdesc.c
                          libsmb/clidgram.c
                          libsmb/clistr.c
                          libsmb/cliquota.c
                          libsmb/clifsinfo.c
                          libsmb/clidfs.c
                          libsmb/clioplock.c
                          libsmb/clirap2.c
                          libsmb/async_smb.c
                          libsmb/reparse_symlink.c
                          libsmb/clisymlink.c
                          libsmb/smbsock_connect.c
                          libsmb/cli_smb2_fnum.c
                          ''',
                   deps='''
                        auth_generic
                        CLDAP
                        LIBNMB
                        SPNEGO_PARSE
                        LIBTSOCKET
                        KRBCLIENT
                        NDR_IOCTL
			NDR_QUOTA
                        cli_smb_common
                        util_cmdline
                        tevent
                        ''',
                   private_library=True)

bld.SAMBA3_SUBSYSTEM('CLDAP',
                    source='libads/cldap.c',
                    deps='cli-ldap-common cli_cldap LIBTSOCKET')

# NOTE: The secrets3 library is a low level library used by several subsystems.
# PLEASE DO NOT make it depend on high level libraries like PDB, if you are
# doing that your design is wrong and needs changing. -SSS
bld.SAMBA3_LIBRARY('secrets3',
                   source='''
                          passdb/secrets.c
                          passdb/machine_account_secrets.c
                          passdb/machine_sid.c
                          passdb/secrets_lsa.c
                          ''',
                   deps='''
                        NDR_SECRETS
                        smbconf
                        samba3util
                        dbwrap
                        ''',
                   private_library=True)

bld.SAMBA3_LIBRARY('smbldap',
                    source='lib/smbldap.c',
                    deps='ldap lber samba-util smbconf',
                    enabled=bld.CONFIG_SET("HAVE_LDAP"),
                    private_library=False,
                    abi_directory='lib/ABI',
                    abi_match='smbldap_*',
                    pc_files=[],
                    vnum='2',
                    public_headers='include/smbldap.h include/smb_ldap.h')

bld.SAMBA3_LIBRARY('ads',
                   source='''
                          libads/ldap.c
                          libads/sasl.c
                          libads/sasl_wrapping.c
                          libads/krb5_setpw.c
                          libads/kerberos_util.c
                          libads/ldap_user.c
                          libads/ads_struct.c
                          libads/kerberos_keytab.c
                          libads/disp_sec.c
                          libads/ldap_utils.c
                          libads/ldap_schema.c
                          libads/util.c
                          libads/ndr.c
                          libads/net_ads_setspn.c
                          ''',
                   deps='''
                        cli-ldap-common
                        krb5samba
                        ldap
                        lber
                        KRBCLIENT
                        smbconf
                        LIBNMB
                        libsmb
                        DCUTIL
                        smbldap
                        trusts_util
                        ''',
                   private_library=True)

bld.SAMBA3_SUBSYSTEM('LIBADS_SERVER',
                     source='libads/authdata.c',
                     deps='SERVER_MUTEX ndr-krb5pac krb5samba gssapi')

bld.SAMBA3_SUBSYSTEM('LIBADS_PRINTER',
                    source='libads/ldap_printer.c',
                    deps='samba-util krb5samba')

# Only smbconf should link against this subsystem, else we will create
# a circular dependency.
bld.SAMBA3_SUBSYSTEM('SMBCONF_PARAM',
                   source='''
                          param/loadparm.c
                          lib/sharesec.c
                          lib/ldap_debug_handler.c
                          lib/util_names.c
                          ''',
                   deps='''
                        samba-util
                        PARAM_UTIL
                        ldap
                        lber
                        LOADPARM_CTX
                        samba3core
                        param_local.h
                        param_global.h
                        cups
                        ''')

bld.SAMBA3_LIBRARY('smbconf',
                   source='''
                          lib/smbconf/smbconf_init.c
                          lib/smbconf/smbconf_reg.c
                          ''',
                   deps='''
                        LIBSMBCONF
                        REG_SMBCONF
                        SAMBA_VERSION
                        cap
                        charset
                        cli_smb_common
                        errors3
                        SMBCONF_PARAM
                        samba-util
                        talloc
                        util_reg
                        ''',
                   public_headers='../lib/smbconf/smbconf.h',
                   pc_files=[],
                   vnum='0')

bld.SAMBA3_LIBRARY('smbd_conn',
                   source='smbd/conn.c',
                   deps='samba3-util samba-util',
                   private_library=True)

bld.SAMBA3_SUBSYSTEM('sysquotas',
                     source='''
                        lib/sysquotas.c
                        lib/sysquotas_linux.c
                        lib/sysquotas_xfs.c
                        lib/sysquotas_4A.c
                        lib/sysquotas_4B.c
                        lib/sysquotas_nfs.c
                     ''',
                     allow_warnings=True,
                     deps='samba3-util samba-util tirpc')

NOTIFY_SOURCES=''
NOTIFY_DEPS=''

if bld.CONFIG_SET("HAVE_INOTIFY"):
    NOTIFY_SOURCES += ' smbd/notify_inotify.c'

if bld.CONFIG_SET('SAMBA_FAM_LIBS'):
    NOTIFY_SOURCES += ' smbd/notify_fam.c'
    NOTIFY_DEPS += ' ' + bld.CONFIG_GET('SAMBA_FAM_LIBS')

bld.SAMBA3_LIBRARY('smbd_base',
                   source='''
                          smbd/server_reload.c
                          smbd/files.c
                          smbd/connection.c
                          smbd/utmp.c
                          smbd/session.c
                          smbd/dfree.c
                          smbd/dir.c
                          smbd/password.c
                          smbd/conn_msg.c
                          smbd/conn_idle.c
                          smbd/share_access.c
                          smbd/fileio.c
                          smbd/ipc.c
                          smbd/lanman.c
                          smbd/negprot.c
                          smbd/message.c
                          smbd/nttrans.c
                          smbd/pipes.c
                          smbd/reply.c
                          smbd/sesssetup.c
                          smbd/trans2.c
                          smbd/uid.c
                          smbd/dosmode.c
                          smbd/filename.c
                          smbd/open.c
                          smbd/close.c
                          smbd/blocking.c
                          smbd/sec_ctx.c
                          smbd/srvstr.c
                          smbd/vfs.c
                          smbd/perfcount.c
                          smbd/statcache.c
                          smbd/seal.c
                          smbd/posix_acls.c
                          lib/sysacls.c
                          smbd/process.c
                          smbd/service.c
                          smbd/error.c
                          printing/printspoolss.c
                          lib/sessionid_tdb.c
                          lib/conn_tdb.c
                          lib/cleanupdb.c
                          smbd/fake_file.c
                          smbd/quotas.c
                          smbd/ntquotas.c
                          smbd/msdfs.c
                          smbd/aio.c smbd/statvfs.c
                          smbd/dmapi.c
                          smbd/signing.c
                          smbd/file_access.c
                          smbd/dnsregister.c smbd/globals.c
                          smbd/smb2_server.c
                          smbd/smb2_glue.c
                          smbd/smb2_negprot.c
                          smbd/smb2_sesssetup.c
                          smbd/smb2_tcon.c
                          smbd/smb2_create.c
                          smbd/smb2_close.c
                          smbd/smb2_flush.c
                          smbd/smb2_read.c
                          smbd/smb2_write.c
                          smbd/smb2_lock.c
                          smbd/smb2_ioctl.c
                          smbd/smb2_ioctl_dfs.c
                          smbd/smb2_ioctl_filesys.c
                          smbd/smb2_ioctl_named_pipe.c
                          smbd/smb2_ioctl_network_fs.c
                          smbd/smb2_keepalive.c
                          smbd/smb2_query_directory.c
                          smbd/smb2_notify.c
                          smbd/smb2_getinfo.c
                          smbd/smb2_setinfo.c
                          smbd/smb2_break.c
                          smbd/smbXsrv_version.c
                          smbd/smbXsrv_client.c
                          smbd/smbXsrv_session.c
                          smbd/smbXsrv_tcon.c
                          smbd/smbXsrv_open.c
                          smbd/server_exit.c
                          smbd/durable.c
                          smbd/scavenger.c
                          smbd/mangle.c
                          smbd/mangle_hash.c
                          smbd/mangle_hash2.c
                          smbd/oplock.c
                          smbd/oplock_linux.c
                          smbd/notify.c
                          smbd/notify_msg.c
                          smbd/build_options.c
                          ''' + NOTIFY_SOURCES,
                   deps='''
                        talloc
                        tevent
                        pdb
                        libsmb
                        msrpc3
                        vfs
                        vfs_default
                        vfs_posixacl
                        inotify
                        samba3core
                        smbd_conn
                        param_service
                        AVAHI
                        PRINTBASE
                        PROFILE
                        LOCKING
                        LIBADS_SERVER
                        LIBAFS
                        RPC_SERVICE
                        NDR_SMBXSRV
                        LEASES_DB
                        LEASES_UTIL
                        sysquotas
                        NDR_SMB_ACL
                        netapi
                        NDR_IOCTL
                        notifyd
                        vfs_acl_common
                        NDR_QUOTA
                   ''' +
                   bld.env['dmapi_lib'] +
                   bld.env['legacy_quota_libs'] +
                   NOTIFY_DEPS,
                   private_library=True)

bld.SAMBA3_SUBSYSTEM('LOCKING',
                    source='''
                           locking/locking.c
                           locking/brlock.c
                           locking/posix.c
                           locking/share_mode_lock.c
                           ''',
                    deps='''
                         tdb
                         talloc
                         LEASES_DB
                         LEASES_UTIL
                         NDR_OPEN_FILES
                         FNAME_UTIL
                         ''')

bld.SAMBA3_SUBSYSTEM('LEASES_DB',
                    source='locking/leases_db.c',
                    deps='NDR_LEASES_DB')

bld.SAMBA3_SUBSYSTEM('LEASES_UTIL',
                    source='locking/leases_util.c',
                    deps='NDR_OPEN_FILES')

if bld.CONFIG_GET("WITH_PROFILE"):
    bld.SAMBA3_SUBSYSTEM('PROFILE',
                         source='profile/profile.c',
                         deps='samba-util')
else:
    bld.SAMBA3_SUBSYSTEM('PROFILE',
                         source='profile/profile_dummy.c',
                         deps='')

bld.SAMBA3_SUBSYSTEM('PRINTBASE',
                    source='''
                           printing/notify.c
                           printing/printing_db.c
                           ''',
                    deps='''
                         samba-util
                         tdb
                         ''')

bld.SAMBA3_SUBSYSTEM('PRINTBACKEND',
                    source='''
                           printing/printing.c
                           printing/nt_printing.c
                           printing/nt_printing_tdb.c
                           printing/nt_printing_migrate_internal.c
                           printing/nt_printing_ads.c
                           printing/queue_process.c
                           ''',
                    deps='''
                         PRINTBASE
                         LIBADS_PRINTER
                         tdb
                         printing_migrate
                         SPOOLSSD
                         ''')

bld.SAMBA3_LIBRARY('printing_migrate',
                    source='''
                           printing/nt_printing_migrate.c
                           rpc_client/cli_winreg_spoolss.c
                           printing/nt_printing_os2.c
                           ''',
                    deps='''
                         NDR_NTPRINTING
                         cli_spoolss
                         RPC_NDR_WINREG
                         LIBCLI_WINREG
                         smbconf
                         ''',
                    private_library=True)

bld.SAMBA3_SUBSYSTEM('PRINTING',
                    source='''
                           printing/pcap.c
                           printing/print_svid.c
                           printing/print_aix.c
                           printing/print_cups.c
                           printing/print_generic.c
                           printing/lpq_parse.c
                           printing/load.c
                           printing/print_standard.c
                           printing/print_iprint.c
                           printing/printer_list.c
                           ''',
                    deps='''
                         NDR_PRINTCAP
                         tdb
                         cups
                         ''')

bld.SAMBA3_SUBSYSTEM('FNAME_UTIL',
                    source='lib/filename_util.c',
                    deps='samba-util')

bld.SAMBA3_SUBSYSTEM('LIBNET',
                    source='libnet/libnet_join.c',
                    deps='NDR_LIBNET_JOIN INIT_SAMR net_keytab pdb')

bld.SAMBA3_LIBRARY('net_keytab',
                   source='libnet/libnet_keytab.c',
                   deps='krb5samba ads',
                   private_library=True)


bld.SAMBA3_SUBSYSTEM('LIBNET_DSSYNC',
                    source='''
                           libnet/libnet_dssync.c
                           libnet/libnet_dssync_passdb.c
                           libnet/libnet_dssync_keytab.c
                           ''',
                    deps='''
                         LIBNET
                         RPC_NDR_DRSUAPI
                         ''')

bld.SAMBA3_SUBSYSTEM('LIBEVENTLOG',
                    source='lib/eventlog/eventlog.c',
                    deps='NDR_EVENTLOG tdb')

bld.SAMBA3_SUBSYSTEM('LIBNMB',
                     source='''
                            libsmb/unexpected.c
                            libsmb/namecache.c
                            libsmb/nmblib.c
                            libsmb/namequery.c
                            libsmb/conncache.c
                            libads/sitename_cache.c
                            ''',
                     deps='''
                          LIBTSOCKET
                          samba3util
                          addns
                          lmhosts
                          resolv
                          ''')

bld.SAMBA3_SUBSYSTEM('SERVICES',
                    source='''
                           services/svc_spoolss.c
                           services/svc_rcinit.c
                           services/svc_winreg_glue.c
                           services/svc_netlogon.c
                           services/svc_winreg.c
                           services/svc_wins.c
                           ''',
                    deps='samba-util')

bld.SAMBA3_SUBSYSTEM('PLAINTEXT_AUTH',
                    source='''
                           auth/pampass.c
                           auth/pass_check.c
                           ''',
                    deps='''
                         pam
                         PAM_ERRORS
                         ''')

bld.SAMBA3_SUBSYSTEM('PASSCHANGE',
                    source='libsmb/passchange.c',
                    deps='''
                         LIBCLI_SAMR
                         INIT_LSA
                         msrpc3
                         krb5samba
                         ''')

bld.SAMBA3_SUBSYSTEM('SAMBA_VERSION',
                    source='lib/version.c',
                    deps='samba-util')

bld.SAMBA3_SUBSYSTEM('SLCACHE',
                    source='libsmb/samlogon_cache.c',
                    deps='''
                         samba-util
                         tdb
                         ''')

bld.SAMBA3_SUBSYSTEM('DCUTIL',
                    source='''
                           libsmb/namequery_dc.c
                           libsmb/dsgetdcname.c
                           ''',
                    deps='''
                         ads
                         msrpc3
                         libcli_lsa3
                         ''')

bld.SAMBA3_LIBRARY('trusts_util',
                   source='libsmb/trusts_util.c',
                   deps='''
                        libcli_netlogon3
                        msrpc3
                        samba-passdb
                        ''',
                   private_library=True)

bld.SAMBA3_SUBSYSTEM('tdb-wrap3',
                    source='lib/util_tdb.c',
                    deps='talloc samba3-util')

bld.SAMBA3_LIBRARY('samba3-util',
                   source='''
                          lib/util_sec.c
                          lib/util_str.c
                          lib/adt_tree.c
                          lib/util_malloc.c
                          lib/namearray.c
                          lib/file_id.c
                          lib/cbuf.c
                          lib/per_thread_cwd.c
                          ''',
                   deps='''
                        samba-util
                        charset
                        ''',
                   private_library=True)

bld.SAMBA_LIBRARY('xattr_tdb',
                  source='lib/xattr_tdb.c',
                  deps='NDR_XATTR dbwrap samba3-util',
                  private_library=True)

bld.SAMBA3_LIBRARY('CHARSET3',
                    source='''
                           lib/charcnv.c
                           lib/fstring.c
                           ''',
                    public_deps='''
                                ICONV_WRAPPER
                                charset
                                ''',
                    deps='''
                         samba-util
                         samba3-util
                         ''',
                   private_library=True)

bld.SAMBA3_SUBSYSTEM('errors3',
                     source='''
                            libsmb/errormap.c
                            libsmb/smberr.c
                            lib/errmap_unix.c
                            ''',
                     deps='samba-errors')

bld.SAMBA3_SUBSYSTEM('LIBCLI_SAMR',
                    source='rpc_client/cli_samr.c',
                    deps='RPC_NDR_SAMR')

bld.SAMBA3_LIBRARY('libcli_lsa3',
                   source='rpc_client/cli_lsarpc.c',
                   deps='RPC_NDR_LSA INIT_LSA',
                   private_library=True)

bld.SAMBA3_LIBRARY('libcli_netlogon3',
                   source='''
                          rpc_client/cli_netlogon.c
                          rpc_client/util_netlogon.c
                          ''',
                   deps='''
                        msrpc3
                        RPC_NDR_NETLOGON
                        INIT_NETLOGON
                        cliauth
                        smbconf
                        NETLOGON_CREDS_CLI''',
                   private_library=True)

bld.SAMBA3_LIBRARY('cli_spoolss',
                   source='''
                          rpc_client/cli_spoolss.c
                          rpc_client/init_spoolss.c
                          ''',
                   deps='''
                        RPC_NDR_SPOOLSS
                        smbconf
                        secrets3''',
                   private_library=True)

bld.SAMBA3_SUBSYSTEM('LIBCLI_WINREG',
                    source='rpc_client/cli_winreg.c',
                    deps='RPC_NDR_WINREG')

bld.SAMBA3_SUBSYSTEM('LIBCLI_WINREG_INTERNAL',
                    source='rpc_client/cli_winreg_int.c',
                    deps='LIBCLI_WINREG RPC_SERVER')

bld.SAMBA3_SUBSYSTEM('RPC_CLIENT_SCHANNEL',
                    source='rpc_client/cli_pipe_schannel.c',
                    deps='samba-util krb5samba')

bld.SAMBA3_SUBSYSTEM('INIT_LSA',
                    source='rpc_client/init_lsa.c',
                    deps='samba-util')

bld.SAMBA3_SUBSYSTEM('INIT_NETLOGON',
                    source='rpc_client/init_netlogon.c',
                    deps='samba-util')

bld.SAMBA3_SUBSYSTEM('INIT_SAMR',
                    source='rpc_client/init_samr.c',
                    deps='samba-util')

bld.SAMBA3_SUBSYSTEM('LIBLSA',
                     source='lib/lsa.c')

bld.SAMBA3_SUBSYSTEM('SPOOLSSD',
                    source='printing/spoolssd.c',
                    deps='''
                         samba-util
                         RPC_SOCK_HELPER
                         ''')

########################## BINARIES #################################

bld.SAMBA3_BINARY('smbd/smbd',
                 source='smbd/server.c smbd/smbd_cleanupd.c',
                 deps='''
                      popt_samba3
                      smbd_base
                      EPMD
                      LSASD
                      FSSD
                      MDSSD
                      SPOOLSSD
                      ''',
                 install_path='${SBINDIR}')


bld.SAMBA3_SUBSYSTEM('TDB_VALIDATE',
                     source='lib/tdb_validate.c',
                     deps='samba-util')


bld.SAMBA3_BINARY('client/smbclient',
                 source='''
                        client/client.c
                        client/clitar.c
                        client/dnsbrowse.c
                        ''',
                 deps='''
                      talloc
                      popt_samba3_cmdline
                      smbconf
                      ndr-standard
                      SMBREADLINE
                      libsmb
                      msrpc3
                      RPC_NDR_SRVSVC
                      cli_smb_common
                      archive
                      ''')

bld.SAMBA3_BINARY('smbspool',
                 source='client/smbspool.c',
                 deps='''
                      talloc
                      popt_samba3
                      smbconf
                      libsmb
                      samba3core
                      ''')

bld.SAMBA3_BINARY('smbspool_krb5_wrapper',
                 source='client/smbspool_krb5_wrapper.c',
                 deps='''
                      DYNCONFIG
                      cups
                      krb5samba
                      ''',
                 install_path='${LIBEXECDIR}/samba',
                 enabled=bld.CONFIG_SET('HAVE_CUPS'))

bld.SAMBA3_BINARY('locktest2',
                 source='torture/locktest2.c',
                 deps='''
                      talloc
                      smbconf
                      libsmb
                      LOCKING
                      ''',
                 install=False)

smbstatus_source = 'utils/status.c smbd/notify_msg.c'

if bld.CONFIG_GET("WITH_PROFILE"):
    smbstatus_source += ' utils/status_profile.c'
else:
    smbstatus_source += ' utils/status_profile_dummy.c'

bld.SAMBA3_BINARY('smbstatus',
                 source=smbstatus_source,
                 deps='''
                      talloc
                      smbconf
                      popt_samba3
                      cmdline_contexts
                      smbd_base
                      LOCKING
                      PROFILE
                      ''')

bld.SAMBA3_BINARY('smbtorture' + bld.env.suffix3,
                 source='''
                        torture/torture.c
                        torture/nbio.c
                        torture/scanner.c
                        torture/utable.c
                        torture/denytest.c
                        torture/mangle_test.c
                        torture/nbench.c
                        torture/test_async_echo.c
                        torture/test_addrchange.c
                        torture/test_posix_append.c
                        torture/test_nttrans_create.c
                        torture/test_nttrans_fsctl.c
                        torture/test_case_insensitive.c
                        torture/test_notify_online.c
                        torture/test_chain3.c
                        torture/test_smb2.c
                        torture/test_authinfo_structs.c
                        torture/test_smbsock_any_connect.c
                        torture/test_cleanup.c
                        torture/test_notify.c
                        lib/tevent_barrier.c
                        torture/test_dbwrap_watch.c
                        torture/test_dbwrap_do_locked.c
                        torture/test_idmap_tdb_common.c
                        torture/test_dbwrap_ctdb.c
                        torture/test_buffersize.c
                        torture/test_messaging_read.c
                        torture/test_messaging_fd_passing.c
                        torture/test_messaging_send_all.c
                        torture/test_oplock_cancel.c
                        torture/test_pthreadpool_tevent.c
                        torture/bench_pthreadpool.c
                        torture/wbc_async.c
                        torture/test_g_lock.c
                        torture/test_namemap_cache.c
                        torture/test_idmap_cache.c
<<<<<<< HEAD
=======
                        torture/test_hidenewfiles.c
>>>>>>> c67d9a39
                        ''',
                 deps='''
                      talloc
                      smbconf
                      libsmb
                      msrpc3
                      TLDAP
                      RPC_NDR_ECHO
                      WB_REQTRANS
                      LOCKING
                      NDR_OPEN_FILES
                      idmap
                      IDMAP_TDB_COMMON
                      samba-cluster-support
                      ''',
                 cflags='-DWINBINDD_SOCKET_DIR=\"%s\"' % bld.env.WINBINDD_SOCKET_DIR,
                 install=False)

bld.SAMBA3_BINARY('smbconftort',
                 source='lib/smbconf/testsuite.c',
                 deps='''
                      talloc
                      smbconf
                      popt_samba3
                      ''',
                 install=False)

bld.SAMBA3_BINARY('replacetort',
                 source='../lib/replace/test/main.c',
                 deps='replace replace-test',
                 install=False)

bld.SAMBA3_BINARY('msgtest',
                 source='torture/msgtest.c',
                 deps='''
                      talloc
                      smbconf
                      ''',
                 install=False)

bld.SAMBA3_BINARY('msg_sink',
                 source='torture/msg_sink.c',
                 deps='''
                      talloc
                      smbconf
                      ''',
                 install=False)

bld.SAMBA3_BINARY('msg_source',
                 source='torture/msg_source.c',
                 deps='''
                      talloc
                      smbconf
                      ''',
                 install=False)

bld.SAMBA3_BINARY('pdbtest',
                 source='torture/pdbtest.c',
                 deps='''
                      talloc
                      pdb
                      popt_samba3
                      AUTH_COMMON
                      auth
                      ''',
                 install=False)

bld.SAMBA3_BINARY('vfstest',
                 source='''
                        torture/cmd_vfs.c
                        torture/vfstest.c
                        torture/vfstest_chain.c
                        ''',
                 deps='''
                      vfs
                      popt_samba3
                      smbconf
                      SMBREADLINE
                      ''',
                 install=False)

bld.SAMBA3_BINARY('versiontest',
                 source='lib/version_test.c',
                 deps='''
                      SAMBA_VERSION
                      smbconf
                      ''',
                 install=False)

bld.SAMBA3_BINARY('timelimit',
                 source='script/tests/timelimit.c',
                 install=False)

bld.SAMBA3_BINARY('rpc_open_tcp',
                 source='torture/rpc_open_tcp.c',
                 deps='''
                      talloc
                      msrpc3
                      ''',
                 install=False)

bld.SAMBA3_BINARY('vlp',
                 source='printing/tests/vlp.c',
                 deps='''
                      talloc
                      smbconf
                      ''',
                 install=False)


for env in bld.gen_python_environments():
    pyrpc_util = bld.pyembed_libname('pyrpc_util')
    pytalloc_util = bld.pyembed_libname('pytalloc-util')
    bld.SAMBA3_PYTHON('pysmbd',
                  source='smbd/pysmbd.c',
                  deps=' '.join(['smbd_base', pyrpc_util, pytalloc_util]),
                  realname='samba/samba3/smbd.so'
                  )

for env in bld.gen_python_environments():
    pycredentials = 'pycredentials'
    if bld.env['IS_EXTRA_PYTHON']:
        pycredentials = 'extra-' + pycredentials
    bld.SAMBA3_PYTHON('pylibsmb',
                  source='libsmb/pylibsmb.c',
                  deps='smbclient samba-credentials %s' % pycredentials,
                  realname='samba/samba3/libsmb_samba_internal.so'
                  )

bld.SAMBA3_BINARY('spotlight2sparql',
                 source='''
                 rpc_server/mdssvc/sparql_parser_test.c
                 rpc_server/mdssvc/sparql_parser.y
                 rpc_server/mdssvc/sparql_lexer.l
                 rpc_server/mdssvc/sparql_mapping.c''',
                 deps='samba3-util talloc ' + bld.env['libtracker'],
                 enabled=bld.env.with_spotlight,
                 install=False)

########################## INCLUDES #################################

bld.RECURSE('auth')
bld.RECURSE('libgpo/gpext')
bld.RECURSE('librpc')
bld.RECURSE('librpc/idl')
bld.RECURSE('libsmb')
bld.RECURSE('modules')
bld.RECURSE('param')
bld.RECURSE('passdb')
bld.RECURSE('rpc_server')
bld.RECURSE('script')
bld.RECURSE('winbindd')
bld.RECURSE('../examples/auth')
bld.RECURSE('../examples/libsmbclient')
bld.RECURSE('../examples/pdb')
bld.RECURSE('../examples/VFS')
bld.RECURSE('../examples/fuse')
bld.RECURSE('../examples/winexe')
bld.RECURSE('lib/netapi/tests')
bld.RECURSE('lib/netapi/examples')
bld.RECURSE('smbd/notifyd')
bld.RECURSE('rpcclient')
bld.RECURSE('utils')
bld.RECURSE('nmbd')

bld.ENFORCE_GROUP_ORDERING()
bld.CHECK_PROJECT_RULES()
<|MERGE_RESOLUTION|>--- conflicted
+++ resolved
@@ -1205,10 +1205,7 @@
                         torture/test_g_lock.c
                         torture/test_namemap_cache.c
                         torture/test_idmap_cache.c
-<<<<<<< HEAD
-=======
                         torture/test_hidenewfiles.c
->>>>>>> c67d9a39
                         ''',
                  deps='''
                       talloc
