#!/usr/bin/env python

from samba_utils import *
import samba_version, samba3

LIBS='ICONV'

config_h = "../include/config.h"

bld.SETUP_BUILD_GROUPS()

######################## SUBSYSTEMS #################################

bld.SAMBA3_LIBRARY('netapi',
                    source='''lib/netapi/netapi.c
                    lib/netapi/cm.c
                    lib/netapi/libnetapi.c
                    lib/netapi/joindomain.c
                    lib/netapi/serverinfo.c
                    lib/netapi/wkstainfo.c
                    lib/netapi/getdc.c
                    lib/netapi/user.c
                    lib/netapi/group.c
                    lib/netapi/localgroup.c
                    lib/netapi/samr.c
                    lib/netapi/sid.c
                    lib/netapi/share.c
                    lib/netapi/file.c
                    lib/netapi/shutdown.c
                    lib/netapi/netlogon.c''',
                    public_deps='''
                    talloc
                    util_cmdline
                    msrpc3
                    ads
                    NDR_LIBNETAPI
                    LIBNET
                    RPC_CLIENT_SCHANNEL
                    libcli_netlogon3
                    LIBCLI_SAMR
                    INIT_SAMR
                    auth
                    ''',
                    public_headers='../source3/lib/netapi/netapi.h',
                    pc_files='libnet/netapi.pc',
                    vnum='0')

bld.SAMBA3_LIBRARY('gse',
                   source='librpc/crypto/gse_krb5.c librpc/crypto/gse.c',
                   deps='krb5samba gensec param KRBCLIENT secrets3',
                   private_library=True)

bld.SAMBA3_LIBRARY('msrpc3',
                   source='''rpc_client/cli_pipe.c
                   rpc_client/rpc_transport_np.c
                   rpc_client/rpc_transport_sock.c
                   rpc_client/rpc_transport_tstream.c
                   librpc/rpc/dcerpc_helpers.c''',
                   deps='''ndr ndr-standard
                    RPC_NDR_EPMAPPER NTLMSSP_COMMON COMMON_SCHANNEL LIBCLI_AUTH
                    LIBTSOCKET gse dcerpc-binding
                    libsmb ndr-table NETLOGON_CREDS_CLI
                   ''',
                   private_library=True)

bld.SAMBA3_LIBRARY('gpo',
                   source='''../libgpo/gpo_ldap.c
                   ../libgpo/gpo_ini.c
                   ../libgpo/gpo_util.c
                   ../libgpo/gpo_fetch.c
                   libgpo/gpo_filesync.c
                   ../libgpo/gpo_sec.c
                   libgpo/gpo_reg.c''',
                   deps='talloc ads TOKEN_UTIL gpext auth',
                   private_library=True)

bld.SAMBA3_SUBSYSTEM('AVAHI',
                    source='lib/avahi.c smbd/avahi_register.c',
                    deps='avahi-common avahi-client',
                    enabled=bld.env.with_avahi)

bld.SAMBA3_SUBSYSTEM('GROUPDB',
                    source='groupdb/mapping.c groupdb/mapping_tdb.c',
                    deps='tdb')

bld.SAMBA3_SUBSYSTEM('TLDAP',
                    source='''lib/tldap.c
                    lib/tldap_util.c
                    ''',
                    deps='asn1util LIBTSOCKET samba3util')

# libpdb.so should not expose internal symbols that are only usable
# to the statically linked modules that are merged into libpdb.
# Note that we always filter these symbols out in libpdb, even
# when modules are not linked statically. In the latter case
# symbols will not be present in the libpdb anyway so no hurt is
# done to the version script.
private_pdb_match = []
private_pdb_match.append('!idmap_init')
private_pdb_match.append('!idmap_sids_to_xids')
private_pdb_match.append('!idmap_xids_to_sids')

ldapsam_pdb_match = ['!priv2ld', '!smbldap_search_domain_info',
                     '!ldapsam_*', '!groupmap_attr_list*', '!get_userattr_list',
                     '!dominfo_attr_list', '!get_attr_key2string',
                     '!sidmap_attr_list', '!attrib_map_*', '!idpool_attr_list',
                     '!get_attr_list']
private_pdb_match.append('!pdb_nds_*')
private_pdb_match.append('!pdb_ldapsam_init*')
private_pdb_match.append('!pdb_*_init')
private_pdb_match = private_pdb_match + ldapsam_pdb_match

bld.SAMBA3_LIBRARY('samba-passdb',
                   source='',
                   deps='pdb',
                   private_library=False,
                   grouping_library=True,
                   pc_files=[],
                   public_headers_install=True,
                   public_headers='''
                   include/passdb.h
                   passdb/machine_sid.h
                   passdb/lookup_sid.h''',
                   abi_match=private_pdb_match,
                   abi_directory='passdb/ABI',
                   vnum='0.25.0')

bld.SAMBA3_SUBSYSTEM('pdb',
                   source='''passdb/pdb_get_set.c
                   passdb/passdb.c
                   lib/util_wellknown.c
                   lib/util_builtin.c
                   passdb/pdb_compat.c
                   lib/util_sid_passdb.c
                   lib/util_unixsids.c
                   passdb/lookup_sid.c
                   passdb/login_cache.c
                   passdb/account_pol.c
                   lib/privileges.c
                   lib/util_nscd.c
                   lib/winbind_util.c
                   passdb/pdb_util.c
                   passdb/pdb_interface.c
                   passdb/pdb_secrets.c
                   passdb/pdb_unixid.c''',
                   deps='secrets3 GROUPDB SERVER_MUTEX wbclient LIBCLI_AUTH flag_mapping samba-credentials')

bld.SAMBA3_LIBRARY('smbldaphelper',
                   source='passdb/pdb_ldap_schema.c passdb/pdb_ldap_util.c',
                   deps='smbldap secrets3',
                   allow_undefined_symbols=True,
                   enabled=bld.CONFIG_SET('HAVE_LDAP'),
                   private_library=True)

bld.SAMBA3_SUBSYSTEM('SERVER_MUTEX',
                     source='lib/server_mutex.c',
                     deps='talloc')

bld.SAMBA3_SUBSYSTEM('param',
                   source='''param/loadparm.c
                   lib/sharesec.c
                   lib/ldap_debug_handler.c
                   lib/util_names.c''',
                   deps='''samba-util
                   PARAM_UTIL
                   ldap
                   lber
                   LOADPARM_CTX
                   samba3core
                   smbconf
                   param_local.h
                   param_global.h
                   cups''')

# this includes only the low level parse code, not stuff
# that requires knowledge of security contexts
bld.SAMBA3_SUBSYSTEM('REG_PARSE_PRS',
                     source='registry/reg_parse_prs.c')

bld.SAMBA3_SUBSYSTEM('REGFIO',
                    source='registry/regfio.c',
                    deps='samba-util REG_PARSE_PRS')

bld.SAMBA3_SUBSYSTEM('REG_API_REGF',
                    source='registry/reg_api_regf.c',
                    deps='samba-util')

bld.SAMBA3_LIBRARY('smbregistry',
                   source='''registry/reg_api.c
                   registry/reg_dispatcher.c
                   registry/reg_cachehook.c
                   registry/reg_objects.c
                   registry/reg_util_internal.c
                   lib/util_nttoken.c
                   registry/reg_backend_db.c
                   registry/reg_parse_internal.c
                   lib/cbuf.c
                   lib/srprs.c
                   registry/reg_init_basic.c''',
                   deps='''smbd_shim tdb-wrap3 NDR_SECURITY util_tdb talloc
                   replace util_reg samba-util samba-security
                   errors3 dbwrap samba3-util samba3util''',
                   allow_undefined_symbols=True,
                   private_library=True)

bld.SAMBA3_SUBSYSTEM('REG_SMBCONF',
                    source='''registry/reg_backend_smbconf.c
                    registry/reg_init_smbconf.c
                    registry/reg_util_token.c
                    registry/reg_api_util.c''',
                    deps='smbregistry')

bld.SAMBA3_SUBSYSTEM('REG_FULL',
                    source='''registry/reg_backend_printing.c
                    registry/reg_backend_shares.c
                    registry/reg_backend_netlogon_params.c
                    registry/reg_backend_prod_options.c
                    registry/reg_backend_tcpip_params.c
                    registry/reg_backend_hkpt_params.c
                    registry/reg_backend_current_version.c
                    registry/reg_backend_perflib.c
                    registry/reg_init_full.c
                    registry/reg_perfcount.c''',
                    deps='REG_SMBCONF tdb-wrap3')

bld.SAMBA3_LIBRARY('popt_samba3',
                   source='lib/popt_common.c',
                   deps='popt samba-util util_cmdline',
                   private_library=True)

bld.SAMBA3_LIBRARY('util_cmdline',
                   source='lib/util_cmdline.c',
                   deps='secrets3',
                   private_library=True)

bld.SAMBA3_SUBSYSTEM('KRBCLIENT',
                     source='libads/kerberos.c libads/ads_status.c',
                     public_deps='krb5samba k5crypto gssapi LIBTSOCKET CLDAP LIBNMB')

bld.SAMBA3_SUBSYSTEM('samba3util',
                   source='''lib/system.c
                   lib/sendfile.c
                   lib/recvfile.c
                   lib/time.c
                   lib/util_sid.c
                   lib/util_specialsids.c
                   lib/util_file.c
                   lib/util.c
                   lib/util_path.c
                   lib/util_procid.c
                   lib/util_sock.c
                   lib/util_tsock.c
                   lib/util_transfer_file.c
                   lib/sock_exec.c''',
                   deps='ndr LIBTSOCKET samba-security NDR_SECURITY samba-util util_tdb sys_rw iov_buf')

if bld.env.with_ctdb:
    SAMBA_CLUSTER_SUPPORT_SOURCES='''
                     lib/cluster_support.c
                     lib/dbwrap/dbwrap_ctdb.c
                     lib/messages_ctdbd.c
                     lib/ctdbd_conn.c
                   '''
    SAMBA_CLUSTER_SUPPORT_DEPS='''
                     talloc
                     tevent
                     tdb
                   '''
else:
    SAMBA_CLUSTER_SUPPORT_SOURCES='''
                     lib/cluster_support.c
                     lib/ctdb_dummy.c
                   '''
    SAMBA_CLUSTER_SUPPORT_DEPS='''
                     talloc
                     tevent
                   '''

bld.SAMBA3_LIBRARY('samba-cluster-support',
                   source=SAMBA_CLUSTER_SUPPORT_SOURCES,
                   deps=SAMBA_CLUSTER_SUPPORT_DEPS,
                   allow_undefined_symbols=True,
                   private_library=True)

bld.SAMBA3_SUBSYSTEM('TDB_LIB',
                     source='''lib/dbwrap/dbwrap_open.c
                     lib/dbwrap/dbwrap_watch.c
                     lib/g_lock.c''',
                     deps='dbwrap samba-cluster-support')

bld.SAMBA3_LIBRARY('messages_dgm',
                   source='''lib/messages_dgm.c lib/messages_dgm_ref.c''',
                   deps='''talloc UNIX_MSG POLL_FUNCS_TEVENT samba-debug
                           genrand''',
                   private_library=True)

bld.SAMBA3_LIBRARY('messages_util',
                   source='''lib/messages_util.c''',
                   deps='samba-util',
                   private_library=True)

bld.SAMBA3_SUBSYSTEM('samba3core',
                   source='''lib/messages.c
                   lib/util_cluster.c
                   lib/id_cache.c
                   lib/talloc_dict.c
                   lib/serverid.c
                   lib/server_id_db_util.c
                   lib/addrchange.c
                   ../lib/util/debug_s3.c
                   lib/dumpcore.c
                   lib/interface.c
                   lib/username.c
                   lib/access.c lib/smbrun.c
                   lib/wins_srv.c
                   lib/substitute.c
                   lib/substitute_generic.c
                   lib/ms_fnmatch.c
                   lib/tallocmsg.c
                   lib/dmallocmsg.c
                   intl/lang_tdb.c
                   lib/gencache.c
                   lib/events.c
                   lib/server_contexts.c
                   lib/server_prefork.c
                   lib/server_prefork_util.c
                   lib/ldap_escape.c
                   lib/fncall.c
                   libads/krb5_errs.c
                   lib/system_smbd.c
                   lib/audit.c
                   lib/tevent_wait.c
                   lib/idmap_cache.c
                   lib/util_ea.c
                   lib/background.c''',
                   deps='''
                        samba3util
                        LIBTSOCKET
                        NDR_MESSAGING
                        LIBASYNC_REQ
                        UTIL_PW
                        SAMBA_VERSION
                        PTHREADPOOL
                        UNIX_MSG
                        POLL_FUNCS_TEVENT
                        interfaces
                        param
                        dbwrap
                        samba3-util
                        errors3
                        server_id_db
                        messages_util
                        messages_dgm
                        talloc_report
                        TDB_LIB''')

bld.SAMBA3_LIBRARY('smbd_shim',
                   source='''lib/smbd_shim.c''',
		   deps='talloc',
                   private_library=True)

bld.SAMBA3_SUBSYSTEM('LIBNTLMSSP',
                    source='''libsmb/ntlmssp.c
                    libsmb/ntlmssp_wrap.c''',
                    deps='NDR_NTLMSSP NTLMSSP_COMMON wbclient')

bld.SAMBA3_SUBSYSTEM('auth_generic',
                    source='libsmb/auth_generic.c',
                    deps='LIBNTLMSSP gse gensec')

bld.SAMBA3_LIBRARY('libsmb',
                   source='''libsmb/clientgen.c
                   libsmb/cliconnect.c
                   libsmb/clifile.c
                   libsmb/clispnego.c
                   libsmb/clirap.c
                   libsmb/clierror.c
                   libsmb/climessage.c
                   libsmb/clireadwrite.c
                   libsmb/clilist.c
                   libsmb/cliprint.c
                   libsmb/clitrans.c
                   libsmb/clisecdesc.c
                   libsmb/clidgram.c
                   libsmb/clistr.c
                   libsmb/cliquota.c
                   libsmb/clifsinfo.c
                   libsmb/clidfs.c
                   libsmb/clioplock.c
                   libsmb/clirap2.c
                   libsmb/async_smb.c
                   libsmb/reparse_symlink.c
                   libsmb/clisymlink.c
                   libsmb/smbsock_connect.c
                   libsmb/cli_smb2_fnum.c''',
                   deps='''
                   LIBNTLMSSP
                   auth_generic
                   CLDAP
                   LIBNMB
                   SPNEGO_PARSE
                   LIBTSOCKET
                   KRBCLIENT
                   NDR_IOCTL
                   cli_smb_common
                   util_cmdline
                   tevent''',
                   private_library=True)

bld.SAMBA3_SUBSYSTEM('CLDAP',
                    source='libads/cldap.c',
                    deps='cli-ldap-common cli_cldap LIBTSOCKET')

# NOTE: The secrets3 library is a low level library used by several subsystems.
# PLEASE DO NOT make it depend on high level libraries like PDB, if you are
# doing that your design is wrong and needs changing. -SSS
bld.SAMBA3_LIBRARY('secrets3',
                   source='''passdb/secrets.c
                   passdb/machine_account_secrets.c
                   passdb/machine_sid.c
                   passdb/secrets_lsa.c''',
                   deps='NDR_SECRETS param samba3util dbwrap',
                   private_library=True)

bld.SAMBA3_LIBRARY('smbldap',
                    source='lib/smbldap.c',
                    deps='ldap lber samba-util param',
                    enabled=bld.CONFIG_SET("HAVE_LDAP"),
                    private_library=False,
                    abi_directory='lib/ABI',
                    abi_match='smbldap_*',
                    pc_files=[],
                    vnum='0',
                    public_headers='include/smbldap.h include/smb_ldap.h')

bld.SAMBA3_LIBRARY('ads',
                   source='''libads/ldap.c
                   libads/sasl.c
                   libads/sasl_wrapping.c
                   libads/krb5_setpw.c
                   libads/kerberos_util.c
                   libads/ldap_user.c
                   libads/ads_struct.c
                   libads/kerberos_keytab.c
                   libads/disp_sec.c
                   libads/ldap_utils.c
                   libads/ldap_schema.c
                   libads/util.c
                   libads/ndr.c''',
                   deps='cli-ldap-common krb5samba ldap lber KRBCLIENT param LIBNMB libsmb DCUTIL smbldap',
                   private_library=True)

bld.SAMBA3_SUBSYSTEM('LIBADS_SERVER',
                     source='libads/authdata.c',
                     deps='SERVER_MUTEX ndr-krb5pac krb5samba gssapi')

bld.SAMBA3_SUBSYSTEM('LIBADS_PRINTER',
                    source='libads/ldap_printer.c',
                    deps='samba-util krb5samba')

bld.SAMBA3_LIBRARY('smbconf',
                   source='''lib/smbconf/smbconf_init.c
                   lib/smbconf/smbconf_reg.c''',
                   deps='''
                   CHARSET3
                   LIBSMBCONF
                   REG_SMBCONF
                   SAMBA_VERSION
                   cap
                   charset
                   cli_smb_common
                   errors3
                   param
                   samba-util
                   smbregistry
                   talloc
                   util_reg''',
                   public_headers='../lib/smbconf/smbconf.h',
                   pc_files=[],
                   vnum='0')

bld.SAMBA3_LIBRARY('smbd_conn',
                   source='smbd/conn.c',
                   deps='samba3-util samba-util',
                   private_library=True)

bld.SAMBA3_SUBSYSTEM('sysquotas',
                     source='''
                        lib/sysquotas.c
                        lib/sysquotas_linux.c
                        lib/sysquotas_xfs.c
                        lib/sysquotas_4A.c
                        lib/sysquotas_4B.c
                        lib/sysquotas_nfs.c
                     ''',
                     allow_warnings=True,
                     deps='samba3-util samba-util')

NOTIFY_SOURCES=''
NOTIFY_DEPS=''

if bld.CONFIG_SET("HAVE_INOTIFY"):
    NOTIFY_SOURCES += ' smbd/notify_inotify.c'

if bld.CONFIG_SET('SAMBA_FAM_LIBS'):
    NOTIFY_SOURCES += ' smbd/notify_fam.c'
    NOTIFY_DEPS += ' ' + bld.CONFIG_GET('SAMBA_FAM_LIBS')

bld.SAMBA3_LIBRARY('smbd_base',
                   source='''
                   smbd/server_reload.c
                   smbd/files.c
                   smbd/connection.c
                   smbd/utmp.c
                   smbd/session.c
                   smbd/dfree.c
                   smbd/dir.c
                   smbd/password.c
                   smbd/conn_msg.c
                   smbd/conn_idle.c
                   smbd/share_access.c
                   smbd/fileio.c
                   smbd/ipc.c
                   smbd/lanman.c
                   smbd/negprot.c
                   smbd/message.c
                   smbd/nttrans.c
                   smbd/pipes.c
                   smbd/reply.c
                   smbd/sesssetup.c
                   smbd/trans2.c
                   smbd/uid.c
                   smbd/dosmode.c
                   smbd/filename.c
                   smbd/open.c
                   smbd/close.c
                   smbd/blocking.c
                   smbd/sec_ctx.c
                   smbd/srvstr.c
                   smbd/vfs.c
                   smbd/perfcount.c
                   smbd/statcache.c
                   smbd/seal.c
                   smbd/posix_acls.c
                   lib/sysacls.c
                   smbd/process.c
                   smbd/service.c
                   smbd/error.c
                   printing/printspoolss.c
                   printing/spoolssd.c
                   lib/sessionid_tdb.c
                   lib/conn_tdb.c
                   smbd/fake_file.c
                   smbd/quotas.c
                   smbd/ntquotas.c
                   smbd/msdfs.c
                   smbd/aio.c smbd/statvfs.c
                   smbd/dmapi.c
                   smbd/signing.c
                   smbd/file_access.c
                   smbd/dnsregister.c smbd/globals.c
                   smbd/smb2_server.c
                   smbd/smb2_glue.c
                   smbd/smb2_negprot.c
                   smbd/smb2_sesssetup.c
                   smbd/smb2_tcon.c
                   smbd/smb2_create.c
                   smbd/smb2_close.c
                   smbd/smb2_flush.c
                   smbd/smb2_read.c
                   smbd/smb2_write.c
                   smbd/smb2_lock.c
                   smbd/smb2_ioctl.c
                   smbd/smb2_ioctl_dfs.c
                   smbd/smb2_ioctl_filesys.c
                   smbd/smb2_ioctl_named_pipe.c
                   smbd/smb2_ioctl_network_fs.c
                   smbd/smb2_keepalive.c
                   smbd/smb2_query_directory.c
                   smbd/smb2_notify.c
                   smbd/smb2_getinfo.c
                   smbd/smb2_setinfo.c
                   smbd/smb2_break.c
                   smbd/smbXsrv_version.c
                   smbd/smbXsrv_client.c
                   smbd/smbXsrv_session.c
                   smbd/smbXsrv_tcon.c
                   smbd/smbXsrv_open.c
                   smbd/server_exit.c
                   smbd/durable.c
                   smbd/scavenger.c
                   smbd/mangle.c
                   smbd/mangle_hash.c
                   smbd/mangle_hash2.c
                   smbd/oplock.c
                   smbd/oplock_irix.c
                   smbd/oplock_linux.c
                   smbd/notify.c
                   smbd/notify_msg.c
                   ''' + NOTIFY_SOURCES,
                   deps='''
                   talloc
                   tevent
                   pdb
                   libsmb
                   msrpc3
                   vfs
                   vfs_default
                   vfs_posixacl
		   inotify
                   popt_samba3
                   samba3core
                   smbd_conn
                   param_service
                   AVAHI
                   PRINTBASE
                   PROFILE
                   LOCKING
                   LIBADS_SERVER
                   LIBAFS
                   RPC_SERVICE
                   NDR_SMBXSRV
                   LEASES_DB
                   LIBASYS
                   sysquotas
                   NDR_SMB_ACL
                   netapi
                   NDR_IOCTL
                   notifyd
                   ''' +
                   bld.env['dmapi_lib'] +
                   bld.env['legacy_quota_libs'] +
                   NOTIFY_DEPS,
                   private_library=True)

bld.SAMBA3_SUBSYSTEM('LOCKING',
                    source='''locking/locking.c
                    locking/brlock.c
                    locking/posix.c
                    locking/share_mode_lock.c''',
                    deps='''
                    tdb
                    talloc
                    LEASES_DB
                    NDR_OPEN_FILES
                    FNAME_UTIL''')

bld.SAMBA3_SUBSYSTEM('LEASES_DB',
                    source='locking/leases_db.c',
                    deps='NDR_LEASES_DB')

if bld.CONFIG_GET("WITH_PROFILE"):
    bld.SAMBA3_SUBSYSTEM('PROFILE',
                         source='profile/profile.c',
                         deps='samba-util')
else:
    bld.SAMBA3_SUBSYSTEM('PROFILE',
                         source='profile/profile_dummy.c',
                         deps='')

bld.SAMBA3_SUBSYSTEM('PRINTBASE',
                    source='''printing/notify.c printing/printing_db.c''',
                    deps='samba-util tdb')

bld.SAMBA3_SUBSYSTEM('PRINTBACKEND',
                    source='''printing/printing.c
                    printing/nt_printing.c
                    printing/nt_printing_tdb.c
                    printing/nt_printing_migrate_internal.c
                    printing/nt_printing_ads.c
                    printing/queue_process.c''',
                    deps='PRINTBASE LIBADS_PRINTER tdb printing_migrate')

bld.SAMBA3_LIBRARY('printing_migrate',
                    source='printing/nt_printing_migrate.c rpc_client/cli_winreg_spoolss.c printing/nt_printing_os2.c',
                    deps='NDR_NTPRINTING cli_spoolss RPC_NDR_WINREG LIBCLI_WINREG param',
                    private_library=True)

bld.SAMBA3_SUBSYSTEM('PRINTING',
                    source='''printing/pcap.c
                    printing/print_svid.c
                    printing/print_aix.c
                    printing/print_cups.c
                    printing/print_generic.c
                    printing/lpq_parse.c
                    printing/load.c
                    printing/print_standard.c
                    printing/print_iprint.c
                    printing/printer_list.c''',
                    deps='NDR_PRINTCAP tdb cups')

bld.SAMBA3_SUBSYSTEM('PASSWD_UTIL',
                    source='utils/passwd_util.c',
                    deps='samba-util')

bld.SAMBA3_SUBSYSTEM('FNAME_UTIL',
                    source='lib/filename_util.c',
                    deps='samba-util')

bld.SAMBA3_SUBSYSTEM('LIBNET',
                    source='libnet/libnet_join.c',
                    deps='NDR_LIBNET_JOIN INIT_SAMR net_keytab pdb')

bld.SAMBA3_LIBRARY('net_keytab',
                   source='libnet/libnet_keytab.c',
                   deps='krb5samba ads',
                   private_library=True)


bld.SAMBA3_SUBSYSTEM('LIBNET_DSSYNC',
                    source='''libnet/libnet_dssync.c
                    libnet/libnet_dssync_passdb.c
                    libnet/libnet_dssync_keytab.c''',
                    deps='LIBNET RPC_NDR_DRSUAPI')

bld.SAMBA3_SUBSYSTEM('LIBNET_SAMSYNC',
                    source='''libnet/libnet_samsync.c
                    libnet/libnet_samsync_ldif.c
                    libnet/libnet_samsync_passdb.c
                    libnet/libnet_samsync_display.c
                    libnet/libnet_samsync_keytab.c''',
                    deps='LIBNET LIBCLI_SAMSYNC')

bld.SAMBA3_SUBSYSTEM('LIBEVENTLOG',
                    source='lib/eventlog/eventlog.c',
                    deps='NDR_EVENTLOG tdb')

bld.SAMBA3_SUBSYSTEM('LIBNMB',
                     source='''libsmb/unexpected.c
                     libsmb/namecache.c
                     libsmb/nmblib.c
                     libsmb/namequery.c
                     libsmb/conncache.c
                     libads/sitename_cache.c''',
                     deps='LIBTSOCKET samba3util addns lmhosts resolv')

bld.SAMBA3_SUBSYSTEM('SERVICES',
                    source='''services/svc_spoolss.c
                    services/svc_rcinit.c
                    services/svc_winreg_glue.c
                    services/svc_netlogon.c
                    services/svc_winreg.c
                    services/svc_wins.c''',
                    deps='samba-util')

bld.SAMBA3_SUBSYSTEM('PLAINTEXT_AUTH',
                    source='''auth/pampass.c auth/pass_check.c''',
                    deps='pam PAM_ERRORS')

bld.SAMBA3_SUBSYSTEM('PASSCHANGE',
                    source='libsmb/passchange.c',
                    deps='''LIBCLI_SAMR
                    INIT_LSA
                    msrpc3
                    krb5samba''')

bld.SAMBA3_SUBSYSTEM('SAMBA_VERSION',
                    source='lib/version.c',
                    deps='samba-util')

bld.SAMBA3_SUBSYSTEM('SLCACHE',
                    source='libsmb/samlogon_cache.c',
                    deps='samba-util tdb')

bld.SAMBA3_SUBSYSTEM('DCUTIL',
                    source='''libsmb/namequery_dc.c
                    libsmb/trustdom_cache.c
                    libsmb/dsgetdcname.c''',
                    deps='ads msrpc3 libcli_lsa3')

bld.SAMBA3_LIBRARY('trusts_util',
                   source='libsmb/trusts_util.c',
                   deps='libcli_netlogon3 msrpc3 samba-passdb',
                   private_library=True)

bld.SAMBA3_SUBSYSTEM('tdb-wrap3',
                    source='lib/util_tdb.c',
                    deps='talloc samba3-util')

bld.SAMBA3_LIBRARY('msghdr',
                   source='lib/msghdr.c',
                   deps='replace iov_buf',
                   private_library=True)

bld.SAMBA3_LIBRARY('samba3-util',
                   source='''lib/util_sec.c lib/util_str.c lib/adt_tree.c lib/util_malloc.c lib/namearray.c lib/file_id.c''',
                   deps='samba-util charset',
                   private_library=True)

bld.SAMBA_LIBRARY('xattr_tdb',
                  source='lib/xattr_tdb.c',
                  deps='NDR_XATTR dbwrap samba3-util',
                  private_library=True)

bld.SAMBA3_LIBRARY('CHARSET3',
                    source='''lib/charcnv.c lib/fstring.c''',
                    public_deps='ICONV_WRAPPER charset',
                    deps='samba-util samba3-util',
                   private_library=True)

bld.SAMBA3_SUBSYSTEM('errors3',
                     source='libsmb/errormap.c libsmb/smberr.c lib/errmap_unix.c',
                     deps='samba-errors')

bld.SAMBA3_SUBSYSTEM('LIBCLI_SAMR',
                    source='rpc_client/cli_samr.c',
                    deps='RPC_NDR_SAMR')

bld.SAMBA3_LIBRARY('libcli_lsa3',
                   source='rpc_client/cli_lsarpc.c',
                   deps='RPC_NDR_LSA INIT_LSA',
                   private_library=True)

bld.SAMBA3_LIBRARY('libcli_netlogon3',
                   source='rpc_client/cli_netlogon.c rpc_client/util_netlogon.c',
                   deps='msrpc3 RPC_NDR_NETLOGON INIT_NETLOGON cliauth param NETLOGON_CREDS_CLI',
                   private_library=True)

bld.SAMBA3_LIBRARY('cli_spoolss',
                   source='''rpc_client/cli_spoolss.c
                   rpc_client/init_spoolss.c''',
                   deps='RPC_NDR_SPOOLSS param secrets3',
                   private_library=True)

bld.SAMBA3_SUBSYSTEM('LIBCLI_WINREG',
                    source='rpc_client/cli_winreg.c',
                    deps='RPC_NDR_WINREG')

bld.SAMBA3_SUBSYSTEM('LIBCLI_WINREG_INTERNAL',
                    source='rpc_client/cli_winreg_int.c',
                    deps='LIBCLI_WINREG RPC_SERVER')

bld.SAMBA3_SUBSYSTEM('RPC_CLIENT_SCHANNEL',
                    source='rpc_client/cli_pipe_schannel.c',
                    deps='samba-util krb5samba')

bld.SAMBA3_SUBSYSTEM('INIT_LSA',
                    source='rpc_client/init_lsa.c',
                    deps='samba-util')

bld.SAMBA3_SUBSYSTEM('INIT_NETLOGON',
                    source='rpc_client/init_netlogon.c',
                    deps='samba-util')

bld.SAMBA3_SUBSYSTEM('INIT_SAMR',
                    source='rpc_client/init_samr.c',
                    deps='samba-util')

bld.SAMBA3_SUBSYSTEM('LIBLSA',
                     source='lib/lsa.c')

########################## BINARIES #################################

bld.SAMBA3_BINARY('smbd/smbd',
                 source='smbd/server.c smbd/smbd_cleanupd.c',
                 deps='smbd_base EPMD LSASD FSSD MDSSD',
                 install_path='${SBINDIR}')

bld.SAMBA3_BINARY('nmbd/nmbd',
                 source='''nmbd/asyncdns.c nmbd/nmbd.c nmbd/nmbd_become_dmb.c
                 nmbd/nmbd_become_lmb.c nmbd/nmbd_browserdb.c
                 nmbd/nmbd_browsesync.c nmbd/nmbd_elections.c
                 nmbd/nmbd_incomingdgrams.c nmbd/nmbd_incomingrequests.c
                 nmbd/nmbd_lmhosts.c nmbd/nmbd_logonnames.c nmbd/nmbd_mynames.c
                 nmbd/nmbd_namelistdb.c nmbd/nmbd_namequery.c
                 nmbd/nmbd_nameregister.c nmbd/nmbd_namerelease.c
                 nmbd/nmbd_nodestatus.c nmbd/nmbd_packets.c
                 nmbd/nmbd_processlogon.c nmbd/nmbd_responserecordsdb.c
                 nmbd/nmbd_sendannounce.c nmbd/nmbd_serverlistdb.c
                 nmbd/nmbd_subnetdb.c nmbd/nmbd_winsproxy.c nmbd/nmbd_winsserver.c
                 nmbd/nmbd_workgroupdb.c nmbd/nmbd_synclists.c''',
                 deps='''
                 talloc
                 tevent
                 param
                 libsmb
                 popt_samba3
                 ''',
                 install_path='${SBINDIR}')


bld.SAMBA3_SUBSYSTEM('TDB_VALIDATE',
                     source='lib/tdb_validate.c',
                     deps='samba-util')


bld.SAMBA3_BINARY('winbindd/winbindd',
                 source='''winbindd/winbindd.c
                 winbindd/winbindd_group.c
                 winbindd/winbindd_util.c
                 winbindd/winbindd_cache.c
                 winbindd/winbindd_pam.c
                 winbindd/winbindd_misc.c
                 winbindd/winbindd_cm.c
                 winbindd/winbindd_wins_byip.c
                 winbindd/winbindd_wins_byname.c
                 winbindd/winbindd_msrpc.c
                 winbindd/winbindd_rpc.c
                 winbindd/winbindd_reconnect.c
                 winbindd/winbindd_reconnect_ads.c
                 winbindd/winbindd_ads.c
                 winbindd/winbindd_samr.c
                 winbindd/winbindd_dual.c
                 winbindd/winbindd_dual_ndr.c
                 winbindd/winbindd_dual_srv.c
                 winbindd/winbindd_async.c
                 winbindd/winbindd_creds.c
                 winbindd/winbindd_cred_cache.c
                 winbindd/winbindd_ccache_access.c
                 winbindd/winbindd_domain.c
                 winbindd/winbindd_idmap.c
                 winbindd/winbindd_locator.c
                 winbindd/winbindd_ndr.c
                 winbindd/wb_ping.c
                 winbindd/wb_lookupsid.c
                 winbindd/wb_lookupsids.c
                 winbindd/wb_lookupname.c
                 winbindd/wb_uid2sid.c
                 winbindd/wb_gid2sid.c
                 winbindd/wb_sids2xids.c
                 winbindd/wb_queryuser.c
                 winbindd/wb_lookupuseraliases.c
                 winbindd/wb_lookupusergroups.c
                 winbindd/wb_getpwsid.c
                 winbindd/wb_gettoken.c
                 winbindd/wb_seqnum.c
                 winbindd/wb_seqnums.c
                 winbindd/wb_group_members.c
                 winbindd/wb_getgrsid.c
                 winbindd/wb_query_user_list.c
                 winbindd/wb_query_group_list.c
                 winbindd/wb_fill_pwent.c
                 winbindd/wb_next_pwent.c
                 winbindd/wb_next_grent.c
                 winbindd/wb_dsgetdcname.c
                 winbindd/winbindd_lookupsid.c
                 winbindd/winbindd_lookupsids.c
                 winbindd/winbindd_lookupname.c
                 winbindd/winbindd_sid_to_uid.c
                 winbindd/winbindd_sid_to_gid.c
                 winbindd/winbindd_uid_to_sid.c
                 winbindd/winbindd_gid_to_sid.c
                 winbindd/winbindd_sids_to_xids.c
                 winbindd/winbindd_allocate_uid.c
                 winbindd/winbindd_allocate_gid.c
                 winbindd/winbindd_getpwsid.c
                 winbindd/winbindd_getpwnam.c
                 winbindd/winbindd_getpwuid.c
                 winbindd/winbindd_getsidaliases.c
                 winbindd/winbindd_getuserdomgroups.c
                 winbindd/winbindd_getgroups.c
                 winbindd/winbindd_show_sequence.c
                 winbindd/winbindd_getgrgid.c
                 winbindd/winbindd_getgrnam.c
                 winbindd/winbindd_getusersids.c
                 winbindd/winbindd_lookuprids.c
                 winbindd/winbindd_setpwent.c
                 winbindd/winbindd_getpwent.c
                 winbindd/winbindd_endpwent.c
                 winbindd/winbindd_setgrent.c
                 winbindd/winbindd_getgrent.c
                 winbindd/winbindd_endgrent.c
                 winbindd/winbindd_dsgetdcname.c
                 winbindd/winbindd_getdcname.c
                 winbindd/winbindd_list_users.c
                 winbindd/winbindd_list_groups.c
                 winbindd/winbindd_check_machine_acct.c
                 winbindd/winbindd_change_machine_acct.c
                 winbindd/winbindd_irpc.c
                 winbindd/winbindd_ping_dc.c
                 winbindd/winbindd_pam_auth.c
                 winbindd/winbindd_pam_logoff.c
                 winbindd/winbindd_pam_chauthtok.c
                 winbindd/winbindd_pam_auth_crap.c
                 winbindd/winbindd_pam_chng_pswd_auth_crap.c''',
                 deps='''
                 talloc
                 tevent
                 pdb
                 popt_samba3
                 idmap
                 ads
                 msrpc3
                 nss_info
                 LIBAFS
                 LIBADS_SERVER
                 LIBCLI_SAMR
                 SLCACHE
                 RPC_NDR_DSSETUP
                 RPC_NDR_WINBIND
                 SRV_NDR_WINBIND
                 RPC_SAMR
                 RPC_LSARPC
                 RPC_SERVER
                 WB_REQTRANS
                 TDB_VALIDATE
                 MESSAGING
                 LIBLSA
                 ''',
                 enabled=bld.env.build_winbind,
                 install_path='${SBINDIR}')

bld.SAMBA3_BINARY('rpcclient/rpcclient',
                 source='''rpcclient/rpcclient.c
                 rpcclient/cmd_lsarpc.c
                 rpcclient/cmd_samr.c
                 rpcclient/cmd_spoolss.c
                 rpcclient/cmd_netlogon.c
                 rpcclient/cmd_srvsvc.c
                 rpcclient/cmd_dfs.c
                 rpcclient/cmd_epmapper.c
                 rpcclient/cmd_dssetup.c
                 rpcclient/cmd_echo.c
                 rpcclient/cmd_shutdown.c
                 rpcclient/cmd_test.c
                 rpcclient/cmd_wkssvc.c
                 rpcclient/cmd_ntsvcs.c
                 rpcclient/cmd_drsuapi.c
                 rpcclient/cmd_eventlog.c
                 rpcclient/cmd_winreg.c
                 rpcclient/cmd_fss.c
                 rpcclient/cmd_witness.c
                 rpcclient/cmd_clusapi.c''',
                 deps='''
                 talloc
                 popt_samba3
                 pdb
                 libsmb
                 param
                 ndr-standard
                 msrpc3
                 SMBREADLINE
                 trusts_util
                 RPC_NDR_WINREG
                 RPC_NDR_ECHO
                 RPC_CLIENT_SCHANNEL
                 DCUTIL
                 LIBCLI_SAMR
                 libcli_lsa3
                 libcli_netlogon3
                 cli_spoolss
                 RPC_NDR_SRVSVC
                 RPC_NDR_WKSSVC
                 RPC_NDR_DSSETUP
                 RPC_NDR_DFS
                 RPC_NDR_DRSUAPI
                 RPC_NDR_NTSVCS
                 RPC_NDR_EVENTLOG
                 INIT_SAMR
                 RPC_NDR_FSRVP
                 RPC_NDR_WITNESS
                 RPC_NDR_CLUSAPI
                 ''')

bld.SAMBA3_BINARY('client/smbclient',
                 source='''client/client.c
                 client/clitar.c
                 client/dnsbrowse.c''',
                 deps='''
                 talloc
                 popt_samba3
                 param
                 ndr-standard
                 SMBREADLINE
                 libsmb
                 msrpc3
                 RPC_NDR_SRVSVC
                 cli_smb_common
		 archive
                 ''')

bld.SAMBA3_BINARY('net',
                 source='''utils/net.c
                 utils/net_ads.c
                 utils/net_help.c
                 utils/net_rap.c
                 utils/net_rpc.c
                 utils/net_rpc_samsync.c
                 utils/net_time.c
                 utils/net_lookup.c
                 utils/net_cache.c
                 utils/net_groupmap.c
                 utils/net_idmap.c
                 utils/net_idmap_check.c
                 utils/interact.c
                 utils/net_status.c
                 utils/net_rpc_printer.c
                 utils/net_rpc_rights.c
                 utils/net_rpc_service.c
                 utils/net_rpc_registry.c
                 utils/net_usershare.c
                 utils/netlookup.c
                 utils/net_sam.c
                 utils/net_rpc_shell.c
                 utils/net_util.c
                 utils/net_rpc_sh_acct.c
                 utils/net_rpc_audit.c
                 utils/net_dns.c
                 utils/net_ads_gpo.c
                 utils/net_conf.c
                 utils/net_conf_util.c
                 utils/net_join.c
                 utils/net_user.c
                 utils/net_group.c
                 utils/net_file.c
                 utils/net_registry.c
                 utils/net_registry_check.c
                 utils/net_dom.c
                 utils/net_share.c
                 utils/net_g_lock.c
                 utils/net_serverid.c
                 utils/net_eventlog.c
                 utils/net_printing.c
                 utils/net_rpc_trust.c
                 utils/net_rpc_conf.c
                 utils/net_afs.c
                 utils/net_notify.c
                 registry/reg_parse.c
                 registry/reg_format.c
                 registry/reg_import.c
                 utils/net_registry_util.c
                 utils/net_help_common.c''',
                 deps='''
                 talloc
                 netapi
                 addns
                 samba_intl
                 popt_samba3
                 pdb
                 libsmb
                 param
                 KRBCLIENT
                 ndr-standard
                 msrpc3
                 gpo
                 ads
                 smbd_base
                 LIBADS_SERVER
                 LIBADS_PRINTER
                 SMBREADLINE
                 PASSWD_UTIL
                 LIBNET
                 LIBNET_DSSYNC
                 LIBNET_SAMSYNC
                 LIBEVENTLOG
                 REGFIO
                 NDR_NTPRINTING
                 RPC_NDR_WINREG
                 RPC_CLIENT_SCHANNEL
                 LIBCLI_SAMR
                 libcli_lsa3
                 libcli_netlogon3
                 cli_spoolss
                 RPC_NDR_SRVSVC
                 RPC_NDR_SVCCTL
                 RPC_NDR_DSSETUP
                 RPC_NDR_INITSHUTDOWN
                 printing_migrate
                 trusts_util
                 IDMAP_AUTORID_TDB''')

bld.SAMBA3_BINARY('profiles',
                 source='utils/profiles.c',
                 deps='''
                 talloc
                 popt_samba3
                 param
                 REGFIO''')

bld.SAMBA3_BINARY('smbspool',
                 source='client/smbspool.c',
                 deps='''
                 talloc
                 popt_samba3
                 param
                 libsmb
                 samba3core''')

bld.SAMBA3_BINARY('smbspool_krb5_wrapper',
                 source='client/smbspool_krb5_wrapper.c',
                 deps='''
                 DYNCONFIG
                 cups
                 ''',
<<<<<<< HEAD
=======
                 install_path='${LIBEXECDIR}/samba',
>>>>>>> 92b8875a
                 enabled=bld.CONFIG_SET('HAVE_CUPS'))

bld.SAMBA3_BINARY('testparm',
                 source='utils/testparm.c',
                 deps='''
                 talloc
                 param
                 popt_samba3''')

smbstatus_source = 'utils/status.c smbd/notify_msg.c'

if bld.CONFIG_GET("WITH_PROFILE"):
    smbstatus_source += ' utils/status_profile.c'
else:
    smbstatus_source += ' utils/status_profile_dummy.c'

bld.SAMBA3_BINARY('smbstatus',
                 source=smbstatus_source,
                 deps='''
                 talloc
                 param
                 popt_samba3
                 smbd_base
                 LOCKING
                 PROFILE''')

bld.SAMBA3_BINARY('smbcontrol',
                 source='utils/smbcontrol.c',
                 deps='''
                 talloc
                 param
                 popt_samba3
                 PRINTBASE''')

bld.SAMBA3_BINARY('smbtree',
                 source='utils/smbtree.c',
                 deps='''
                 talloc
                 param
                 libsmb
                 msrpc3
                 popt_samba3
                 RPC_NDR_SRVSVC''')

bld.SAMBA3_BINARY('smbpasswd',
                 source='utils/smbpasswd.c',
                 deps='''
                 talloc
                 param
                 pdb
                 PASSWD_UTIL
                 PASSCHANGE''')

bld.SAMBA3_BINARY('pdbedit',
                 source='utils/pdbedit.c',
                 deps='''
                 talloc
                 param
                 popt_samba3
                 pdb
                 PASSWD_UTIL''')

bld.SAMBA3_BINARY('smbget',
                 source='utils/smbget.c',
                 deps='''
                 talloc
                 popt_samba3
                 smbclient''')

bld.SAMBA3_BINARY('nmblookup',
                 source='utils/nmblookup.c',
                 deps='''
                 talloc
                 param
                 popt_samba3
                 LIBNMB''')

bld.SAMBA3_BINARY('smbtorture' + bld.env.suffix3,
                 source='''torture/torture.c
                 torture/nbio.c
                 torture/scanner.c
                 torture/utable.c
                 torture/denytest.c
                 torture/mangle_test.c
                 torture/nbench.c
                 torture/test_async_echo.c
                 torture/test_addrchange.c
                 torture/test_posix_append.c
                 torture/test_nttrans_create.c
                 torture/test_nttrans_fsctl.c
                 torture/test_case_insensitive.c
                 torture/test_notify_online.c
                 torture/test_chain3.c
                 torture/test_smb2.c
                 torture/test_authinfo_structs.c
                 torture/test_smbsock_any_connect.c
                 torture/test_cleanup.c
                 torture/test_notify.c
                 lib/tevent_barrier.c
                 torture/test_dbwrap_watch.c
                 torture/test_idmap_tdb_common.c
                 torture/test_dbwrap_ctdb.c
                 torture/test_buffersize.c
                 torture/test_messaging_read.c
                 torture/test_messaging_fd_passing.c
                 torture/test_oplock_cancel.c
                 torture/t_strappend.c
                 torture/bench_pthreadpool.c
                 torture/wbc_async.c''',
                 deps='''
                 talloc
                 param
                 libsmb
                 msrpc3
                 TLDAP
                 RPC_NDR_ECHO
                 WB_REQTRANS
                 LOCKING
                 NDR_OPEN_FILES
                 idmap
                 IDMAP_TDB_COMMON
                 samba-cluster-support
                 ''',
                 cflags='-DWINBINDD_SOCKET_DIR=\"%s\"' % bld.env.WINBINDD_SOCKET_DIR,
                 install=False)

bld.SAMBA3_BINARY('smbconftort',
                 source='lib/smbconf/testsuite.c',
                 deps='''
                 talloc
                 param
                 popt_samba3''',
                 install=False)

bld.SAMBA3_BINARY('replacetort',
                 source='../lib/replace/test/main.c',
                 deps='replace replace-test',
                 install=False)

bld.SAMBA3_BINARY('msgtest',
                 source='torture/msgtest.c',
                 deps='''
                 talloc
                 param''',
                 install=False)

bld.SAMBA3_BINARY('msg_sink',
                 source='torture/msg_sink.c',
                 deps='''
                 talloc
                 param''',
                 install=False)

bld.SAMBA3_BINARY('msg_source',
                 source='torture/msg_source.c',
                 deps='''
                 talloc
                 param''',
                 install=False)

bld.SAMBA3_BINARY('smbcacls',
                 source='utils/smbcacls.c lib/util_sd.c',
                 deps='''
                 talloc
                 popt_samba3
                 msrpc3
                 libcli_lsa3
                 krb5samba''')

bld.SAMBA3_BINARY('smbcquotas',
                 source='utils/smbcquotas.c',
                 deps='''
                 talloc
                 popt_samba3
                 libsmb
                 msrpc3
                 libcli_lsa3''')

bld.SAMBA3_BINARY('eventlogadm',
                 source='utils/eventlogadm.c',
                 deps='''
                 talloc
                 param
                 LIBEVENTLOG''')

bld.SAMBA3_BINARY('sharesec',
                 source='utils/sharesec.c lib/util_sd.c',
                 deps='''
                 talloc
                 msrpc3
                 libcli_lsa3
                 popt_samba3''')

bld.SAMBA3_BINARY('pdbtest',
                 source='torture/pdbtest.c',
                 deps='''
                 talloc
                 pdb
                 popt_samba3
                 AUTH_COMMON
                 auth''',
                 install=False)

bld.SAMBA3_BINARY('vfstest',
                 source='''torture/cmd_vfs.c
                 torture/vfstest.c
                 torture/vfstest_chain.c''',
                 deps='''
                 vfs
                 popt_samba3
                 SMBREADLINE''',
                 install=False)

bld.SAMBA3_BINARY('log2pcap',
                 source='utils/log2pcaphex.c',
                 deps='''talloc popt''',
                 install=False)

bld.SAMBA3_BINARY('locktest2',
                 source='torture/locktest2.c',
                 deps='''
                 talloc
                 param
                 libsmb
                 LOCKING''',
                 install=False)

bld.SAMBA3_BINARY('debug2html',
                 source='''utils/debug2html.c utils/debugparse.c''',
                 deps='''talloc popt''',
                 install=False)

bld.SAMBA3_BINARY('smbfilter',
                 source='utils/smbfilter.c',
                 deps='''
                 talloc
                 param
                 LIBNMB''',
                 install=False)

bld.SAMBA3_BINARY('versiontest',
                 source='lib/version_test.c',
                 deps='''
                 SAMBA_VERSION
                 param''',
                 install=False)

bld.SAMBA3_BINARY('ntlm_auth',
                 source='''utils/ntlm_auth.c utils/ntlm_auth_diagnostics.c''',
                 deps='''
                 talloc
                 krb5samba
                 tiniparser
                 libsmb
                 popt_samba3
                 LIBNTLMSSP gse gensec''')

bld.SAMBA3_BINARY('timelimit',
                 source='script/tests/timelimit.c',
                 install=False)

bld.SAMBA3_BINARY('rpc_open_tcp',
                 source='torture/rpc_open_tcp.c',
                 deps='''
                 talloc
                 msrpc3''',
                 install=False)

bld.SAMBA3_BINARY('dbwrap_tool',
                 source='utils/dbwrap_tool.c',
                 deps='''
                 talloc
                 popt_samba3''')

bld.SAMBA3_BINARY('dbwrap_torture',
                 source='utils/dbwrap_torture.c',
                 deps='''
                 talloc
                 popt_samba3''',
                 install=False)

bld.SAMBA3_BINARY('split_tokens',
                 source='utils/split_tokens.c',
                 deps='''
                 talloc
                 popt_samba3''',
                 install=False)

bld.SAMBA3_BINARY('vlp',
                 source='printing/tests/vlp.c',
                 deps='''
                 talloc
                 param''',
                 install=False)

bld.SAMBA3_PYTHON('pysmbd',
                  source='smbd/pysmbd.c',
                  deps='smbd_base pyrpc_util pytalloc-util',
                  realname='samba/samba3/smbd.so'
                  )

bld.SAMBA3_PYTHON('pylibsmb',
                  source='libsmb/pylibsmb.c',
                  deps='smbclient samba-credentials pytalloc-util',
                  realname='samba/samba3/libsmb_samba_internal.so'
                  )

bld.SAMBA3_BINARY('samba-regedit',
                  source="""utils/regedit.c utils/regedit_samba3.c
                            utils/regedit_wrap.c utils/regedit_treeview.c
                            utils/regedit_valuelist.c utils/regedit_dialog.c
                            utils/regedit_hexedit.c utils/regedit_list.c""",
                  deps='ncurses menu panel form registry param popt_samba3 smbregistry',
                  enabled=bld.env.build_regedit)

bld.SAMBA3_BINARY('spotlight2sparql',
                 source='''
                 rpc_server/mdssvc/sparql_parser_test.c
                 rpc_server/mdssvc/sparql_parser.c
                 rpc_server/mdssvc/sparql_lexer.c
                 rpc_server/mdssvc/sparql_mapping.c''',
                 deps='samba3-util talloc ' + bld.env['libtracker'],
                 enabled=bld.env.with_spotlight,
                 install=False)

########################## INCLUDES #################################

bld.RECURSE('auth')
bld.RECURSE('libgpo/gpext')
bld.RECURSE('lib/pthreadpool')
bld.RECURSE('lib/asys')
bld.RECURSE('lib/poll_funcs')
bld.RECURSE('lib/unix_msg')
bld.RECURSE('librpc')
bld.RECURSE('librpc/idl')
bld.RECURSE('libsmb')
bld.RECURSE('modules')
bld.RECURSE('param')
bld.RECURSE('passdb')
bld.RECURSE('rpc_server')
bld.RECURSE('script')
bld.RECURSE('winbindd')
bld.RECURSE('../examples/auth')
bld.RECURSE('../examples/libsmbclient')
bld.RECURSE('../examples/pdb')
bld.RECURSE('../examples/VFS')
bld.RECURSE('lib/netapi/tests')
bld.RECURSE('lib/netapi/examples')
bld.RECURSE('smbd/notifyd')

bld.ENFORCE_GROUP_ORDERING()
bld.CHECK_PROJECT_RULES()
<|MERGE_RESOLUTION|>--- conflicted
+++ resolved
@@ -6,6 +6,16 @@
 LIBS='ICONV'
 
 config_h = "../include/config.h"
+
+bld.SAMBA_BLDOPTIONS('smbd/build_options.c')
+
+t = bld.SAMBA_GENERATOR('build_env.h',
+                        source='script/build_env.sh',
+                        target='include/build_env.h',
+                        rule='${SRC} ${SRCDIR} ${BUILDDIR} ${CC} > ${TGT}')
+# todo: work out what is really wanted here
+t.env.SRCDIR = bld.path.abspath()
+t.env.BUILDDIR = bld.path.abspath()
 
 bld.SETUP_BUILD_GROUPS()
 
@@ -199,7 +209,7 @@
                    registry/reg_init_basic.c''',
                    deps='''smbd_shim tdb-wrap3 NDR_SECURITY util_tdb talloc
                    replace util_reg samba-util samba-security
-                   errors3 dbwrap samba3-util samba3util''',
+                   errors3 dbwrap samba3-util''',
                    allow_undefined_symbols=True,
                    private_library=True)
 
@@ -597,7 +607,7 @@
                    smbd/oplock_linux.c
                    smbd/notify.c
                    smbd/notify_msg.c
-                   ''' + NOTIFY_SOURCES,
+                   smbd/build_options.c''' + NOTIFY_SOURCES,
                    deps='''
                    talloc
                    tevent
@@ -1182,10 +1192,7 @@
                  DYNCONFIG
                  cups
                  ''',
-<<<<<<< HEAD
-=======
                  install_path='${LIBEXECDIR}/samba',
->>>>>>> 92b8875a
                  enabled=bld.CONFIG_SET('HAVE_CUPS'))
 
 bld.SAMBA3_BINARY('testparm',
