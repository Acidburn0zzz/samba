--- conflicted
+++ resolved
@@ -395,10 +395,6 @@
 fchown
 fcvt
 fcvtl
-<<<<<<< HEAD
-fdatasync
-=======
->>>>>>> df7c3d5b
 fseeko
 fsync
 futimens
