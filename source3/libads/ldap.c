/* 
   Unix SMB/CIFS implementation.
   ads (active directory) utility library
   Copyright (C) Andrew Tridgell 2001
   Copyright (C) Remus Koos 2001
   Copyright (C) Jim McDonough <jmcd@us.ibm.com> 2002
   Copyright (C) Guenther Deschner 2005
   Copyright (C) Gerald Carter 2006

   This program is free software; you can redistribute it and/or modify
   it under the terms of the GNU General Public License as published by
   the Free Software Foundation; either version 3 of the License, or
   (at your option) any later version.

   This program is distributed in the hope that it will be useful,
   but WITHOUT ANY WARRANTY; without even the implied warranty of
   MERCHANTABILITY or FITNESS FOR A PARTICULAR PURPOSE.  See the
   GNU General Public License for more details.

   You should have received a copy of the GNU General Public License
   along with this program.  If not, see <http://www.gnu.org/licenses/>.
*/

#include "includes.h"
#include "ads.h"
#include "libads/sitename_cache.h"
#include "libads/cldap.h"
#include "../lib/addns/dnsquery.h"
#include "../libds/common/flags.h"
#include "smbldap.h"
#include "../libcli/security/security.h"
#include "../librpc/gen_ndr/netlogon.h"
#include "lib/param/loadparm.h"
#include "libsmb/namequery.h"

#ifdef HAVE_LDAP

/**
 * @file ldap.c
 * @brief basic ldap client-side routines for ads server communications
 *
 * The routines contained here should do the necessary ldap calls for
 * ads setups.
 * 
 * Important note: attribute names passed into ads_ routines must
 * already be in UTF-8 format.  We do not convert them because in almost
 * all cases, they are just ascii (which is represented with the same
 * codepoints in UTF-8).  This may have to change at some point
 **/


#define LDAP_SERVER_TREE_DELETE_OID	"1.2.840.113556.1.4.805"

static SIG_ATOMIC_T gotalarm;

/***************************************************************
 Signal function to tell us we timed out.
****************************************************************/

static void gotalarm_sig(int signum)
{
	gotalarm = 1;
}

 LDAP *ldap_open_with_timeout(const char *server,
			      struct sockaddr_storage *ss,
			      int port, unsigned int to)
{
	LDAP *ldp = NULL;
	int ldap_err;
	char *uri;

	DEBUG(10, ("Opening connection to LDAP server '%s:%d', timeout "
		   "%u seconds\n", server, port, to));

	if (to) {
		/* Setup timeout */
		gotalarm = 0;
		CatchSignal(SIGALRM, gotalarm_sig);
		alarm(to);
		/* End setup timeout. */
	}

	if ( strchr_m(server, ':') ) {
		/* IPv6 URI */
		uri = talloc_asprintf(talloc_tos(), "ldap://[%s]:%u", server, port);
	} else {
		/* IPv4 URI */
		uri = talloc_asprintf(talloc_tos(), "ldap://%s:%u", server, port);
	}
	if (uri == NULL) {
		return NULL;
	}

#ifdef HAVE_LDAP_INITIALIZE
	ldap_err = ldap_initialize(&ldp, uri);
#else
	ldp = ldap_open(server, port);
	if (ldp != NULL) {
		ldap_err = LDAP_SUCCESS;
	} else {
		ldap_err = LDAP_OTHER;
	}
#endif
	if (ldap_err != LDAP_SUCCESS) {
		DEBUG(2,("Could not initialize connection for LDAP server '%s': %s\n",
			 uri, ldap_err2string(ldap_err)));
	} else {
		DEBUG(10, ("Initialized connection for LDAP server '%s'\n", uri));
	}

	if (to) {
		/* Teardown timeout. */
		alarm(0);
		CatchSignal(SIGALRM, SIG_IGN);
	}

	return ldp;
}

static int ldap_search_with_timeout(LDAP *ld,
				    LDAP_CONST char *base,
				    int scope,
				    LDAP_CONST char *filter,
				    char **attrs,
				    int attrsonly,
				    LDAPControl **sctrls,
				    LDAPControl **cctrls,
				    int sizelimit,
				    LDAPMessage **res )
{
	int to = lp_ldap_timeout();
	struct timeval timeout;
	struct timeval *timeout_ptr = NULL;
	int result;

	/* Setup timeout for the ldap_search_ext_s call - local and remote. */
	gotalarm = 0;

	if (to) {
		timeout.tv_sec = to;
	 	timeout.tv_usec = 0;
		timeout_ptr = &timeout;

		/* Setup alarm timeout. */
		CatchSignal(SIGALRM, gotalarm_sig);
		/* Make the alarm time one second beyond
		   the timout we're setting for the
		   remote search timeout, to allow that
		   to fire in preference. */
		alarm(to+1);
		/* End setup timeout. */
	}


	result = ldap_search_ext_s(ld, base, scope, filter, attrs,
				   attrsonly, sctrls, cctrls, timeout_ptr,
				   sizelimit, res);

	if (to) {
		/* Teardown alarm timeout. */
		CatchSignal(SIGALRM, SIG_IGN);
		alarm(0);
	}

	if (gotalarm != 0)
		return LDAP_TIMELIMIT_EXCEEDED;

	/*
	 * A bug in OpenLDAP means ldap_search_ext_s can return
	 * LDAP_SUCCESS but with a NULL res pointer. Cope with
	 * this. See bug #6279 for details. JRA.
	 */

	if (*res == NULL) {
		return LDAP_TIMELIMIT_EXCEEDED;
	}

	return result;
}

/**********************************************
 Do client and server sitename match ?
**********************************************/

bool ads_sitename_match(ADS_STRUCT *ads)
{
	if (ads->config.server_site_name == NULL &&
	    ads->config.client_site_name == NULL ) {
		DEBUG(10,("ads_sitename_match: both null\n"));
		return True;
	}
	if (ads->config.server_site_name &&
	    ads->config.client_site_name &&
	    strequal(ads->config.server_site_name,
		     ads->config.client_site_name)) {
		DEBUG(10,("ads_sitename_match: name %s match\n", ads->config.server_site_name));
		return True;
	}
	DEBUG(10,("ads_sitename_match: no match between server: %s and client: %s\n",
		ads->config.server_site_name ? ads->config.server_site_name : "NULL",
		ads->config.client_site_name ? ads->config.client_site_name : "NULL"));
	return False;
}

/**********************************************
 Is this the closest DC ?
**********************************************/

bool ads_closest_dc(ADS_STRUCT *ads)
{
	if (ads->config.flags & NBT_SERVER_CLOSEST) {
		DEBUG(10,("ads_closest_dc: NBT_SERVER_CLOSEST flag set\n"));
		return True;
	}

	/* not sure if this can ever happen */
	if (ads_sitename_match(ads)) {
		DEBUG(10,("ads_closest_dc: NBT_SERVER_CLOSEST flag not set but sites match\n"));
		return True;
	}

	if (ads->config.client_site_name == NULL) {
		DEBUG(10,("ads_closest_dc: client belongs to no site\n"));
		return True;
	}

	DEBUG(10,("ads_closest_dc: %s is not the closest DC\n", 
		ads->config.ldap_server_name));

	return False;
}


/*
  try a connection to a given ldap server, returning True and setting the servers IP
  in the ads struct if successful
 */
static bool ads_try_connect(ADS_STRUCT *ads, bool gc,
			    struct sockaddr_storage *ss)
{
	struct NETLOGON_SAM_LOGON_RESPONSE_EX cldap_reply;
	TALLOC_CTX *frame = talloc_stackframe();
	bool ret = false;
	char addr[INET6_ADDRSTRLEN];

	if (ss == NULL) {
		TALLOC_FREE(frame);
		return False;
	}

	print_sockaddr(addr, sizeof(addr), ss);

	DEBUG(5,("ads_try_connect: sending CLDAP request to %s (realm: %s)\n", 
		addr, ads->server.realm));

	ZERO_STRUCT( cldap_reply );

	if ( !ads_cldap_netlogon_5(frame, ss, ads->server.realm, &cldap_reply ) ) {
		DEBUG(3,("ads_try_connect: CLDAP request %s failed.\n", addr));
		ret = false;
		goto out;
	}

	/* Check the CLDAP reply flags */

	if ( !(cldap_reply.server_type & NBT_SERVER_LDAP) ) {
		DEBUG(1,("ads_try_connect: %s's CLDAP reply says it is not an LDAP server!\n",
			addr));
		ret = false;
		goto out;
	}

	/* Fill in the ads->config values */

	SAFE_FREE(ads->config.realm);
	SAFE_FREE(ads->config.bind_path);
	SAFE_FREE(ads->config.ldap_server_name);
	SAFE_FREE(ads->config.server_site_name);
	SAFE_FREE(ads->config.client_site_name);
	SAFE_FREE(ads->server.workgroup);

	if (!check_cldap_reply_required_flags(cldap_reply.server_type,
					      ads->config.flags)) {
		ret = false;
		goto out;
	}

	ads->config.ldap_server_name   = SMB_STRDUP(cldap_reply.pdc_dns_name);
	ads->config.realm              = SMB_STRDUP(cldap_reply.dns_domain);
	if (!strupper_m(ads->config.realm)) {
		ret = false;
		goto out;
	}

	ads->config.bind_path          = ads_build_dn(ads->config.realm);
	if (*cldap_reply.server_site) {
		ads->config.server_site_name =
			SMB_STRDUP(cldap_reply.server_site);
	}
	if (*cldap_reply.client_site) {
		ads->config.client_site_name =
			SMB_STRDUP(cldap_reply.client_site);
	}
	ads->server.workgroup          = SMB_STRDUP(cldap_reply.domain_name);

	ads->ldap.port = gc ? LDAP_GC_PORT : LDAP_PORT;
	ads->ldap.ss = *ss;

	/* Store our site name. */
	sitename_store( cldap_reply.domain_name, cldap_reply.client_site);
	sitename_store( cldap_reply.dns_domain, cldap_reply.client_site);

	/* Leave this until last so that the flags are not clobbered */
	ads->config.flags	       = cldap_reply.server_type;

	ret = true;

 out:

	TALLOC_FREE(frame);
	return ret;
}

/**********************************************************************
 send a cldap ping to list of servers, one at a time, until one of
 them answers it's an ldap server. Record success in the ADS_STRUCT.
 Take note of and update negative connection cache.
**********************************************************************/

static NTSTATUS cldap_ping_list(ADS_STRUCT *ads,const char *domain,
				struct ip_service *ip_list, int count)
{
	int i;
	bool ok;

	for (i = 0; i < count; i++) {
		char server[INET6_ADDRSTRLEN];

		print_sockaddr(server, sizeof(server), &ip_list[i].ss);

		if (!NT_STATUS_IS_OK(
			check_negative_conn_cache(domain, server)))
			continue;

		/* Returns ok only if it matches the correct server type */
		ok = ads_try_connect(ads, false, &ip_list[i].ss);

		if (ok) {
			return NT_STATUS_OK;
		}

		/* keep track of failures */
		add_failed_connection_entry(domain, server,
					    NT_STATUS_UNSUCCESSFUL);
	}

	return NT_STATUS_NO_LOGON_SERVERS;
}

/***************************************************************************
 resolve a name and perform an "ldap ping" using NetBIOS and related methods
****************************************************************************/

static NTSTATUS resolve_and_ping_netbios(ADS_STRUCT *ads,
					 const char *domain, const char *realm)
{
	int count, i;
	struct ip_service *ip_list;
	NTSTATUS status = NT_STATUS_UNSUCCESSFUL;

	DEBUG(6, ("resolve_and_ping_netbios: (cldap) looking for domain '%s'\n",
		  domain));

	status = get_sorted_dc_list(domain, NULL, &ip_list, &count,
				    false);
	if (!NT_STATUS_IS_OK(status)) {
		return status;
	}

	/* remove servers which are known to be dead based on
	   the corresponding DNS method */
	if (*realm) {
		for (i = 0; i < count; ++i) {
			char server[INET6_ADDRSTRLEN];

			print_sockaddr(server, sizeof(server), &ip_list[i].ss);

			if(!NT_STATUS_IS_OK(
				check_negative_conn_cache(realm, server))) {
				/* Ensure we add the workgroup name for this
				   IP address as negative too. */
				add_failed_connection_entry(
				    domain, server,
				    NT_STATUS_UNSUCCESSFUL);
			}
		}
	}

	status = cldap_ping_list(ads, domain, ip_list, count);

	SAFE_FREE(ip_list);

	return status;
}


/**********************************************************************
 resolve a name and perform an "ldap ping" using DNS
**********************************************************************/

static NTSTATUS resolve_and_ping_dns(ADS_STRUCT *ads, const char *sitename,
				     const char *realm)
{
	int count;
	struct ip_service *ip_list = NULL;
	NTSTATUS status = NT_STATUS_UNSUCCESSFUL;

	DEBUG(6, ("resolve_and_ping_dns: (cldap) looking for realm '%s'\n",
		  realm));

	status = get_sorted_dc_list(realm, sitename, &ip_list, &count,
				    true);
	if (!NT_STATUS_IS_OK(status)) {
		SAFE_FREE(ip_list);
		return status;
	}

	status = cldap_ping_list(ads, realm, ip_list, count);

	SAFE_FREE(ip_list);

	return status;
}

/**********************************************************************
 Try to find an AD dc using our internal name resolution routines
 Try the realm first and then then workgroup name if netbios is not
 disabled
**********************************************************************/

static NTSTATUS ads_find_dc(ADS_STRUCT *ads)
{
	const char *c_domain = "";
	const char *c_realm;
	bool use_own_domain = False;
	char *sitename = NULL;
	NTSTATUS status = NT_STATUS_UNSUCCESSFUL;
	bool ok = false;

	/* if the realm and workgroup are both empty, assume they are ours */

	/* realm */
	c_realm = ads->server.realm;

	if (c_realm == NULL)
		c_realm = "";

	if (!*c_realm) {
		/* special case where no realm and no workgroup means our own */
		if ( !ads->server.workgroup || !*ads->server.workgroup ) {
			use_own_domain = True;
			c_realm = lp_realm();
		}
	}

	if (!lp_disable_netbios()) {
		if (use_own_domain) {
			c_domain = lp_workgroup();
		} else {
			c_domain = ads->server.workgroup;
			if (!*c_realm && (!c_domain || !*c_domain)) {
				c_domain = lp_workgroup();
			}
		}

		if (!c_domain) {
			c_domain = "";
		}
	}

	if (!*c_realm && !*c_domain) {
		DEBUG(0, ("ads_find_dc: no realm or workgroup!  Don't know "
			  "what to do\n"));
		return NT_STATUS_INVALID_PARAMETER; /* rather need MISSING_PARAMETER ... */
	}

	/*
	 * In case of LDAP we use get_dc_name() as that
	 * creates the custom krb5.conf file
	 */
	if (!(ads->auth.flags & ADS_AUTH_NO_BIND)) {
		fstring srv_name;
		struct sockaddr_storage ip_out;

		DEBUG(6, ("ads_find_dc: (ldap) looking for realm '%s'"
			  " and falling back to domain '%s'\n",
			  c_realm, c_domain));

		ok = get_dc_name(c_domain, c_realm, srv_name, &ip_out);
		if (ok) {
			/*
			 * we call ads_try_connect() to fill in the
			 * ads->config details
			 */
			ok = ads_try_connect(ads, false, &ip_out);
			if (ok) {
				return NT_STATUS_OK;
			}
		}

		return NT_STATUS_NO_LOGON_SERVERS;
	}

	if (*c_realm) {
		sitename = sitename_fetch(talloc_tos(), c_realm);
		status = resolve_and_ping_dns(ads, sitename, c_realm);

		if (NT_STATUS_IS_OK(status)) {
			TALLOC_FREE(sitename);
			return status;
		}

		/* In case we failed to contact one of our closest DC on our
		 * site we
		 * need to try to find another DC, retry with a site-less SRV
		 * DNS query
		 * - Guenther */

		if (sitename) {
			DEBUG(3, ("ads_find_dc: failed to find a valid DC on "
				  "our site (%s), Trying to find another DC "
				  "for realm '%s' (domain '%s')\n",
				  sitename, c_realm, c_domain));
			namecache_delete(c_realm, 0x1C);
			status =
			    resolve_and_ping_dns(ads, NULL, c_realm);

			if (NT_STATUS_IS_OK(status)) {
				TALLOC_FREE(sitename);
				return status;
			}
		}

		TALLOC_FREE(sitename);
	}

	/* try netbios as fallback - if permitted,
	   or if configuration specifically requests it */
	if (*c_domain) {
		if (*c_realm) {
			DEBUG(3, ("ads_find_dc: falling back to netbios "
				  "name resolution for domain '%s' (realm '%s')\n",
				  c_domain, c_realm));
		}

		status = resolve_and_ping_netbios(ads, c_domain, c_realm);
		if (NT_STATUS_IS_OK(status)) {
			return status;
		}
	}

	DEBUG(1, ("ads_find_dc: "
		  "name resolution for realm '%s' (domain '%s') failed: %s\n",
		  c_realm, c_domain, nt_errstr(status)));
	return status;
}
/**
 * Connect to the LDAP server
 * @param ads Pointer to an existing ADS_STRUCT
 * @return status of connection
 **/
ADS_STATUS ads_connect(ADS_STRUCT *ads)
{
	int version = LDAP_VERSION3;
	ADS_STATUS status;
	NTSTATUS ntstatus;
	char addr[INET6_ADDRSTRLEN];

	ZERO_STRUCT(ads->ldap);
	ZERO_STRUCT(ads->ldap_wrap_data);
	ads->ldap.last_attempt	= time_mono(NULL);
	ads->ldap_wrap_data.wrap_type	= ADS_SASLWRAP_TYPE_PLAIN;

	/* try with a user specified server */

	if (DEBUGLEVEL >= 11) {
		char *s = NDR_PRINT_STRUCT_STRING(talloc_tos(), ads_struct, ads);
		DEBUG(11,("ads_connect: entering\n"));
		DEBUGADD(11,("%s\n", s));
		TALLOC_FREE(s);
	}

	if (ads->server.ldap_server) {
		bool ok = false;
		struct sockaddr_storage ss;

		ok = resolve_name(ads->server.ldap_server, &ss, 0x20, true);
		if (!ok) {
			DEBUG(5,("ads_connect: unable to resolve name %s\n",
				 ads->server.ldap_server));
			status = ADS_ERROR_NT(NT_STATUS_NOT_FOUND);
			goto out;
		}
		ok = ads_try_connect(ads, ads->server.gc, &ss);
		if (ok) {
			goto got_connection;
		}

		/* The choice of which GC use is handled one level up in
		   ads_connect_gc().  If we continue on from here with
		   ads_find_dc() we will get GC searches on port 389 which
		   doesn't work.   --jerry */

		if (ads->server.gc == true) {
			return ADS_ERROR(LDAP_OPERATIONS_ERROR);
		}

		if (ads->server.no_fallback) {
			status = ADS_ERROR_NT(NT_STATUS_NOT_FOUND);
			goto out;
		}
	}

	ntstatus = ads_find_dc(ads);
	if (NT_STATUS_IS_OK(ntstatus)) {
		goto got_connection;
	}

	status = ADS_ERROR_NT(ntstatus);
	goto out;

got_connection:

	print_sockaddr(addr, sizeof(addr), &ads->ldap.ss);
	DEBUG(3,("Successfully contacted LDAP server %s\n", addr));

	if (!ads->auth.user_name) {
		/* Must use the userPrincipalName value here or sAMAccountName
		   and not servicePrincipalName; found by Guenther Deschner */

		if (asprintf(&ads->auth.user_name, "%s$", lp_netbios_name() ) == -1) {
			DEBUG(0,("ads_connect: asprintf fail.\n"));
			ads->auth.user_name = NULL;
		}
	}

	if (!ads->auth.realm) {
		ads->auth.realm = SMB_STRDUP(ads->config.realm);
	}

	if (!ads->auth.kdc_server) {
		print_sockaddr(addr, sizeof(addr), &ads->ldap.ss);
		ads->auth.kdc_server = SMB_STRDUP(addr);
	}

	/* If the caller() requested no LDAP bind, then we are done */

	if (ads->auth.flags & ADS_AUTH_NO_BIND) {
		status = ADS_SUCCESS;
		goto out;
	}

	ads->ldap_wrap_data.mem_ctx = talloc_init("ads LDAP connection memory");
	if (!ads->ldap_wrap_data.mem_ctx) {
		status = ADS_ERROR_NT(NT_STATUS_NO_MEMORY);
		goto out;
	}

	/* Otherwise setup the TCP LDAP session */

	ads->ldap.ld = ldap_open_with_timeout(addr,
					      &ads->ldap.ss,
					      ads->ldap.port, lp_ldap_timeout());
	if (ads->ldap.ld == NULL) {
		status = ADS_ERROR(LDAP_OPERATIONS_ERROR);
		goto out;
	}
	DEBUG(3,("Connected to LDAP server %s\n", ads->config.ldap_server_name));

	/* cache the successful connection for workgroup and realm */
	if (ads_closest_dc(ads)) {
		saf_store( ads->server.workgroup, ads->config.ldap_server_name);
		saf_store( ads->server.realm, ads->config.ldap_server_name);
	}

	ldap_set_option(ads->ldap.ld, LDAP_OPT_PROTOCOL_VERSION, &version);

	if ( lp_ldap_ssl_ads() ) {
		status = ADS_ERROR(smbldap_start_tls(ads->ldap.ld, version));
		if (!ADS_ERR_OK(status)) {
			goto out;
		}
	}

	/* fill in the current time and offsets */

	status = ads_current_time( ads );
	if ( !ADS_ERR_OK(status) ) {
		goto out;
	}

	/* Now do the bind */

	if (ads->auth.flags & ADS_AUTH_ANON_BIND) {
		status = ADS_ERROR(ldap_simple_bind_s(ads->ldap.ld, NULL, NULL));
		goto out;
	}

	if (ads->auth.flags & ADS_AUTH_SIMPLE_BIND) {
		status = ADS_ERROR(ldap_simple_bind_s(ads->ldap.ld, ads->auth.user_name, ads->auth.password));
		goto out;
	}

	status = ads_sasl_bind(ads);

 out:
	if (DEBUGLEVEL >= 11) {
		char *s = NDR_PRINT_STRUCT_STRING(talloc_tos(), ads_struct, ads);
		DEBUG(11,("ads_connect: leaving with: %s\n",
			ads_errstr(status)));
		DEBUGADD(11,("%s\n", s));
		TALLOC_FREE(s);
	}

	return status;
}

/**
 * Connect to the LDAP server using given credentials
 * @param ads Pointer to an existing ADS_STRUCT
 * @return status of connection
 **/
ADS_STATUS ads_connect_user_creds(ADS_STRUCT *ads)
{
	ads->auth.flags |= ADS_AUTH_USER_CREDS;

	return ads_connect(ads);
}

/**
 * Disconnect the LDAP server
 * @param ads Pointer to an existing ADS_STRUCT
 **/
void ads_disconnect(ADS_STRUCT *ads)
{
	if (ads->ldap.ld) {
		ldap_unbind(ads->ldap.ld);
		ads->ldap.ld = NULL;
	}
	if (ads->ldap_wrap_data.wrap_ops &&
		ads->ldap_wrap_data.wrap_ops->disconnect) {
		ads->ldap_wrap_data.wrap_ops->disconnect(&ads->ldap_wrap_data);
	}
	if (ads->ldap_wrap_data.mem_ctx) {
		talloc_free(ads->ldap_wrap_data.mem_ctx);
	}
	ZERO_STRUCT(ads->ldap);
	ZERO_STRUCT(ads->ldap_wrap_data);
}

/*
  Duplicate a struct berval into talloc'ed memory
 */
static struct berval *dup_berval(TALLOC_CTX *ctx, const struct berval *in_val)
{
	struct berval *value;

	if (!in_val) return NULL;

	value = talloc_zero(ctx, struct berval);
	if (value == NULL)
		return NULL;
	if (in_val->bv_len == 0) return value;

	value->bv_len = in_val->bv_len;
	value->bv_val = (char *)talloc_memdup(ctx, in_val->bv_val,
					      in_val->bv_len);
	return value;
}

/*
  Make a values list out of an array of (struct berval *)
 */
static struct berval **ads_dup_values(TALLOC_CTX *ctx, 
				      const struct berval **in_vals)
{
	struct berval **values;
	int i;

	if (!in_vals) return NULL;
	for (i=0; in_vals[i]; i++)
		; /* count values */
	values = talloc_zero_array(ctx, struct berval *, i+1);
	if (!values) return NULL;

	for (i=0; in_vals[i]; i++) {
		values[i] = dup_berval(ctx, in_vals[i]);
	}
	return values;
}

/*
  UTF8-encode a values list out of an array of (char *)
 */
static char **ads_push_strvals(TALLOC_CTX *ctx, const char **in_vals)
{
	char **values;
	int i;
	size_t size;

	if (!in_vals) return NULL;
	for (i=0; in_vals[i]; i++)
		; /* count values */
	values = talloc_zero_array(ctx, char *, i+1);
	if (!values) return NULL;

	for (i=0; in_vals[i]; i++) {
		if (!push_utf8_talloc(ctx, &values[i], in_vals[i], &size)) {
			TALLOC_FREE(values);
			return NULL;
		}
	}
	return values;
}

/*
  Pull a (char *) array out of a UTF8-encoded values list
 */
static char **ads_pull_strvals(TALLOC_CTX *ctx, const char **in_vals)
{
	char **values;
	int i;
	size_t converted_size;

	if (!in_vals) return NULL;
	for (i=0; in_vals[i]; i++)
		; /* count values */
	values = talloc_zero_array(ctx, char *, i+1);
	if (!values) return NULL;

	for (i=0; in_vals[i]; i++) {
		if (!pull_utf8_talloc(ctx, &values[i], in_vals[i],
				      &converted_size)) {
			DEBUG(0,("ads_pull_strvals: pull_utf8_talloc failed: "
				 "%s", strerror(errno)));
		}
	}
	return values;
}

/**
 * Do a search with paged results.  cookie must be null on the first
 *  call, and then returned on each subsequent call.  It will be null
 *  again when the entire search is complete 
 * @param ads connection to ads server 
 * @param bind_path Base dn for the search
 * @param scope Scope of search (LDAP_SCOPE_BASE | LDAP_SCOPE_ONE | LDAP_SCOPE_SUBTREE)
 * @param expr Search expression - specified in local charset
 * @param attrs Attributes to retrieve - specified in utf8 or ascii
 * @param res ** which will contain results - free res* with ads_msgfree()
 * @param count Number of entries retrieved on this page
 * @param cookie The paged results cookie to be returned on subsequent calls
 * @return status of search
 **/
static ADS_STATUS ads_do_paged_search_args(ADS_STRUCT *ads,
					   const char *bind_path,
					   int scope, const char *expr,
					   const char **attrs, void *args,
					   LDAPMessage **res, 
					   int *count, struct berval **cookie)
{
	int rc, i, version;
	char *utf8_expr, *utf8_path, **search_attrs = NULL;
	size_t converted_size;
	LDAPControl PagedResults, NoReferrals, ExternalCtrl, *controls[4], **rcontrols;
	BerElement *cookie_be = NULL;
	struct berval *cookie_bv= NULL;
	BerElement *ext_be = NULL;
	struct berval *ext_bv= NULL;

	TALLOC_CTX *ctx;
	ads_control *external_control = (ads_control *) args;

	*res = NULL;

	if (!(ctx = talloc_init("ads_do_paged_search_args")))
		return ADS_ERROR(LDAP_NO_MEMORY);

	/* 0 means the conversion worked but the result was empty 
	   so we only fail if it's -1.  In any case, it always 
	   at least nulls out the dest */
	if (!push_utf8_talloc(ctx, &utf8_expr, expr, &converted_size) ||
	    !push_utf8_talloc(ctx, &utf8_path, bind_path, &converted_size))
	{
		rc = LDAP_NO_MEMORY;
		goto done;
	}

	if (!attrs || !(*attrs))
		search_attrs = NULL;
	else {
		/* This would be the utf8-encoded version...*/
		/* if (!(search_attrs = ads_push_strvals(ctx, attrs))) */
		if (!(search_attrs = str_list_copy(talloc_tos(), attrs))) {
			rc = LDAP_NO_MEMORY;
			goto done;
		}
	}

	/* Paged results only available on ldap v3 or later */
	ldap_get_option(ads->ldap.ld, LDAP_OPT_PROTOCOL_VERSION, &version);
	if (version < LDAP_VERSION3) {
		rc =  LDAP_NOT_SUPPORTED;
		goto done;
	}

	cookie_be = ber_alloc_t(LBER_USE_DER);
	if (*cookie) {
		ber_printf(cookie_be, "{iO}", (ber_int_t) ads->config.ldap_page_size, *cookie);
		ber_bvfree(*cookie); /* don't need it from last time */
		*cookie = NULL;
	} else {
		ber_printf(cookie_be, "{io}", (ber_int_t) ads->config.ldap_page_size, "", 0);
	}
	ber_flatten(cookie_be, &cookie_bv);
	PagedResults.ldctl_oid = discard_const_p(char, ADS_PAGE_CTL_OID);
	PagedResults.ldctl_iscritical = (char) 1;
	PagedResults.ldctl_value.bv_len = cookie_bv->bv_len;
	PagedResults.ldctl_value.bv_val = cookie_bv->bv_val;

	NoReferrals.ldctl_oid = discard_const_p(char, ADS_NO_REFERRALS_OID);
	NoReferrals.ldctl_iscritical = (char) 0;
	NoReferrals.ldctl_value.bv_len = 0;
	NoReferrals.ldctl_value.bv_val = discard_const_p(char, "");

	if (external_control && 
	    (strequal(external_control->control, ADS_EXTENDED_DN_OID) || 
	     strequal(external_control->control, ADS_SD_FLAGS_OID))) {

		ExternalCtrl.ldctl_oid = discard_const_p(char, external_control->control);
		ExternalCtrl.ldctl_iscritical = (char) external_control->critical;

		/* win2k does not accept a ldctl_value beeing passed in */

		if (external_control->val != 0) {

			if ((ext_be = ber_alloc_t(LBER_USE_DER)) == NULL ) {
				rc = LDAP_NO_MEMORY;
				goto done;
			}

			if ((ber_printf(ext_be, "{i}", (ber_int_t) external_control->val)) == -1) {
				rc = LDAP_NO_MEMORY;
				goto done;
			}
			if ((ber_flatten(ext_be, &ext_bv)) == -1) {
				rc = LDAP_NO_MEMORY;
				goto done;
			}

			ExternalCtrl.ldctl_value.bv_len = ext_bv->bv_len;
			ExternalCtrl.ldctl_value.bv_val = ext_bv->bv_val;

		} else {
			ExternalCtrl.ldctl_value.bv_len = 0;
			ExternalCtrl.ldctl_value.bv_val = NULL;
		}

		controls[0] = &NoReferrals;
		controls[1] = &PagedResults;
		controls[2] = &ExternalCtrl;
		controls[3] = NULL;

	} else {
		controls[0] = &NoReferrals;
		controls[1] = &PagedResults;
		controls[2] = NULL;
	}

	/* we need to disable referrals as the openldap libs don't
	   handle them and paged results at the same time.  Using them
	   together results in the result record containing the server 
	   page control being removed from the result list (tridge/jmcd) 

	   leaving this in despite the control that says don't generate
	   referrals, in case the server doesn't support it (jmcd)
	*/
	ldap_set_option(ads->ldap.ld, LDAP_OPT_REFERRALS, LDAP_OPT_OFF);

	rc = ldap_search_with_timeout(ads->ldap.ld, utf8_path, scope, utf8_expr, 
				      search_attrs, 0, controls,
				      NULL, LDAP_NO_LIMIT,
				      (LDAPMessage **)res);

	ber_free(cookie_be, 1);
	ber_bvfree(cookie_bv);

	if (rc) {
		DEBUG(3,("ads_do_paged_search_args: ldap_search_with_timeout(%s) -> %s\n", expr,
			 ldap_err2string(rc)));
		if (rc == LDAP_OTHER) {
			char *ldap_errmsg;
			int ret;

			ret = ldap_parse_result(ads->ldap.ld,
						*res,
						NULL,
						NULL,
						&ldap_errmsg,
						NULL,
						NULL,
						0);
			if (ret == LDAP_SUCCESS) {
				DEBUG(3, ("ldap_search_with_timeout(%s) "
					  "error: %s\n", expr, ldap_errmsg));
				ldap_memfree(ldap_errmsg);
			}
		}
		goto done;
	}

	rc = ldap_parse_result(ads->ldap.ld, *res, NULL, NULL, NULL,
					NULL, &rcontrols,  0);

	if (!rcontrols) {
		goto done;
	}

	for (i=0; rcontrols[i]; i++) {
		if (strcmp(ADS_PAGE_CTL_OID, rcontrols[i]->ldctl_oid) == 0) {
			cookie_be = ber_init(&rcontrols[i]->ldctl_value);
			ber_scanf(cookie_be,"{iO}", (ber_int_t *) count,
				  &cookie_bv);
			/* the berval is the cookie, but must be freed when
			   it is all done */
			if (cookie_bv->bv_len) /* still more to do */
				*cookie=ber_bvdup(cookie_bv);
			else
				*cookie=NULL;
			ber_bvfree(cookie_bv);
			ber_free(cookie_be, 1);
			break;
		}
	}
	ldap_controls_free(rcontrols);

done:
	talloc_destroy(ctx);

	if (ext_be) {
		ber_free(ext_be, 1);
	}

	if (ext_bv) {
		ber_bvfree(ext_bv);
	}

	if (rc != LDAP_SUCCESS && *res != NULL) {
		ads_msgfree(ads, *res);
		*res = NULL;
	}

	/* if/when we decide to utf8-encode attrs, take out this next line */
	TALLOC_FREE(search_attrs);

	return ADS_ERROR(rc);
}

static ADS_STATUS ads_do_paged_search(ADS_STRUCT *ads, const char *bind_path,
				      int scope, const char *expr,
				      const char **attrs, LDAPMessage **res, 
				      int *count, struct berval **cookie)
{
	return ads_do_paged_search_args(ads, bind_path, scope, expr, attrs, NULL, res, count, cookie);
}


/**
 * Get all results for a search.  This uses ads_do_paged_search() to return 
 * all entries in a large search.
 * @param ads connection to ads server 
 * @param bind_path Base dn for the search
 * @param scope Scope of search (LDAP_SCOPE_BASE | LDAP_SCOPE_ONE | LDAP_SCOPE_SUBTREE)
 * @param expr Search expression
 * @param attrs Attributes to retrieve
 * @param res ** which will contain results - free res* with ads_msgfree()
 * @return status of search
 **/
 ADS_STATUS ads_do_search_all_args(ADS_STRUCT *ads, const char *bind_path,
				   int scope, const char *expr,
				   const char **attrs, void *args,
				   LDAPMessage **res)
{
	struct berval *cookie = NULL;
	int count = 0;
	ADS_STATUS status;

	*res = NULL;
	status = ads_do_paged_search_args(ads, bind_path, scope, expr, attrs, args, res,
				     &count, &cookie);

	if (!ADS_ERR_OK(status)) 
		return status;

#ifdef HAVE_LDAP_ADD_RESULT_ENTRY
	while (cookie) {
		LDAPMessage *res2 = NULL;
		LDAPMessage *msg, *next;

		status = ads_do_paged_search_args(ads, bind_path, scope, expr,
					      attrs, args, &res2, &count, &cookie);
		if (!ADS_ERR_OK(status)) {
			break;
		}

		/* this relies on the way that ldap_add_result_entry() works internally. I hope
		   that this works on all ldap libs, but I have only tested with openldap */
		for (msg = ads_first_message(ads, res2); msg; msg = next) {
			next = ads_next_message(ads, msg);
			ldap_add_result_entry((LDAPMessage **)res, msg);
		}
		/* note that we do not free res2, as the memory is now
                   part of the main returned list */
	}
#else
	DEBUG(0, ("no ldap_add_result_entry() support in LDAP libs!\n"));
	status = ADS_ERROR_NT(NT_STATUS_UNSUCCESSFUL);
#endif

	return status;
}

 ADS_STATUS ads_do_search_all(ADS_STRUCT *ads, const char *bind_path,
			      int scope, const char *expr,
			      const char **attrs, LDAPMessage **res)
{
	return ads_do_search_all_args(ads, bind_path, scope, expr, attrs, NULL, res);
}

 ADS_STATUS ads_do_search_all_sd_flags(ADS_STRUCT *ads, const char *bind_path,
				       int scope, const char *expr,
				       const char **attrs, uint32_t sd_flags, 
				       LDAPMessage **res)
{
	ads_control args;

	args.control = ADS_SD_FLAGS_OID;
	args.val = sd_flags;
	args.critical = True;

	return ads_do_search_all_args(ads, bind_path, scope, expr, attrs, &args, res);
}


/**
 * Run a function on all results for a search.  Uses ads_do_paged_search() and
 *  runs the function as each page is returned, using ads_process_results()
 * @param ads connection to ads server
 * @param bind_path Base dn for the search
 * @param scope Scope of search (LDAP_SCOPE_BASE | LDAP_SCOPE_ONE | LDAP_SCOPE_SUBTREE)
 * @param expr Search expression - specified in local charset
 * @param attrs Attributes to retrieve - specified in UTF-8 or ascii
 * @param fn Function which takes attr name, values list, and data_area
 * @param data_area Pointer which is passed to function on each call
 * @return status of search
 **/
ADS_STATUS ads_do_search_all_fn(ADS_STRUCT *ads, const char *bind_path,
				int scope, const char *expr, const char **attrs,
				bool (*fn)(ADS_STRUCT *, char *, void **, void *), 
				void *data_area)
{
	struct berval *cookie = NULL;
	int count = 0;
	ADS_STATUS status;
	LDAPMessage *res;

	status = ads_do_paged_search(ads, bind_path, scope, expr, attrs, &res,
				     &count, &cookie);

	if (!ADS_ERR_OK(status)) return status;

	ads_process_results(ads, res, fn, data_area);
	ads_msgfree(ads, res);

	while (cookie) {
		status = ads_do_paged_search(ads, bind_path, scope, expr, attrs,
					     &res, &count, &cookie);

		if (!ADS_ERR_OK(status)) break;

		ads_process_results(ads, res, fn, data_area);
		ads_msgfree(ads, res);
	}

	return status;
}

/**
 * Do a search with a timeout.
 * @param ads connection to ads server
 * @param bind_path Base dn for the search
 * @param scope Scope of search (LDAP_SCOPE_BASE | LDAP_SCOPE_ONE | LDAP_SCOPE_SUBTREE)
 * @param expr Search expression
 * @param attrs Attributes to retrieve
 * @param res ** which will contain results - free res* with ads_msgfree()
 * @return status of search
 **/
 ADS_STATUS ads_do_search(ADS_STRUCT *ads, const char *bind_path, int scope, 
			  const char *expr,
			  const char **attrs, LDAPMessage **res)
{
	int rc;
	char *utf8_expr, *utf8_path, **search_attrs = NULL;
	size_t converted_size;
	TALLOC_CTX *ctx;

	*res = NULL;
	if (!(ctx = talloc_init("ads_do_search"))) {
		DEBUG(1,("ads_do_search: talloc_init() failed!"));
		return ADS_ERROR(LDAP_NO_MEMORY);
	}

	/* 0 means the conversion worked but the result was empty 
	   so we only fail if it's negative.  In any case, it always 
	   at least nulls out the dest */
	if (!push_utf8_talloc(ctx, &utf8_expr, expr, &converted_size) ||
	    !push_utf8_talloc(ctx, &utf8_path, bind_path, &converted_size))
	{
		DEBUG(1,("ads_do_search: push_utf8_talloc() failed!"));
		rc = LDAP_NO_MEMORY;
		goto done;
	}

	if (!attrs || !(*attrs))
		search_attrs = NULL;
	else {
		/* This would be the utf8-encoded version...*/
		/* if (!(search_attrs = ads_push_strvals(ctx, attrs)))  */
		if (!(search_attrs = str_list_copy(talloc_tos(), attrs)))
		{
			DEBUG(1,("ads_do_search: str_list_copy() failed!"));
			rc = LDAP_NO_MEMORY;
			goto done;
		}
	}

	/* see the note in ads_do_paged_search - we *must* disable referrals */
	ldap_set_option(ads->ldap.ld, LDAP_OPT_REFERRALS, LDAP_OPT_OFF);

	rc = ldap_search_with_timeout(ads->ldap.ld, utf8_path, scope, utf8_expr,
				      search_attrs, 0, NULL, NULL, 
				      LDAP_NO_LIMIT,
				      (LDAPMessage **)res);

	if (rc == LDAP_SIZELIMIT_EXCEEDED) {
		DEBUG(3,("Warning! sizelimit exceeded in ldap. Truncating.\n"));
		rc = 0;
	}

 done:
	talloc_destroy(ctx);
	/* if/when we decide to utf8-encode attrs, take out this next line */
	TALLOC_FREE(search_attrs);
	return ADS_ERROR(rc);
}
/**
 * Do a general ADS search
 * @param ads connection to ads server
 * @param res ** which will contain results - free res* with ads_msgfree()
 * @param expr Search expression
 * @param attrs Attributes to retrieve
 * @return status of search
 **/
 ADS_STATUS ads_search(ADS_STRUCT *ads, LDAPMessage **res, 
		       const char *expr, const char **attrs)
{
	return ads_do_search(ads, ads->config.bind_path, LDAP_SCOPE_SUBTREE, 
			     expr, attrs, res);
}

/**
 * Do a search on a specific DistinguishedName
 * @param ads connection to ads server
 * @param res ** which will contain results - free res* with ads_msgfree()
 * @param dn DistinguishName to search
 * @param attrs Attributes to retrieve
 * @return status of search
 **/
 ADS_STATUS ads_search_dn(ADS_STRUCT *ads, LDAPMessage **res, 
			  const char *dn, const char **attrs)
{
	return ads_do_search(ads, dn, LDAP_SCOPE_BASE, "(objectclass=*)",
			     attrs, res);
}

/**
 * Free up memory from a ads_search
 * @param ads connection to ads server
 * @param msg Search results to free
 **/
 void ads_msgfree(ADS_STRUCT *ads, LDAPMessage *msg)
{
	if (!msg) return;
	ldap_msgfree(msg);
}

/**
 * Get a dn from search results
 * @param ads connection to ads server
 * @param msg Search result
 * @return dn string
 **/
 char *ads_get_dn(ADS_STRUCT *ads, TALLOC_CTX *mem_ctx, LDAPMessage *msg)
{
	char *utf8_dn, *unix_dn;
	size_t converted_size;

	utf8_dn = ldap_get_dn(ads->ldap.ld, msg);

	if (!utf8_dn) {
		DEBUG (5, ("ads_get_dn: ldap_get_dn failed\n"));
		return NULL;
	}

	if (!pull_utf8_talloc(mem_ctx, &unix_dn, utf8_dn, &converted_size)) {
		DEBUG(0,("ads_get_dn: string conversion failure utf8 [%s]\n",
			utf8_dn ));
		return NULL;
	}
	ldap_memfree(utf8_dn);
	return unix_dn;
}

/**
 * Get the parent from a dn
 * @param dn the dn to return the parent from
 * @return parent dn string
 **/
char *ads_parent_dn(const char *dn)
{
	char *p;

	if (dn == NULL) {
		return NULL;
	}

	p = strchr(dn, ',');

	if (p == NULL) {
		return NULL;
	}

	return p+1;
}

/**
 * Find a machine account given a hostname
 * @param ads connection to ads server
 * @param res ** which will contain results - free res* with ads_msgfree()
 * @param host Hostname to search for
 * @return status of search
 **/
 ADS_STATUS ads_find_machine_acct(ADS_STRUCT *ads, LDAPMessage **res,
				  const char *machine)
{
	ADS_STATUS status;
	char *expr;
	const char *attrs[] = {"*", "msDS-SupportedEncryptionTypes", "nTSecurityDescriptor", NULL};

	*res = NULL;

	/* the easiest way to find a machine account anywhere in the tree
	   is to look for hostname$ */
	if (asprintf(&expr, "(samAccountName=%s$)", machine) == -1) {
		DEBUG(1, ("asprintf failed!\n"));
		return ADS_ERROR_NT(NT_STATUS_NO_MEMORY);
	}

	status = ads_search(ads, res, expr, attrs);
	SAFE_FREE(expr);
	return status;
}

/**
 * Initialize a list of mods to be used in a modify request
 * @param ctx An initialized TALLOC_CTX
 * @return allocated ADS_MODLIST
 **/
ADS_MODLIST ads_init_mods(TALLOC_CTX *ctx)
{
#define ADS_MODLIST_ALLOC_SIZE 10
	LDAPMod **mods;

	if ((mods = talloc_zero_array(ctx, LDAPMod *, ADS_MODLIST_ALLOC_SIZE + 1)))
		/* -1 is safety to make sure we don't go over the end.
		   need to reset it to NULL before doing ldap modify */
		mods[ADS_MODLIST_ALLOC_SIZE] = (LDAPMod *) -1;

	return (ADS_MODLIST)mods;
}


/*
  add an attribute to the list, with values list already constructed
*/
static ADS_STATUS ads_modlist_add(TALLOC_CTX *ctx, ADS_MODLIST *mods, 
				  int mod_op, const char *name, 
				  const void *_invals)
{
	int curmod;
	LDAPMod **modlist = (LDAPMod **) *mods;
	struct berval **ber_values = NULL;
	char **char_values = NULL;

	if (!_invals) {
		mod_op = LDAP_MOD_DELETE;
	} else {
		if (mod_op & LDAP_MOD_BVALUES) {
			const struct berval **b;
			b = discard_const_p(const struct berval *, _invals);
			ber_values = ads_dup_values(ctx, b);
		} else {
			const char **c;
			c = discard_const_p(const char *, _invals);
			char_values = ads_push_strvals(ctx, c);
		}
	}

	/* find the first empty slot */
	for (curmod=0; modlist[curmod] && modlist[curmod] != (LDAPMod *) -1;
	     curmod++);
	if (modlist[curmod] == (LDAPMod *) -1) {
		if (!(modlist = talloc_realloc(ctx, modlist, LDAPMod *,
				curmod+ADS_MODLIST_ALLOC_SIZE+1)))
			return ADS_ERROR(LDAP_NO_MEMORY);
		memset(&modlist[curmod], 0, 
		       ADS_MODLIST_ALLOC_SIZE*sizeof(LDAPMod *));
		modlist[curmod+ADS_MODLIST_ALLOC_SIZE] = (LDAPMod *) -1;
		*mods = (ADS_MODLIST)modlist;
	}

	if (!(modlist[curmod] = talloc_zero(ctx, LDAPMod)))
		return ADS_ERROR(LDAP_NO_MEMORY);
	modlist[curmod]->mod_type = talloc_strdup(ctx, name);
	if (mod_op & LDAP_MOD_BVALUES) {
		modlist[curmod]->mod_bvalues = ber_values;
	} else if (mod_op & LDAP_MOD_DELETE) {
		modlist[curmod]->mod_values = NULL;
	} else {
		modlist[curmod]->mod_values = char_values;
	}

	modlist[curmod]->mod_op = mod_op;
	return ADS_ERROR(LDAP_SUCCESS);
}

/**
 * Add a single string value to a mod list
 * @param ctx An initialized TALLOC_CTX
 * @param mods An initialized ADS_MODLIST
 * @param name The attribute name to add
 * @param val The value to add - NULL means DELETE
 * @return ADS STATUS indicating success of add
 **/
ADS_STATUS ads_mod_str(TALLOC_CTX *ctx, ADS_MODLIST *mods, 
		       const char *name, const char *val)
{
	const char *values[2];

	values[0] = val;
	values[1] = NULL;

	if (!val)
		return ads_modlist_add(ctx, mods, LDAP_MOD_DELETE, name, NULL);
	return ads_modlist_add(ctx, mods, LDAP_MOD_REPLACE, name, values);
}

/**
 * Add an array of string values to a mod list
 * @param ctx An initialized TALLOC_CTX
 * @param mods An initialized ADS_MODLIST
 * @param name The attribute name to add
 * @param vals The array of string values to add - NULL means DELETE
 * @return ADS STATUS indicating success of add
 **/
ADS_STATUS ads_mod_strlist(TALLOC_CTX *ctx, ADS_MODLIST *mods,
			   const char *name, const char **vals)
{
	if (!vals)
		return ads_modlist_add(ctx, mods, LDAP_MOD_DELETE, name, NULL);
	return ads_modlist_add(ctx, mods, LDAP_MOD_REPLACE, 
			       name, (const void **) vals);
}

#if 0
/**
 * Add a single ber-encoded value to a mod list
 * @param ctx An initialized TALLOC_CTX
 * @param mods An initialized ADS_MODLIST
 * @param name The attribute name to add
 * @param val The value to add - NULL means DELETE
 * @return ADS STATUS indicating success of add
 **/
static ADS_STATUS ads_mod_ber(TALLOC_CTX *ctx, ADS_MODLIST *mods, 
			      const char *name, const struct berval *val)
{
	const struct berval *values[2];

	values[0] = val;
	values[1] = NULL;
	if (!val)
		return ads_modlist_add(ctx, mods, LDAP_MOD_DELETE, name, NULL);
	return ads_modlist_add(ctx, mods, LDAP_MOD_REPLACE|LDAP_MOD_BVALUES,
			       name, (const void **) values);
}
#endif

static void ads_print_error(int ret, LDAP *ld)
{
	if (ret != 0) {
		char *ld_error = NULL;
		ldap_get_option(ld, LDAP_OPT_ERROR_STRING, &ld_error);
		DBG_ERR("AD LDAP ERROR: %d (%s): %s\n",
			ret,
			ldap_err2string(ret),
			ld_error);
		SAFE_FREE(ld_error);
	}
}

/**
 * Perform an ldap modify
 * @param ads connection to ads server
 * @param mod_dn DistinguishedName to modify
 * @param mods list of modifications to perform
 * @return status of modify
 **/
ADS_STATUS ads_gen_mod(ADS_STRUCT *ads, const char *mod_dn, ADS_MODLIST mods)
{
	int ret,i;
	char *utf8_dn = NULL;
	size_t converted_size;
	/* 
	   this control is needed to modify that contains a currently 
	   non-existent attribute (but allowable for the object) to run
	*/
	LDAPControl PermitModify = {
                discard_const_p(char, ADS_PERMIT_MODIFY_OID),
		{0, NULL},
		(char) 1};
	LDAPControl *controls[2];

	DBG_INFO("AD LDAP: Modifying %s\n", mod_dn);

	controls[0] = &PermitModify;
	controls[1] = NULL;

	if (!push_utf8_talloc(talloc_tos(), &utf8_dn, mod_dn, &converted_size)) {
		return ADS_ERROR_NT(NT_STATUS_NO_MEMORY);
	}

	/* find the end of the list, marked by NULL or -1 */
	for(i=0;(mods[i]!=0)&&(mods[i]!=(LDAPMod *) -1);i++);
	/* make sure the end of the list is NULL */
	mods[i] = NULL;
	ret = ldap_modify_ext_s(ads->ldap.ld, utf8_dn,
				(LDAPMod **) mods, controls, NULL);
	ads_print_error(ret, ads->ldap.ld);
	TALLOC_FREE(utf8_dn);
	return ADS_ERROR(ret);
}

/**
 * Perform an ldap add
 * @param ads connection to ads server
 * @param new_dn DistinguishedName to add
 * @param mods list of attributes and values for DN
 * @return status of add
 **/
ADS_STATUS ads_gen_add(ADS_STRUCT *ads, const char *new_dn, ADS_MODLIST mods)
{
	int ret, i;
	char *utf8_dn = NULL;
	size_t converted_size;

	DBG_INFO("AD LDAP: Adding %s\n", new_dn);

	if (!push_utf8_talloc(talloc_tos(), &utf8_dn, new_dn, &converted_size)) {
		DEBUG(1, ("ads_gen_add: push_utf8_talloc failed!"));
		return ADS_ERROR_NT(NT_STATUS_NO_MEMORY);
	}

	/* find the end of the list, marked by NULL or -1 */
	for(i=0;(mods[i]!=0)&&(mods[i]!=(LDAPMod *) -1);i++);
	/* make sure the end of the list is NULL */
	mods[i] = NULL;

	ret = ldap_add_s(ads->ldap.ld, utf8_dn, (LDAPMod**)mods);
	ads_print_error(ret, ads->ldap.ld);
	TALLOC_FREE(utf8_dn);
	return ADS_ERROR(ret);
}

/**
 * Delete a DistinguishedName
 * @param ads connection to ads server
 * @param new_dn DistinguishedName to delete
 * @return status of delete
 **/
ADS_STATUS ads_del_dn(ADS_STRUCT *ads, char *del_dn)
{
	int ret;
	char *utf8_dn = NULL;
	size_t converted_size;
	if (!push_utf8_talloc(talloc_tos(), &utf8_dn, del_dn, &converted_size)) {
		DEBUG(1, ("ads_del_dn: push_utf8_talloc failed!"));
		return ADS_ERROR_NT(NT_STATUS_NO_MEMORY);
	}

	DBG_INFO("AD LDAP: Deleting %s\n", del_dn);

	ret = ldap_delete_s(ads->ldap.ld, utf8_dn);
	ads_print_error(ret, ads->ldap.ld);
	TALLOC_FREE(utf8_dn);
	return ADS_ERROR(ret);
}

/**
 * Build an org unit string
 *  if org unit is Computers or blank then assume a container, otherwise
 *  assume a / separated list of organisational units.
 * jmcd: '\' is now used for escapes so certain chars can be in the ou (e.g. #)
 * @param ads connection to ads server
 * @param org_unit Organizational unit
 * @return org unit string - caller must free
 **/
char *ads_ou_string(ADS_STRUCT *ads, const char *org_unit)
{
	char *ret = NULL;

	if (!org_unit || !*org_unit) {

		ret = ads_default_ou_string(ads, DS_GUID_COMPUTERS_CONTAINER);

		/* samba4 might not yet respond to a wellknownobject-query */
		return ret ? ret : SMB_STRDUP("cn=Computers");
	}

	if (strequal(org_unit, "Computers")) {
		return SMB_STRDUP("cn=Computers");
	}

	/* jmcd: removed "\\" from the separation chars, because it is
	   needed as an escape for chars like '#' which are valid in an
	   OU name */
	return ads_build_path(org_unit, "/", "ou=", 1);
}

/**
 * Get a org unit string for a well-known GUID
 * @param ads connection to ads server
 * @param wknguid Well known GUID
 * @return org unit string - caller must free
 **/
char *ads_default_ou_string(ADS_STRUCT *ads, const char *wknguid)
{
	ADS_STATUS status;
	LDAPMessage *res = NULL;
	char *base, *wkn_dn = NULL, *ret = NULL, **wkn_dn_exp = NULL,
		**bind_dn_exp = NULL;
	const char *attrs[] = {"distinguishedName", NULL};
	int new_ln, wkn_ln, bind_ln, i;

	if (wknguid == NULL) {
		return NULL;
	}

	if (asprintf(&base, "<WKGUID=%s,%s>", wknguid, ads->config.bind_path ) == -1) {
		DEBUG(1, ("asprintf failed!\n"));
		return NULL;
	}

	status = ads_search_dn(ads, &res, base, attrs);
	if (!ADS_ERR_OK(status)) {
		DEBUG(1,("Failed while searching for: %s\n", base));
		goto out;
	}

	if (ads_count_replies(ads, res) != 1) {
		goto out;
	}

	/* substitute the bind-path from the well-known-guid-search result */
	wkn_dn = ads_get_dn(ads, talloc_tos(), res);
	if (!wkn_dn) {
		goto out;
	}

	wkn_dn_exp = ldap_explode_dn(wkn_dn, 0);
	if (!wkn_dn_exp) {
		goto out;
	}

	bind_dn_exp = ldap_explode_dn(ads->config.bind_path, 0);
	if (!bind_dn_exp) {
		goto out;
	}

	for (wkn_ln=0; wkn_dn_exp[wkn_ln]; wkn_ln++)
		;
	for (bind_ln=0; bind_dn_exp[bind_ln]; bind_ln++)
		;

	new_ln = wkn_ln - bind_ln;

	ret = SMB_STRDUP(wkn_dn_exp[0]);
	if (!ret) {
		goto out;
	}

	for (i=1; i < new_ln; i++) {
		char *s = NULL;

		if (asprintf(&s, "%s,%s", ret, wkn_dn_exp[i]) == -1) {
			SAFE_FREE(ret);
			goto out;
		}

		SAFE_FREE(ret);
		ret = SMB_STRDUP(s);
		free(s);
		if (!ret) {
			goto out;
		}
	}

 out:
	SAFE_FREE(base);
	ads_msgfree(ads, res);
	TALLOC_FREE(wkn_dn);
	if (wkn_dn_exp) {
		ldap_value_free(wkn_dn_exp);
	}
	if (bind_dn_exp) {
		ldap_value_free(bind_dn_exp);
	}

	return ret;
}

/**
 * Adds (appends) an item to an attribute array, rather then
 * replacing the whole list
 * @param ctx An initialized TALLOC_CTX
 * @param mods An initialized ADS_MODLIST
 * @param name name of the ldap attribute to append to
 * @param vals an array of values to add
 * @return status of addition
 **/

ADS_STATUS ads_add_strlist(TALLOC_CTX *ctx, ADS_MODLIST *mods,
				const char *name, const char **vals)
{
	return ads_modlist_add(ctx, mods, LDAP_MOD_ADD, name,
			       (const void *) vals);
}

/**
 * Determines the an account's current KVNO via an LDAP lookup
 * @param ads An initialized ADS_STRUCT
 * @param account_name the NT samaccountname.
 * @return the kvno for the account, or -1 in case of a failure.
 **/

uint32_t ads_get_kvno(ADS_STRUCT *ads, const char *account_name)
{
	LDAPMessage *res = NULL;
	uint32_t kvno = (uint32_t)-1;      /* -1 indicates a failure */
	char *filter;
	const char *attrs[] = {"msDS-KeyVersionNumber", NULL};
	char *dn_string = NULL;
	ADS_STATUS ret = ADS_ERROR(LDAP_SUCCESS);

	DEBUG(5,("ads_get_kvno: Searching for account %s\n", account_name));
	if (asprintf(&filter, "(samAccountName=%s)", account_name) == -1) {
		return kvno;
	}
	ret = ads_search(ads, &res, filter, attrs);
	SAFE_FREE(filter);
	if (!ADS_ERR_OK(ret) || (ads_count_replies(ads, res) != 1)) {
		DEBUG(1,("ads_get_kvno: Account for %s not found.\n", account_name));
		ads_msgfree(ads, res);
		return kvno;
	}

	dn_string = ads_get_dn(ads, talloc_tos(), res);
	if (!dn_string) {
		DEBUG(0,("ads_get_kvno: out of memory.\n"));
		ads_msgfree(ads, res);
		return kvno;
	}
	DEBUG(5,("ads_get_kvno: Using: %s\n", dn_string));
	TALLOC_FREE(dn_string);

	/* ---------------------------------------------------------
	 * 0 is returned as a default KVNO from this point on...
	 * This is done because Windows 2000 does not support key
	 * version numbers.  Chances are that a failure in the next
	 * step is simply due to Windows 2000 being used for a
	 * domain controller. */
	kvno = 0;

	if (!ads_pull_uint32(ads, res, "msDS-KeyVersionNumber", &kvno)) {
		DEBUG(3,("ads_get_kvno: Error Determining KVNO!\n"));
		DEBUG(3,("ads_get_kvno: Windows 2000 does not support KVNO's, so this may be normal.\n"));
		ads_msgfree(ads, res);
		return kvno;
	}

	/* Success */
	DEBUG(5,("ads_get_kvno: Looked Up KVNO of: %d\n", kvno));
	ads_msgfree(ads, res);
	return kvno;
}

/**
 * Determines the computer account's current KVNO via an LDAP lookup
 * @param ads An initialized ADS_STRUCT
 * @param machine_name the NetBIOS name of the computer, which is used to identify the computer account.
 * @return the kvno for the computer account, or -1 in case of a failure.
 **/

uint32_t ads_get_machine_kvno(ADS_STRUCT *ads, const char *machine_name)
{
	char *computer_account = NULL;
	uint32_t kvno = -1;

	if (asprintf(&computer_account, "%s$", machine_name) < 0) {
		return kvno;
	}

	kvno = ads_get_kvno(ads, computer_account);
	free(computer_account);

	return kvno;
}

/**
 * This clears out all registered spn's for a given hostname
 * @param ads An initilaized ADS_STRUCT
 * @param machine_name the NetBIOS name of the computer.
 * @return 0 upon success, non-zero otherwise.
 **/

ADS_STATUS ads_clear_service_principal_names(ADS_STRUCT *ads, const char *machine_name)
{
	TALLOC_CTX *ctx;
	LDAPMessage *res = NULL;
	ADS_MODLIST mods;
	const char *servicePrincipalName[1] = {NULL};
	ADS_STATUS ret = ADS_ERROR(LDAP_SUCCESS);
	char *dn_string = NULL;

	ret = ads_find_machine_acct(ads, &res, machine_name);
	if (!ADS_ERR_OK(ret) || ads_count_replies(ads, res) != 1) {
		DEBUG(5,("ads_clear_service_principal_names: WARNING: Host Account for %s not found... skipping operation.\n", machine_name));
		DEBUG(5,("ads_clear_service_principal_names: WARNING: Service Principals for %s have NOT been cleared.\n", machine_name));
		ads_msgfree(ads, res);
		return ADS_ERROR(LDAP_NO_SUCH_OBJECT);
	}

	DEBUG(5,("ads_clear_service_principal_names: Host account for %s found\n", machine_name));
	ctx = talloc_init("ads_clear_service_principal_names");
	if (!ctx) {
		ads_msgfree(ads, res);
		return ADS_ERROR(LDAP_NO_MEMORY);
	}

	if (!(mods = ads_init_mods(ctx))) {
		talloc_destroy(ctx);
		ads_msgfree(ads, res);
		return ADS_ERROR(LDAP_NO_MEMORY);
	}
	ret = ads_mod_strlist(ctx, &mods, "servicePrincipalName", servicePrincipalName);
	if (!ADS_ERR_OK(ret)) {
		DEBUG(1,("ads_clear_service_principal_names: Error creating strlist.\n"));
		ads_msgfree(ads, res);
		talloc_destroy(ctx);
		return ret;
	}
	dn_string = ads_get_dn(ads, talloc_tos(), res);
	if (!dn_string) {
		talloc_destroy(ctx);
		ads_msgfree(ads, res);
		return ADS_ERROR(LDAP_NO_MEMORY);
	}
	ret = ads_gen_mod(ads, dn_string, mods);
	TALLOC_FREE(dn_string);
	if (!ADS_ERR_OK(ret)) {
		DEBUG(1,("ads_clear_service_principal_names: Error: Updating Service Principals for machine %s in LDAP\n",
			machine_name));
		ads_msgfree(ads, res);
		talloc_destroy(ctx);
		return ret;
	}

	ads_msgfree(ads, res);
	talloc_destroy(ctx);
	return ret;
}

/**
 * @brief Search for an element in a string array.
 *
 * @param[in]  el_array  The string array to search.
 *
 * @param[in]  num_el    The number of elements in the string array.
 *
 * @param[in]  el        The string to search.
 *
 * @return               True if found, false if not.
 */
bool ads_element_in_array(const char **el_array, size_t num_el, const char *el)
{
	size_t i;

	if (el_array == NULL || num_el == 0 || el == NULL) {
		return false;
	}

	for (i = 0; i < num_el && el_array[i] != NULL; i++) {
		int cmp;

		cmp = strcasecmp_m(el_array[i], el);
		if (cmp == 0) {
			return true;
		}
	}

	return false;
}

/**
 * @brief This gets the service principal names of an existing computer account.
 *
 * @param[in]  mem_ctx      The memory context to use to allocate the spn array.
 *
 * @param[in]  ads          The ADS context to use.
 *
 * @param[in]  machine_name The NetBIOS name of the computer, which is used to
 *                          identify the computer account.
 *
 * @param[in]  spn_array    A pointer to store the array for SPNs.
 *
 * @param[in]  num_spns     The number of principals stored in the array.
 *
 * @return                  0 on success, or a ADS error if a failure occurred.
 */
ADS_STATUS ads_get_service_principal_names(TALLOC_CTX *mem_ctx,
					   ADS_STRUCT *ads,
					   const char *machine_name,
					   char ***spn_array,
					   size_t *num_spns)
{
	ADS_STATUS status;
	LDAPMessage *res = NULL;
	int count;

	status = ads_find_machine_acct(ads,
				       &res,
				       machine_name);
	if (!ADS_ERR_OK(status)) {
		DEBUG(1,("Host Account for %s not found... skipping operation.\n",
			 machine_name));
		return status;
	}

	count = ads_count_replies(ads, res);
	if (count != 1) {
		status = ADS_ERROR(LDAP_NO_SUCH_OBJECT);
		goto done;
	}

	*spn_array = ads_pull_strings(ads,
				      mem_ctx,
				      res,
				      "servicePrincipalName",
				      num_spns);
	if (*spn_array == NULL) {
		DEBUG(1, ("Host account for %s does not have service principal "
			  "names.\n",
			  machine_name));
		status = ADS_ERROR(LDAP_NO_SUCH_OBJECT);
		goto done;
	}

done:
	ads_msgfree(ads, res);

	return status;
}

/**
 * This adds a service principal name to an existing computer account
 * (found by hostname) in AD.
 * @param ads An initialized ADS_STRUCT
 * @param machine_name the NetBIOS name of the computer, which is used to identify the computer account.
 * @param spns An array or strings for the service principals to add,
 *        i.e. 'cifs/machine_name', 'http/machine.full.domain.com' etc.
 * @return 0 upon sucess, or non-zero if a failure occurs
 **/

ADS_STATUS ads_add_service_principal_names(ADS_STRUCT *ads,
					   const char *machine_name,
                                           const char **spns)
{
	ADS_STATUS ret;
	TALLOC_CTX *ctx;
	LDAPMessage *res = NULL;
	ADS_MODLIST mods;
	char *dn_string = NULL;
	const char **servicePrincipalName = spns;

	ret = ads_find_machine_acct(ads, &res, machine_name);
	if (!ADS_ERR_OK(ret) || ads_count_replies(ads, res) != 1) {
		DEBUG(1,("ads_add_service_principal_name: WARNING: Host Account for %s not found... skipping operation.\n",
			machine_name));
		DEBUG(1,("ads_add_service_principal_name: WARNING: Service Principals have NOT been added.\n"));
		ads_msgfree(ads, res);
		return ADS_ERROR(LDAP_NO_SUCH_OBJECT);
	}

	DEBUG(1,("ads_add_service_principal_name: Host account for %s found\n", machine_name));
	if (!(ctx = talloc_init("ads_add_service_principal_name"))) {
		ads_msgfree(ads, res);
		return ADS_ERROR(LDAP_NO_MEMORY);
	}

	DEBUG(5,("ads_add_service_principal_name: INFO: "
		"Adding %s to host %s\n",
		spns[0] ? "N/A" : spns[0], machine_name));


	DEBUG(5,("ads_add_service_principal_name: INFO: "
		"Adding %s to host %s\n",
		spns[1] ? "N/A" : spns[1], machine_name));

	if ( (mods = ads_init_mods(ctx)) == NULL ) {
		ret = ADS_ERROR(LDAP_NO_MEMORY);
		goto out;
	}

	ret = ads_add_strlist(ctx,
			      &mods,
			      "servicePrincipalName",
			      servicePrincipalName);
	if (!ADS_ERR_OK(ret)) {
		DEBUG(1,("ads_add_service_principal_name: Error: Updating Service Principals in LDAP\n"));
		goto out;
	}

	if ( (dn_string = ads_get_dn(ads, ctx, res)) == NULL ) {
		ret = ADS_ERROR(LDAP_NO_MEMORY);
		goto out;
	}

	ret = ads_gen_mod(ads, dn_string, mods);
	if (!ADS_ERR_OK(ret)) {
		DEBUG(1,("ads_add_service_principal_name: Error: Updating Service Principals in LDAP\n"));
		goto out;
	}

 out:
	TALLOC_FREE( ctx );
	ads_msgfree(ads, res);
	return ret;
}

/**
 * adds a machine account to the ADS server
 * @param ads An intialized ADS_STRUCT
 * @param machine_name - the NetBIOS machine name of this account.
 * @param account_type A number indicating the type of account to create
 * @param org_unit The LDAP path in which to place this account
 * @return 0 upon success, or non-zero otherwise
**/

ADS_STATUS ads_create_machine_acct(ADS_STRUCT *ads,
				   const char *machine_name,
				   const char *org_unit,
				   uint32_t etype_list)
{
	ADS_STATUS ret;
	char *samAccountName, *controlstr;
	TALLOC_CTX *ctx;
	ADS_MODLIST mods;
	char *machine_escaped = NULL;
	char *new_dn;
	const char *objectClass[] = {"top", "person", "organizationalPerson",
				     "user", "computer", NULL};
	LDAPMessage *res = NULL;
	uint32_t acct_control = ( UF_WORKSTATION_TRUST_ACCOUNT |\
	                        UF_DONT_EXPIRE_PASSWD |\
			        UF_ACCOUNTDISABLE );
	uint32_t func_level = 0;

	ret = ads_domain_func_level(ads, &func_level);
	if (!ADS_ERR_OK(ret)) {
		return ret;
	}

	if (!(ctx = talloc_init("ads_add_machine_acct")))
		return ADS_ERROR(LDAP_NO_MEMORY);

	ret = ADS_ERROR(LDAP_NO_MEMORY);

	machine_escaped = escape_rdn_val_string_alloc(machine_name);
	if (!machine_escaped) {
		goto done;
	}

	ret = ads_find_machine_acct(ads, &res, machine_escaped);
<<<<<<< HEAD
	ads_msgfree(ads, res);
	if (ADS_ERR_OK(ret)) {
		DBG_DEBUG("Host account for %s already exists.\n",
				machine_escaped);
		ret = ADS_ERROR_LDAP(LDAP_ALREADY_EXISTS);
		goto done;
	}
=======
	if (ADS_ERR_OK(ret) && ads_count_replies(ads, res) == 1) {
		DBG_DEBUG("Host account for %s already exists.\n",
				machine_escaped);
		ret = ADS_ERROR_LDAP(LDAP_ALREADY_EXISTS);
		ads_msgfree(ads, res);
		goto done;
	}
	ads_msgfree(ads, res);
>>>>>>> 1f07059a

	new_dn = talloc_asprintf(ctx, "cn=%s,%s", machine_escaped, org_unit);
	samAccountName = talloc_asprintf(ctx, "%s$", machine_name);

	if ( !new_dn || !samAccountName ) {
		goto done;
	}

	if (!(controlstr = talloc_asprintf(ctx, "%u", acct_control))) {
		goto done;
	}

	if (!(mods = ads_init_mods(ctx))) {
		goto done;
	}

	ads_mod_str(ctx, &mods, "cn", machine_name);
	ads_mod_str(ctx, &mods, "sAMAccountName", samAccountName);
	ads_mod_strlist(ctx, &mods, "objectClass", objectClass);
	ads_mod_str(ctx, &mods, "userAccountControl", controlstr);

	if (func_level >= DS_DOMAIN_FUNCTION_2008) {
		const char *etype_list_str;

		etype_list_str = talloc_asprintf(ctx, "%d", (int)etype_list);
		if (etype_list_str == NULL) {
			goto done;
		}
		ads_mod_str(ctx, &mods, "msDS-SupportedEncryptionTypes",
			    etype_list_str);
	}

	ret = ads_gen_add(ads, new_dn, mods);

done:
	SAFE_FREE(machine_escaped);
	talloc_destroy(ctx);

	return ret;
}

/**
 * move a machine account to another OU on the ADS server
 * @param ads - An intialized ADS_STRUCT
 * @param machine_name - the NetBIOS machine name of this account.
 * @param org_unit - The LDAP path in which to place this account
 * @param moved - whether we moved the machine account (optional)
 * @return 0 upon success, or non-zero otherwise
**/

ADS_STATUS ads_move_machine_acct(ADS_STRUCT *ads, const char *machine_name, 
                                 const char *org_unit, bool *moved)
{
	ADS_STATUS rc;
	int ldap_status;
	LDAPMessage *res = NULL;
	char *filter = NULL;
	char *computer_dn = NULL;
	char *parent_dn;
	char *computer_rdn = NULL;
	bool need_move = False;

	if (asprintf(&filter, "(samAccountName=%s$)", machine_name) == -1) {
		rc = ADS_ERROR(LDAP_NO_MEMORY);
		goto done;
	}

	/* Find pre-existing machine */
	rc = ads_search(ads, &res, filter, NULL);
	if (!ADS_ERR_OK(rc)) {
		goto done;
	}

	computer_dn = ads_get_dn(ads, talloc_tos(), res);
	if (!computer_dn) {
		rc = ADS_ERROR(LDAP_NO_MEMORY);
		goto done;
	}

	parent_dn = ads_parent_dn(computer_dn);
	if (strequal(parent_dn, org_unit)) {
		goto done;
	}

	need_move = True;

	if (asprintf(&computer_rdn, "CN=%s", machine_name) == -1) {
		rc = ADS_ERROR(LDAP_NO_MEMORY);
		goto done;
	}

	ldap_status = ldap_rename_s(ads->ldap.ld, computer_dn, computer_rdn, 
				    org_unit, 1, NULL, NULL);
	rc = ADS_ERROR(ldap_status);

done:
	ads_msgfree(ads, res);
	SAFE_FREE(filter);
	TALLOC_FREE(computer_dn);
	SAFE_FREE(computer_rdn);

	if (!ADS_ERR_OK(rc)) {
		need_move = False;
	}

	if (moved) {
		*moved = need_move;
	}

	return rc;
}

/*
  dump a binary result from ldap
*/
static void dump_binary(ADS_STRUCT *ads, const char *field, struct berval **values)
{
	size_t i;
	for (i=0; values[i]; i++) {
		ber_len_t j;
		printf("%s: ", field);
		for (j=0; j<values[i]->bv_len; j++) {
			printf("%02X", (unsigned char)values[i]->bv_val[j]);
		}
		printf("\n");
	}
}

static void dump_guid(ADS_STRUCT *ads, const char *field, struct berval **values)
{
	int i;
	for (i=0; values[i]; i++) {
		NTSTATUS status;
		DATA_BLOB in = data_blob_const(values[i]->bv_val, values[i]->bv_len);
		struct GUID guid;

		status = GUID_from_ndr_blob(&in, &guid);
		if (NT_STATUS_IS_OK(status)) {
			printf("%s: %s\n", field, GUID_string(talloc_tos(), &guid));
		} else {
			printf("%s: INVALID GUID\n", field);
		}
	}
}

/*
  dump a sid result from ldap
*/
static void dump_sid(ADS_STRUCT *ads, const char *field, struct berval **values)
{
	int i;
	for (i=0; values[i]; i++) {
		ssize_t ret;
		struct dom_sid sid;
		struct dom_sid_buf tmp;
		ret = sid_parse((const uint8_t *)values[i]->bv_val,
				values[i]->bv_len, &sid);
		if (ret == -1) {
			return;
		}
		printf("%s: %s\n", field, dom_sid_str_buf(&sid, &tmp));
	}
}

/*
  dump ntSecurityDescriptor
*/
static void dump_sd(ADS_STRUCT *ads, const char *filed, struct berval **values)
{
	TALLOC_CTX *frame = talloc_stackframe();
	struct security_descriptor *psd;
	NTSTATUS status;

	status = unmarshall_sec_desc(talloc_tos(), (uint8_t *)values[0]->bv_val,
				     values[0]->bv_len, &psd);
	if (!NT_STATUS_IS_OK(status)) {
		DEBUG(0, ("unmarshall_sec_desc failed: %s\n",
			  nt_errstr(status)));
		TALLOC_FREE(frame);
		return;
	}

	if (psd) {
		ads_disp_sd(ads, talloc_tos(), psd);
	}

	TALLOC_FREE(frame);
}

/*
  dump a string result from ldap
*/
static void dump_string(const char *field, char **values)
{
	int i;
	for (i=0; values[i]; i++) {
		printf("%s: %s\n", field, values[i]);
	}
}

/*
  dump a field from LDAP on stdout
  used for debugging
*/

static bool ads_dump_field(ADS_STRUCT *ads, char *field, void **values, void *data_area)
{
	const struct {
		const char *name;
		bool string;
		void (*handler)(ADS_STRUCT *, const char *, struct berval **);
	} handlers[] = {
		{"objectGUID", False, dump_guid},
		{"netbootGUID", False, dump_guid},
		{"nTSecurityDescriptor", False, dump_sd},
		{"dnsRecord", False, dump_binary},
		{"objectSid", False, dump_sid},
		{"tokenGroups", False, dump_sid},
		{"tokenGroupsNoGCAcceptable", False, dump_sid},
		{"tokengroupsGlobalandUniversal", False, dump_sid},
		{"mS-DS-CreatorSID", False, dump_sid},
		{"msExchMailboxGuid", False, dump_guid},
		{NULL, True, NULL}
	};
	int i;

	if (!field) { /* must be end of an entry */
		printf("\n");
		return False;
	}

	for (i=0; handlers[i].name; i++) {
		if (strcasecmp_m(handlers[i].name, field) == 0) {
			if (!values) /* first time, indicate string or not */
				return handlers[i].string;
			handlers[i].handler(ads, field, (struct berval **) values);
			break;
		}
	}
	if (!handlers[i].name) {
		if (!values) /* first time, indicate string conversion */
			return True;
		dump_string(field, (char **)values);
	}
	return False;
}

/**
 * Dump a result from LDAP on stdout
 *  used for debugging
 * @param ads connection to ads server
 * @param res Results to dump
 **/

 void ads_dump(ADS_STRUCT *ads, LDAPMessage *res)
{
	ads_process_results(ads, res, ads_dump_field, NULL);
}

/**
 * Walk through results, calling a function for each entry found.
 *  The function receives a field name, a berval * array of values,
 *  and a data area passed through from the start.  The function is
 *  called once with null for field and values at the end of each
 *  entry.
 * @param ads connection to ads server
 * @param res Results to process
 * @param fn Function for processing each result
 * @param data_area user-defined area to pass to function
 **/
 void ads_process_results(ADS_STRUCT *ads, LDAPMessage *res,
			  bool (*fn)(ADS_STRUCT *, char *, void **, void *),
			  void *data_area)
{
	LDAPMessage *msg;
	TALLOC_CTX *ctx;
	size_t converted_size;

	if (!(ctx = talloc_init("ads_process_results")))
		return;

	for (msg = ads_first_entry(ads, res); msg; 
	     msg = ads_next_entry(ads, msg)) {
		char *utf8_field;
		BerElement *b;

		for (utf8_field=ldap_first_attribute(ads->ldap.ld,
						     (LDAPMessage *)msg,&b); 
		     utf8_field;
		     utf8_field=ldap_next_attribute(ads->ldap.ld,
						    (LDAPMessage *)msg,b)) {
			struct berval **ber_vals;
			char **str_vals;
			char **utf8_vals;
			char *field;
			bool string; 

			if (!pull_utf8_talloc(ctx, &field, utf8_field,
					      &converted_size))
			{
				DEBUG(0,("ads_process_results: "
					 "pull_utf8_talloc failed: %s",
					 strerror(errno)));
			}

			string = fn(ads, field, NULL, data_area);

			if (string) {
				const char **p;

				utf8_vals = ldap_get_values(ads->ldap.ld,
					       	 (LDAPMessage *)msg, field);
				p = discard_const_p(const char *, utf8_vals);
				str_vals = ads_pull_strvals(ctx, p);
				fn(ads, field, (void **) str_vals, data_area);
				ldap_value_free(utf8_vals);
			} else {
				ber_vals = ldap_get_values_len(ads->ldap.ld, 
						 (LDAPMessage *)msg, field);
				fn(ads, field, (void **) ber_vals, data_area);

				ldap_value_free_len(ber_vals);
			}
			ldap_memfree(utf8_field);
		}
		ber_free(b, 0);
		talloc_free_children(ctx);
		fn(ads, NULL, NULL, data_area); /* completed an entry */

	}
	talloc_destroy(ctx);
}

/**
 * count how many replies are in a LDAPMessage
 * @param ads connection to ads server
 * @param res Results to count
 * @return number of replies
 **/
int ads_count_replies(ADS_STRUCT *ads, void *res)
{
	return ldap_count_entries(ads->ldap.ld, (LDAPMessage *)res);
}

/**
 * pull the first entry from a ADS result
 * @param ads connection to ads server
 * @param res Results of search
 * @return first entry from result
 **/
 LDAPMessage *ads_first_entry(ADS_STRUCT *ads, LDAPMessage *res)
{
	return ldap_first_entry(ads->ldap.ld, res);
}

/**
 * pull the next entry from a ADS result
 * @param ads connection to ads server
 * @param res Results of search
 * @return next entry from result
 **/
 LDAPMessage *ads_next_entry(ADS_STRUCT *ads, LDAPMessage *res)
{
	return ldap_next_entry(ads->ldap.ld, res);
}

/**
 * pull the first message from a ADS result
 * @param ads connection to ads server
 * @param res Results of search
 * @return first message from result
 **/
 LDAPMessage *ads_first_message(ADS_STRUCT *ads, LDAPMessage *res)
{
	return ldap_first_message(ads->ldap.ld, res);
}

/**
 * pull the next message from a ADS result
 * @param ads connection to ads server
 * @param res Results of search
 * @return next message from result
 **/
 LDAPMessage *ads_next_message(ADS_STRUCT *ads, LDAPMessage *res)
{
	return ldap_next_message(ads->ldap.ld, res);
}

/**
 * pull a single string from a ADS result
 * @param ads connection to ads server
 * @param mem_ctx TALLOC_CTX to use for allocating result string
 * @param msg Results of search
 * @param field Attribute to retrieve
 * @return Result string in talloc context
 **/
 char *ads_pull_string(ADS_STRUCT *ads, TALLOC_CTX *mem_ctx, LDAPMessage *msg,
		       const char *field)
{
	char **values;
	char *ret = NULL;
	char *ux_string;
	size_t converted_size;

	values = ldap_get_values(ads->ldap.ld, msg, field);
	if (!values)
		return NULL;

	if (values[0] && pull_utf8_talloc(mem_ctx, &ux_string, values[0],
					  &converted_size))
	{
		ret = ux_string;
	}
	ldap_value_free(values);
	return ret;
}

/**
 * pull an array of strings from a ADS result
 * @param ads connection to ads server
 * @param mem_ctx TALLOC_CTX to use for allocating result string
 * @param msg Results of search
 * @param field Attribute to retrieve
 * @return Result strings in talloc context
 **/
 char **ads_pull_strings(ADS_STRUCT *ads, TALLOC_CTX *mem_ctx,
			 LDAPMessage *msg, const char *field,
			 size_t *num_values)
{
	char **values;
	char **ret = NULL;
	size_t i, converted_size;

	values = ldap_get_values(ads->ldap.ld, msg, field);
	if (!values)
		return NULL;

	*num_values = ldap_count_values(values);

	ret = talloc_array(mem_ctx, char *, *num_values + 1);
	if (!ret) {
		ldap_value_free(values);
		return NULL;
	}

	for (i=0;i<*num_values;i++) {
		if (!pull_utf8_talloc(mem_ctx, &ret[i], values[i],
				      &converted_size))
		{
			ldap_value_free(values);
			return NULL;
		}
	}
	ret[i] = NULL;

	ldap_value_free(values);
	return ret;
}

/**
 * pull an array of strings from a ADS result 
 *  (handle large multivalue attributes with range retrieval)
 * @param ads connection to ads server
 * @param mem_ctx TALLOC_CTX to use for allocating result string
 * @param msg Results of search
 * @param field Attribute to retrieve
 * @param current_strings strings returned by a previous call to this function
 * @param next_attribute The next query should ask for this attribute
 * @param num_values How many values did we get this time?
 * @param more_values Are there more values to get?
 * @return Result strings in talloc context
 **/
 char **ads_pull_strings_range(ADS_STRUCT *ads, 
			       TALLOC_CTX *mem_ctx,
			       LDAPMessage *msg, const char *field,
			       char **current_strings,
			       const char **next_attribute,
			       size_t *num_strings,
			       bool *more_strings)
{
	char *attr;
	char *expected_range_attrib, *range_attr;
	BerElement *ptr = NULL;
	char **strings;
	char **new_strings;
	size_t num_new_strings;
	unsigned long int range_start;
	unsigned long int range_end;

	/* we might have been given the whole lot anyway */
	if ((strings = ads_pull_strings(ads, mem_ctx, msg, field, num_strings))) {
		*more_strings = False;
		return strings;
	}

	expected_range_attrib = talloc_asprintf(mem_ctx, "%s;Range=", field);

	/* look for Range result */
	for (attr = ldap_first_attribute(ads->ldap.ld, (LDAPMessage *)msg, &ptr); 
	     attr; 
	     attr = ldap_next_attribute(ads->ldap.ld, (LDAPMessage *)msg, ptr)) {
		/* we ignore the fact that this is utf8, as all attributes are ascii... */
		if (strnequal(attr, expected_range_attrib, strlen(expected_range_attrib))) {
			range_attr = attr;
			break;
		}
		ldap_memfree(attr);
	}
	if (!attr) {
		ber_free(ptr, 0);
		/* nothing here - this field is just empty */
		*more_strings = False;
		return NULL;
	}

	if (sscanf(&range_attr[strlen(expected_range_attrib)], "%lu-%lu", 
		   &range_start, &range_end) == 2) {
		*more_strings = True;
	} else {
		if (sscanf(&range_attr[strlen(expected_range_attrib)], "%lu-*", 
			   &range_start) == 1) {
			*more_strings = False;
		} else {
			DEBUG(1, ("ads_pull_strings_range:  Cannot parse Range attriubte (%s)\n", 
				  range_attr));
			ldap_memfree(range_attr);
			*more_strings = False;
			return NULL;
		}
	}

	if ((*num_strings) != range_start) {
		DEBUG(1, ("ads_pull_strings_range: Range attribute (%s) doesn't start at %u, but at %lu"
			  " - aborting range retreival\n",
			  range_attr, (unsigned int)(*num_strings) + 1, range_start));
		ldap_memfree(range_attr);
		*more_strings = False;
		return NULL;
	}

	new_strings = ads_pull_strings(ads, mem_ctx, msg, range_attr, &num_new_strings);

	if (*more_strings && ((*num_strings + num_new_strings) != (range_end + 1))) {
		DEBUG(1, ("ads_pull_strings_range: Range attribute (%s) tells us we have %lu "
			  "strings in this bunch, but we only got %lu - aborting range retreival\n",
			  range_attr, (unsigned long int)range_end - range_start + 1, 
			  (unsigned long int)num_new_strings));
		ldap_memfree(range_attr);
		*more_strings = False;
		return NULL;
	}

	strings = talloc_realloc(mem_ctx, current_strings, char *,
				 *num_strings + num_new_strings);

	if (strings == NULL) {
		ldap_memfree(range_attr);
		*more_strings = False;
		return NULL;
	}

	if (new_strings && num_new_strings) {
		memcpy(&strings[*num_strings], new_strings,
		       sizeof(*new_strings) * num_new_strings);
	}

	(*num_strings) += num_new_strings;

	if (*more_strings) {
		*next_attribute = talloc_asprintf(mem_ctx,
						  "%s;range=%d-*", 
						  field,
						  (int)*num_strings);

		if (!*next_attribute) {
			DEBUG(1, ("talloc_asprintf for next attribute failed!\n"));
			ldap_memfree(range_attr);
			*more_strings = False;
			return NULL;
		}
	}

	ldap_memfree(range_attr);

	return strings;
}

/**
 * pull a single uint32_t from a ADS result
 * @param ads connection to ads server
 * @param msg Results of search
 * @param field Attribute to retrieve
 * @param v Pointer to int to store result
 * @return boolean inidicating success
*/
 bool ads_pull_uint32(ADS_STRUCT *ads, LDAPMessage *msg, const char *field,
		      uint32_t *v)
{
	char **values;

	values = ldap_get_values(ads->ldap.ld, msg, field);
	if (!values)
		return False;
	if (!values[0]) {
		ldap_value_free(values);
		return False;
	}

	*v = atoi(values[0]);
	ldap_value_free(values);
	return True;
}

/**
 * pull a single objectGUID from an ADS result
 * @param ads connection to ADS server
 * @param msg results of search
 * @param guid 37-byte area to receive text guid
 * @return boolean indicating success
 **/
 bool ads_pull_guid(ADS_STRUCT *ads, LDAPMessage *msg, struct GUID *guid)
{
	DATA_BLOB blob;
	NTSTATUS status;

	if (!smbldap_talloc_single_blob(talloc_tos(), ads->ldap.ld, msg, "objectGUID",
					&blob)) {
		return false;
	}

	status = GUID_from_ndr_blob(&blob, guid);
	talloc_free(blob.data);
	return NT_STATUS_IS_OK(status);
}


/**
 * pull a single struct dom_sid from a ADS result
 * @param ads connection to ads server
 * @param msg Results of search
 * @param field Attribute to retrieve
 * @param sid Pointer to sid to store result
 * @return boolean inidicating success
*/
 bool ads_pull_sid(ADS_STRUCT *ads, LDAPMessage *msg, const char *field,
		   struct dom_sid *sid)
{
	return smbldap_pull_sid(ads->ldap.ld, msg, field, sid);
}

/**
 * pull an array of struct dom_sids from a ADS result
 * @param ads connection to ads server
 * @param mem_ctx TALLOC_CTX for allocating sid array
 * @param msg Results of search
 * @param field Attribute to retrieve
 * @param sids pointer to sid array to allocate
 * @return the count of SIDs pulled
 **/
 int ads_pull_sids(ADS_STRUCT *ads, TALLOC_CTX *mem_ctx,
		   LDAPMessage *msg, const char *field, struct dom_sid **sids)
{
	struct berval **values;
	int count, i;

	values = ldap_get_values_len(ads->ldap.ld, msg, field);

	if (!values)
		return 0;

	for (i=0; values[i]; i++)
		/* nop */ ;

	if (i) {
		(*sids) = talloc_array(mem_ctx, struct dom_sid, i);
		if (!(*sids)) {
			ldap_value_free_len(values);
			return 0;
		}
	} else {
		(*sids) = NULL;
	}

	count = 0;
	for (i=0; values[i]; i++) {
		ssize_t ret;
		ret = sid_parse((const uint8_t *)values[i]->bv_val,
				values[i]->bv_len, &(*sids)[count]);
		if (ret != -1) {
			struct dom_sid_buf buf;
			DBG_DEBUG("pulling SID: %s\n",
				  dom_sid_str_buf(&(*sids)[count], &buf));
			count++;
		}
	}

	ldap_value_free_len(values);
	return count;
}

/**
 * pull a struct security_descriptor from a ADS result
 * @param ads connection to ads server
 * @param mem_ctx TALLOC_CTX for allocating sid array
 * @param msg Results of search
 * @param field Attribute to retrieve
 * @param sd Pointer to *struct security_descriptor to store result (talloc()ed)
 * @return boolean inidicating success
*/
 bool ads_pull_sd(ADS_STRUCT *ads, TALLOC_CTX *mem_ctx,
		  LDAPMessage *msg, const char *field,
		  struct security_descriptor **sd)
{
	struct berval **values;
	bool ret = true;

	values = ldap_get_values_len(ads->ldap.ld, msg, field);

	if (!values) return false;

	if (values[0]) {
		NTSTATUS status;
		status = unmarshall_sec_desc(mem_ctx,
					     (uint8_t *)values[0]->bv_val,
					     values[0]->bv_len, sd);
		if (!NT_STATUS_IS_OK(status)) {
			DEBUG(0, ("unmarshall_sec_desc failed: %s\n",
				  nt_errstr(status)));
			ret = false;
		}
	}

	ldap_value_free_len(values);
	return ret;
}

/* 
 * in order to support usernames longer than 21 characters we need to 
 * use both the sAMAccountName and the userPrincipalName attributes 
 * It seems that not all users have the userPrincipalName attribute set
 *
 * @param ads connection to ads server
 * @param mem_ctx TALLOC_CTX for allocating sid array
 * @param msg Results of search
 * @return the username
 */
 char *ads_pull_username(ADS_STRUCT *ads, TALLOC_CTX *mem_ctx,
			 LDAPMessage *msg)
{
#if 0	/* JERRY */
	char *ret, *p;

	/* lookup_name() only works on the sAMAccountName to 
	   returning the username portion of userPrincipalName
	   breaks winbindd_getpwnam() */

	ret = ads_pull_string(ads, mem_ctx, msg, "userPrincipalName");
	if (ret && (p = strchr_m(ret, '@'))) {
		*p = 0;
		return ret;
	}
#endif
	return ads_pull_string(ads, mem_ctx, msg, "sAMAccountName");
}


/**
 * find the update serial number - this is the core of the ldap cache
 * @param ads connection to ads server
 * @param ads connection to ADS server
 * @param usn Pointer to retrieved update serial number
 * @return status of search
 **/
ADS_STATUS ads_USN(ADS_STRUCT *ads, uint32_t *usn)
{
	const char *attrs[] = {"highestCommittedUSN", NULL};
	ADS_STATUS status;
	LDAPMessage *res;

	status = ads_do_search_retry(ads, "", LDAP_SCOPE_BASE, "(objectclass=*)", attrs, &res);
	if (!ADS_ERR_OK(status)) 
		return status;

	if (ads_count_replies(ads, res) != 1) {
		ads_msgfree(ads, res);
		return ADS_ERROR(LDAP_NO_RESULTS_RETURNED);
	}

	if (!ads_pull_uint32(ads, res, "highestCommittedUSN", usn)) {
		ads_msgfree(ads, res);
		return ADS_ERROR(LDAP_NO_SUCH_ATTRIBUTE);
	}

	ads_msgfree(ads, res);
	return ADS_SUCCESS;
}

/* parse a ADS timestring - typical string is
   '20020917091222.0Z0' which means 09:12.22 17th September
   2002, timezone 0 */
static time_t ads_parse_time(const char *str)
{
	struct tm tm;

	ZERO_STRUCT(tm);

	if (sscanf(str, "%4d%2d%2d%2d%2d%2d", 
		   &tm.tm_year, &tm.tm_mon, &tm.tm_mday, 
		   &tm.tm_hour, &tm.tm_min, &tm.tm_sec) != 6) {
		return 0;
	}
	tm.tm_year -= 1900;
	tm.tm_mon -= 1;

	return timegm(&tm);
}

/********************************************************************
********************************************************************/

ADS_STATUS ads_current_time(ADS_STRUCT *ads)
{
	const char *attrs[] = {"currentTime", NULL};
	ADS_STATUS status;
	LDAPMessage *res;
	char *timestr;
	TALLOC_CTX *ctx;
	ADS_STRUCT *ads_s = ads;

	if (!(ctx = talloc_init("ads_current_time"))) {
		return ADS_ERROR(LDAP_NO_MEMORY);
	}

        /* establish a new ldap tcp session if necessary */

	if ( !ads->ldap.ld ) {
		if ( (ads_s = ads_init( ads->server.realm, ads->server.workgroup, 
			ads->server.ldap_server )) == NULL )
		{
			status = ADS_ERROR(LDAP_NO_MEMORY);
			goto done;
		}
		ads_s->auth.flags = ADS_AUTH_ANON_BIND;
		status = ads_connect( ads_s );
		if ( !ADS_ERR_OK(status))
			goto done;
	}

	status = ads_do_search(ads_s, "", LDAP_SCOPE_BASE, "(objectclass=*)", attrs, &res);
	if (!ADS_ERR_OK(status)) {
		goto done;
	}

	timestr = ads_pull_string(ads_s, ctx, res, "currentTime");
	if (!timestr) {
		ads_msgfree(ads_s, res);
		status = ADS_ERROR(LDAP_NO_RESULTS_RETURNED);
		goto done;
	}

	/* but save the time and offset in the original ADS_STRUCT */	

	ads->config.current_time = ads_parse_time(timestr);

	if (ads->config.current_time != 0) {
		ads->auth.time_offset = ads->config.current_time - time(NULL);
		DEBUG(4,("KDC time offset is %d seconds\n", ads->auth.time_offset));
	}

	ads_msgfree(ads, res);

	status = ADS_SUCCESS;

done:
	/* free any temporary ads connections */
	if ( ads_s != ads ) {
		ads_destroy( &ads_s );
	}
	talloc_destroy(ctx);

	return status;
}

/********************************************************************
********************************************************************/

ADS_STATUS ads_domain_func_level(ADS_STRUCT *ads, uint32_t *val)
{
	const char *attrs[] = {"domainFunctionality", NULL};
	ADS_STATUS status;
	LDAPMessage *res;
	ADS_STRUCT *ads_s = ads;

	*val = DS_DOMAIN_FUNCTION_2000;

        /* establish a new ldap tcp session if necessary */

	if ( !ads->ldap.ld ) {
		if ( (ads_s = ads_init( ads->server.realm, ads->server.workgroup, 
			ads->server.ldap_server )) == NULL )
		{
			status = ADS_ERROR_NT(NT_STATUS_NO_MEMORY);
			goto done;
		}
		ads_s->auth.flags = ADS_AUTH_ANON_BIND;
		status = ads_connect( ads_s );
		if ( !ADS_ERR_OK(status))
			goto done;
	}

	/* If the attribute does not exist assume it is a Windows 2000 
	   functional domain */

	status = ads_do_search(ads_s, "", LDAP_SCOPE_BASE, "(objectclass=*)", attrs, &res);
	if (!ADS_ERR_OK(status)) {
		if ( status.err.rc == LDAP_NO_SUCH_ATTRIBUTE ) {
			status = ADS_SUCCESS;
		}
		goto done;
	}

	if ( !ads_pull_uint32(ads_s, res, "domainFunctionality", val) ) {
		DEBUG(5,("ads_domain_func_level: Failed to pull the domainFunctionality attribute.\n"));
	}
	DEBUG(3,("ads_domain_func_level: %d\n", *val));


	ads_msgfree(ads, res);

done:
	/* free any temporary ads connections */
	if ( ads_s != ads ) {
		ads_destroy( &ads_s );
	}

	return status;
}

/**
 * find the domain sid for our domain
 * @param ads connection to ads server
 * @param sid Pointer to domain sid
 * @return status of search
 **/
ADS_STATUS ads_domain_sid(ADS_STRUCT *ads, struct dom_sid *sid)
{
	const char *attrs[] = {"objectSid", NULL};
	LDAPMessage *res;
	ADS_STATUS rc;

	rc = ads_do_search_retry(ads, ads->config.bind_path, LDAP_SCOPE_BASE, "(objectclass=*)", 
			   attrs, &res);
	if (!ADS_ERR_OK(rc)) return rc;
	if (!ads_pull_sid(ads, res, "objectSid", sid)) {
		ads_msgfree(ads, res);
		return ADS_ERROR_SYSTEM(ENOENT);
	}
	ads_msgfree(ads, res);

	return ADS_SUCCESS;
}

/**
 * find our site name 
 * @param ads connection to ads server
 * @param mem_ctx Pointer to talloc context
 * @param site_name Pointer to the sitename
 * @return status of search
 **/
ADS_STATUS ads_site_dn(ADS_STRUCT *ads, TALLOC_CTX *mem_ctx, const char **site_name)
{
	ADS_STATUS status;
	LDAPMessage *res;
	const char *dn, *service_name;
	const char *attrs[] = { "dsServiceName", NULL };

	status = ads_do_search(ads, "", LDAP_SCOPE_BASE, "(objectclass=*)", attrs, &res);
	if (!ADS_ERR_OK(status)) {
		return status;
	}

	service_name = ads_pull_string(ads, mem_ctx, res, "dsServiceName");
	if (service_name == NULL) {
		ads_msgfree(ads, res);
		return ADS_ERROR(LDAP_NO_RESULTS_RETURNED);
	}

	ads_msgfree(ads, res);

	/* go up three levels */
	dn = ads_parent_dn(ads_parent_dn(ads_parent_dn(service_name)));
	if (dn == NULL) {
		return ADS_ERROR(LDAP_NO_MEMORY);
	}

	*site_name = talloc_strdup(mem_ctx, dn);
	if (*site_name == NULL) {
		return ADS_ERROR(LDAP_NO_MEMORY);
	}

	return status;
	/*
	dsServiceName: CN=NTDS Settings,CN=W2K3DC,CN=Servers,CN=Default-First-Site-Name,CN=Sites,CN=Configuration,DC=ber,DC=suse,DC=de
	*/						 
}

/**
 * find the site dn where a machine resides
 * @param ads connection to ads server
 * @param mem_ctx Pointer to talloc context
 * @param computer_name name of the machine
 * @param site_name Pointer to the sitename
 * @return status of search
 **/
ADS_STATUS ads_site_dn_for_machine(ADS_STRUCT *ads, TALLOC_CTX *mem_ctx, const char *computer_name, const char **site_dn)
{
	ADS_STATUS status;
	LDAPMessage *res;
	const char *parent, *filter;
	char *config_context = NULL;
	char *dn;

	/* shortcut a query */
	if (strequal(computer_name, ads->config.ldap_server_name)) {
		return ads_site_dn(ads, mem_ctx, site_dn);
	}

	status = ads_config_path(ads, mem_ctx, &config_context);
	if (!ADS_ERR_OK(status)) {
		return status;
	}

	filter = talloc_asprintf(mem_ctx, "(cn=%s)", computer_name);
	if (filter == NULL) {
		return ADS_ERROR(LDAP_NO_MEMORY);
	}

	status = ads_do_search(ads, config_context, LDAP_SCOPE_SUBTREE, 
			       filter, NULL, &res);
	if (!ADS_ERR_OK(status)) {
		return status;
	}

	if (ads_count_replies(ads, res) != 1) {
		ads_msgfree(ads, res);
		return ADS_ERROR(LDAP_NO_SUCH_OBJECT);
	}

	dn = ads_get_dn(ads, mem_ctx, res);
	if (dn == NULL) {
		ads_msgfree(ads, res);
		return ADS_ERROR(LDAP_NO_MEMORY);
	}

	/* go up three levels */
	parent = ads_parent_dn(ads_parent_dn(ads_parent_dn(dn)));
	if (parent == NULL) {
		ads_msgfree(ads, res);
		TALLOC_FREE(dn);
		return ADS_ERROR(LDAP_NO_MEMORY);
	}

	*site_dn = talloc_strdup(mem_ctx, parent);
	if (*site_dn == NULL) {
		ads_msgfree(ads, res);
		TALLOC_FREE(dn);
		return ADS_ERROR(LDAP_NO_MEMORY);
	}

	TALLOC_FREE(dn);
	ads_msgfree(ads, res);

	return status;
}

/**
 * get the upn suffixes for a domain
 * @param ads connection to ads server
 * @param mem_ctx Pointer to talloc context
 * @param suffixes Pointer to an array of suffixes
 * @param num_suffixes Pointer to the number of suffixes
 * @return status of search
 **/
ADS_STATUS ads_upn_suffixes(ADS_STRUCT *ads, TALLOC_CTX *mem_ctx, char ***suffixes, size_t *num_suffixes)
{
	ADS_STATUS status;
	LDAPMessage *res;
	const char *base;
	char *config_context = NULL;
	const char *attrs[] = { "uPNSuffixes", NULL };

	status = ads_config_path(ads, mem_ctx, &config_context);
	if (!ADS_ERR_OK(status)) {
		return status;
	}

	base = talloc_asprintf(mem_ctx, "cn=Partitions,%s", config_context);
	if (base == NULL) {
		return ADS_ERROR(LDAP_NO_MEMORY);
	}

	status = ads_search_dn(ads, &res, base, attrs);
	if (!ADS_ERR_OK(status)) {
		return status;
	}

	if (ads_count_replies(ads, res) != 1) {
		ads_msgfree(ads, res);
		return ADS_ERROR(LDAP_NO_SUCH_OBJECT);
	}

	(*suffixes) = ads_pull_strings(ads, mem_ctx, res, "uPNSuffixes", num_suffixes);
	if ((*suffixes) == NULL) {
		ads_msgfree(ads, res);
		return ADS_ERROR(LDAP_NO_MEMORY);
	}

	ads_msgfree(ads, res);

	return status;
}

/**
 * get the joinable ous for a domain
 * @param ads connection to ads server
 * @param mem_ctx Pointer to talloc context
 * @param ous Pointer to an array of ous
 * @param num_ous Pointer to the number of ous
 * @return status of search
 **/
ADS_STATUS ads_get_joinable_ous(ADS_STRUCT *ads,
				TALLOC_CTX *mem_ctx,
				char ***ous,
				size_t *num_ous)
{
	ADS_STATUS status;
	LDAPMessage *res = NULL;
	LDAPMessage *msg = NULL;
	const char *attrs[] = { "dn", NULL };
	int count = 0;

	status = ads_search(ads, &res,
			    "(|(objectClass=domain)(objectclass=organizationalUnit))",
			    attrs);
	if (!ADS_ERR_OK(status)) {
		return status;
	}

	count = ads_count_replies(ads, res);
	if (count < 1) {
		ads_msgfree(ads, res);
		return ADS_ERROR(LDAP_NO_RESULTS_RETURNED);
	}

	for (msg = ads_first_entry(ads, res); msg;
	     msg = ads_next_entry(ads, msg)) {
		const char **p = discard_const_p(const char *, *ous);
		char *dn = NULL;

		dn = ads_get_dn(ads, talloc_tos(), msg);
		if (!dn) {
			ads_msgfree(ads, res);
			return ADS_ERROR(LDAP_NO_MEMORY);
		}

		if (!add_string_to_array(mem_ctx, dn, &p, num_ous)) {
			TALLOC_FREE(dn);
			ads_msgfree(ads, res);
			return ADS_ERROR(LDAP_NO_MEMORY);
		}

		TALLOC_FREE(dn);
		*ous = discard_const_p(char *, p);
	}

	ads_msgfree(ads, res);

	return status;
}


/**
 * pull a struct dom_sid from an extended dn string
 * @param mem_ctx TALLOC_CTX
 * @param extended_dn string
 * @param flags string type of extended_dn
 * @param sid pointer to a struct dom_sid
 * @return NT_STATUS_OK on success,
 *	   NT_INVALID_PARAMETER on error,
 *	   NT_STATUS_NOT_FOUND if no SID present
 **/
ADS_STATUS ads_get_sid_from_extended_dn(TALLOC_CTX *mem_ctx,
					const char *extended_dn,
					enum ads_extended_dn_flags flags,
					struct dom_sid *sid)
{
	char *p, *q, *dn;

	if (!extended_dn) {
		return ADS_ERROR_NT(NT_STATUS_INVALID_PARAMETER);
	}

	/* otherwise extended_dn gets stripped off */
	if ((dn = talloc_strdup(mem_ctx, extended_dn)) == NULL) {
		return ADS_ERROR_NT(NT_STATUS_INVALID_PARAMETER);
	}
	/*
	 * ADS_EXTENDED_DN_HEX_STRING:
	 * <GUID=238e1963cb390f4bb032ba0105525a29>;<SID=010500000000000515000000bb68c8fd6b61b427572eb04556040000>;CN=gd,OU=berlin,OU=suse,DC=ber,DC=suse,DC=de
	 *
	 * ADS_EXTENDED_DN_STRING (only with w2k3):
	 * <GUID=63198e23-39cb-4b0f-b032-ba0105525a29>;<SID=S-1-5-21-4257769659-666132843-1169174103-1110>;CN=gd,OU=berlin,OU=suse,DC=ber,DC=suse,DC=de
	 *
	 * Object with no SID, such as an Exchange Public Folder
	 * <GUID=28907fb4bdf6854993e7f0a10b504e7c>;CN=public,CN=Microsoft Exchange System Objects,DC=sd2k3ms,DC=west,DC=isilon,DC=com
	 */

	p = strchr(dn, ';');
	if (!p) {
		return ADS_ERROR_NT(NT_STATUS_INVALID_PARAMETER);
	}

	if (strncmp(p, ";<SID=", strlen(";<SID=")) != 0) {
		DEBUG(5,("No SID present in extended dn\n"));
		return ADS_ERROR_NT(NT_STATUS_NOT_FOUND);
	}

	p += strlen(";<SID=");

	q = strchr(p, '>');
	if (!q) {
		return ADS_ERROR_NT(NT_STATUS_INVALID_PARAMETER);
	}

	*q = '\0';

	DEBUG(100,("ads_get_sid_from_extended_dn: sid string is %s\n", p));

	switch (flags) {

	case ADS_EXTENDED_DN_STRING:
		if (!string_to_sid(sid, p)) {
			return ADS_ERROR_NT(NT_STATUS_INVALID_PARAMETER);
		}
		break;
	case ADS_EXTENDED_DN_HEX_STRING: {
		ssize_t ret;
		fstring buf;
		size_t buf_len;

		buf_len = strhex_to_str(buf, sizeof(buf), p, strlen(p));
		if (buf_len == 0) {
			return ADS_ERROR_NT(NT_STATUS_INVALID_PARAMETER);
		}

		ret = sid_parse((const uint8_t *)buf, buf_len, sid);
		if (ret == -1) {
			DEBUG(10,("failed to parse sid\n"));
			return ADS_ERROR_NT(NT_STATUS_INVALID_PARAMETER);
		}
		break;
		}
	default:
		DEBUG(10,("unknown extended dn format\n"));
		return ADS_ERROR_NT(NT_STATUS_INVALID_PARAMETER);
	}

	return ADS_ERROR_NT(NT_STATUS_OK);
}

/********************************************************************
********************************************************************/

char* ads_get_dnshostname( ADS_STRUCT *ads, TALLOC_CTX *ctx, const char *machine_name )
{
	LDAPMessage *res = NULL;
	ADS_STATUS status;
	int count = 0;
	char *name = NULL;

	status = ads_find_machine_acct(ads, &res, machine_name);
	if (!ADS_ERR_OK(status)) {
		DEBUG(0,("ads_get_dnshostname: Failed to find account for %s\n",
			lp_netbios_name()));
		goto out;
	}

	if ( (count = ads_count_replies(ads, res)) != 1 ) {
		DEBUG(1,("ads_get_dnshostname: %d entries returned!\n", count));
		goto out;
	}

	if ( (name = ads_pull_string(ads, ctx, res, "dNSHostName")) == NULL ) {
		DEBUG(0,("ads_get_dnshostname: No dNSHostName attribute!\n"));
	}

out:
	ads_msgfree(ads, res);

	return name;
}

/********************************************************************
********************************************************************/

char* ads_get_upn( ADS_STRUCT *ads, TALLOC_CTX *ctx, const char *machine_name )
{
	LDAPMessage *res = NULL;
	ADS_STATUS status;
	int count = 0;
	char *name = NULL;

	status = ads_find_machine_acct(ads, &res, machine_name);
	if (!ADS_ERR_OK(status)) {
		DEBUG(0,("ads_get_upn: Failed to find account for %s\n",
			lp_netbios_name()));
		goto out;
	}

	if ( (count = ads_count_replies(ads, res)) != 1 ) {
		DEBUG(1,("ads_get_upn: %d entries returned!\n", count));
		goto out;
	}

	if ( (name = ads_pull_string(ads, ctx, res, "userPrincipalName")) == NULL ) {
		DEBUG(2,("ads_get_upn: No userPrincipalName attribute!\n"));
	}

out:
	ads_msgfree(ads, res);

	return name;
}

/********************************************************************
********************************************************************/

bool ads_has_samaccountname( ADS_STRUCT *ads, TALLOC_CTX *ctx, const char *machine_name )
{
	LDAPMessage *res = NULL;
	ADS_STATUS status;
	int count = 0;
	char *name = NULL;
	bool ok = false;

	status = ads_find_machine_acct(ads, &res, machine_name);
	if (!ADS_ERR_OK(status)) {
		DEBUG(0,("ads_has_samaccountname: Failed to find account for %s\n",
			lp_netbios_name()));
		goto out;
	}

	if ( (count = ads_count_replies(ads, res)) != 1 ) {
		DEBUG(1,("ads_has_samaccountname: %d entries returned!\n", count));
		goto out;
	}

	if ( (name = ads_pull_string(ads, ctx, res, "sAMAccountName")) == NULL ) {
		DEBUG(0,("ads_has_samaccountname: No sAMAccountName attribute!\n"));
	}

out:
	ads_msgfree(ads, res);
	if (name != NULL) {
		ok = (strlen(name) > 0);
	}
	TALLOC_FREE(name);
	return ok;
}

#if 0

   SAVED CODE - we used to join via ldap - remember how we did this. JRA.

/**
 * Join a machine to a realm
 *  Creates the machine account and sets the machine password
 * @param ads connection to ads server
 * @param machine name of host to add
 * @param org_unit Organizational unit to place machine in
 * @return status of join
 **/
ADS_STATUS ads_join_realm(ADS_STRUCT *ads, const char *machine_name,
			uint32_t account_type, const char *org_unit)
{
	ADS_STATUS status;
	LDAPMessage *res = NULL;
	char *machine;

	/* machine name must be lowercase */
	machine = SMB_STRDUP(machine_name);
	strlower_m(machine);

	/*
	status = ads_find_machine_acct(ads, (void **)&res, machine);
	if (ADS_ERR_OK(status) && ads_count_replies(ads, res) == 1) {
		DEBUG(0, ("Host account for %s already exists - deleting old account\n", machine));
		status = ads_leave_realm(ads, machine);
		if (!ADS_ERR_OK(status)) {
			DEBUG(0, ("Failed to delete host '%s' from the '%s' realm.\n",
				machine, ads->config.realm));
			return status;
		}
	}
	*/
	status = ads_add_machine_acct(ads, machine, account_type, org_unit);
	if (!ADS_ERR_OK(status)) {
		DEBUG(0, ("ads_join_realm: ads_add_machine_acct failed (%s): %s\n", machine, ads_errstr(status)));
		SAFE_FREE(machine);
		return status;
	}

	status = ads_find_machine_acct(ads, (void **)(void *)&res, machine);
	if (!ADS_ERR_OK(status)) {
		DEBUG(0, ("ads_join_realm: Host account test failed for machine %s\n", machine));
		SAFE_FREE(machine);
		return status;
	}

	SAFE_FREE(machine);
	ads_msgfree(ads, res);

	return status;
}
#endif

/**
 * Delete a machine from the realm
 * @param ads connection to ads server
 * @param hostname Machine to remove
 * @return status of delete
 **/
ADS_STATUS ads_leave_realm(ADS_STRUCT *ads, const char *hostname)
{
	ADS_STATUS status;
	void *msg;
	LDAPMessage *res;
	char *hostnameDN, *host;
	int rc;
	LDAPControl ldap_control;
	LDAPControl  * pldap_control[2] = {NULL, NULL};

	pldap_control[0] = &ldap_control;
	memset(&ldap_control, 0, sizeof(LDAPControl));
	ldap_control.ldctl_oid = discard_const_p(char, LDAP_SERVER_TREE_DELETE_OID);

	/* hostname must be lowercase */
	host = SMB_STRDUP(hostname);
	if (!strlower_m(host)) {
		SAFE_FREE(host);
		return ADS_ERROR_SYSTEM(EINVAL);
	}

	status = ads_find_machine_acct(ads, &res, host);
	if (!ADS_ERR_OK(status)) {
		DEBUG(0, ("Host account for %s does not exist.\n", host));
		SAFE_FREE(host);
		return status;
	}

	msg = ads_first_entry(ads, res);
	if (!msg) {
		SAFE_FREE(host);
		return ADS_ERROR_SYSTEM(ENOENT);
	}

	hostnameDN = ads_get_dn(ads, talloc_tos(), (LDAPMessage *)msg);
	if (hostnameDN == NULL) {
		SAFE_FREE(host);
		return ADS_ERROR_SYSTEM(ENOENT);
	}

	rc = ldap_delete_ext_s(ads->ldap.ld, hostnameDN, pldap_control, NULL);
	if (rc) {
		DEBUG(3,("ldap_delete_ext_s failed with error code %d\n", rc));
	}else {
		DEBUG(3,("ldap_delete_ext_s succeeded with error code %d\n", rc));
	}

	if (rc != LDAP_SUCCESS) {
		const char *attrs[] = { "cn", NULL };
		LDAPMessage *msg_sub;

		/* we only search with scope ONE, we do not expect any further
		 * objects to be created deeper */

		status = ads_do_search_retry(ads, hostnameDN,
					     LDAP_SCOPE_ONELEVEL,
					     "(objectclass=*)", attrs, &res);

		if (!ADS_ERR_OK(status)) {
			SAFE_FREE(host);
			TALLOC_FREE(hostnameDN);
			return status;
		}

		for (msg_sub = ads_first_entry(ads, res); msg_sub;
			msg_sub = ads_next_entry(ads, msg_sub)) {

			char *dn = NULL;

			if ((dn = ads_get_dn(ads, talloc_tos(), msg_sub)) == NULL) {
				SAFE_FREE(host);
				TALLOC_FREE(hostnameDN);
				return ADS_ERROR(LDAP_NO_MEMORY);
			}

			status = ads_del_dn(ads, dn);
			if (!ADS_ERR_OK(status)) {
				DEBUG(3,("failed to delete dn %s: %s\n", dn, ads_errstr(status)));
				SAFE_FREE(host);
				TALLOC_FREE(dn);
				TALLOC_FREE(hostnameDN);
				return status;
			}

			TALLOC_FREE(dn);
		}

		/* there should be no subordinate objects anymore */
		status = ads_do_search_retry(ads, hostnameDN,
					     LDAP_SCOPE_ONELEVEL,
					     "(objectclass=*)", attrs, &res);

		if (!ADS_ERR_OK(status) || ( (ads_count_replies(ads, res)) > 0 ) ) {
			SAFE_FREE(host);
			TALLOC_FREE(hostnameDN);
			return status;
		}

		/* delete hostnameDN now */
		status = ads_del_dn(ads, hostnameDN);
		if (!ADS_ERR_OK(status)) {
			SAFE_FREE(host);
			DEBUG(3,("failed to delete dn %s: %s\n", hostnameDN, ads_errstr(status)));
			TALLOC_FREE(hostnameDN);
			return status;
		}
	}

	TALLOC_FREE(hostnameDN);

	status = ads_find_machine_acct(ads, &res, host);
	if (ADS_ERR_OK(status) && ads_count_replies(ads, res) == 1) {
		DEBUG(3, ("Failed to remove host account.\n"));
		SAFE_FREE(host);
		return status;
	}

	SAFE_FREE(host);
	return status;
}

/**
 * pull all token-sids from an LDAP dn
 * @param ads connection to ads server
 * @param mem_ctx TALLOC_CTX for allocating sid array
 * @param dn of LDAP object
 * @param user_sid pointer to struct dom_sid (objectSid)
 * @param primary_group_sid pointer to struct dom_sid (self composed)
 * @param sids pointer to sid array to allocate
 * @param num_sids counter of SIDs pulled
 * @return status of token query
 **/
 ADS_STATUS ads_get_tokensids(ADS_STRUCT *ads,
			      TALLOC_CTX *mem_ctx,
			      const char *dn,
			      struct dom_sid *user_sid,
			      struct dom_sid *primary_group_sid,
			      struct dom_sid **sids,
			      size_t *num_sids)
{
	ADS_STATUS status;
	LDAPMessage *res = NULL;
	int count = 0;
	size_t tmp_num_sids;
	struct dom_sid *tmp_sids;
	struct dom_sid tmp_user_sid;
	struct dom_sid tmp_primary_group_sid;
	uint32_t pgid;
	const char *attrs[] = {
		"objectSid",
		"tokenGroups",
		"primaryGroupID",
		NULL
	};

	status = ads_search_retry_dn(ads, &res, dn, attrs);
	if (!ADS_ERR_OK(status)) {
		return status;
	}

	count = ads_count_replies(ads, res);
	if (count != 1) {
		ads_msgfree(ads, res);
		return ADS_ERROR_LDAP(LDAP_NO_SUCH_OBJECT);
	}

	if (!ads_pull_sid(ads, res, "objectSid", &tmp_user_sid)) {
		ads_msgfree(ads, res);
		return ADS_ERROR_LDAP(LDAP_NO_MEMORY);
	}

	if (!ads_pull_uint32(ads, res, "primaryGroupID", &pgid)) {
		ads_msgfree(ads, res);
		return ADS_ERROR_LDAP(LDAP_NO_MEMORY);
	}

	{
		/* hack to compose the primary group sid without knowing the
		 * domsid */

		struct dom_sid domsid;

		sid_copy(&domsid, &tmp_user_sid);

		if (!sid_split_rid(&domsid, NULL)) {
			ads_msgfree(ads, res);
			return ADS_ERROR_LDAP(LDAP_NO_MEMORY);
		}

		if (!sid_compose(&tmp_primary_group_sid, &domsid, pgid)) {
			ads_msgfree(ads, res);
			return ADS_ERROR_LDAP(LDAP_NO_MEMORY);
		}
	}

	tmp_num_sids = ads_pull_sids(ads, mem_ctx, res, "tokenGroups", &tmp_sids);

	if (tmp_num_sids == 0 || !tmp_sids) {
		ads_msgfree(ads, res);
		return ADS_ERROR_LDAP(LDAP_NO_MEMORY);
	}

	if (num_sids) {
		*num_sids = tmp_num_sids;
	}

	if (sids) {
		*sids = tmp_sids;
	}

	if (user_sid) {
		*user_sid = tmp_user_sid;
	}

	if (primary_group_sid) {
		*primary_group_sid = tmp_primary_group_sid;
	}

	DEBUG(10,("ads_get_tokensids: returned %d sids\n", (int)tmp_num_sids + 2));

	ads_msgfree(ads, res);
	return ADS_ERROR_LDAP(LDAP_SUCCESS);
}

/**
 * Find a sAMAccoutName in LDAP
 * @param ads connection to ads server
 * @param mem_ctx TALLOC_CTX for allocating sid array
 * @param samaccountname to search
 * @param uac_ret uint32_t pointer userAccountControl attribute value
 * @param dn_ret pointer to dn
 * @return status of token query
 **/
ADS_STATUS ads_find_samaccount(ADS_STRUCT *ads,
			       TALLOC_CTX *mem_ctx,
			       const char *samaccountname,
			       uint32_t *uac_ret,
			       const char **dn_ret)
{
	ADS_STATUS status;
	const char *attrs[] = { "userAccountControl", NULL };
	const char *filter;
	LDAPMessage *res = NULL;
	char *dn = NULL;
	uint32_t uac = 0;

	filter = talloc_asprintf(mem_ctx, "(&(objectclass=user)(sAMAccountName=%s))",
		samaccountname);
	if (filter == NULL) {
		status = ADS_ERROR_NT(NT_STATUS_NO_MEMORY);
		goto out;
	}

	status = ads_do_search_all(ads, ads->config.bind_path,
				   LDAP_SCOPE_SUBTREE,
				   filter, attrs, &res);

	if (!ADS_ERR_OK(status)) {
		goto out;
	}

	if (ads_count_replies(ads, res) != 1) {
		status = ADS_ERROR(LDAP_NO_RESULTS_RETURNED);
		goto out;
	}

	dn = ads_get_dn(ads, talloc_tos(), res);
	if (dn == NULL) {
		status = ADS_ERROR(LDAP_NO_MEMORY);
		goto out;
	}

	if (!ads_pull_uint32(ads, res, "userAccountControl", &uac)) {
		status = ADS_ERROR(LDAP_NO_SUCH_ATTRIBUTE);
		goto out;
	}

	if (uac_ret) {
		*uac_ret = uac;
	}

	if (dn_ret) {
		*dn_ret = talloc_strdup(mem_ctx, dn);
		if (!*dn_ret) {
			status = ADS_ERROR(LDAP_NO_MEMORY);
			goto out;
		}
	}
 out:
	TALLOC_FREE(dn);
	ads_msgfree(ads, res);

	return status;
}

/**
 * find our configuration path 
 * @param ads connection to ads server
 * @param mem_ctx Pointer to talloc context
 * @param config_path Pointer to the config path
 * @return status of search
 **/
ADS_STATUS ads_config_path(ADS_STRUCT *ads, 
			   TALLOC_CTX *mem_ctx, 
			   char **config_path)
{
	ADS_STATUS status;
	LDAPMessage *res = NULL;
	const char *config_context = NULL;
	const char *attrs[] = { "configurationNamingContext", NULL };

	status = ads_do_search(ads, "", LDAP_SCOPE_BASE, 
			       "(objectclass=*)", attrs, &res);
	if (!ADS_ERR_OK(status)) {
		return status;
	}

	config_context = ads_pull_string(ads, mem_ctx, res, 
					 "configurationNamingContext");
	ads_msgfree(ads, res);
	if (!config_context) {
		return ADS_ERROR(LDAP_NO_MEMORY);
	}

	if (config_path) {
		*config_path = talloc_strdup(mem_ctx, config_context);
		if (!*config_path) {
			return ADS_ERROR(LDAP_NO_MEMORY);
		}
	}

	return ADS_ERROR(LDAP_SUCCESS);
}

/**
 * find the displayName of an extended right 
 * @param ads connection to ads server
 * @param config_path The config path
 * @param mem_ctx Pointer to talloc context
 * @param GUID struct of the rightsGUID
 * @return status of search
 **/
const char *ads_get_extended_right_name_by_guid(ADS_STRUCT *ads, 
						const char *config_path, 
						TALLOC_CTX *mem_ctx, 
						const struct GUID *rights_guid)
{
	ADS_STATUS rc;
	LDAPMessage *res = NULL;
	char *expr = NULL;
	const char *attrs[] = { "displayName", NULL };
	const char *result = NULL;
	const char *path;

	if (!ads || !mem_ctx || !rights_guid) {
		goto done;
	}

	expr = talloc_asprintf(mem_ctx, "(rightsGuid=%s)", 
			       GUID_string(mem_ctx, rights_guid));
	if (!expr) {
		goto done;
	}

	path = talloc_asprintf(mem_ctx, "cn=Extended-Rights,%s", config_path);
	if (!path) {
		goto done;
	}

	rc = ads_do_search_retry(ads, path, LDAP_SCOPE_SUBTREE, 
				 expr, attrs, &res);
	if (!ADS_ERR_OK(rc)) {
		goto done;
	}

	if (ads_count_replies(ads, res) != 1) {
		goto done;
	}

	result = ads_pull_string(ads, mem_ctx, res, "displayName");

 done:
	ads_msgfree(ads, res);
	return result;
}

/**
 * verify or build and verify an account ou
 * @param mem_ctx Pointer to talloc context
 * @param ads connection to ads server
 * @param account_ou
 * @return status of search
 **/

ADS_STATUS ads_check_ou_dn(TALLOC_CTX *mem_ctx,
			   ADS_STRUCT *ads,
			   const char **account_ou)
{
	char **exploded_dn;
	const char *name;
	char *ou_string;

	if (account_ou == NULL) {
		return ADS_ERROR_NT(NT_STATUS_INVALID_PARAMETER);
	}

	if (*account_ou != NULL) {
		exploded_dn = ldap_explode_dn(*account_ou, 0);
		if (exploded_dn) {
			ldap_value_free(exploded_dn);
			return ADS_SUCCESS;
		}
	}

	ou_string = ads_ou_string(ads, *account_ou);
	if (!ou_string) {
		return ADS_ERROR_LDAP(LDAP_INVALID_DN_SYNTAX);
	}

	name = talloc_asprintf(mem_ctx, "%s,%s", ou_string,
			       ads->config.bind_path);
	SAFE_FREE(ou_string);

	if (!name) {
		return ADS_ERROR_LDAP(LDAP_NO_MEMORY);
	}

	exploded_dn = ldap_explode_dn(name, 0);
	if (!exploded_dn) {
		return ADS_ERROR_LDAP(LDAP_INVALID_DN_SYNTAX);
	}
	ldap_value_free(exploded_dn);

	*account_ou = name;
	return ADS_SUCCESS;
}

#endif<|MERGE_RESOLUTION|>--- conflicted
+++ resolved
@@ -2121,15 +2121,6 @@
 	}
 
 	ret = ads_find_machine_acct(ads, &res, machine_escaped);
-<<<<<<< HEAD
-	ads_msgfree(ads, res);
-	if (ADS_ERR_OK(ret)) {
-		DBG_DEBUG("Host account for %s already exists.\n",
-				machine_escaped);
-		ret = ADS_ERROR_LDAP(LDAP_ALREADY_EXISTS);
-		goto done;
-	}
-=======
 	if (ADS_ERR_OK(ret) && ads_count_replies(ads, res) == 1) {
 		DBG_DEBUG("Host account for %s already exists.\n",
 				machine_escaped);
@@ -2138,7 +2129,6 @@
 		goto done;
 	}
 	ads_msgfree(ads, res);
->>>>>>> 1f07059a
 
 	new_dn = talloc_asprintf(ctx, "cn=%s,%s", machine_escaped, org_unit);
 	samAccountName = talloc_asprintf(ctx, "%s$", machine_name);
