/* 
   Unix SMB/CIFS implementation.
   ads sasl code
   Copyright (C) Andrew Tridgell 2001
   
   This program is free software; you can redistribute it and/or modify
   it under the terms of the GNU General Public License as published by
   the Free Software Foundation; either version 3 of the License, or
   (at your option) any later version.
   
   This program is distributed in the hope that it will be useful,
   but WITHOUT ANY WARRANTY; without even the implied warranty of
   MERCHANTABILITY or FITNESS FOR A PARTICULAR PURPOSE.  See the
   GNU General Public License for more details.
   
   You should have received a copy of the GNU General Public License
   along with this program.  If not, see <http://www.gnu.org/licenses/>.
*/

#include "includes.h"
#include "../libcli/auth/spnego.h"
#include "auth/credentials/credentials.h"
#include "auth/gensec/gensec.h"
#include "auth_generic.h"
#include "ads.h"
#include "smb_krb5.h"
#include "system/gssapi.h"
#include "lib/param/loadparm.h"
#include "krb5_env.h"

#ifdef HAVE_LDAP

static ADS_STATUS ads_sasl_gensec_wrap(ADS_STRUCT *ads, uint8_t *buf, uint32_t len)
{
	struct gensec_security *gensec_security =
		talloc_get_type_abort(ads->ldap.wrap_private_data,
		struct gensec_security);
	NTSTATUS nt_status;
	DATA_BLOB unwrapped, wrapped;
	TALLOC_CTX *frame = talloc_stackframe();

	unwrapped = data_blob_const(buf, len);

	nt_status = gensec_wrap(gensec_security, frame, &unwrapped, &wrapped);
	if (!NT_STATUS_IS_OK(nt_status)) {
		TALLOC_FREE(frame);
		return ADS_ERROR_NT(nt_status);
	}

	if ((ads->ldap.out.size - 4) < wrapped.length) {
		TALLOC_FREE(frame);
		return ADS_ERROR_NT(NT_STATUS_INTERNAL_ERROR);
	}

	/* copy the wrapped blob to the right location */
	memcpy(ads->ldap.out.buf + 4, wrapped.data, wrapped.length);

	/* set how many bytes must be written to the underlying socket */
	ads->ldap.out.left = 4 + wrapped.length;

	TALLOC_FREE(frame);

	return ADS_SUCCESS;
}

static ADS_STATUS ads_sasl_gensec_unwrap(ADS_STRUCT *ads)
{
	struct gensec_security *gensec_security =
		talloc_get_type_abort(ads->ldap.wrap_private_data,
		struct gensec_security);
	NTSTATUS nt_status;
	DATA_BLOB unwrapped, wrapped;
	TALLOC_CTX *frame = talloc_stackframe();

	wrapped = data_blob_const(ads->ldap.in.buf + 4, ads->ldap.in.ofs - 4);

	nt_status = gensec_unwrap(gensec_security, frame, &wrapped, &unwrapped);
	if (!NT_STATUS_IS_OK(nt_status)) {
		TALLOC_FREE(frame);
		return ADS_ERROR_NT(nt_status);
	}

	if (wrapped.length < unwrapped.length) {
		TALLOC_FREE(frame);
		return ADS_ERROR_NT(NT_STATUS_INTERNAL_ERROR);
	}

	/* copy the wrapped blob to the right location */
	memcpy(ads->ldap.in.buf + 4, unwrapped.data, unwrapped.length);

	/* set how many bytes must be written to the underlying socket */
	ads->ldap.in.left	= unwrapped.length;
	ads->ldap.in.ofs	= 4;

	TALLOC_FREE(frame);

	return ADS_SUCCESS;
}

static void ads_sasl_gensec_disconnect(ADS_STRUCT *ads)
{
	struct gensec_security *gensec_security =
		talloc_get_type_abort(ads->ldap.wrap_private_data,
		struct gensec_security);

	TALLOC_FREE(gensec_security);

	ads->ldap.wrap_ops = NULL;
	ads->ldap.wrap_private_data = NULL;
}

static const struct ads_saslwrap_ops ads_sasl_gensec_ops = {
	.name		= "gensec",
	.wrap		= ads_sasl_gensec_wrap,
	.unwrap		= ads_sasl_gensec_unwrap,
	.disconnect	= ads_sasl_gensec_disconnect
};

/* 
   perform a LDAP/SASL/SPNEGO/{NTLMSSP,KRB5} bind (just how many layers can
   we fit on one socket??)
*/
static ADS_STATUS ads_sasl_spnego_gensec_bind(ADS_STRUCT *ads,
				const char *sasl,
				enum credentials_use_kerberos krb5_state,
				const char *target_service,
				const char *target_hostname,
				const DATA_BLOB server_blob)
{
	DATA_BLOB blob_in = data_blob_null;
	DATA_BLOB blob_out = data_blob_null;
	int rc;
	NTSTATUS nt_status;
	ADS_STATUS status;
	struct auth_generic_state *auth_generic_state;
	bool use_spnego_principal = lp_client_use_spnego_principal();
	const char *sasl_list[] = { sasl, NULL };
	NTTIME end_nt_time;

	nt_status = auth_generic_client_prepare(NULL, &auth_generic_state);
	if (!NT_STATUS_IS_OK(nt_status)) {
		return ADS_ERROR_NT(nt_status);
	}

	if (!NT_STATUS_IS_OK(nt_status = auth_generic_set_username(auth_generic_state, ads->auth.user_name))) {
		return ADS_ERROR_NT(nt_status);
	}
	if (!NT_STATUS_IS_OK(nt_status = auth_generic_set_domain(auth_generic_state, ads->auth.realm))) {
		return ADS_ERROR_NT(nt_status);
	}
	if (!NT_STATUS_IS_OK(nt_status = auth_generic_set_password(auth_generic_state, ads->auth.password))) {
		return ADS_ERROR_NT(nt_status);
	}

	if (server_blob.length == 0) {
		use_spnego_principal = false;
	}

	if (krb5_state == CRED_DONT_USE_KERBEROS) {
		use_spnego_principal = false;
	}

	cli_credentials_set_kerberos_state(auth_generic_state->credentials,
					   krb5_state);

	if (target_service != NULL) {
		nt_status = gensec_set_target_service(
					auth_generic_state->gensec_security,
					target_service);
		if (!NT_STATUS_IS_OK(nt_status)) {
			return ADS_ERROR_NT(nt_status);
		}
	}

	if (target_hostname != NULL) {
		nt_status = gensec_set_target_hostname(
					auth_generic_state->gensec_security,
					target_hostname);
		if (!NT_STATUS_IS_OK(nt_status)) {
			return ADS_ERROR_NT(nt_status);
		}
	}

	if (target_service != NULL && target_hostname != NULL) {
		use_spnego_principal = false;
	}

	switch (ads->ldap.wrap_type) {
	case ADS_SASLWRAP_TYPE_SEAL:
		gensec_want_feature(auth_generic_state->gensec_security, GENSEC_FEATURE_SIGN);
		gensec_want_feature(auth_generic_state->gensec_security, GENSEC_FEATURE_SEAL);
		break;
	case ADS_SASLWRAP_TYPE_SIGN:
		if (ads->auth.flags & ADS_AUTH_SASL_FORCE) {
			gensec_want_feature(auth_generic_state->gensec_security, GENSEC_FEATURE_SIGN);
		} else {
			/*
			 * windows servers are broken with sign only,
			 * so we let the NTLMSSP backend to seal here,
			 * via GENSEC_FEATURE_LDAP_STYLE.
			 */
			gensec_want_feature(auth_generic_state->gensec_security, GENSEC_FEATURE_SIGN);
			gensec_want_feature(auth_generic_state->gensec_security, GENSEC_FEATURE_LDAP_STYLE);
		}
		break;
	case ADS_SASLWRAP_TYPE_PLAIN:
		break;
	}

	nt_status = auth_generic_client_start_by_sasl(auth_generic_state,
						      sasl_list);
	if (!NT_STATUS_IS_OK(nt_status)) {
		return ADS_ERROR_NT(nt_status);
	}

	rc = LDAP_SASL_BIND_IN_PROGRESS;
	nt_status = NT_STATUS_MORE_PROCESSING_REQUIRED;
	if (use_spnego_principal) {
		blob_in = data_blob_dup_talloc(talloc_tos(), server_blob);
		if (blob_in.length == 0) {
			TALLOC_FREE(auth_generic_state);
			return ADS_ERROR_NT(NT_STATUS_NO_MEMORY);
		}
	} else {
		blob_in = data_blob_null;
	}
	blob_out = data_blob_null;

	while (true) {
		struct berval cred, *scred = NULL;

		nt_status = gensec_update(auth_generic_state->gensec_security,
					  talloc_tos(), blob_in, &blob_out);
		data_blob_free(&blob_in);
		if (!NT_STATUS_EQUAL(nt_status, NT_STATUS_MORE_PROCESSING_REQUIRED)
		    && !NT_STATUS_IS_OK(nt_status))
		{
			TALLOC_FREE(auth_generic_state);
			data_blob_free(&blob_out);
			return ADS_ERROR_NT(nt_status);
		}

		if (NT_STATUS_IS_OK(nt_status) && rc == 0 && blob_out.length == 0) {
			break;
		}

		cred.bv_val = (char *)blob_out.data;
		cred.bv_len = blob_out.length;
		scred = NULL;
		rc = ldap_sasl_bind_s(ads->ldap.ld, NULL, sasl, &cred, NULL, NULL, &scred);
		data_blob_free(&blob_out);
		if ((rc != LDAP_SASL_BIND_IN_PROGRESS) && (rc != 0)) {
			if (scred) {
				ber_bvfree(scred);
			}

			TALLOC_FREE(auth_generic_state);
			return ADS_ERROR(rc);
		}
		if (scred) {
			blob_in = data_blob_talloc(talloc_tos(),
						   scred->bv_val,
						   scred->bv_len);
			if (blob_in.length != scred->bv_len) {
				ber_bvfree(scred);
				TALLOC_FREE(auth_generic_state);
				return ADS_ERROR_NT(NT_STATUS_NO_MEMORY);
			}
			ber_bvfree(scred);
		} else {
			blob_in = data_blob_null;
		}
		if (NT_STATUS_IS_OK(nt_status) && rc == 0 && blob_in.length == 0) {
			break;
		}
	}
<<<<<<< HEAD

	data_blob_free(&blob_in);
	data_blob_free(&blob_out);

	if (ads->ldap.wrap_type >= ADS_SASLWRAP_TYPE_SEAL) {
		bool ok;

=======

	data_blob_free(&blob_in);
	data_blob_free(&blob_out);

	if (ads->ldap.wrap_type >= ADS_SASLWRAP_TYPE_SEAL) {
		bool ok;

>>>>>>> a4dd3c91
		ok = gensec_have_feature(auth_generic_state->gensec_security,
					 GENSEC_FEATURE_SEAL);
		if (!ok) {
			DEBUG(0,("The gensec feature sealing request, but unavailable\n"));
			TALLOC_FREE(auth_generic_state);
			return ADS_ERROR_NT(NT_STATUS_INVALID_NETWORK_RESPONSE);
		}

		ok = gensec_have_feature(auth_generic_state->gensec_security,
					 GENSEC_FEATURE_SIGN);
		if (!ok) {
			DEBUG(0,("The gensec feature signing request, but unavailable\n"));
			TALLOC_FREE(auth_generic_state);
			return ADS_ERROR_NT(NT_STATUS_INVALID_NETWORK_RESPONSE);
		}

	} else if (ads->ldap.wrap_type >= ADS_SASLWRAP_TYPE_SIGN) {
		bool ok;

		ok = gensec_have_feature(auth_generic_state->gensec_security,
					 GENSEC_FEATURE_SIGN);
		if (!ok) {
			DEBUG(0,("The gensec feature signing request, but unavailable\n"));
			TALLOC_FREE(auth_generic_state);
			return ADS_ERROR_NT(NT_STATUS_INVALID_NETWORK_RESPONSE);
		}
	}

	ads->auth.tgs_expire = LONG_MAX;
	end_nt_time = gensec_expire_time(auth_generic_state->gensec_security);
	if (end_nt_time != GENSEC_EXPIRE_TIME_INFINITY) {
		struct timeval tv;
		nttime_to_timeval(&tv, end_nt_time);
		ads->auth.tgs_expire = tv.tv_sec;
	}

	if (ads->ldap.wrap_type > ADS_SASLWRAP_TYPE_PLAIN) {
		size_t max_wrapped = gensec_max_wrapped_size(auth_generic_state->gensec_security);
		ads->ldap.out.max_unwrapped = gensec_max_input_size(auth_generic_state->gensec_security);

		ads->ldap.out.sig_size = max_wrapped - ads->ldap.out.max_unwrapped;
		/*
		 * Note that we have to truncate this to 0x2C
		 * (taken from a capture with LDAP unbind), as the
		 * signature size is not constant for Kerberos with
		 * arcfour-hmac-md5.
		 */
		ads->ldap.in.min_wrapped = MIN(ads->ldap.out.sig_size, 0x2C);
		ads->ldap.in.max_wrapped = ADS_SASL_WRAPPING_IN_MAX_WRAPPED;
		status = ads_setup_sasl_wrapping(ads, &ads_sasl_gensec_ops, auth_generic_state->gensec_security);
		if (!ADS_ERR_OK(status)) {
			DEBUG(0, ("ads_setup_sasl_wrapping() failed: %s\n",
				ads_errstr(status)));
			TALLOC_FREE(auth_generic_state);
			return status;
		}
		/* Only keep the gensec_security element around long-term */
		talloc_steal(NULL, auth_generic_state->gensec_security);
	}
	TALLOC_FREE(auth_generic_state);

	return ADS_ERROR(rc);
}

#ifdef HAVE_KRB5
static ADS_STATUS ads_init_gssapi_cred(ADS_STRUCT *ads, gss_cred_id_t *cred)
{
	ADS_STATUS status;
	krb5_context kctx;
	krb5_error_code kerr;
	krb5_ccache kccache = NULL;
	uint32_t maj, min;

	*cred = GSS_C_NO_CREDENTIAL;

	if (!ads->auth.ccache_name) {
		return ADS_SUCCESS;
	}

	kerr = krb5_init_context(&kctx);
	if (kerr) {
		return ADS_ERROR_KRB5(kerr);
	}

#ifdef HAVE_GSS_KRB5_IMPORT_CRED
	kerr = krb5_cc_resolve(kctx, ads->auth.ccache_name, &kccache);
	if (kerr) {
		status = ADS_ERROR_KRB5(kerr);
		goto done;
	}

	maj = gss_krb5_import_cred(&min, kccache, NULL, NULL, cred);
	if (maj != GSS_S_COMPLETE) {
		status = ADS_ERROR_GSS(maj, min);
		goto done;
	}
#else
	/* We need to fallback to overriding the default creds.
	 * This operation is not thread safe as it changes the process
	 * environment variable, but we do not have any better option
	 * with older kerberos libraries */
	{
		const char *oldccname = NULL;

		oldccname = getenv("KRB5CCNAME");
		setenv("KRB5CCNAME", ads->auth.ccache_name, 1);

		maj = gss_acquire_cred(&min, GSS_C_NO_NAME, GSS_C_INDEFINITE,
				       NULL, GSS_C_INITIATE, cred, NULL, NULL);

		if (oldccname) {
			setenv("KRB5CCNAME", oldccname, 1);
		} else {
			unsetenv("KRB5CCNAME");
		}

		if (maj != GSS_S_COMPLETE) {
			status = ADS_ERROR_GSS(maj, min);
			goto done;
		}
	}
#endif

	status = ADS_SUCCESS;

done:
	if (!ADS_ERR_OK(status) && kccache != NULL) {
		krb5_cc_close(kctx, kccache);
	}
	krb5_free_context(kctx);
	return status;
}

static ADS_STATUS ads_sasl_gssapi_wrap(ADS_STRUCT *ads, uint8_t *buf, uint32_t len)
{
	gss_ctx_id_t context_handle = (gss_ctx_id_t)ads->ldap.wrap_private_data;
	ADS_STATUS status;
	int gss_rc;
	uint32_t minor_status;
	gss_buffer_desc unwrapped, wrapped;
	int conf_req_flag, conf_state;

	unwrapped.value		= buf;
	unwrapped.length	= len;

	/* for now request sign and seal */
	conf_req_flag	= (ads->ldap.wrap_type == ADS_SASLWRAP_TYPE_SEAL);

	gss_rc = gss_wrap(&minor_status, context_handle,
			  conf_req_flag, GSS_C_QOP_DEFAULT,
			  &unwrapped, &conf_state,
			  &wrapped);
	status = ADS_ERROR_GSS(gss_rc, minor_status);
	if (!ADS_ERR_OK(status)) return status;

	if (conf_req_flag && conf_state == 0) {
		return ADS_ERROR_NT(NT_STATUS_ACCESS_DENIED);
	}

	if ((ads->ldap.out.size - 4) < wrapped.length) {
		return ADS_ERROR_NT(NT_STATUS_INTERNAL_ERROR);
	}

	/* copy the wrapped blob to the right location */
	memcpy(ads->ldap.out.buf + 4, wrapped.value, wrapped.length);

	/* set how many bytes must be written to the underlying socket */
	ads->ldap.out.left = 4 + wrapped.length;

	gss_release_buffer(&minor_status, &wrapped);

	return ADS_SUCCESS;
}

static ADS_STATUS ads_sasl_gssapi_unwrap(ADS_STRUCT *ads)
{
	gss_ctx_id_t context_handle = (gss_ctx_id_t)ads->ldap.wrap_private_data;
	ADS_STATUS status;
	int gss_rc;
	uint32_t minor_status;
	gss_buffer_desc unwrapped, wrapped;
	int conf_state;

	wrapped.value	= ads->ldap.in.buf + 4;
	wrapped.length	= ads->ldap.in.ofs - 4;

	gss_rc = gss_unwrap(&minor_status, context_handle,
			    &wrapped, &unwrapped,
			    &conf_state, GSS_C_QOP_DEFAULT);
	status = ADS_ERROR_GSS(gss_rc, minor_status);
	if (!ADS_ERR_OK(status)) return status;

	if (ads->ldap.wrap_type == ADS_SASLWRAP_TYPE_SEAL && conf_state == 0) {
		return ADS_ERROR_NT(NT_STATUS_ACCESS_DENIED);
	}

	if (wrapped.length < unwrapped.length) {
		return ADS_ERROR_NT(NT_STATUS_INTERNAL_ERROR);
	}

	/* copy the wrapped blob to the right location */
	memcpy(ads->ldap.in.buf + 4, unwrapped.value, unwrapped.length);

	/* set how many bytes must be written to the underlying socket */
	ads->ldap.in.left	= unwrapped.length;
	ads->ldap.in.ofs	= 4;

	gss_release_buffer(&minor_status, &unwrapped);

	return ADS_SUCCESS;
}

static void ads_sasl_gssapi_disconnect(ADS_STRUCT *ads)
{
	gss_ctx_id_t context_handle = (gss_ctx_id_t)ads->ldap.wrap_private_data;
	uint32_t minor_status;

	gss_delete_sec_context(&minor_status, &context_handle, GSS_C_NO_BUFFER);

	ads->ldap.wrap_ops = NULL;
	ads->ldap.wrap_private_data = NULL;
}

static const struct ads_saslwrap_ops ads_sasl_gssapi_ops = {
	.name		= "gssapi",
	.wrap		= ads_sasl_gssapi_wrap,
	.unwrap		= ads_sasl_gssapi_unwrap,
	.disconnect	= ads_sasl_gssapi_disconnect
};

#endif /* HAVE_KRB5 */

#ifdef HAVE_KRB5
struct ads_service_principal {
	char *service;
	char *hostname;
	char *string;
#ifdef HAVE_KRB5
	gss_name_t name;
#endif
};

static void ads_free_service_principal(struct ads_service_principal *p)
{
	SAFE_FREE(p->service);
	SAFE_FREE(p->hostname);
	SAFE_FREE(p->string);

#ifdef HAVE_KRB5
	if (p->name) {
		uint32_t minor_status;
		gss_release_name(&minor_status, &p->name);
	}
#endif
	ZERO_STRUCTP(p);
}

static ADS_STATUS ads_guess_target(ADS_STRUCT *ads,
				   char **service,
				   char **hostname,
				   char **principal)
{
	ADS_STATUS status = ADS_ERROR(LDAP_NO_MEMORY);
	char *princ = NULL;
	TALLOC_CTX *frame;
	char *server = NULL;
	char *realm = NULL;
	int rc;

	frame = talloc_stackframe();
	if (frame == NULL) {
		return ADS_ERROR(LDAP_NO_MEMORY);
	}

	if (ads->server.realm && ads->server.ldap_server) {
		server = strlower_talloc(frame, ads->server.ldap_server);
		if (server == NULL) {
			goto out;
		}

		realm = strupper_talloc(frame, ads->server.realm);
		if (realm == NULL) {
			goto out;
		}

		/*
		 * If we got a name which is bigger than a NetBIOS name,
		 * but isn't a FQDN, create one.
		 */
		if (strlen(server) > 15 && strstr(server, ".") == NULL) {
			char *dnsdomain;

			dnsdomain = strlower_talloc(frame, ads->server.realm);
			if (dnsdomain == NULL) {
				goto out;
			}

			server = talloc_asprintf(frame,
						 "%s.%s",
						 server, dnsdomain);
			if (server == NULL) {
				goto out;
			}
		}
	} else if (ads->config.realm && ads->config.ldap_server_name) {
		server = strlower_talloc(frame, ads->config.ldap_server_name);
		if (server == NULL) {
			goto out;
		}

		realm = strupper_talloc(frame, ads->config.realm);
		if (realm == NULL) {
			goto out;
		}

		/*
		 * If we got a name which is bigger than a NetBIOS name,
		 * but isn't a FQDN, create one.
		 */
		if (strlen(server) > 15 && strstr(server, ".") == NULL) {
			char *dnsdomain;

			dnsdomain = strlower_talloc(frame, ads->server.realm);
			if (dnsdomain == NULL) {
				goto out;
			}

			server = talloc_asprintf(frame,
						 "%s.%s",
						 server, dnsdomain);
			if (server == NULL) {
				goto out;
			}
		}
	}

	if (server == NULL || realm == NULL) {
		goto out;
	}

	*service = SMB_STRDUP("ldap");
	if (*service == NULL) {
		status = ADS_ERROR(LDAP_PARAM_ERROR);
		goto out;
	}
	*hostname = SMB_STRDUP(server);
	if (*hostname == NULL) {
		SAFE_FREE(*service);
		status = ADS_ERROR(LDAP_PARAM_ERROR);
		goto out;
	}
	rc = asprintf(&princ, "ldap/%s@%s", server, realm);
	if (rc == -1 || princ == NULL) {
		SAFE_FREE(*service);
		SAFE_FREE(*hostname);
		status = ADS_ERROR(LDAP_PARAM_ERROR);
		goto out;
	}

	*principal = princ;

	status = ADS_SUCCESS;
out:
	TALLOC_FREE(frame);
	return status;
}

static ADS_STATUS ads_generate_service_principal(ADS_STRUCT *ads,
						 struct ads_service_principal *p)
{
	ADS_STATUS status;
#ifdef HAVE_KRB5
	gss_buffer_desc input_name;
	/* GSS_KRB5_NT_PRINCIPAL_NAME */
	gss_OID_desc nt_principal =
	{10, discard_const_p(char, "\x2a\x86\x48\x86\xf7\x12\x01\x02\x02\x01")};
	uint32_t minor_status;
	int gss_rc;
#endif

	ZERO_STRUCTP(p);

	status = ads_guess_target(ads,
				  &p->service,
				  &p->hostname,
				  &p->string);
	if (!ADS_ERR_OK(status)) {
		return status;
	}

#ifdef HAVE_KRB5
	input_name.value = p->string;
	input_name.length = strlen(p->string);

	gss_rc = gss_import_name(&minor_status, &input_name, &nt_principal, &p->name);
	if (gss_rc) {
		ads_free_service_principal(p);
		return ADS_ERROR_GSS(gss_rc, minor_status);
	}
#endif

	return ADS_SUCCESS;
}

#endif /* HAVE_KRB5 */

/* 
   this performs a SASL/SPNEGO bind
*/
static ADS_STATUS ads_sasl_spnego_bind(ADS_STRUCT *ads)
{
	TALLOC_CTX *frame = talloc_stackframe();
	struct ads_service_principal p = {0};
	struct berval *scred=NULL;
	int rc, i;
	ADS_STATUS status;
	DATA_BLOB blob = data_blob_null;
	char *given_principal = NULL;
	char *OIDs[ASN1_MAX_OIDS];
#ifdef HAVE_KRB5
	bool got_kerberos_mechanism = False;
#endif

	rc = ldap_sasl_bind_s(ads->ldap.ld, NULL, "GSS-SPNEGO", NULL, NULL, NULL, &scred);

	if (rc != LDAP_SASL_BIND_IN_PROGRESS) {
		status = ADS_ERROR(rc);
		goto done;
	}

	blob = data_blob(scred->bv_val, scred->bv_len);

	ber_bvfree(scred);

#if 0
	file_save("sasl_spnego.dat", blob.data, blob.length);
#endif

	/* the server sent us the first part of the SPNEGO exchange in the negprot 
	   reply */
	if (!spnego_parse_negTokenInit(talloc_tos(), blob, OIDs, &given_principal, NULL) ||
			OIDs[0] == NULL) {
		status = ADS_ERROR(LDAP_OPERATIONS_ERROR);
		goto done;
	}
	TALLOC_FREE(given_principal);

	/* make sure the server understands kerberos */
	for (i=0;OIDs[i];i++) {
		DEBUG(3,("ads_sasl_spnego_bind: got OID=%s\n", OIDs[i]));
#ifdef HAVE_KRB5
		if (strcmp(OIDs[i], OID_KERBEROS5_OLD) == 0 ||
		    strcmp(OIDs[i], OID_KERBEROS5) == 0) {
			got_kerberos_mechanism = True;
		}
#endif
		talloc_free(OIDs[i]);
	}

	status = ads_generate_service_principal(ads, &p);
	if (!ADS_ERR_OK(status)) {
		goto done;
	}

#ifdef HAVE_KRB5
	if (!(ads->auth.flags & ADS_AUTH_DISABLE_KERBEROS) &&
	    got_kerberos_mechanism) 
	{
<<<<<<< HEAD
		status = ads_sasl_spnego_gensec_bind(ads, "GSS-SPNEGO",
						     CRED_MUST_USE_KERBEROS,
						     p.service, p.hostname,
						     blob);
		if (ADS_ERR_OK(status)) {
			ads_free_service_principal(&p);
			goto done;
		}

		DEBUG(10,("ads_sasl_spnego_gensec_bind(KRB5) failed with: %s, "
			  "calling kinit\n", ads_errstr(status)));
=======
		const char *ccache_name = "MEMORY:ads_sasl_spnego_bind";
		if (ads->auth.ccache_name != NULL) {
			ccache_name = ads->auth.ccache_name;
		}

		if (ads->auth.password == NULL ||
		    ads->auth.password[0] == '\0')
		{

			status = ads_sasl_spnego_gensec_bind(ads, "GSS-SPNEGO",
							     CRED_MUST_USE_KERBEROS,
							     p.service, p.hostname,
							     blob);
			if (ADS_ERR_OK(status)) {
				ads_free_service_principal(&p);
				goto done;
			}

			DEBUG(10,("ads_sasl_spnego_gensec_bind(KRB5) failed with: %s, "
				  "calling kinit\n", ads_errstr(status)));
		}
>>>>>>> a4dd3c91

		setenv(KRB5_ENV_CCNAME, ccache_name, 1);
		status = ADS_ERROR_KRB5(ads_kinit_password(ads)); 

		if (ADS_ERR_OK(status)) {
			status = ads_sasl_spnego_gensec_bind(ads, "GSS-SPNEGO",
							CRED_MUST_USE_KERBEROS,
							p.service, p.hostname,
							blob);
			if (!ADS_ERR_OK(status)) {
				DEBUG(0,("kinit succeeded but "
					"ads_sasl_spnego_gensec_bind(KRB5) failed: %s\n",
					ads_errstr(status)));
			}
		}

		/* only fallback to NTLMSSP if allowed */
		if (ADS_ERR_OK(status) || 
		    !(ads->auth.flags & ADS_AUTH_ALLOW_NTLMSSP)) {
			goto done;
		}
	}
#endif

	/* lets do NTLMSSP ... this has the big advantage that we don't need
	   to sync clocks, and we don't rely on special versions of the krb5 
	   library for HMAC_MD4 encryption */
	status = ads_sasl_spnego_gensec_bind(ads, "GSS-SPNEGO",
					     CRED_DONT_USE_KERBEROS,
					     p.service, p.hostname,
					     data_blob_null);
done:
	ads_free_service_principal(&p);
	TALLOC_FREE(frame);
<<<<<<< HEAD
=======
	if (blob.data != NULL) {
		data_blob_free(&blob);
	}
>>>>>>> a4dd3c91
	return status;
}

#ifdef HAVE_KRB5
#define MAX_GSS_PASSES 3

/* this performs a SASL/gssapi bind
   we avoid using cyrus-sasl to make Samba more robust. cyrus-sasl
   is very dependent on correctly configured DNS whereas
   this routine is much less fragile
   see RFC2078 and RFC2222 for details
*/
static ADS_STATUS ads_sasl_gssapi_do_bind(ADS_STRUCT *ads, const gss_name_t serv_name)
{
	uint32_t minor_status;
	gss_cred_id_t gss_cred = GSS_C_NO_CREDENTIAL;
	gss_ctx_id_t context_handle = GSS_C_NO_CONTEXT;
	gss_OID mech_type = GSS_C_NULL_OID;
	gss_buffer_desc output_token, input_token;
	uint32_t req_flags, ret_flags;
	int conf_state;
	struct berval cred;
	struct berval *scred = NULL;
	int i=0;
	int gss_rc, rc;
	uint8_t *p;
	uint32_t max_msg_size = ADS_SASL_WRAPPING_OUT_MAX_WRAPPED;
	uint8_t wrap_type = ADS_SASLWRAP_TYPE_PLAIN;
	ADS_STATUS status;

	input_token.value = NULL;
	input_token.length = 0;

	status = ads_init_gssapi_cred(ads, &gss_cred);
	if (!ADS_ERR_OK(status)) {
		goto failed;
	}

	/*
	 * Note: here we always ask the gssapi for sign and seal
	 *       as this is negotiated later after the mutal
	 *       authentication
	 */
	req_flags = GSS_C_MUTUAL_FLAG | GSS_C_REPLAY_FLAG | GSS_C_INTEG_FLAG | GSS_C_CONF_FLAG;

	for (i=0; i < MAX_GSS_PASSES; i++) {
		gss_rc = gss_init_sec_context(&minor_status,
					  gss_cred,
					  &context_handle,
					  serv_name,
					  mech_type,
					  req_flags,
					  0,
					  NULL,
					  &input_token,
					  NULL,
					  &output_token,
					  &ret_flags,
					  NULL);
		if (scred) {
			ber_bvfree(scred);
			scred = NULL;
		}
		if (gss_rc && gss_rc != GSS_S_CONTINUE_NEEDED) {
			status = ADS_ERROR_GSS(gss_rc, minor_status);
			goto failed;
		}

		cred.bv_val = (char *)output_token.value;
		cred.bv_len = output_token.length;

		rc = ldap_sasl_bind_s(ads->ldap.ld, NULL, "GSSAPI", &cred, NULL, NULL, 
				      &scred);
		if (rc != LDAP_SASL_BIND_IN_PROGRESS) {
			status = ADS_ERROR(rc);
			goto failed;
		}

		if (output_token.value) {
			gss_release_buffer(&minor_status, &output_token);
		}

		if (scred) {
			input_token.value = scred->bv_val;
			input_token.length = scred->bv_len;
		} else {
			input_token.value = NULL;
			input_token.length = 0;
		}

		if (gss_rc == 0) break;
	}

	gss_rc = gss_unwrap(&minor_status,context_handle,&input_token,&output_token,
			    &conf_state,NULL);
	if (scred) {
		ber_bvfree(scred);
		scred = NULL;
	}
	if (gss_rc) {
		status = ADS_ERROR_GSS(gss_rc, minor_status);
		goto failed;
	}

	p = (uint8_t *)output_token.value;

#if 0
	file_save("sasl_gssapi.dat", output_token.value, output_token.length);
#endif

	if (p) {
		wrap_type = CVAL(p,0);
		SCVAL(p,0,0);
		max_msg_size = RIVAL(p,0);
	}

	gss_release_buffer(&minor_status, &output_token);

	if (!(wrap_type & ads->ldap.wrap_type)) {
		/*
		 * the server doesn't supports the wrap
		 * type we want :-(
		 */
		DEBUG(0,("The ldap sasl wrap type doesn't match wanted[%d] server[%d]\n",
			ads->ldap.wrap_type, wrap_type));
		DEBUGADD(0,("You may want to set the 'client ldap sasl wrapping' option\n"));
		status = ADS_ERROR_NT(NT_STATUS_NOT_SUPPORTED);
		goto failed;
	}

	/* 0x58 is the minimum windows accepts */
	if (max_msg_size < 0x58) {
		max_msg_size = 0x58;
	}

	output_token.length = 4;
	output_token.value = SMB_MALLOC(output_token.length);
	if (!output_token.value) {
		output_token.length = 0;
		status = ADS_ERROR_NT(NT_STATUS_NO_MEMORY);
		goto failed;
	}
	p = (uint8_t *)output_token.value;

	RSIVAL(p,0,max_msg_size);
	SCVAL(p,0,ads->ldap.wrap_type);

	/*
	 * we used to add sprintf("dn:%s", ads->config.bind_path) here.
	 * but using ads->config.bind_path is the wrong! It should be
	 * the DN of the user object!
	 *
	 * w2k3 gives an error when we send an incorrect DN, but sending nothing
	 * is ok and matches the information flow used in GSS-SPNEGO.
	 */

	gss_rc = gss_wrap(&minor_status, context_handle,0,GSS_C_QOP_DEFAULT,
			&output_token, /* used as *input* here. */
			&conf_state,
			&input_token); /* Used as *output* here. */
	if (gss_rc) {
		status = ADS_ERROR_GSS(gss_rc, minor_status);
		output_token.length = 0;
		SAFE_FREE(output_token.value);
		goto failed;
	}

	/* We've finished with output_token. */
	SAFE_FREE(output_token.value);
	output_token.length = 0;

	cred.bv_val = (char *)input_token.value;
	cred.bv_len = input_token.length;

	rc = ldap_sasl_bind_s(ads->ldap.ld, NULL, "GSSAPI", &cred, NULL, NULL, 
			      &scred);
	gss_release_buffer(&minor_status, &input_token);
	status = ADS_ERROR(rc);
	if (!ADS_ERR_OK(status)) {
		goto failed;
	}

	if (ads->ldap.wrap_type > ADS_SASLWRAP_TYPE_PLAIN) {
		gss_rc = gss_wrap_size_limit(&minor_status, context_handle,
					     (ads->ldap.wrap_type == ADS_SASLWRAP_TYPE_SEAL),
					     GSS_C_QOP_DEFAULT,
					     max_msg_size, &ads->ldap.out.max_unwrapped);
		if (gss_rc) {
			status = ADS_ERROR_GSS(gss_rc, minor_status);
			goto failed;
		}

		ads->ldap.out.sig_size = max_msg_size - ads->ldap.out.max_unwrapped;
		ads->ldap.in.min_wrapped = 0x2C; /* taken from a capture with LDAP unbind */
		ads->ldap.in.max_wrapped = ADS_SASL_WRAPPING_IN_MAX_WRAPPED;
		status = ads_setup_sasl_wrapping(ads, &ads_sasl_gssapi_ops, context_handle);
		if (!ADS_ERR_OK(status)) {
			DEBUG(0, ("ads_setup_sasl_wrapping() failed: %s\n",
				ads_errstr(status)));
			goto failed;
		}
		/* make sure we don't free context_handle */
		context_handle = GSS_C_NO_CONTEXT;
	}

failed:
	if (gss_cred != GSS_C_NO_CREDENTIAL)
		gss_release_cred(&minor_status, &gss_cred);
	if (context_handle != GSS_C_NO_CONTEXT)
		gss_delete_sec_context(&minor_status, &context_handle, GSS_C_NO_BUFFER);

	if(scred)
		ber_bvfree(scred);
	return status;
}

static ADS_STATUS ads_sasl_gssapi_bind(ADS_STRUCT *ads)
{
	ADS_STATUS status;
	struct ads_service_principal p;
	const char *ccache_name = "MEMORY:ads_sasl_gssapi_do_bind";

	status = ads_generate_service_principal(ads, &p);
	if (!ADS_ERR_OK(status)) {
		return status;
	}

	if (ads->auth.password == NULL ||
	    ads->auth.password[0] == '\0') {
		status = ads_sasl_gssapi_do_bind(ads, p.name);
		if (ADS_ERR_OK(status)) {
			ads_free_service_principal(&p);
			return status;
		}

		DEBUG(10,("ads_sasl_gssapi_do_bind failed with: %s, "
			  "calling kinit\n", ads_errstr(status)));
	}

	if (ads->auth.ccache_name != NULL) {
		ccache_name = ads->auth.ccache_name;
	}
	setenv(KRB5_ENV_CCNAME, ccache_name, 1);
	status = ADS_ERROR_KRB5(ads_kinit_password(ads));

	if (ADS_ERR_OK(status)) {
		status = ads_sasl_gssapi_do_bind(ads, p.name);
	}

	ads_free_service_principal(&p);

	return status;
}

#endif /* HAVE_KRB5 */

/* mapping between SASL mechanisms and functions */
static struct {
	const char *name;
	ADS_STATUS (*fn)(ADS_STRUCT *);
} sasl_mechanisms[] = {
	{"GSS-SPNEGO", ads_sasl_spnego_bind},
#ifdef HAVE_KRB5
	{"GSSAPI", ads_sasl_gssapi_bind}, /* doesn't work with .NET RC1. No idea why */
#endif
	{NULL, NULL}
};

ADS_STATUS ads_sasl_bind(ADS_STRUCT *ads)
{
	const char *attrs[] = {"supportedSASLMechanisms", NULL};
	char **values;
	ADS_STATUS status;
	int i, j;
	LDAPMessage *res;

	/* get a list of supported SASL mechanisms */
	status = ads_do_search(ads, "", LDAP_SCOPE_BASE, "(objectclass=*)", attrs, &res);
	if (!ADS_ERR_OK(status)) return status;

	values = ldap_get_values(ads->ldap.ld, res, "supportedSASLMechanisms");

	if (ads->auth.flags & ADS_AUTH_SASL_SEAL) {
		ads->ldap.wrap_type = ADS_SASLWRAP_TYPE_SEAL;
	} else if (ads->auth.flags & ADS_AUTH_SASL_SIGN) {
		ads->ldap.wrap_type = ADS_SASLWRAP_TYPE_SIGN;
	} else {
		ads->ldap.wrap_type = ADS_SASLWRAP_TYPE_PLAIN;
	}

	/* try our supported mechanisms in order */
	for (i=0;sasl_mechanisms[i].name;i++) {
		/* see if the server supports it */
		for (j=0;values && values[j];j++) {
			if (strcmp(values[j], sasl_mechanisms[i].name) == 0) {
				DEBUG(4,("Found SASL mechanism %s\n", values[j]));
retry:
				status = sasl_mechanisms[i].fn(ads);
				if (status.error_type == ENUM_ADS_ERROR_LDAP &&
				    status.err.rc == LDAP_STRONG_AUTH_REQUIRED &&
				    ads->ldap.wrap_type == ADS_SASLWRAP_TYPE_PLAIN)
				{
					DEBUG(3,("SASL bin got LDAP_STRONG_AUTH_REQUIRED "
						 "retrying with signing enabled\n"));
					ads->ldap.wrap_type = ADS_SASLWRAP_TYPE_SIGN;
					goto retry;
				}
				ldap_value_free(values);
				ldap_msgfree(res);
				return status;
			}
		}
	}

	ldap_value_free(values);
	ldap_msgfree(res);
	return ADS_ERROR(LDAP_AUTH_METHOD_NOT_SUPPORTED);
}

#endif /* HAVE_LDAP */
<|MERGE_RESOLUTION|>--- conflicted
+++ resolved
@@ -274,7 +274,6 @@
 			break;
 		}
 	}
-<<<<<<< HEAD
 
 	data_blob_free(&blob_in);
 	data_blob_free(&blob_out);
@@ -282,15 +281,6 @@
 	if (ads->ldap.wrap_type >= ADS_SASLWRAP_TYPE_SEAL) {
 		bool ok;
 
-=======
-
-	data_blob_free(&blob_in);
-	data_blob_free(&blob_out);
-
-	if (ads->ldap.wrap_type >= ADS_SASLWRAP_TYPE_SEAL) {
-		bool ok;
-
->>>>>>> a4dd3c91
 		ok = gensec_have_feature(auth_generic_state->gensec_security,
 					 GENSEC_FEATURE_SEAL);
 		if (!ok) {
@@ -759,19 +749,6 @@
 	if (!(ads->auth.flags & ADS_AUTH_DISABLE_KERBEROS) &&
 	    got_kerberos_mechanism) 
 	{
-<<<<<<< HEAD
-		status = ads_sasl_spnego_gensec_bind(ads, "GSS-SPNEGO",
-						     CRED_MUST_USE_KERBEROS,
-						     p.service, p.hostname,
-						     blob);
-		if (ADS_ERR_OK(status)) {
-			ads_free_service_principal(&p);
-			goto done;
-		}
-
-		DEBUG(10,("ads_sasl_spnego_gensec_bind(KRB5) failed with: %s, "
-			  "calling kinit\n", ads_errstr(status)));
-=======
 		const char *ccache_name = "MEMORY:ads_sasl_spnego_bind";
 		if (ads->auth.ccache_name != NULL) {
 			ccache_name = ads->auth.ccache_name;
@@ -793,7 +770,6 @@
 			DEBUG(10,("ads_sasl_spnego_gensec_bind(KRB5) failed with: %s, "
 				  "calling kinit\n", ads_errstr(status)));
 		}
->>>>>>> a4dd3c91
 
 		setenv(KRB5_ENV_CCNAME, ccache_name, 1);
 		status = ADS_ERROR_KRB5(ads_kinit_password(ads)); 
@@ -828,12 +804,9 @@
 done:
 	ads_free_service_principal(&p);
 	TALLOC_FREE(frame);
-<<<<<<< HEAD
-=======
 	if (blob.data != NULL) {
 		data_blob_free(&blob);
 	}
->>>>>>> a4dd3c91
 	return status;
 }
 
