--- conflicted
+++ resolved
@@ -221,9 +221,6 @@
 	struct smb2_lease lease;
 };
 
-/* VFS ABI stability hack */
-#define posix_flags posix_open
-
 typedef struct files_struct {
 	struct files_struct *next, *prev;
 	uint64_t fnum;
@@ -261,11 +258,7 @@
 	bool aio_write_behind;
 	bool initial_delete_on_close; /* Only set at NTCreateX if file was created. */
 	bool delete_on_close;
-<<<<<<< HEAD
-	uint8_t posix_flags;
-=======
 	uint64_t posix_flags;
->>>>>>> 92b8875a
 	bool is_sparse;
 	bool backup_intent; /* Handle was successfully opened with backup intent
 				and opener has privilege to do so. */
@@ -309,17 +302,11 @@
 
 #define FSP_POSIX_FLAGS_OPEN		0x01
 #define FSP_POSIX_FLAGS_RENAME		0x02
-<<<<<<< HEAD
-
-#define FSP_POSIX_FLAGS_ALL			\
-	(FSP_POSIX_FLAGS_OPEN |			\
-=======
 #define FSP_POSIX_FLAGS_PATHNAMES	0x04
 
 #define FSP_POSIX_FLAGS_ALL			\
 	(FSP_POSIX_FLAGS_OPEN |			\
 	 FSP_POSIX_FLAGS_PATHNAMES |		\
->>>>>>> 92b8875a
 	 FSP_POSIX_FLAGS_RENAME)
 
 struct vuid_cache_entry {
