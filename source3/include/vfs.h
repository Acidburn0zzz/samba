/* 
   Unix SMB/CIFS implementation.
   VFS structures and parameters
   Copyright (C) Jeremy Allison                         1999-2005
   Copyright (C) Tim Potter				1999
   Copyright (C) Alexander Bokovoy			2002-2005
   Copyright (C) Stefan (metze) Metzmacher		2003
   Copyright (C) Volker Lendecke			2009

   This program is free software; you can redistribute it and/or modify
   it under the terms of the GNU General Public License as published by
   the Free Software Foundation; either version 3 of the License, or
   (at your option) any later version.

   This program is distributed in the hope that it will be useful,
   but WITHOUT ANY WARRANTY; without even the implied warranty of
   MERCHANTABILITY or FITNESS FOR A PARTICULAR PURPOSE.  See the
   GNU General Public License for more details.

   You should have received a copy of the GNU General Public License
   along with this program.  If not, see <http://www.gnu.org/licenses/>.

   This work was sponsored by Optifacio Software Services, Inc.
*/

#ifndef _VFS_H
#define _VFS_H

/* Avoid conflict with an AIX include file */

#ifdef vfs_ops
#undef vfs_ops
#endif

/*
 * As we're now (thanks Andrew ! :-) using file_structs and connection
 * structs in the vfs - then anyone writing a vfs must include includes.h...
 */

/*
 * This next constant specifies the version number of the VFS interface
 * this smbd will load. Increment this if *ANY* changes are made to the
 * vfs_ops below. JRA.
 *
 * If you change anything here, please also update modules/vfs_full_audit.c.
 * VL.
 */

/* Changed to version 2 for CIFS UNIX extensions (mknod and link added). JRA. */
/* Changed to version 3 for POSIX acl extensions. JRA. */
/* Changed to version 4 for cascaded VFS interface. Alexander Bokovoy. */
/* Changed to version 5 for sendfile addition. JRA. */
/* Changed to version 6 for the new module system, fixed cascading and quota functions. --metze */
/* Changed to version 7 to include the get_nt_acl info parameter. JRA. */
/* Changed to version 8 includes EA calls. JRA. */
/* Changed to version 9 to include the get_shadow_data call. --metze */
/* Changed to version 10 to include pread/pwrite calls. */
/* Changed to version 11 to include seekdir/telldir/rewinddir calls. JRA */
/* Changed to version 12 to add mask and attributes to opendir(). JRA 
   Also include aio calls. JRA. */
/* Changed to version 13 as the internal structure of files_struct has changed. JRA */
/* Changed to version 14 as we had to change DIR to SMB_STRUCT_DIR. JRA */
/* Changed to version 15 as we added the statvfs call. JRA */
/* Changed to version 16 as we added the getlock call. JRA */
/* Changed to version 17 as we removed redundant connection_struct parameters. --jpeach */
/* Changed to version 18 to add fsp parameter to the open call -- jpeach 
   Also include kernel_flock call - jmcd */
/* Changed to version 19, kernel change notify has been merged 
   Also included linux setlease call - jmcd */
/* Changed to version 20, use ntimes call instead of utime (greater
 * timestamp resolition. JRA. */
/* Changed to version21 to add chflags operation -- jpeach */
/* Changed to version22 to add lchown operation -- jra */
/* Leave at 22 - not yet released. But change set_nt_acl to return an NTSTATUS. jra. */
/* Leave at 22 - not yet released. Add file_id_create operation. --metze */
/* Leave at 22 - not yet released. Change all BOOL parameters (int) to bool. jra. */
/* Leave at 22 - not yet released. Added recvfile. */
/* Leave at 22 - not yet released. Change get_nt_acl to return NTSTATUS - vl */
/* Leave at 22 - not yet released. Change get_nt_acl to *not* take a
 * files_struct. - obnox.*/
/* Leave at 22 - not yet released. Remove parameter fd from fget_nt_acl. - obnox */
/* Leave at 22 - not yet released. Remove parameter fd from gset_nt_acl. - obnox */
/* Leave at 22 - not yet released. Remove parameter fd from pread. - obnox */
/* Leave at 22 - not yet released. Remove parameter fd from pwrite. - obnox */
/* Leave at 22 - not yet released. Remove parameter fd from lseek. - obnox */
/* Leave at 22 - not yet released. Remove parameter fd from fsync. - obnox */
/* Leave at 22 - not yet released. Remove parameter fd from fstat. - obnox */
/* Leave at 22 - not yet released. Remove parameter fd from fchmod. - obnox */
/* Leave at 22 - not yet released. Remove parameter fd from fchown. - obnox */
/* Leave at 22 - not yet released. Remove parameter fd from ftruncate. - obnox */
/* Leave at 22 - not yet released. Remove parameter fd from lock. - obnox */
/* Leave at 22 - not yet released. Remove parameter fd from kernel_flock. - obnox */
/* Leave at 22 - not yet released. Remove parameter fd from linux_setlease. - obnox */
/* Leave at 22 - not yet released. Remove parameter fd from getlock. - obnox */
/* Leave at 22 - not yet released. Remove parameter fd from sys_acl_get_fd. - obnox */
/* Leave at 22 - not yet released. Remove parameter fd from fchmod_acl. - obnox */
/* Leave at 22 - not yet released. Remove parameter fd from sys_acl_set_fd. - obnox */
/* Leave at 22 - not yet released. Remove parameter fd from fgetxattr. - obnox */
/* Leave at 22 - not yet released. Remove parameter fd from flistxattr. - obnox */
/* Leave at 22 - not yet released. Remove parameter fd from fremovexattr. - obnox */
/* Leave at 22 - not yet released. Remove parameter fd from fsetxattr. - obnox */
/* Leave at 22 - not yet released. Remove parameter fd from aio_cancel. - obnox */
/* Leave at 22 - not yet released. Remove parameter fd from read. - obnox */
/* Leave at 22 - not yet released. Remove parameter fd from write. - obnox */
/* Leave at 22 - not yet released. Remove parameter fromfd from sendfile. - obnox */
/* Leave at 22 - not yet released. Remove parameter fromfd from recvfile. - obnox */
/* Leave at 22 - not yet released. Additional change: add operations for offline files -- ab */
/* Leave at 22 - not yet released. Add the streaminfo call. -- jpeach, vl */
/* Leave at 22 - not yet released. Remove parameter fd from close_fn. - obnox */
/* Changed to version 23 - remove set_nt_acl call. This can only be done via an
   open handle. JRA. */
/* Changed to version 24 - make security descriptor const in fset_nt_acl. JRA. */
/* Changed to version 25 - Jelmer's change from SMB_BIG_UINT to uint64_t. */
/* Leave at 25 - not yet released. Add create_file call. -- tprouty. */
/* Leave at 25 - not yet released. Add create time to ntimes. -- tstecher. */
/* Leave at 25 - not yet released. Add get_alloc_size call. -- tprouty. */
/* Leave at 25 - not yet released. Add SMB_STRUCT_STAT to readdir. - sdann */
/* Leave at 25 - not yet released. Add init_search_op call. - sdann */
/* Leave at 25 - not yet released. Add locking calls. -- zkirsch. */
/* Leave at 25 - not yet released. Add strict locking calls. -- drichards. */
/* Changed to version 26 - Plumb struct smb_filename to SMB_VFS_CREATE_FILE,
			   SMB_VFS_OPEN, SMB_VFS_STAT, SMB_VFS_LSTAT,
			   SMB_VFS_RENAME, SMB_VFS_UNLINK, SMB_VFS_NTIMES.  */
/* Changed to version 27 - not yet released. Added enum timestamp_set_resolution
 * 			   return to fs_capabilities call. JRA. */
/* Leave at 27 - not yet released. Add translate_name VFS call to convert
		 UNIX names to Windows supported names -- asrinivasan. */
/* Changed to version 28 - Add private_flags uint32_t to CREATE call. */
/* Leave at 28 - not yet released. Change realpath to assume NULL and return a
		 malloc'ed path. JRA. */
/* Leave at 28 - not yet released. Move posix_fallocate into the VFS
		where it belongs. JRA. */
/* Leave at 28 - not yet released. Rename posix_fallocate to fallocate
		to split out the two possible uses. JRA. */
/* Leave at 28 - not yet released. Add fdopendir. JRA. */
/* Leave at 28 - not yet released. Rename open function to open_fn. - gd */
/* Leave at 28 - not yet released. Make getwd function always return malloced memory. JRA. */
/* Bump to version 29 - Samba 3.6.0 will ship with interface version 28. */
/* Leave at 29 - not yet releases. Add fsctl. Richard Sharpe */
/* Leave at 29 - not yet released. add SMB_VFS_GET_DFS_REFERRAL() - metze */
/* Leave at 29 - not yet released. Remove l{list,get,set,remove}xattr - abartlet */
/* Leave at 29 - not yet released. move to plain off_t - abartlet */
/* Leave at 29 - not yet released. Remove sys_acl functions other than set and get - abartlet */
/* Leave at 29 - not yet released. Added backup_intent bool to files_struct - JRA */
/* Leave at 29 - not yet released. Add durable handle functions - metze/obnox */
/* Leave at 29 - not yet released. Added sys_acl_blob_get_file and sys_acl_blob_get_fd */
/* Bump to version 30 - Samba 4.0.0 will ship with interface version 30 */
/* Leave at 30 - not yet released. Added conn->cwd to save vfs_GetWd() calls. */
/* Leave at 30 - not yet released. Changed sys_acl_blob_get_file interface to remove type */
/* Bump to version 31 - Samba 4.1.0 will ship with interface version 31 */
/* Leave at 31 - not yet released. Make struct vuid_cache_entry in
		connection_struct a pointer. */
/* Leave at 31 - not yet released. Add share_access to vuid_cache_entry. */
/* Leave at 31 - not yet released. add SMB_VFS_COPY_CHUNK() */
/* Leave at 31 - not yet released. Remove the unused
		fsp->pending_break_messages array */
/* Leave at 31 - not yet released. add SMB_VFS_[GET/SET]_COMPRESSION() */

/* Bump to version 32 - Samba 4.2 will ship with that. */
/* Version 32 - Add "lease" to CREATE_FILE operation */
/* Version 32 - Add "lease" to struct files_struct */
/* Version 32 - Add SMB_VFS_READDIR_ATTR() */
/* Version 32 - Add in and out create context blobs to create_file */
/* Version 32 - Remove unnecessary SMB_VFS_DISK_FREE() small_query parameter */
/* Bump to version 33 - Samba 4.3 will ship with that. */
/* Version 33 - change fallocate mode flags param from enum->uint32_t */
/* Version 33 - Add snapshot create/delete calls */
/* Version 33 - Add OS X SMB2 AAPL copyfile extension flag to fsp */
/* Version 33 - Remove notify_watch_fn */
/* Bump to version 34 - Samba 4.4 will ship with that */
/* Version 34 - Remove bool posix_open, add uint64_t posix_flags */
/* Version 34 - Added bool posix_pathnames to struct smb_request */
/* Bump to version 35 - Samba 4.5 will ship with that */
/* Version 35 - Change get_nt_acl_fn from const char *, to
		const struct smb_filename * */
/* Version 35 - Change mkdir from const char *, to
		const struct smb_filename * */
/* Version 35 - Change rmdir from const char *, to
		const struct smb_filename * */
/* Version 35 - Change opendir from const char *, to
		const struct smb_filename * */
/* Version 35 - Wrap aio async funtions args in a struct vfs_aio_state */
/* Version 35 - Change chmod from const char *, to
		const struct smb_filename * */
/* Version 35 - Change chmod_acl from const char *, to
		const struct smb_filename * */
/* Version 35 - Change chown from const char *, to
		const struct smb_filename * */
/* Version 35 - Change lchown from const char *, to
		const struct smb_filename * */
/* Version 35 - Change streaminfo from const char *, to
		const struct smb_filename * */
/* Version 35 - Add uint32_t flags to struct smb_filename */
/* Version 35 - Add get/set/fget/fset dos attribute functions. */
/* Version 35 - Add bool use_ofd_locks to struct files_struct */
/* Bump to version 36 - Samba 4.6 will ship with that */
/* Version 36 - Remove is_offline and set_offline */
/* Version 37 - Module init functions now take a TALLOC_CTX * parameter. */
/* Version 37 - Add vfs_copy_chunk_flags for DUP_EXTENTS_TO_FILE */
/* Version 37 - Change sys_acl_delete_def_file from const char *
		to const struct smb_filename * */
/* Version 37 - Change sys_acl_get_file from const char *
		to const struct smb_filename * */
/* Version 37 - Change sys_acl_blob_get_file from const char *
		to const struct smb_filename * */
/* Version 37 - Change sys_acl_set_file from const char *
		to const struct smb_filename * */
/* Version 37 - Change listxattr from const char *
		to const struct smb_filename * */
/* Version 37 - Change removexattr from const char *
		to const struct smb_filename * */
/* Version 37 - Change setxattr from const char *
		to const struct smb_filename * */
/* Version 37 - Change getxattr from const char *
		to const struct smb_filename * */
/* Version 37 - Change mknod from const char * to const struct smb_filename * */
/* Version 37 - Change chflags from const char *
		to const struct smb_filename * */
/* Version 37 - Change disk_free from const char *
		to const struct smb_filename * */
/* Version 37 - Change get_quota from const char *
		to const struct smb_filename * */
/* Version 37 - Change link from const char *
		to const struct smb_filename * */
/* Version 37 - Change statvfs from const char *
		to const struct smb_filename * */
/* Version 37 - Change readlink from const char *
		to const struct smb_filename * */
/* Version 37 - Change symlink from const char *
		to const struct smb_filename * */
/* Version 37 - Change chdir from const char *
		to const struct smb_filename * */
/* Version 37 - Change getwd from char *
		to const struct smb_filename * */
/* Version 37 - Change conn->cwd from char *
		to struct smb_filename * */
/* Version 37 - Change realpath from char *
		to struct smb_filename * */
/* Version 37 - Change connectpath from char *
		to struct smb_filename * */
/* Version 37 - Add SMB_VFS_OFFLOAD_READ_SEND/RECV */
/* Version 37 - Rename SMB_VFS_COPY_CHUNK_SEND/RECV to
                SMB_VFS_OFFLOAD_READ_SEND/RECV */
/* Version 37 - Remove SMB_VFS_STRICT_UNLOCK */
/* Version 37 - Rename SMB_VFS_STRICT_LOCK to
                SMB_VFS_STRICT_LOCK_CHECK */
<<<<<<< HEAD
=======
/* Version 38 - Remove SMB_VFS_INIT_SEARCH_OP */
>>>>>>> 7c25ac38

#define SMB_VFS_INTERFACE_VERSION 38

/*
    All intercepted VFS operations must be declared as static functions inside module source
    in order to keep smbd namespace unpolluted. See source of audit, extd_audit, fake_perms and recycle
    example VFS modules for more details.
*/

/* VFS operations structure */

struct vfs_handle_struct;
struct connection_struct;
struct files_struct;
struct security_descriptor;
struct vfs_statvfs_struct;
struct smb_request;
struct ea_list;
struct smb_file_time;
struct blocking_lock_record;
struct smb_filename;
struct dfs_GetDFSReferral;

typedef union unid_t {
	uid_t uid;
	gid_t gid;
} unid_t;

struct fd_handle {
	size_t ref_count;
	int fd;
	uint64_t position_information;
	off_t pos;
	uint32_t private_options;	/* NT Create options, but we only look at
				 * NTCREATEX_OPTIONS_PRIVATE_DENY_DOS and
				 * NTCREATEX_OPTIONS_PRIVATE_DENY_FCB and
				 * NTCREATEX_OPTIONS_PRIVATE_DELETE_ON_CLOSE
				 * for print files *only*, where
				 * DELETE_ON_CLOSE is not stored in the share
				 * mode database.
				 */
	unsigned long gen_id;
};

struct fsp_lease {
	size_t ref_count;
	struct smbd_server_connection *sconn;
	struct tevent_timer *timeout;
	struct smb2_lease lease;
};

typedef struct files_struct {
	struct files_struct *next, *prev;
	uint64_t fnum;
	struct smbXsrv_open *op;
	struct connection_struct *conn;
	struct fd_handle *fh;
	unsigned int num_smb_operations;
	struct file_id file_id;
	uint64_t initial_allocation_size; /* Faked up initial allocation on disk. */
	uint16_t file_pid;
	uint64_t vuid; /* SMB2 compat */
	struct write_cache *wcp;
	struct timeval open_time;
	uint32_t access_mask;		/* NTCreateX access bits (FILE_READ_DATA etc.) */
	uint32_t share_access;		/* NTCreateX share constants (FILE_SHARE_READ|FILE_SHARE_WRITE|FILE_SHARE_DELETE). */

	bool kernel_share_modes_taken;

	bool update_write_time_triggered;
	struct tevent_timer *update_write_time_event;
	bool update_write_time_on_close;
	struct timespec close_write_time;
	bool write_time_forced;

	int oplock_type;
	struct fsp_lease *lease;
	int sent_oplock_break;
	struct tevent_timer *oplock_timeout;
	struct lock_struct last_lock_failure;
	int current_lock_count; /* Count the number of outstanding locks and pending locks. */

	bool can_lock;
	bool can_read;
	bool can_write;
	bool modified;
	bool is_directory;
	bool aio_write_behind;
	bool initial_delete_on_close; /* Only set at NTCreateX if file was created. */
	bool delete_on_close;
	uint64_t posix_flags;
	bool is_sparse;
	bool backup_intent; /* Handle was successfully opened with backup intent
				and opener has privilege to do so. */
	bool use_ofd_locks; /* Are we using open file description locks ? */
	struct smb_filename *fsp_name;
	uint32_t name_hash;		/* Jenkins hash of full pathname. */
	uint64_t mid;			/* Mid of the operation that created us. */

	struct vfs_fsp_data *vfs_extension;
	struct fake_file_handle *fake_file_handle;

	struct notify_change_buf *notify;

	struct files_struct *base_fsp; /* placeholder for delete on close */

	/*
	 * Read-only cached brlock record, thrown away when the
	 * brlock.tdb seqnum changes. This avoids fetching data from
	 * the brlock.tdb on every read/write call.
	 */
	int brlock_seqnum;
	struct byte_range_lock *brlock_rec;

	struct dptr_struct *dptr;

	/* if not NULL, means this is a print file */
	struct print_file_data *print_file;

	unsigned num_aio_requests;
	struct tevent_req **aio_requests;

	/*
	 * If a close request comes in while we still have aio_requests
	 * around, we need to hold back the close. When all aio_requests are
	 * done, the aio completion routines need tevent_wait_done() on
	 * this. A bit ugly, but before we have close_file() fully async
	 * possibly the simplest approach. Thanks, Jeremy for the idea.
	 */
	struct tevent_req *deferred_close;
} files_struct;

#define FSP_POSIX_FLAGS_OPEN		0x01
#define FSP_POSIX_FLAGS_RENAME		0x02
#define FSP_POSIX_FLAGS_PATHNAMES	0x04

#define FSP_POSIX_FLAGS_ALL			\
	(FSP_POSIX_FLAGS_OPEN |			\
	 FSP_POSIX_FLAGS_PATHNAMES |		\
	 FSP_POSIX_FLAGS_RENAME)

struct vuid_cache_entry {
	struct auth_session_info *session_info;
	uint64_t vuid; /* SMB2 compat */
	bool read_only;
	uint32_t share_access;
};

struct vuid_cache {
	unsigned int next_entry;
	struct vuid_cache_entry array[VUID_CACHE_SIZE];
};

typedef struct {
	char *name;
	bool is_wild;
} name_compare_entry;

struct dfree_cached_info {
	time_t last_dfree_time;
	uint64_t dfree_ret;
	uint64_t bsize;
	uint64_t dfree;
	uint64_t dsize;
};

struct share_params {
	int service;
};

typedef struct connection_struct {
	struct connection_struct *next, *prev;
	struct smbd_server_connection *sconn; /* can be NULL */
	struct smbXsrv_tcon *tcon; /* can be NULL */
	uint32_t cnum; /* an index passed over the wire */
	struct share_params *params;
	bool force_user;
	struct vuid_cache *vuid_cache;
	bool printer;
	bool ipc;
	bool read_only; /* Attributes for the current user of the share. */
	uint32_t share_access;
	/* Does this filesystem honor
	   sub second timestamps on files
	   and directories when setting time ? */
	enum timestamp_set_resolution ts_res;
	char *connectpath;
	char *origpath;
	struct smb_filename *cwd_fname; /* Working directory. */

	struct vfs_handle_struct *vfs_handles;		/* for the new plugins */

	/*
	 * This represents the user information on this connection. Depending
	 * on the vuid using this tid, this might change per SMB request.
	 */
	struct auth_session_info *session_info;

	/*
	 * If the "force group" parameter is set, this is the primary gid that
	 * may be used in the users token, depending on the vuid using this tid.
	 */
	gid_t force_group_gid;

	uint64_t vuid; /* vuid of user who *opened* this connection, or UID_FIELD_INVALID */

	time_t lastused;
	time_t lastused_count;
	int num_files_open;
	unsigned int num_smb_operations; /* Count of smb operations on this tree. */
	int encrypt_level;
	bool encrypted_tid;

	/* Semantics requested by the client or forced by the server config. */
	bool case_sensitive;
	bool case_preserve;
	bool short_case_preserve;

	/* Semantics provided by the underlying filesystem. */
	int fs_capabilities;
	/* Device number of the directory of the share mount.
	   Used to ensure unique FileIndex returns. */
	SMB_DEV_T base_share_dev;

	name_compare_entry *hide_list; /* Per-share list of files to return as hidden. */
	name_compare_entry *veto_list; /* Per-share list of files to veto (never show). */
	name_compare_entry *veto_oplock_list; /* Per-share list of files to refuse oplocks on. */       
	name_compare_entry *aio_write_behind_list; /* Per-share list of files to use aio write behind on. */       
	struct dfree_cached_info *dfree_info;
	struct trans_state *pending_trans;

	struct rpc_pipe_client *spoolss_pipe;

} connection_struct;

struct smbd_smb2_request;
struct privilege_paths;

struct smb_request {
	uint8_t cmd;
	uint16_t flags2;
	uint16_t smbpid;
	uint64_t mid; /* For compatibility with SMB2. */
	uint32_t seqnum;
	uint64_t vuid; /* For compatibility with SMB2. */
	uint32_t tid;
	uint8_t  wct;
	const uint16_t *vwv;
	uint16_t buflen;
	const uint8_t *buf;
	const uint8_t *inbuf;

	/*
	 * Async handling in the main smb processing loop is directed by
	 * outbuf: reply_xxx routines indicate sync behaviour by putting their
	 * reply into "outbuf". If they leave it as NULL, they take care of it
	 * themselves, possibly later.
	 *
	 * If async handling is wanted, the reply_xxx routine must make sure
	 * that it talloc_move()s the smb_req somewhere else.
	 */
	uint8_t *outbuf;

	size_t unread_bytes;
	bool encrypted;
	connection_struct *conn;
	struct smbd_server_connection *sconn;
	struct smbXsrv_connection *xconn;
	struct smb_perfcount_data pcd;

	/*
	 * Chained request handling
	 */
	struct files_struct *chain_fsp;

	/*
	 * state information for async smb handling
	 */
	void *async_priv;

	/*
	 * Back pointer to smb2 request.
	 */
	struct smbd_smb2_request *smb2req;

	/*
	 * Pathnames used if request done
	 * under privilege.
	 */
	struct privilege_paths *priv_paths;

	/*
	 * Request list for chained requests, we're part of it.
	 */
	struct smb_request **chain;

	struct timeval request_time;

	bool posix_pathnames;
};

/*
 * Info about an alternate data stream
 */

struct stream_struct {
	off_t size;
	off_t alloc_size;
	char *name;
};

/* time info */
struct smb_file_time {
	struct timespec mtime;
	struct timespec atime;
	struct timespec ctime;
	struct timespec create_time;
};

/*
 * smb_filename
 */
struct smb_filename {
	char *base_name;
	char *stream_name;
	char *original_lcomp;
	uint32_t flags;
	SMB_STRUCT_STAT st;
};

/*
 * smb_filename flags. Define in terms of the FSP_POSIX_FLAGS_XX
 * to keep the numeric values consistent.
 */

#define SMB_FILENAME_POSIX_PATH		FSP_POSIX_FLAGS_PATHNAMES

#define VFS_FIND(__fn__) while (handle->fns->__fn__##_fn==NULL) { \
				handle = handle->next; \
			 }

enum vfs_translate_direction {
	vfs_translate_to_unix = 0,
	vfs_translate_to_windows
};

enum vfs_fallocate_flags {
	VFS_FALLOCATE_FL_KEEP_SIZE		= 0x0001,
	VFS_FALLOCATE_FL_PUNCH_HOLE		= 0x0002,
};

struct vfs_aio_state {
	int error;
	uint64_t duration;
};

/*
    Available VFS operations. These values must be in sync with vfs_ops struct
    (struct vfs_fn_pointers and struct vfs_handle_pointers inside of struct vfs_ops).
    In particular, if new operations are added to vfs_ops, appropriate constants
    should be added to vfs_op_type so that order of them kept same as in vfs_ops.
*/
struct shadow_copy_data;

struct vfs_fn_pointers {
	/* Disk operations */

	int (*connect_fn)(struct vfs_handle_struct *handle, const char *service, const char *user);
	void (*disconnect_fn)(struct vfs_handle_struct *handle);
	uint64_t (*disk_free_fn)(struct vfs_handle_struct *handle,
				const struct smb_filename *smb_fname,
				uint64_t *bsize,
				uint64_t *dfree,
				uint64_t *dsize);
	int (*get_quota_fn)(struct vfs_handle_struct *handle,
				const struct smb_filename *smb_fname,
				enum SMB_QUOTA_TYPE qtype,
				unid_t id,
				SMB_DISK_QUOTA *qt);
	int (*set_quota_fn)(struct vfs_handle_struct *handle, enum SMB_QUOTA_TYPE qtype, unid_t id, SMB_DISK_QUOTA *qt);
	int (*get_shadow_copy_data_fn)(struct vfs_handle_struct *handle, struct files_struct *fsp, struct shadow_copy_data *shadow_copy_data, bool labels);
	int (*statvfs_fn)(struct vfs_handle_struct *handle,
				const struct smb_filename *smb_fname,
				struct vfs_statvfs_struct *statbuf);
	uint32_t (*fs_capabilities_fn)(struct vfs_handle_struct *handle, enum timestamp_set_resolution *p_ts_res);

	/*
	 * Note: that "struct dfs_GetDFSReferral *r"
	 * needs to be a valid TALLOC_CTX
	 */
	NTSTATUS (*get_dfs_referrals_fn)(struct vfs_handle_struct *handle,
					 struct dfs_GetDFSReferral *r);

	/* Directory operations */

	DIR *(*opendir_fn)(struct vfs_handle_struct *handle,
					const struct smb_filename *smb_fname,
					const char *mask,
					uint32_t attributes);
	DIR *(*fdopendir_fn)(struct vfs_handle_struct *handle, files_struct *fsp, const char *mask, uint32_t attributes);
	struct dirent *(*readdir_fn)(struct vfs_handle_struct *handle,
					 DIR *dirp,
					 SMB_STRUCT_STAT *sbuf);
	void (*seekdir_fn)(struct vfs_handle_struct *handle, DIR *dirp, long offset);
	long (*telldir_fn)(struct vfs_handle_struct *handle, DIR *dirp);
	void (*rewind_dir_fn)(struct vfs_handle_struct *handle, DIR *dirp);
	int (*mkdir_fn)(struct vfs_handle_struct *handle,
			const struct smb_filename *smb_fname,
			mode_t mode);
	int (*rmdir_fn)(struct vfs_handle_struct *handle,
			const struct smb_filename *smb_fname);
	int (*closedir_fn)(struct vfs_handle_struct *handle, DIR *dir);

	/* File operations */

	int (*open_fn)(struct vfs_handle_struct *handle,
		       struct smb_filename *smb_fname, files_struct *fsp,
		       int flags, mode_t mode);
	NTSTATUS (*create_file_fn)(struct vfs_handle_struct *handle,
				   struct smb_request *req,
				   uint16_t root_dir_fid,
				   struct smb_filename *smb_fname,
				   uint32_t access_mask,
				   uint32_t share_access,
				   uint32_t create_disposition,
				   uint32_t create_options,
				   uint32_t file_attributes,
				   uint32_t oplock_request,
				   struct smb2_lease *lease,
				   uint64_t allocation_size,
				   uint32_t private_flags,
				   struct security_descriptor *sd,
				   struct ea_list *ea_list,
				   files_struct **result,
				   int *pinfo,
				   const struct smb2_create_blobs *in_context_blobs,
				   struct smb2_create_blobs *out_context_blobs);
	int (*close_fn)(struct vfs_handle_struct *handle, struct files_struct *fsp);
	ssize_t (*read_fn)(struct vfs_handle_struct *handle, struct files_struct *fsp, void *data, size_t n);
	ssize_t (*pread_fn)(struct vfs_handle_struct *handle, struct files_struct *fsp, void *data, size_t n, off_t offset);
	struct tevent_req *(*pread_send_fn)(struct vfs_handle_struct *handle,
					    TALLOC_CTX *mem_ctx,
					    struct tevent_context *ev,
					    struct files_struct *fsp,
					    void *data,
					    size_t n, off_t offset);
	ssize_t (*pread_recv_fn)(struct tevent_req *req, struct vfs_aio_state *state);
	ssize_t (*write_fn)(struct vfs_handle_struct *handle, struct files_struct *fsp, const void *data, size_t n);
	ssize_t (*pwrite_fn)(struct vfs_handle_struct *handle, struct files_struct *fsp, const void *data, size_t n, off_t offset);
	struct tevent_req *(*pwrite_send_fn)(struct vfs_handle_struct *handle,
					     TALLOC_CTX *mem_ctx,
					     struct tevent_context *ev,
					     struct files_struct *fsp,
					     const void *data,
					     size_t n, off_t offset);
	ssize_t (*pwrite_recv_fn)(struct tevent_req *req, struct vfs_aio_state *state);
	off_t (*lseek_fn)(struct vfs_handle_struct *handle, struct files_struct *fsp, off_t offset, int whence);
	ssize_t (*sendfile_fn)(struct vfs_handle_struct *handle, int tofd, files_struct *fromfsp, const DATA_BLOB *header, off_t offset, size_t count);
	ssize_t (*recvfile_fn)(struct vfs_handle_struct *handle, int fromfd, files_struct *tofsp, off_t offset, size_t count);
	int (*rename_fn)(struct vfs_handle_struct *handle,
			 const struct smb_filename *smb_fname_src,
			 const struct smb_filename *smb_fname_dst);
	int (*fsync_fn)(struct vfs_handle_struct *handle, struct files_struct *fsp);
	struct tevent_req *(*fsync_send_fn)(struct vfs_handle_struct *handle,
					    TALLOC_CTX *mem_ctx,
					    struct tevent_context *ev,
					    struct files_struct *fsp);
	int (*fsync_recv_fn)(struct tevent_req *req, struct vfs_aio_state *state);
	int (*stat_fn)(struct vfs_handle_struct *handle, struct smb_filename *smb_fname);
	int (*fstat_fn)(struct vfs_handle_struct *handle, struct files_struct *fsp, SMB_STRUCT_STAT *sbuf);
	int (*lstat_fn)(struct vfs_handle_struct *handle, struct smb_filename *smb_filename);
	uint64_t (*get_alloc_size_fn)(struct vfs_handle_struct *handle, struct files_struct *fsp, const SMB_STRUCT_STAT *sbuf);
	int (*unlink_fn)(struct vfs_handle_struct *handle,
			 const struct smb_filename *smb_fname);
	int (*chmod_fn)(struct vfs_handle_struct *handle,
			const struct smb_filename *smb_fname,
			mode_t mode);
	int (*fchmod_fn)(struct vfs_handle_struct *handle, struct files_struct *fsp, mode_t mode);
	int (*chown_fn)(struct vfs_handle_struct *handle,
			const struct smb_filename *smb_fname,
			uid_t uid,
			gid_t gid);
	int (*fchown_fn)(struct vfs_handle_struct *handle, struct files_struct *fsp, uid_t uid, gid_t gid);
	int (*lchown_fn)(struct vfs_handle_struct *handle,
			const struct smb_filename *smb_fname,
			uid_t uid,
			gid_t gid);
	int (*chdir_fn)(struct vfs_handle_struct *handle,
			 const struct smb_filename *smb_fname);
	struct smb_filename *(*getwd_fn)(struct vfs_handle_struct *handle,
				TALLOC_CTX *mem_ctx);
	int (*ntimes_fn)(struct vfs_handle_struct *handle,
			 const struct smb_filename *smb_fname,
			 struct smb_file_time *ft);
	int (*ftruncate_fn)(struct vfs_handle_struct *handle, struct files_struct *fsp, off_t offset);
	int (*fallocate_fn)(struct vfs_handle_struct *handle,
			    struct files_struct *fsp,
			    uint32_t mode,
			    off_t offset,
			    off_t len);
	bool (*lock_fn)(struct vfs_handle_struct *handle, struct files_struct *fsp, int op, off_t offset, off_t count, int type);
	int (*kernel_flock_fn)(struct vfs_handle_struct *handle, struct files_struct *fsp,
			       uint32_t share_mode, uint32_t access_mask);
	int (*linux_setlease_fn)(struct vfs_handle_struct *handle, struct files_struct *fsp, int leasetype);
	bool (*getlock_fn)(struct vfs_handle_struct *handle, struct files_struct *fsp, off_t *poffset, off_t *pcount, int *ptype, pid_t *ppid);
	int (*symlink_fn)(struct vfs_handle_struct *handle,
				const char *link_contents,
				const struct smb_filename *new_smb_fname);
	int (*readlink_fn)(struct vfs_handle_struct *handle,
				const struct smb_filename *smb_fname,
				char *buf,
				size_t bufsiz);
	int (*link_fn)(struct vfs_handle_struct *handle,
				const struct smb_filename *old_smb_fname,
				const struct smb_filename *new_smb_fname);
	int (*mknod_fn)(struct vfs_handle_struct *handle,
				const struct smb_filename *smb_fname,
				mode_t mode,
				SMB_DEV_T dev);
	struct smb_filename *(*realpath_fn)(struct vfs_handle_struct *handle,
				TALLOC_CTX *ctx,
				const struct smb_filename *smb_fname);
	int (*chflags_fn)(struct vfs_handle_struct *handle,
				const struct smb_filename *smb_fname,
				unsigned int flags);
	struct file_id (*file_id_create_fn)(struct vfs_handle_struct *handle,
					    const SMB_STRUCT_STAT *sbuf);
	struct tevent_req *(*offload_read_send_fn)(TALLOC_CTX *mem_ctx,
						   struct tevent_context *ev,
						   struct vfs_handle_struct *handle,
						   struct files_struct *fsp,
						   uint32_t fsctl,
						   uint32_t ttl,
						   off_t offset,
						   size_t to_copy);
	NTSTATUS (*offload_read_recv_fn)(struct tevent_req *req,
					 struct vfs_handle_struct *handle,
					 TALLOC_CTX *mem_ctx,
					 DATA_BLOB *token_blob);
	struct tevent_req *(*offload_write_send_fn)(struct vfs_handle_struct *handle,
						    TALLOC_CTX *mem_ctx,
						    struct tevent_context *ev,
						    uint32_t fsctl,
						    DATA_BLOB *token,
						    off_t transfer_offset,
						    struct files_struct *dest_fsp,
						    off_t dest_off,
						    off_t to_copy);
	NTSTATUS (*offload_write_recv_fn)(struct vfs_handle_struct *handle,
					  struct tevent_req *req,
					  off_t *copied);
	NTSTATUS (*get_compression_fn)(struct vfs_handle_struct *handle,
				       TALLOC_CTX *mem_ctx,
				       struct files_struct *fsp,
				       struct smb_filename *smb_fname,
				       uint16_t *_compression_fmt);
	NTSTATUS (*set_compression_fn)(struct vfs_handle_struct *handle,
				       TALLOC_CTX *mem_ctx,
				       struct files_struct *fsp,
				       uint16_t compression_fmt);
	NTSTATUS (*snap_check_path_fn)(struct vfs_handle_struct *handle,
				       TALLOC_CTX *mem_ctx,
				       const char *service_path,
				       char **base_volume);
	NTSTATUS (*snap_create_fn)(struct vfs_handle_struct *handle,
				   TALLOC_CTX *mem_ctx,
				   const char *base_volume,
				   time_t *tstamp,
				   bool rw,
				   char **base_path,
				   char **snap_path);
	NTSTATUS (*snap_delete_fn)(struct vfs_handle_struct *handle,
				   TALLOC_CTX *mem_ctx,
				   char *base_path,
				   char *snap_path);

	NTSTATUS (*streaminfo_fn)(struct vfs_handle_struct *handle,
				  struct files_struct *fsp,
				  const struct smb_filename *smb_fname,
				  TALLOC_CTX *mem_ctx,
				  unsigned int *num_streams,
				  struct stream_struct **streams);

	int (*get_real_filename_fn)(struct vfs_handle_struct *handle,
				    const char *path,
				    const char *name,
				    TALLOC_CTX *mem_ctx,
				    char **found_name);

	const char *(*connectpath_fn)(struct vfs_handle_struct *handle,
				      const struct smb_filename *smb_fname);

	NTSTATUS (*brl_lock_windows_fn)(struct vfs_handle_struct *handle,
					struct byte_range_lock *br_lck,
					struct lock_struct *plock,
					bool blocking_lock);

	bool (*brl_unlock_windows_fn)(struct vfs_handle_struct *handle,
				      struct messaging_context *msg_ctx,
				      struct byte_range_lock *br_lck,
				      const struct lock_struct *plock);

	bool (*brl_cancel_windows_fn)(struct vfs_handle_struct *handle,
				      struct byte_range_lock *br_lck,
				      struct lock_struct *plock);

	bool (*strict_lock_check_fn)(struct vfs_handle_struct *handle,
				     struct files_struct *fsp,
				     struct lock_struct *plock);

	NTSTATUS (*translate_name_fn)(struct vfs_handle_struct *handle,
				      const char *name,
				      enum vfs_translate_direction direction,
				      TALLOC_CTX *mem_ctx,
				      char **mapped_name);

	NTSTATUS (*fsctl_fn)(struct vfs_handle_struct *handle,
			     struct files_struct *fsp,
			     TALLOC_CTX *ctx,
			     uint32_t function,
			     uint16_t req_flags,
			     const uint8_t *_in_data,
			     uint32_t in_len,
			     uint8_t **_out_data,
			     uint32_t max_out_len,
			     uint32_t *out_len); 

	NTSTATUS (*get_dos_attributes_fn)(struct vfs_handle_struct *handle,
					  struct smb_filename *smb_fname,
					  uint32_t *dosmode);

	NTSTATUS (*fget_dos_attributes_fn)(struct vfs_handle_struct *handle,
					   struct files_struct *fsp,
					   uint32_t *dosmode);

	NTSTATUS (*set_dos_attributes_fn)(struct vfs_handle_struct *handle,
					  const struct smb_filename *smb_fname,
					  uint32_t dosmode);

	NTSTATUS (*fset_dos_attributes_fn)(struct vfs_handle_struct *hande,
					   struct files_struct *fsp,
					   uint32_t dosmode);

	/* NT ACL operations. */

	NTSTATUS (*fget_nt_acl_fn)(struct vfs_handle_struct *handle,
				   struct files_struct *fsp,
				   uint32_t security_info,
				   TALLOC_CTX *mem_ctx,
				   struct security_descriptor **ppdesc);
	NTSTATUS (*get_nt_acl_fn)(struct vfs_handle_struct *handle,
				  const struct smb_filename *smb_fname,
				  uint32_t security_info,
				   TALLOC_CTX *mem_ctx,
				  struct security_descriptor **ppdesc);
	NTSTATUS (*fset_nt_acl_fn)(struct vfs_handle_struct *handle,
				   struct files_struct *fsp,
				   uint32_t security_info_sent,
				   const struct security_descriptor *psd);

	NTSTATUS (*audit_file_fn)(struct vfs_handle_struct *handle,
				  struct smb_filename *file,
				  struct security_acl *sacl,
				  uint32_t access_requested,
				  uint32_t access_denied);

	/* POSIX ACL operations. */

	int (*chmod_acl_fn)(struct vfs_handle_struct *handle,
					const struct smb_filename *smb_fname,
					mode_t mode);
	int (*fchmod_acl_fn)(struct vfs_handle_struct *handle, struct files_struct *fsp, mode_t mode);

	SMB_ACL_T (*sys_acl_get_file_fn)(struct vfs_handle_struct *handle,
					 const struct smb_filename *smb_fname,
					 SMB_ACL_TYPE_T type,
					 TALLOC_CTX *mem_ctx);
	SMB_ACL_T (*sys_acl_get_fd_fn)(struct vfs_handle_struct *handle,
				       struct files_struct *fsp,
				       TALLOC_CTX *mem_ctx);
	int (*sys_acl_blob_get_file_fn)(struct vfs_handle_struct *handle,
					const struct smb_filename *smb_fname,
					TALLOC_CTX *mem_ctx,
					char **blob_description,
					DATA_BLOB *blob);
	int (*sys_acl_blob_get_fd_fn)(struct vfs_handle_struct *handle, struct files_struct *fsp,
				      TALLOC_CTX *mem_ctx, char **blob_description,
				      DATA_BLOB *blob);
	int (*sys_acl_set_file_fn)(struct vfs_handle_struct *handle,
					const struct smb_filename *smb_fname,
					SMB_ACL_TYPE_T acltype,
					SMB_ACL_T theacl);
	int (*sys_acl_set_fd_fn)(struct vfs_handle_struct *handle, struct files_struct *fsp, SMB_ACL_T theacl);
	int (*sys_acl_delete_def_file_fn)(struct vfs_handle_struct *handle,
					const struct smb_filename *smb_fname);

	/* EA operations. */
	ssize_t (*getxattr_fn)(struct vfs_handle_struct *handle,
					const struct smb_filename *smb_fname,
					const char *name,
					void *value,
					size_t size);
	ssize_t (*fgetxattr_fn)(struct vfs_handle_struct *handle, struct files_struct *fsp, const char *name, void *value, size_t size);
	ssize_t (*listxattr_fn)(struct vfs_handle_struct *handle,
					const struct smb_filename *smb_fname,
					char *list,
					size_t size);
	ssize_t (*flistxattr_fn)(struct vfs_handle_struct *handle, struct files_struct *fsp, char *list, size_t size);
	int (*removexattr_fn)(struct vfs_handle_struct *handle,
					const struct smb_filename *smb_fname,
					const char *name);
	int (*fremovexattr_fn)(struct vfs_handle_struct *handle, struct files_struct *fsp, const char *name);
	int (*setxattr_fn)(struct vfs_handle_struct *handle,
					const struct smb_filename *smb_fname,
					const char *name,
					const void *value,
					size_t size,
					int flags);
	int (*fsetxattr_fn)(struct vfs_handle_struct *handle, struct files_struct *fsp, const char *name, const void *value, size_t size, int flags);

	/* aio operations */
	bool (*aio_force_fn)(struct vfs_handle_struct *handle, struct files_struct *fsp);

	/* durable handle operations */
	NTSTATUS (*durable_cookie_fn)(struct vfs_handle_struct *handle,
				      struct files_struct *fsp,
				      TALLOC_CTX *mem_ctx,
				      DATA_BLOB *cookie);
	NTSTATUS (*durable_disconnect_fn)(struct vfs_handle_struct *handle,
					  struct files_struct *fsp,
					  const DATA_BLOB old_cookie,
					  TALLOC_CTX *mem_ctx,
					  DATA_BLOB *new_cookie);
	NTSTATUS (*durable_reconnect_fn)(struct vfs_handle_struct *handle,
					 struct smb_request *smb1req,
					 struct smbXsrv_open *op,
					 const DATA_BLOB old_cookie,
					 TALLOC_CTX *mem_ctx,
					 struct files_struct **fsp,
					 DATA_BLOB *new_cookie);

	NTSTATUS (*readdir_attr_fn)(struct vfs_handle_struct *handle,
				    const struct smb_filename *fname,
				    TALLOC_CTX *mem_ctx,
				    struct readdir_attr_data **attr_data);
};

/*
    VFS operation description. Each VFS module registers an array of vfs_op_tuple to VFS subsystem,
    which describes all operations this module is willing to intercept.
    VFS subsystem initializes then the conn->vfs_ops and conn->vfs_opaque_ops structs
    using this information.
*/

typedef struct vfs_handle_struct {
	struct vfs_handle_struct  *next, *prev;
	const char *param;
	struct connection_struct *conn;
	const struct vfs_fn_pointers *fns;
	void *data;
	void (*free_data)(void **data);
} vfs_handle_struct;


typedef struct vfs_statvfs_struct {
	/* For undefined recommended transfer size return -1 in that field */
	uint32_t OptimalTransferSize;  /* bsize on some os, iosize on other os */
	uint32_t BlockSize;

	/*
	 The next three fields are in terms of the block size.
	 (above). If block size is unknown, 4096 would be a
	 reasonable block size for a server to report.
	 Note that returning the blocks/blocksavail removes need
	 to make a second call (to QFSInfo level 0x103 to get this info.
	 UserBlockAvail is typically less than or equal to BlocksAvail,
	 if no distinction is made return the same value in each.
	*/

	uint64_t TotalBlocks;
	uint64_t BlocksAvail;       /* bfree */
	uint64_t UserBlocksAvail;   /* bavail */

	/* For undefined Node fields or FSID return -1 */
	uint64_t TotalFileNodes;
	uint64_t FreeFileNodes;
	uint64_t FsIdentifier;   /* fsid */
	/* NB Namelen comes from FILE_SYSTEM_ATTRIBUTE_INFO call */
	/* NB flags can come from FILE_SYSTEM_DEVICE_INFO call   */

	int FsCapabilities;
} vfs_statvfs_struct;

/* Add a new FSP extension of the given type. Returns a pointer to the
 * extenstion data.
 */
#define VFS_ADD_FSP_EXTENSION(handle, fsp, type, destroy_fn)		\
    (type *)vfs_add_fsp_extension_notype(handle, (fsp), sizeof(type), (destroy_fn))

/* Return a pointer to the existing FSP extension data. */
#define VFS_FETCH_FSP_EXTENSION(handle, fsp) \
    vfs_fetch_fsp_extension(handle, (fsp))

/* Return the talloc context associated with an FSP extension. */
#define VFS_MEMCTX_FSP_EXTENSION(handle, fsp) \
    vfs_memctx_fsp_extension(handle, (fsp))

/* Remove and destroy an FSP extension. */
#define VFS_REMOVE_FSP_EXTENSION(handle, fsp) \
    vfs_remove_fsp_extension((handle), (fsp))

#define SMB_VFS_HANDLE_GET_DATA(handle, datap, type, ret) { \
	if (!(handle)||((datap=(type *)(handle)->data)==NULL)) { \
		DEBUG(0,("%s() failed to get vfs_handle->data!\n",__FUNCTION__)); \
		ret; \
	} \
}

#define SMB_VFS_HANDLE_SET_DATA(handle, datap, free_fn, type, ret) { \
	if (!(handle)) { \
		DEBUG(0,("%s() failed to set handle->data!\n",__FUNCTION__)); \
		ret; \
	} else { \
		if ((handle)->free_data) { \
			(handle)->free_data(&(handle)->data); \
		} \
		(handle)->data = (void *)datap; \
		(handle)->free_data = free_fn; \
	} \
}

#define SMB_VFS_HANDLE_FREE_DATA(handle) { \
	if ((handle) && (handle)->free_data) { \
		(handle)->free_data(&(handle)->data); \
	} \
}

/* Check whether module-specific data handle was already allocated or not */
#define SMB_VFS_HANDLE_TEST_DATA(handle)  ( !(handle) || !(handle)->data ? False : True )

#define SMB_VFS_OP(x) ((void *) x)

#define DEFAULT_VFS_MODULE_NAME "/[Default VFS]/"

#include "vfs_macros.h"

int smb_vfs_call_connect(struct vfs_handle_struct *handle,
			 const char *service, const char *user);
void smb_vfs_call_disconnect(struct vfs_handle_struct *handle);
uint64_t smb_vfs_call_disk_free(struct vfs_handle_struct *handle,
				const struct smb_filename *smb_filename,
				uint64_t *bsize,
				uint64_t *dfree,
				uint64_t *dsize);
int smb_vfs_call_get_quota(struct vfs_handle_struct *handle,
				const struct smb_filename *smb_filename,
				enum SMB_QUOTA_TYPE qtype,
				unid_t id,
				SMB_DISK_QUOTA *qt);
int smb_vfs_call_set_quota(struct vfs_handle_struct *handle,
			   enum SMB_QUOTA_TYPE qtype, unid_t id,
			   SMB_DISK_QUOTA *qt);
int smb_vfs_call_get_shadow_copy_data(struct vfs_handle_struct *handle,
				      struct files_struct *fsp,
				      struct shadow_copy_data *shadow_copy_data,
				      bool labels);
int smb_vfs_call_statvfs(struct vfs_handle_struct *handle,
			const struct smb_filename *smb_fname,
			struct vfs_statvfs_struct *statbuf);
uint32_t smb_vfs_call_fs_capabilities(struct vfs_handle_struct *handle,
				      enum timestamp_set_resolution *p_ts_res);
/*
 * Note: that "struct dfs_GetDFSReferral *r" needs to be a valid TALLOC_CTX
 */
NTSTATUS smb_vfs_call_get_dfs_referrals(struct vfs_handle_struct *handle,
					struct dfs_GetDFSReferral *r);
DIR *smb_vfs_call_opendir(struct vfs_handle_struct *handle,
			const struct smb_filename *smb_fname,
			const char *mask,
			uint32_t attributes);
DIR *smb_vfs_call_fdopendir(struct vfs_handle_struct *handle,
					struct files_struct *fsp,
					const char *mask,
					uint32_t attributes);
struct dirent *smb_vfs_call_readdir(struct vfs_handle_struct *handle,
					DIR *dirp,
					SMB_STRUCT_STAT *sbuf);
void smb_vfs_call_seekdir(struct vfs_handle_struct *handle,
			  DIR *dirp, long offset);
long smb_vfs_call_telldir(struct vfs_handle_struct *handle,
			  DIR *dirp);
void smb_vfs_call_rewind_dir(struct vfs_handle_struct *handle,
			     DIR *dirp);
int smb_vfs_call_mkdir(struct vfs_handle_struct *handle,
			const struct smb_filename *smb_fname,
			mode_t mode);
int smb_vfs_call_rmdir(struct vfs_handle_struct *handle,
			const struct smb_filename *smb_fname);
int smb_vfs_call_closedir(struct vfs_handle_struct *handle,
			  DIR *dir);
int smb_vfs_call_open(struct vfs_handle_struct *handle,
		      struct smb_filename *smb_fname, struct files_struct *fsp,
		      int flags, mode_t mode);
NTSTATUS smb_vfs_call_create_file(struct vfs_handle_struct *handle,
				  struct smb_request *req,
				  uint16_t root_dir_fid,
				  struct smb_filename *smb_fname,
				  uint32_t access_mask,
				  uint32_t share_access,
				  uint32_t create_disposition,
				  uint32_t create_options,
				  uint32_t file_attributes,
				  uint32_t oplock_request,
				  struct smb2_lease *lease,
				  uint64_t allocation_size,
				  uint32_t private_flags,
				  struct security_descriptor *sd,
				  struct ea_list *ea_list,
				  files_struct **result,
				  int *pinfo,
				  const struct smb2_create_blobs *in_context_blobs,
				  struct smb2_create_blobs *out_context_blobs);
int smb_vfs_call_close(struct vfs_handle_struct *handle,
		       struct files_struct *fsp);
ssize_t smb_vfs_call_read(struct vfs_handle_struct *handle,
			  struct files_struct *fsp, void *data, size_t n);
ssize_t smb_vfs_call_pread(struct vfs_handle_struct *handle,
			   struct files_struct *fsp, void *data, size_t n,
			   off_t offset);
struct tevent_req *smb_vfs_call_pread_send(struct vfs_handle_struct *handle,
					   TALLOC_CTX *mem_ctx,
					   struct tevent_context *ev,
					   struct files_struct *fsp,
					   void *data,
					   size_t n, off_t offset);
ssize_t SMB_VFS_PREAD_RECV(struct tevent_req *req, struct vfs_aio_state *state);

ssize_t smb_vfs_call_write(struct vfs_handle_struct *handle,
			   struct files_struct *fsp, const void *data,
			   size_t n);
ssize_t smb_vfs_call_pwrite(struct vfs_handle_struct *handle,
			    struct files_struct *fsp, const void *data,
			    size_t n, off_t offset);
struct tevent_req *smb_vfs_call_pwrite_send(struct vfs_handle_struct *handle,
					    TALLOC_CTX *mem_ctx,
					    struct tevent_context *ev,
					    struct files_struct *fsp,
					    const void *data,
					    size_t n, off_t offset);
ssize_t SMB_VFS_PWRITE_RECV(struct tevent_req *req, struct vfs_aio_state *state);

off_t smb_vfs_call_lseek(struct vfs_handle_struct *handle,
			     struct files_struct *fsp, off_t offset,
			     int whence);
ssize_t smb_vfs_call_sendfile(struct vfs_handle_struct *handle, int tofd,
			      files_struct *fromfsp, const DATA_BLOB *header,
			      off_t offset, size_t count);
ssize_t smb_vfs_call_recvfile(struct vfs_handle_struct *handle, int fromfd,
			      files_struct *tofsp, off_t offset,
			      size_t count);
int smb_vfs_call_rename(struct vfs_handle_struct *handle,
			const struct smb_filename *smb_fname_src,
			const struct smb_filename *smb_fname_dst);
int smb_vfs_call_fsync(struct vfs_handle_struct *handle,
		       struct files_struct *fsp);

struct tevent_req *smb_vfs_call_fsync_send(struct vfs_handle_struct *handle,
					   TALLOC_CTX *mem_ctx,
					   struct tevent_context *ev,
					   struct files_struct *fsp);
int SMB_VFS_FSYNC_RECV(struct tevent_req *req, struct vfs_aio_state *state);

int smb_vfs_call_stat(struct vfs_handle_struct *handle,
		      struct smb_filename *smb_fname);
int smb_vfs_call_fstat(struct vfs_handle_struct *handle,
		       struct files_struct *fsp, SMB_STRUCT_STAT *sbuf);
int smb_vfs_call_lstat(struct vfs_handle_struct *handle,
		       struct smb_filename *smb_filename);
uint64_t smb_vfs_call_get_alloc_size(struct vfs_handle_struct *handle,
				     struct files_struct *fsp,
				     const SMB_STRUCT_STAT *sbuf);
int smb_vfs_call_unlink(struct vfs_handle_struct *handle,
			const struct smb_filename *smb_fname);
int smb_vfs_call_chmod(struct vfs_handle_struct *handle,
			const struct smb_filename *smb_fname,
			mode_t mode);
int smb_vfs_call_fchmod(struct vfs_handle_struct *handle,
			struct files_struct *fsp, mode_t mode);
int smb_vfs_call_chown(struct vfs_handle_struct *handle,
			const struct smb_filename *smb_fname,
			uid_t uid,
			gid_t gid);
int smb_vfs_call_fchown(struct vfs_handle_struct *handle,
			struct files_struct *fsp, uid_t uid, gid_t gid);
int smb_vfs_call_lchown(struct vfs_handle_struct *handle,
			const struct smb_filename *smb_fname,
			uid_t uid,
			gid_t gid);
int smb_vfs_call_chdir(struct vfs_handle_struct *handle,
			const struct smb_filename *smb_fname);
struct smb_filename *smb_vfs_call_getwd(struct vfs_handle_struct *handle,
				TALLOC_CTX *ctx);
int smb_vfs_call_ntimes(struct vfs_handle_struct *handle,
			const struct smb_filename *smb_fname,
			struct smb_file_time *ft);
int smb_vfs_call_ftruncate(struct vfs_handle_struct *handle,
			   struct files_struct *fsp, off_t offset);
int smb_vfs_call_fallocate(struct vfs_handle_struct *handle,
			   struct files_struct *fsp,
			   uint32_t mode,
			   off_t offset,
			   off_t len);
bool smb_vfs_call_lock(struct vfs_handle_struct *handle,
		       struct files_struct *fsp, int op, off_t offset,
		       off_t count, int type);
int smb_vfs_call_kernel_flock(struct vfs_handle_struct *handle,
			      struct files_struct *fsp, uint32_t share_mode,
			      uint32_t access_mask);
int smb_vfs_call_linux_setlease(struct vfs_handle_struct *handle,
				struct files_struct *fsp, int leasetype);
bool smb_vfs_call_getlock(struct vfs_handle_struct *handle,
			  struct files_struct *fsp, off_t *poffset,
			  off_t *pcount, int *ptype, pid_t *ppid);
int smb_vfs_call_symlink(struct vfs_handle_struct *handle,
			const char *link_contents,
			const struct smb_filename *new_smb_fname);
int smb_vfs_call_readlink(struct vfs_handle_struct *handle,
			const struct smb_filename *smb_fname,
			char *buf,
			size_t bufsiz);
int smb_vfs_call_link(struct vfs_handle_struct *handle,
			const struct smb_filename *old_smb_fname,
			const struct smb_filename *new_smb_fname);
int smb_vfs_call_mknod(struct vfs_handle_struct *handle,
			const struct smb_filename *smb_fname,
			mode_t mode,
			SMB_DEV_T dev);
struct smb_filename *smb_vfs_call_realpath(struct vfs_handle_struct *handle,
			TALLOC_CTX *ctx,
			const struct smb_filename *smb_fname);
int smb_vfs_call_chflags(struct vfs_handle_struct *handle,
			const struct smb_filename *smb_fname,
			unsigned int flags);
struct file_id smb_vfs_call_file_id_create(struct vfs_handle_struct *handle,
					   const SMB_STRUCT_STAT *sbuf);
NTSTATUS smb_vfs_call_streaminfo(struct vfs_handle_struct *handle,
				 struct files_struct *fsp,
				 const struct smb_filename *smb_fname,
				 TALLOC_CTX *mem_ctx,
				 unsigned int *num_streams,
				 struct stream_struct **streams);
int smb_vfs_call_get_real_filename(struct vfs_handle_struct *handle,
				   const char *path, const char *name,
				   TALLOC_CTX *mem_ctx, char **found_name);
const char *smb_vfs_call_connectpath(struct vfs_handle_struct *handle,
				     const struct smb_filename *smb_fname);
NTSTATUS smb_vfs_call_brl_lock_windows(struct vfs_handle_struct *handle,
				       struct byte_range_lock *br_lck,
				       struct lock_struct *plock,
				       bool blocking_lock);
bool smb_vfs_call_brl_unlock_windows(struct vfs_handle_struct *handle,
				     struct messaging_context *msg_ctx,
				     struct byte_range_lock *br_lck,
				     const struct lock_struct *plock);
bool smb_vfs_call_brl_cancel_windows(struct vfs_handle_struct *handle,
				     struct byte_range_lock *br_lck,
				     struct lock_struct *plock);
bool smb_vfs_call_strict_lock_check(struct vfs_handle_struct *handle,
				    struct files_struct *fsp,
				    struct lock_struct *plock);
NTSTATUS smb_vfs_call_translate_name(struct vfs_handle_struct *handle,
				     const char *name,
				     enum vfs_translate_direction direction,
				     TALLOC_CTX *mem_ctx,
				     char **mapped_name);
NTSTATUS smb_vfs_call_fsctl(struct vfs_handle_struct *handle,
			    struct files_struct *fsp,
			    TALLOC_CTX *ctx,
			    uint32_t function,
			    uint16_t req_flags,
			    const uint8_t *_in_data,
			    uint32_t in_len,
			    uint8_t **_out_data,
			    uint32_t max_out_len,
			    uint32_t *out_len);
NTSTATUS smb_vfs_call_get_dos_attributes(struct vfs_handle_struct *handle,
					 struct smb_filename *smb_fname,
					 uint32_t *dosmode);
NTSTATUS smb_vfs_call_fget_dos_attributes(struct vfs_handle_struct *handle,
					  struct files_struct *fsp,
					  uint32_t *dosmode);
NTSTATUS smb_vfs_call_set_dos_attributes(struct vfs_handle_struct *handle,
					 const struct smb_filename *smb_fname,
					 uint32_t dosmode);
NTSTATUS smb_vfs_call_fset_dos_attributes(struct vfs_handle_struct *handle,
					  struct files_struct *fsp,
					  uint32_t dosmode);
struct tevent_req *smb_vfs_call_offload_read_send(
	TALLOC_CTX *mem_ctx,
	struct tevent_context *ev,
	struct vfs_handle_struct *handle,
	struct files_struct *fsp,
	uint32_t fsctl,
	uint32_t ttl,
	off_t offset,
	size_t to_copy);
NTSTATUS smb_vfs_call_offload_read_recv(struct tevent_req *req,
					struct vfs_handle_struct *handle,
					TALLOC_CTX *mem_ctx,
					DATA_BLOB *token_blob);
struct tevent_req *smb_vfs_call_offload_write_send(struct vfs_handle_struct *handle,
						   TALLOC_CTX *mem_ctx,
						   struct tevent_context *ev,
						   uint32_t fsctl,
						   DATA_BLOB *token,
						   off_t transfer_offset,
						   struct files_struct *dest_fsp,
						   off_t dest_off,
						   off_t num);
NTSTATUS smb_vfs_call_offload_write_recv(struct vfs_handle_struct *handle,
					 struct tevent_req *req,
					 off_t *copied);
NTSTATUS smb_vfs_call_get_compression(struct vfs_handle_struct *handle,
				      TALLOC_CTX *mem_ctx,
				      struct files_struct *fsp,
				      struct smb_filename *smb_fname,
				      uint16_t *_compression_fmt);
NTSTATUS smb_vfs_call_set_compression(struct vfs_handle_struct *handle,
				      TALLOC_CTX *mem_ctx,
				      struct files_struct *fsp,
				      uint16_t compression_fmt);
NTSTATUS smb_vfs_call_snap_check_path(vfs_handle_struct *handle,
				      TALLOC_CTX *mem_ctx,
				      const char *service_path,
				      char **base_volume);
NTSTATUS smb_vfs_call_snap_create(struct vfs_handle_struct *handle,
				  TALLOC_CTX *mem_ctx,
				  const char *base_volume,
				  time_t *tstamp,
				  bool rw,
				  char **base_path,
				  char **snap_path);
NTSTATUS smb_vfs_call_snap_delete(struct vfs_handle_struct *handle,
				  TALLOC_CTX *mem_ctx,
				  char *base_path,
				  char *snap_path);
NTSTATUS smb_vfs_call_fget_nt_acl(struct vfs_handle_struct *handle,
				  struct files_struct *fsp,
				  uint32_t security_info,
				  TALLOC_CTX *mem_ctx,
				  struct security_descriptor **ppdesc);
NTSTATUS smb_vfs_call_get_nt_acl(struct vfs_handle_struct *handle,
				 const struct smb_filename *smb_fname,
				 uint32_t security_info,
				 TALLOC_CTX *mem_ctx,
				 struct security_descriptor **ppdesc);
NTSTATUS smb_vfs_call_fset_nt_acl(struct vfs_handle_struct *handle,
				  struct files_struct *fsp,
				  uint32_t security_info_sent,
				  const struct security_descriptor *psd);
NTSTATUS smb_vfs_call_audit_file(struct vfs_handle_struct *handle,
				 struct smb_filename *file,
				 struct security_acl *sacl,
				 uint32_t access_requested,
				 uint32_t access_denied);
int smb_vfs_call_chmod_acl(struct vfs_handle_struct *handle,
				const struct smb_filename *file,
				mode_t mode);
int smb_vfs_call_fchmod_acl(struct vfs_handle_struct *handle,
			    struct files_struct *fsp, mode_t mode);
SMB_ACL_T smb_vfs_call_sys_acl_get_file(struct vfs_handle_struct *handle,
					const struct smb_filename *smb_fname,
					SMB_ACL_TYPE_T type,
					TALLOC_CTX *mem_ctx);
SMB_ACL_T smb_vfs_call_sys_acl_get_fd(struct vfs_handle_struct *handle,
				      struct files_struct *fsp,
				      TALLOC_CTX *mem_ctx);
int smb_vfs_call_sys_acl_blob_get_file(struct vfs_handle_struct *handle,
				       const struct smb_filename *smb_fname,
				       TALLOC_CTX *mem_ctx,
				       char **blob_description,
				       DATA_BLOB *blob);
int smb_vfs_call_sys_acl_blob_get_fd(struct vfs_handle_struct *handle,
				     struct files_struct *fsp, 	
				     TALLOC_CTX *mem_ctx,
				     char **blob_description,
				     DATA_BLOB *blob);
int smb_vfs_call_sys_acl_set_file(struct vfs_handle_struct *handle,
				const struct smb_filename *smb_fname,
				SMB_ACL_TYPE_T acltype,
				SMB_ACL_T theacl);
int smb_vfs_call_sys_acl_set_fd(struct vfs_handle_struct *handle,
				struct files_struct *fsp, SMB_ACL_T theacl);
int smb_vfs_call_sys_acl_delete_def_file(struct vfs_handle_struct *handle,
				const struct smb_filename *smb_fname);
ssize_t smb_vfs_call_getxattr(struct vfs_handle_struct *handle,
				const struct smb_filename *smb_fname,
				const char *name,
				void *value,
				size_t size);
ssize_t smb_vfs_call_fgetxattr(struct vfs_handle_struct *handle,
			       struct files_struct *fsp, const char *name,
			       void *value, size_t size);
ssize_t smb_vfs_call_listxattr(struct vfs_handle_struct *handle,
				const struct smb_filename *smb_fname,
				char *list,
				size_t size);
ssize_t smb_vfs_call_flistxattr(struct vfs_handle_struct *handle,
				struct files_struct *fsp, char *list,
				size_t size);
int smb_vfs_call_removexattr(struct vfs_handle_struct *handle,
				const struct smb_filename *smb_fname,
				const char *name);
int smb_vfs_call_fremovexattr(struct vfs_handle_struct *handle,
			      struct files_struct *fsp, const char *name);
int smb_vfs_call_setxattr(struct vfs_handle_struct *handle,
				const struct smb_filename *smb_fname,
				const char *name,
				const void *value,
				size_t size,
				int flags);
int smb_vfs_call_lsetxattr(struct vfs_handle_struct *handle, const char *path,
			   const char *name, const void *value, size_t size,
			   int flags);
int smb_vfs_call_fsetxattr(struct vfs_handle_struct *handle,
			   struct files_struct *fsp, const char *name,
			   const void *value, size_t size, int flags);
bool smb_vfs_call_aio_force(struct vfs_handle_struct *handle,
			    struct files_struct *fsp);
NTSTATUS smb_vfs_call_durable_cookie(struct vfs_handle_struct *handle,
				     struct files_struct *fsp,
				     TALLOC_CTX *mem_ctx,
				     DATA_BLOB *cookie);
NTSTATUS smb_vfs_call_durable_disconnect(struct vfs_handle_struct *handle,
					 struct files_struct *fsp,
					 const DATA_BLOB old_cookie,
					 TALLOC_CTX *mem_ctx,
					 DATA_BLOB *new_cookie);
NTSTATUS smb_vfs_call_durable_reconnect(struct vfs_handle_struct *handle,
					struct smb_request *smb1req,
					struct smbXsrv_open *op,
					const DATA_BLOB old_cookie,
					TALLOC_CTX *mem_ctx,
					struct files_struct **fsp,
					DATA_BLOB *new_cookie);
NTSTATUS smb_vfs_call_readdir_attr(struct vfs_handle_struct *handle,
				   const struct smb_filename *fname,
				   TALLOC_CTX *mem_ctx,
				   struct readdir_attr_data **attr_data);

NTSTATUS smb_register_vfs(int version, const char *name,
			  const struct vfs_fn_pointers *fns);
void *vfs_add_fsp_extension_notype(vfs_handle_struct *handle,
				   files_struct *fsp, size_t ext_size,
				   void (*destroy_fn)(void *p_data));
void vfs_remove_fsp_extension(vfs_handle_struct *handle, files_struct *fsp);
void vfs_remove_all_fsp_extensions(struct files_struct *fsp);
void *vfs_memctx_fsp_extension(vfs_handle_struct *handle, files_struct *fsp);
void *vfs_fetch_fsp_extension(vfs_handle_struct *handle, files_struct *fsp);

void smb_vfs_assert_all_fns(const struct vfs_fn_pointers* fns,
			    const char *module);

#endif /* _VFS_H */<|MERGE_RESOLUTION|>--- conflicted
+++ resolved
@@ -244,10 +244,7 @@
 /* Version 37 - Remove SMB_VFS_STRICT_UNLOCK */
 /* Version 37 - Rename SMB_VFS_STRICT_LOCK to
                 SMB_VFS_STRICT_LOCK_CHECK */
-<<<<<<< HEAD
-=======
 /* Version 38 - Remove SMB_VFS_INIT_SEARCH_OP */
->>>>>>> 7c25ac38
 
 #define SMB_VFS_INTERFACE_VERSION 38
 
