--- conflicted
+++ resolved
@@ -30,11 +30,7 @@
 #include "libds/common/roles.h"
 
 /* logged when starting the various Samba daemons */
-<<<<<<< HEAD
-#define COPYRIGHT_STARTUP_MESSAGE	"Copyright Andrew Tridgell and the Samba Team 1992-2013"
-=======
 #define COPYRIGHT_STARTUP_MESSAGE	"Copyright Andrew Tridgell and the Samba Team 1992-2014"
->>>>>>> e05a4321
 
 #define SAFETY_MARGIN 1024
 #define LARGE_WRITEX_HDR_SIZE 65
@@ -467,11 +463,7 @@
 
 /*
  * Timestamp format used in "previous versions":
-<<<<<<< HEAD
- * The is the windows-level format of the @GMT- token.
-=======
  * This is the windows-level format of the @GMT- token.
->>>>>>> e05a4321
  * It is a fixed format not to be confused with the
  * format for the POSIX-Level token of the shadow_copy2
  * VFS module that can be configured via the "shadow:format"
