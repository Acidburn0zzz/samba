'\" t
.\"     Title: vfs_streams_depot
.\"    Author: [see the "AUTHOR" section]
.\" Generator: DocBook XSL Stylesheets v1.78.1 <http://docbook.sf.net/>
<<<<<<< HEAD
.\"      Date: 03/30/2016
=======
.\"      Date: 04/11/2016
>>>>>>> ecc36854
.\"    Manual: System Administration tools
.\"    Source: Samba 4.4
.\"  Language: English
.\"
<<<<<<< HEAD
.TH "VFS_STREAMS_DEPOT" "8" "03/30/2016" "Samba 4\&.4" "System Administration tools"
=======
.TH "VFS_STREAMS_DEPOT" "8" "04/11/2016" "Samba 4\&.4" "System Administration tools"
>>>>>>> ecc36854
.\" -----------------------------------------------------------------
.\" * Define some portability stuff
.\" -----------------------------------------------------------------
.\" ~~~~~~~~~~~~~~~~~~~~~~~~~~~~~~~~~~~~~~~~~~~~~~~~~~~~~~~~~~~~~~~~~
.\" http://bugs.debian.org/507673
.\" http://lists.gnu.org/archive/html/groff/2009-02/msg00013.html
.\" ~~~~~~~~~~~~~~~~~~~~~~~~~~~~~~~~~~~~~~~~~~~~~~~~~~~~~~~~~~~~~~~~~
.ie \n(.g .ds Aq \(aq
.el       .ds Aq '
.\" -----------------------------------------------------------------
.\" * set default formatting
.\" -----------------------------------------------------------------
.\" disable hyphenation
.nh
.\" disable justification (adjust text to left margin only)
.ad l
.\" -----------------------------------------------------------------
.\" * MAIN CONTENT STARTS HERE *
.\" -----------------------------------------------------------------
.SH "NAME"
vfs_streams_depot \- EXPERIMENTAL module to store alternate data streams in a central directory\&.
.SH "SYNOPSIS"
.HP \w'\ 'u
vfs objects = streams_depot
.SH "DESCRIPTION"
.PP
This
\fIEXPERIMENTAL\fR
VFS module is part of the
\fBsamba\fR(7)
suite\&.
.PP
The
vfs_streams_depot
enables storing of NTFS alternate data streams in the file system\&. As a normal posix file system does not support the concept of multiple data streams per file, the streams_depot module stores the data in files in a separate directory\&.
.SH "OPTIONS"
.PP
streams_depot:directory = PATH
.RS 4
Path of the directory where the alternate data streams should be stored\&. Defaults to the sharepath/\&.streams\&.
.RE
.PP
streams_depot:delete_lost = [ yes | no ]
.RS 4
In the case of an already existing data streams directory for a newly created file the streams directory will be renamed to "lost\-%lu", random()\&. With this option lost stream directories will be removed instead of renamed\&.
.sp
.RS 4
.ie n \{\
\h'-04'\(bu\h'+03'\c
.\}
.el \{\
.sp -1
.IP \(bu 2.3
.\}
no(default)
\- rename lost streams to "lost\-%lu", random()\&.
.RE
.sp
.RS 4
.ie n \{\
\h'-04'\(bu\h'+03'\c
.\}
.el \{\
.sp -1
.IP \(bu 2.3
.\}
yes
\- remove lost streams\&.
.RE
.sp
.RE
.RE
.SH "EXAMPLES"
.sp
.if n \{\
.RS 4
.\}
.nf
        \fI[share]\fR
	\m[blue]\fBvfs objects = streams_depot\fR\m[]
.fi
.if n \{\
.RE
.\}
.SH "AUTHOR"
.PP
The original Samba software and related utilities were created by Andrew Tridgell\&. Samba is now developed by the Samba Team as an Open Source project similar to the way the Linux kernel is developed\&.<|MERGE_RESOLUTION|>--- conflicted
+++ resolved
@@ -2,20 +2,12 @@
 .\"     Title: vfs_streams_depot
 .\"    Author: [see the "AUTHOR" section]
 .\" Generator: DocBook XSL Stylesheets v1.78.1 <http://docbook.sf.net/>
-<<<<<<< HEAD
-.\"      Date: 03/30/2016
-=======
 .\"      Date: 04/11/2016
->>>>>>> ecc36854
 .\"    Manual: System Administration tools
 .\"    Source: Samba 4.4
 .\"  Language: English
 .\"
-<<<<<<< HEAD
-.TH "VFS_STREAMS_DEPOT" "8" "03/30/2016" "Samba 4\&.4" "System Administration tools"
-=======
 .TH "VFS_STREAMS_DEPOT" "8" "04/11/2016" "Samba 4\&.4" "System Administration tools"
->>>>>>> ecc36854
 .\" -----------------------------------------------------------------
 .\" * Define some portability stuff
 .\" -----------------------------------------------------------------
