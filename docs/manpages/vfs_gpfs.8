--- conflicted
+++ resolved
@@ -2,21 +2,12 @@
 .\"     Title: vfs_gpfs
 .\"    Author: [see the "AUTHOR" section]
 .\" Generator: DocBook XSL Stylesheets v1.79.1 <http://docbook.sf.net/>
-<<<<<<< HEAD
-.\"      Date: 08/28/2019
-.\"    Manual: System Administration tools
-.\"    Source: Samba 4.9.13
-.\"  Language: English
-.\"
-.TH "VFS_GPFS" "8" "08/28/2019" "Samba 4\&.9\&.13" "System Administration tools"
-=======
 .\"      Date: 08/22/2019
 .\"    Manual: System Administration tools
 .\"    Source: Samba 4.10.7
 .\"  Language: English
 .\"
 .TH "VFS_GPFS" "8" "08/22/2019" "Samba 4\&.10\&.7" "System Administration tools"
->>>>>>> c67d9a39
 .\" -----------------------------------------------------------------
 .\" * Define some portability stuff
 .\" -----------------------------------------------------------------
@@ -302,6 +293,38 @@
 .RE
 .RE
 .PP
+gpfs:merge_writeappend = [ yes | no ]
+.RS 4
+GPFS ACLs doesn\*(Aqt know about the \*(AqAPPEND\*(Aq right\&. This option lets Samba map the \*(AqAPPEND\*(Aq right to \*(AqWRITE\*(Aq\&.
+.RS
+.sp
+.RS 4
+.ie n \{\
+\h'-04'\(bu\h'+03'\c
+.\}
+.el \{\
+.sp -1
+.IP \(bu 2.3
+.\}
+yes(default)
+\- map \*(AqAPPEND\*(Aq to \*(AqWRITE\*(Aq\&.
+.RE
+.sp
+.RS 4
+.ie n \{\
+\h'-04'\(bu\h'+03'\c
+.\}
+.el \{\
+.sp -1
+.IP \(bu 2.3
+.\}
+no
+\- do not map \*(AqAPPEND\*(Aq to \*(AqWRITE\*(Aq\&.
+.RE
+.sp
+.RE
+.RE
+.PP
 gpfs:acl = [ yes | no ]
 .RS 4
 This option lets Samba use or ignore GPFS ACLs\&.
@@ -701,11 +724,7 @@
 in gpfs versions newer than 3\&.2\&.1 PTF8\&.
 .SH "VERSION"
 .PP
-<<<<<<< HEAD
-This man page is part of version 4\&.9\&.13 of the Samba suite\&.
-=======
 This man page is part of version 4\&.10\&.7 of the Samba suite\&.
->>>>>>> c67d9a39
 .SH "AUTHOR"
 .PP
 The original Samba software and related utilities were created by Andrew Tridgell\&. Samba is now developed by the Samba Team as an Open Source project similar to the way the Linux kernel is developed\&.
