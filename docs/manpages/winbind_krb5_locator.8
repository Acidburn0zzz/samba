'\" t
.\"     Title: winbind_krb5_locator
.\"    Author: [see the "AUTHOR" section]
.\" Generator: DocBook XSL Stylesheets v1.79.1 <http://docbook.sf.net/>
<<<<<<< HEAD
.\"      Date: 08/28/2019
.\"    Manual: 8
.\"    Source: Samba 4.9.13
.\"  Language: English
.\"
.TH "WINBIND_KRB5_LOCATOR" "8" "08/28/2019" "Samba 4\&.9\&.13" "8"
=======
.\"      Date: 08/22/2019
.\"    Manual: 8
.\"    Source: Samba 4.10.7
.\"  Language: English
.\"
.TH "WINBIND_KRB5_LOCATOR" "8" "08/22/2019" "Samba 4\&.10\&.7" "8"
>>>>>>> c67d9a39
.\" -----------------------------------------------------------------
.\" * Define some portability stuff
.\" -----------------------------------------------------------------
.\" ~~~~~~~~~~~~~~~~~~~~~~~~~~~~~~~~~~~~~~~~~~~~~~~~~~~~~~~~~~~~~~~~~
.\" http://bugs.debian.org/507673
.\" http://lists.gnu.org/archive/html/groff/2009-02/msg00013.html
.\" ~~~~~~~~~~~~~~~~~~~~~~~~~~~~~~~~~~~~~~~~~~~~~~~~~~~~~~~~~~~~~~~~~
.ie \n(.g .ds Aq \(aq
.el       .ds Aq '
.\" -----------------------------------------------------------------
.\" * set default formatting
.\" -----------------------------------------------------------------
.\" disable hyphenation
.nh
.\" disable justification (adjust text to left margin only)
.ad l
.\" -----------------------------------------------------------------
.\" * MAIN CONTENT STARTS HERE *
.\" -----------------------------------------------------------------
.SH "NAME"
winbind_krb5_locator \- A plugin for MIT and Heimdal Kerberos for detecting KDCs using Windows semantics\&.
.SH "DESCRIPTION"
.PP
This plugin is part of the
\fBsamba\fR(7)
suite\&.
.PP
winbind_krb5_locator
is a plugin that permits MIT and Heimdal Kerberos libraries to detect Kerberos Servers (for the KDC and kpasswd service) using the same semantics that other tools of the Samba suite use\&. This include site\-aware DNS service record lookups and caching of closest dc\&. The plugin uses the public locator API provided by most modern Kerberos implementations\&.
.SH "PREREQUISITES"
.PP
MIT Kerberos (at least version 1\&.5) or Heimdal Kerberos (at least version 1\&.0) is required\&.
.PP
The plugin queries the
\fBwinbindd\fR(8)
daemon which needs to be configured and started separately\&.
.PP
The
winbind_krb5_locator\&.so
file needs to be manually copied to the plugin directory of the system Kerberos library\&. For MIT Kerberos this is often:
/usr/lib/krb5/plugins/libkrb5/\&. For Heimdal Kerberos this is often:
/usr/lib/plugin/krb5/\&. Please check your local Kerberos installation for the correct paths\&. No modification in
/etc/krb5\&.conf
is required to enable the use of this plugin\&.
.PP
After copying the locator plugin to the appropriate plugin directory it should immediately be available for use\&. Users should be able to kinit into their kerberized Windows environment without any modification or servers being put manually into
/etc/krb5\&.conf\&.
.SH "VERSION"
.PP
<<<<<<< HEAD
This man page is part of version 4\&.9\&.13 of the Samba suite\&.
=======
This man page is part of version 4\&.10\&.7 of the Samba suite\&.
>>>>>>> c67d9a39
.SH "AUTHOR"
.PP
The original Samba software and related utilities were created by Andrew Tridgell\&. Samba is now developed by the Samba Team as an Open Source project similar to the way the Linux kernel is developed\&.
.PP
The winbind_krb5_locator manpage was written by Guenther Deschner\&.<|MERGE_RESOLUTION|>--- conflicted
+++ resolved
@@ -2,21 +2,12 @@
 .\"     Title: winbind_krb5_locator
 .\"    Author: [see the "AUTHOR" section]
 .\" Generator: DocBook XSL Stylesheets v1.79.1 <http://docbook.sf.net/>
-<<<<<<< HEAD
-.\"      Date: 08/28/2019
-.\"    Manual: 8
-.\"    Source: Samba 4.9.13
-.\"  Language: English
-.\"
-.TH "WINBIND_KRB5_LOCATOR" "8" "08/28/2019" "Samba 4\&.9\&.13" "8"
-=======
 .\"      Date: 08/22/2019
 .\"    Manual: 8
 .\"    Source: Samba 4.10.7
 .\"  Language: English
 .\"
 .TH "WINBIND_KRB5_LOCATOR" "8" "08/22/2019" "Samba 4\&.10\&.7" "8"
->>>>>>> c67d9a39
 .\" -----------------------------------------------------------------
 .\" * Define some portability stuff
 .\" -----------------------------------------------------------------
@@ -66,11 +57,7 @@
 /etc/krb5\&.conf\&.
 .SH "VERSION"
 .PP
-<<<<<<< HEAD
-This man page is part of version 4\&.9\&.13 of the Samba suite\&.
-=======
 This man page is part of version 4\&.10\&.7 of the Samba suite\&.
->>>>>>> c67d9a39
 .SH "AUTHOR"
 .PP
 The original Samba software and related utilities were created by Andrew Tridgell\&. Samba is now developed by the Samba Team as an Open Source project similar to the way the Linux kernel is developed\&.
