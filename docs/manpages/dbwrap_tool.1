--- conflicted
+++ resolved
@@ -2,20 +2,12 @@
 .\"     Title: dbwrap_tool
 .\"    Author: [see the "AUTHOR" section]
 .\" Generator: DocBook XSL Stylesheets v1.78.1 <http://docbook.sf.net/>
-<<<<<<< HEAD
-.\"      Date: 03/30/2016
-=======
 .\"      Date: 04/11/2016
->>>>>>> ecc36854
 .\"    Manual: System Administration tools
 .\"    Source: Samba 4.4
 .\"  Language: English
 .\"
-<<<<<<< HEAD
-.TH "DBWRAP_TOOL" "1" "03/30/2016" "Samba 4\&.4" "System Administration tools"
-=======
 .TH "DBWRAP_TOOL" "1" "04/11/2016" "Samba 4\&.4" "System Administration tools"
->>>>>>> ecc36854
 .\" -----------------------------------------------------------------
 .\" * Define some portability stuff
 .\" -----------------------------------------------------------------
