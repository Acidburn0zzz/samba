--- conflicted
+++ resolved
@@ -2,21 +2,12 @@
 .\"     Title: smbstatus
 .\"    Author: [see the "AUTHOR" section]
 .\" Generator: DocBook XSL Stylesheets v1.79.1 <http://docbook.sf.net/>
-<<<<<<< HEAD
-.\"      Date: 08/28/2019
-.\"    Manual: User Commands
-.\"    Source: Samba 4.9.13
-.\"  Language: English
-.\"
-.TH "SMBSTATUS" "1" "08/28/2019" "Samba 4\&.9\&.13" "User Commands"
-=======
 .\"      Date: 08/22/2019
 .\"    Manual: User Commands
 .\"    Source: Samba 4.10.7
 .\"  Language: English
 .\"
 .TH "SMBSTATUS" "1" "08/22/2019" "Samba 4\&.10\&.7" "User Commands"
->>>>>>> c67d9a39
 .\" -----------------------------------------------------------------
 .\" * Define some portability stuff
 .\" -----------------------------------------------------------------
@@ -163,11 +154,7 @@
 .RE
 .SH "VERSION"
 .PP
-<<<<<<< HEAD
-This man page is part of version 4\&.9\&.13 of the Samba suite\&.
-=======
 This man page is part of version 4\&.10\&.7 of the Samba suite\&.
->>>>>>> c67d9a39
 .SH "SEE ALSO"
 .PP
 \fBsmbd\fR(8)
