'\" t
.\"     Title: smb.conf
.\"    Author: [see the "AUTHOR" section]
.\" Generator: DocBook XSL Stylesheets v1.79.1 <http://docbook.sf.net/>
<<<<<<< HEAD
.\"      Date: 08/28/2019
.\"    Manual: File Formats and Conventions
.\"    Source: Samba 4.9.13
.\"  Language: English
.\"
.TH "SMB\&.CONF" "5" "08/28/2019" "Samba 4\&.9\&.13" "File Formats and Conventions"
=======
.\"      Date: 08/22/2019
.\"    Manual: File Formats and Conventions
.\"    Source: Samba 4.10.7
.\"  Language: English
.\"
.TH "SMB\&.CONF" "5" "08/22/2019" "Samba 4\&.10\&.7" "File Formats and Conventions"
>>>>>>> c67d9a39
.\" -----------------------------------------------------------------
.\" * Define some portability stuff
.\" -----------------------------------------------------------------
.\" ~~~~~~~~~~~~~~~~~~~~~~~~~~~~~~~~~~~~~~~~~~~~~~~~~~~~~~~~~~~~~~~~~
.\" http://bugs.debian.org/507673
.\" http://lists.gnu.org/archive/html/groff/2009-02/msg00013.html
.\" ~~~~~~~~~~~~~~~~~~~~~~~~~~~~~~~~~~~~~~~~~~~~~~~~~~~~~~~~~~~~~~~~~
.ie \n(.g .ds Aq \(aq
.el       .ds Aq '
.\" -----------------------------------------------------------------
.\" * set default formatting
.\" -----------------------------------------------------------------
.\" disable hyphenation
.nh
.\" disable justification (adjust text to left margin only)
.ad l
.\" -----------------------------------------------------------------
.\" * MAIN CONTENT STARTS HERE *
.\" -----------------------------------------------------------------
.SH "NAME"
smb.conf \- The configuration file for the Samba suite
.SH "SYNOPSIS"
.PP
The
smb\&.conf
file is a configuration file for the Samba suite\&.
smb\&.conf
contains runtime configuration information for the Samba programs\&. The complete description of the file format and possible parameters held within are here for reference purposes\&.
.SH "FILE FORMAT"
.PP
The file consists of sections and parameters\&. A section begins with the name of the section in square brackets and continues until the next section begins\&. Sections contain parameters of the form:
.sp
.if n \{\
.RS 4
.\}
.nf
\fIname\fR = \fIvalue \fR
.fi
.if n \{\
.RE
.\}
.PP
The file is line\-based \- that is, each newline\-terminated line represents either a comment, a section name or a parameter\&.
.PP
Section and parameter names are not case sensitive\&.
.PP
Only the first equals sign in a parameter is significant\&. Whitespace before or after the first equals sign is discarded\&. Leading, trailing and internal whitespace in section and parameter names is irrelevant\&. Leading and trailing whitespace in a parameter value is discarded\&. Internal whitespace within a parameter value is retained verbatim\&.
.PP
Any line beginning with a semicolon (\(lq;\(rq) or a hash (\(lq#\(rq) character is ignored, as are lines containing only whitespace\&.
.PP
Any line ending in a
\(lq\e\(rq
is continued on the next line in the customary UNIX fashion\&.
.PP
The values following the equals sign in parameters are all either a string (no quotes needed) or a boolean, which may be given as yes/no, 1/0 or true/false\&. Case is not significant in boolean values, but is preserved in string values\&. Some items such as create masks are numeric\&.
.SH "SECTION DESCRIPTIONS"
.PP
Each section in the configuration file (except for the [global] section) describes a shared resource (known as a
\(lqshare\(rq)\&. The section name is the name of the shared resource and the parameters within the section define the shares attributes\&.
.PP
There are three special sections, [global], [homes] and [printers], which are described under
\fIspecial sections\fR\&. The following notes apply to ordinary section descriptions\&.
.PP
A share consists of a directory to which access is being given plus a description of the access rights which are granted to the user of the service\&. Some housekeeping options are also specifiable\&.
.PP
Sections are either file share services (used by the client as an extension of their native file systems) or printable services (used by the client to access print services on the host running the server)\&.
.PP
Sections may be designated
\fIguest\fR
services, in which case no password is required to access them\&. A specified UNIX
\fIguest account\fR
is used to define access privileges in this case\&.
.PP
Sections other than guest services will require a password to access them\&. The client provides the username\&. As older clients only provide passwords and not usernames, you may specify a list of usernames to check against the password using the
user =
option in the share definition\&. For modern clients such as Windows 95/98/ME/NT/2000, this should not be necessary\&.
.PP
The access rights granted by the server are masked by the access rights granted to the specified or guest UNIX user by the host system\&. The server does not grant more access than the host system grants\&.
.PP
The following sample section defines a file space share\&. The user has write access to the path
/home/bar\&. The share is accessed via the share name
foo:
.sp
.if n \{\
.RS 4
.\}
.nf
	\fI[foo]\fR
	\m[blue]\fBpath = /home/bar\fR\m[]
	\m[blue]\fBread only = no\fR\m[]
.fi
.if n \{\
.RE
.\}
.PP
The following sample section defines a printable share\&. The share is read\-only, but printable\&. That is, the only write access permitted is via calls to open, write to and close a spool file\&. The
\fIguest ok\fR
parameter means access will be permitted as the default guest user (specified elsewhere):
.sp
.if n \{\
.RS 4
.\}
.nf
	\fI[aprinter]\fR
	\m[blue]\fBpath = /usr/spool/public\fR\m[]
	\m[blue]\fBread only = yes\fR\m[]
	\m[blue]\fBprintable = yes\fR\m[]
	\m[blue]\fBguest ok = yes\fR\m[]
.fi
.if n \{\
.RE
.\}
.sp
.SH "SPECIAL SECTIONS"
.SS "The [global] section"
.PP
Parameters in this section apply to the server as a whole, or are defaults for sections that do not specifically define certain items\&. See the notes under PARAMETERS for more information\&.
.SS "The [homes] section"
.PP
If a section called [homes] is included in the configuration file, services connecting clients to their home directories can be created on the fly by the server\&.
.PP
When the connection request is made, the existing sections are scanned\&. If a match is found, it is used\&. If no match is found, the requested section name is treated as a username and looked up in the local password file\&. If the name exists and the correct password has been given, a share is created by cloning the [homes] section\&.
.PP
Some modifications are then made to the newly created share:
.RS
.sp
.RS 4
.ie n \{\
\h'-04'\(bu\h'+03'\c
.\}
.el \{\
.sp -1
.IP \(bu 2.3
.\}
The share name is changed from homes to the located username\&.
.RE
.sp
.RS 4
.ie n \{\
\h'-04'\(bu\h'+03'\c
.\}
.el \{\
.sp -1
.IP \(bu 2.3
.\}
If no path was given, the path is set to the user\*(Aqs home directory\&.
.RE
.sp
.RE
.PP
If you decide to use a
\fIpath =\fR
line in your [homes] section, it may be useful to use the %S macro\&. For example:
.sp
.if n \{\
.RS 4
.\}
.nf
\fBpath = /data/pchome/%S\fR
.fi
.if n \{\
.RE
.\}
.sp
is useful if you have different home directories for your PCs than for UNIX access\&.
.PP
This is a fast and simple way to give a large number of clients access to their home directories with a minimum of fuss\&.
.PP
A similar process occurs if the requested section name is
\(lqhomes\(rq, except that the share name is not changed to that of the requesting user\&. This method of using the [homes] section works well if different users share a client PC\&.
.PP
The [homes] section can specify all the parameters a normal service section can specify, though some make more sense than others\&. The following is a typical and suitable [homes] section:
.sp
.if n \{\
.RS 4
.\}
.nf
\fI[homes]\fR
\m[blue]\fBread only = no\fR\m[]
.fi
.if n \{\
.RE
.\}
.PP
An important point is that if guest access is specified in the [homes] section, all home directories will be visible to all clients
\fIwithout a password\fR\&. In the very unlikely event that this is actually desirable, it is wise to also specify
\fIread only access\fR\&.
.PP
The
\fIbrowseable\fR
flag for auto home directories will be inherited from the global browseable flag, not the [homes] browseable flag\&. This is useful as it means setting
\fIbrowseable = no\fR
in the [homes] section will hide the [homes] share but make any auto home directories visible\&.
.SS "The [printers] section"
.PP
This section works like [homes], but for printers\&.
.PP
If a [printers] section occurs in the configuration file, users are able to connect to any printer specified in the local host\*(Aqs printcap file\&.
.PP
When a connection request is made, the existing sections are scanned\&. If a match is found, it is used\&. If no match is found, but a [homes] section exists, it is used as described above\&. Otherwise, the requested section name is treated as a printer name and the appropriate printcap file is scanned to see if the requested section name is a valid printer share name\&. If a match is found, a new printer share is created by cloning the [printers] section\&.
.PP
A few modifications are then made to the newly created share:
.RS
.sp
.RS 4
.ie n \{\
\h'-04'\(bu\h'+03'\c
.\}
.el \{\
.sp -1
.IP \(bu 2.3
.\}
The share name is set to the located printer name
.RE
.sp
.RS 4
.ie n \{\
\h'-04'\(bu\h'+03'\c
.\}
.el \{\
.sp -1
.IP \(bu 2.3
.\}
If no printer name was given, the printer name is set to the located printer name
.RE
.sp
.RS 4
.ie n \{\
\h'-04'\(bu\h'+03'\c
.\}
.el \{\
.sp -1
.IP \(bu 2.3
.\}
If the share does not permit guest access and no username was given, the username is set to the located printer name\&.
.RE
.sp
.RE
.PP
The [printers] service MUST be printable \- if you specify otherwise, the server will refuse to load the configuration file\&.
.PP
Typically the path specified is that of a world\-writeable spool directory with the sticky bit set on it\&. A typical [printers] entry looks like this:
.sp
.if n \{\
.RS 4
.\}
.nf
\fI[printers]\fR
\m[blue]\fBpath = /usr/spool/public\fR\m[]
\m[blue]\fBguest ok = yes\fR\m[]
\m[blue]\fBprintable = yes\fR\m[]
.fi
.if n \{\
.RE
.\}
.PP
All aliases given for a printer in the printcap file are legitimate printer names as far as the server is concerned\&. If your printing subsystem doesn\*(Aqt work like that, you will have to set up a pseudo\-printcap\&. This is a file consisting of one or more lines like this:
.sp
.if n \{\
.RS 4
.\}
.nf
alias|alias|alias|alias\&.\&.\&.    
.fi
.if n \{\
.RE
.\}
.PP
Each alias should be an acceptable printer name for your printing subsystem\&. In the [global] section, specify the new file as your printcap\&. The server will only recognize names found in your pseudo\-printcap, which of course can contain whatever aliases you like\&. The same technique could be used simply to limit access to a subset of your local printers\&.
.PP
An alias, by the way, is defined as any component of the first entry of a printcap record\&. Records are separated by newlines, components (if there are more than one) are separated by vertical bar symbols (|)\&.
.if n \{\
.sp
.\}
.RS 4
.it 1 an-trap
.nr an-no-space-flag 1
.nr an-break-flag 1
.br
.ps +1
\fBNote\fR
.ps -1
.br
.PP
On SYSV systems which use lpstat to determine what printers are defined on the system you may be able to use
printcap name = lpstat
to automatically obtain a list of printers\&. See the
printcap name
option for more details\&.
.sp .5v
.RE
.SH "USERSHARES"
.PP
Starting with Samba version 3\&.0\&.23 the capability for non\-root users to add, modify, and delete their own share definitions has been added\&. This capability is called
\fIusershares\fR
and is controlled by a set of parameters in the [global] section of the smb\&.conf\&. The relevant parameters are :
.PP
usershare allow guests
.RS 4
Controls if usershares can permit guest access\&.
.RE
.PP
usershare max shares
.RS 4
Maximum number of user defined shares allowed\&.
.RE
.PP
usershare owner only
.RS 4
If set only directories owned by the sharing user can be shared\&.
.RE
.PP
usershare path
.RS 4
Points to the directory containing the user defined share definitions\&. The filesystem permissions on this directory control who can create user defined shares\&.
.RE
.PP
usershare prefix allow list
.RS 4
Comma\-separated list of absolute pathnames restricting what directories can be shared\&. Only directories below the pathnames in this list are permitted\&.
.RE
.PP
usershare prefix deny list
.RS 4
Comma\-separated list of absolute pathnames restricting what directories can be shared\&. Directories below the pathnames in this list are prohibited\&.
.RE
.PP
usershare template share
.RS 4
Names a pre\-existing share used as a template for creating new usershares\&. All other share parameters not specified in the user defined share definition are copied from this named share\&.
.RE
.PP
To allow members of the UNIX group
foo
to create user defined shares, create the directory to contain the share definitions as follows:
.PP
Become root:
.sp
.if n \{\
.RS 4
.\}
.nf
mkdir /usr/local/samba/lib/usershares
chgrp foo /usr/local/samba/lib/usershares
chmod 1770 /usr/local/samba/lib/usershares
.fi
.if n \{\
.RE
.\}
.PP
Then add the parameters
.sp
.if n \{\
.RS 4
.\}
.nf
	\m[blue]\fBusershare path = /usr/local/samba/lib/usershares\fR\m[]
	\m[blue]\fBusershare max shares = 10\fR\m[] # (or the desired number of shares)
.fi
.if n \{\
.RE
.\}
.sp
to the global section of your
smb\&.conf\&. Members of the group foo may then manipulate the user defined shares using the following commands\&.
.PP
net usershare add sharename path [comment] [acl] [guest_ok=[y|n]]
.RS 4
To create or modify (overwrite) a user defined share\&.
.RE
.PP
net usershare delete sharename
.RS 4
To delete a user defined share\&.
.RE
.PP
net usershare list wildcard\-sharename
.RS 4
To list user defined shares\&.
.RE
.PP
net usershare info wildcard\-sharename
.RS 4
To print information about user defined shares\&.
.RE
.SH "PARAMETERS"
.PP
Parameters define the specific attributes of sections\&.
.PP
Some parameters are specific to the [global] section (e\&.g\&.,
\fIsecurity\fR)\&. Some parameters are usable in all sections (e\&.g\&.,
\fIcreate mask\fR)\&. All others are permissible only in normal sections\&. For the purposes of the following descriptions the [homes] and [printers] sections will be considered normal\&. The letter
\fIG\fR
in parentheses indicates that a parameter is specific to the [global] section\&. The letter
\fIS\fR
indicates that a parameter can be specified in a service specific section\&. All
\fIS\fR
parameters can also be specified in the [global] section \- in which case they will define the default behavior for all services\&.
.PP
Parameters are arranged here in alphabetical order \- this may not create best bedfellows, but at least you can find them! Where there are synonyms, the preferred synonym is described, others refer to the preferred synonym\&.
.SH "VARIABLE SUBSTITUTIONS"
.PP
Many of the strings that are settable in the config file can take substitutions\&. For example the option
\(lqpath = /tmp/%u\(rq
is interpreted as
\(lqpath = /tmp/john\(rq
if the user connected with the username john\&.
.PP
These substitutions are mostly noted in the descriptions below, but there are some general substitutions which apply whenever they might be relevant\&. These are:
.PP
%U
.RS 4
session username (the username that the client wanted, not necessarily the same as the one they got)\&.
.RE
.PP
%G
.RS 4
primary group name of %U\&.
.RE
.PP
%h
.RS 4
the Internet hostname that Samba is running on\&.
.RE
.PP
%m
.RS 4
the NetBIOS name of the client machine (very useful)\&.
.sp
This parameter is not available when Samba listens on port 445, as clients no longer send this information\&. If you use this macro in an include statement on a domain that has a Samba domain controller be sure to set in the [global] section
\fIsmb ports = 139\fR\&. This will cause Samba to not listen on port 445 and will permit include functionality to function as it did with Samba 2\&.x\&.
.RE
.PP
%L
.RS 4
the NetBIOS name of the server\&. This allows you to change your config based on what the client calls you\&. Your server can have a
\(lqdual personality\(rq\&.
.RE
.PP
%M
.RS 4
the Internet name of the client machine\&.
.RE
.PP
%R
.RS 4
the selected protocol level after protocol negotiation\&. It can be one of CORE, COREPLUS, LANMAN1, LANMAN2, NT1, SMB2_02, SMB2_10, SMB2_22, SMB2_24, SMB3_00, SMB3_02, SMB3_10, SMB3_11 or SMB2_FF\&.
.RE
.PP
%d
.RS 4
the process id of the current server process\&.
.RE
.PP
%a
.RS 4
The architecture of the remote machine\&. It currently recognizes Samba (\fBSamba\fR), the Linux CIFS file system (\fBCIFSFS\fR), OS/2, (\fBOS2\fR), Mac OS X (\fBOSX\fR), Windows for Workgroups (\fBWfWg\fR), Windows 9x/ME (\fBWin95\fR), Windows NT (\fBWinNT\fR), Windows 2000 (\fBWin2K\fR), Windows XP (\fBWinXP\fR), Windows XP 64\-bit(\fBWinXP64\fR), Windows 2003 including 2003R2 (\fBWin2K3\fR), and Windows Vista (\fBVista\fR)\&. Anything else will be known as
\fBUNKNOWN\fR\&.
.RE
.PP
%I
.RS 4
the IP address of the client machine\&.
.sp
Before 4\&.0\&.0 it could contain IPv4 mapped IPv6 addresses, now it only contains IPv4 or IPv6 addresses\&.
.RE
.PP
%J
.RS 4
the IP address of the client machine, colons/dots replaced by underscores\&.
.RE
.PP
%i
.RS 4
the local IP address to which a client connected\&.
.sp
Before 4\&.0\&.0 it could contain IPv4 mapped IPv6 addresses, now it only contains IPv4 or IPv6 addresses\&.
.RE
.PP
%j
.RS 4
the local IP address to which a client connected, colons/dots replaced by underscores\&.
.RE
.PP
%T
.RS 4
the current date and time\&.
.RE
.PP
%t
.RS 4
the current date and time in a minimal format without colons (YYYYYmmdd_HHMMSS)\&.
.RE
.PP
%D
.RS 4
name of the domain or workgroup of the current user\&.
.RE
.PP
%w
.RS 4
the winbind separator\&.
.RE
.PP
%$(\fIenvvar\fR)
.RS 4
the value of the environment variable
\fIenvar\fR\&.
.RE
.PP
The following substitutes apply only to some configuration options (only those that are used when a connection has been established):
.PP
%S
.RS 4
the name of the current service, if any\&.
.RE
.PP
%P
.RS 4
the root directory of the current service, if any\&.
.RE
.PP
%u
.RS 4
username of the current service, if any\&.
.RE
.PP
%g
.RS 4
primary group name of %u\&.
.RE
.PP
%H
.RS 4
the home directory of the user given by %u\&.
.RE
.PP
%N
.RS 4
the name of your NIS home directory server\&. This is obtained from your NIS auto\&.map entry\&. If you have not compiled Samba with the
\fI\-\-with\-automount\fR
option, this value will be the same as %L\&.
.RE
.PP
%p
.RS 4
the path of the service\*(Aqs home directory, obtained from your NIS auto\&.map entry\&. The NIS auto\&.map entry is split up as
%N:%p\&.
.RE
.PP
There are some quite creative things that can be done with these substitutions and other
smb\&.conf
options\&.
.SH "NAME MANGLING"
.PP
Samba supports
name mangling
so that DOS and Windows clients can use files that don\*(Aqt conform to the 8\&.3 format\&. It can also be set to adjust the case of 8\&.3 format filenames\&.
.PP
There are several options that control the way mangling is performed, and they are grouped here rather than listed separately\&. For the defaults look at the output of the testparm program\&.
.PP
These options can be set separately for each service\&.
.PP
The options are:
.PP
case sensitive = yes/no/auto
.RS 4
controls whether filenames are case sensitive\&. If they aren\*(Aqt, Samba must do a filename search and match on passed names\&. The default setting of auto allows clients that support case sensitive filenames (Linux CIFSVFS and smbclient 3\&.0\&.5 and above currently) to tell the Samba server on a per\-packet basis that they wish to access the file system in a case\-sensitive manner (to support UNIX case sensitive semantics)\&. No Windows or DOS system supports case\-sensitive filename so setting this option to auto is that same as setting it to no for them\&. Default
\fIauto\fR\&.
.RE
.PP
default case = upper/lower
.RS 4
controls what the default case is for new filenames (ie\&. files that don\*(Aqt currently exist in the filesystem)\&. Default
\fIlower\fR\&. IMPORTANT NOTE: As part of the optimizations for directories containing large numbers of files, the following special case applies\&. If the options
\m[blue]\fBcase sensitive = yes\fR\m[],
\m[blue]\fBpreserve case = No\fR\m[], and
\m[blue]\fBshort preserve case = No\fR\m[]
are set, then the case of
\fIall\fR
incoming client filenames, not just new filenames, will be modified\&. See additional notes below\&.
.RE
.PP
preserve case = yes/no
.RS 4
controls whether new files (ie\&. files that don\*(Aqt currently exist in the filesystem) are created with the case that the client passes, or if they are forced to be the
default
case\&. Default
\fIyes\fR\&.
.RE
.PP
short preserve case = yes/no
.RS 4
controls if new files (ie\&. files that don\*(Aqt currently exist in the filesystem) which conform to 8\&.3 syntax, that is all in upper case and of suitable length, are created upper case, or if they are forced to be the
default
case\&. This option can be used with
preserve case = yes
to permit long filenames to retain their case, while short names are lowercased\&. Default
\fIyes\fR\&.
.RE
.PP
By default, Samba 3\&.0 has the same semantics as a Windows NT server, in that it is case insensitive but case preserving\&. As a special case for directories with large numbers of files, if the case options are set as follows, "case sensitive = yes", "case preserve = no", "short preserve case = no" then the "default case" option will be applied and will modify all filenames sent from the client when accessing this share\&.
.SH "REGISTRY\-BASED CONFIGURATION"
.PP
Starting with Samba version 3\&.2\&.0, the capability to store Samba configuration in the registry is available\&. The configuration is stored in the registry key
\fIHKLM\eSoftware\eSamba\esmbconf\fR\&. There are two levels of registry configuration:
.RS
.sp
.RS 4
.ie n \{\
\h'-04' 1.\h'+01'\c
.\}
.el \{\
.sp -1
.IP "  1." 4.2
.\}
Share definitions stored in registry are used\&. This is triggered by setting the global parameter
\fIregistry shares\fR
to
\(lqyes\(rq
in
\fIsmb\&.conf\fR\&.
.sp
The registry shares are loaded not at startup but on demand at runtime by
\fIsmbd\fR\&. Shares defined in
\fIsmb\&.conf\fR
take priority over shares of the same name defined in registry\&.
.RE
.sp
.RS 4
.ie n \{\
\h'-04' 2.\h'+01'\c
.\}
.el \{\
.sp -1
.IP "  2." 4.2
.\}
Global
\fIsmb\&.conf\fR
options stored in registry are used\&. This can be activated in two different ways:
.sp
Firstly, a registry only configuration is triggered by setting
\m[blue]\fBconfig backend = registry\fR\m[]
in the [global] section of
\fIsmb\&.conf\fR\&. This resets everything that has been read from config files to this point and reads the content of the global configuration section from the registry\&. This is the recommended method of using registry based configuration\&.
.sp
Secondly, a mixed configuration can be activated by a special new meaning of the parameter
\m[blue]\fBinclude = registry\fR\m[]
in the [global] section of
\fIsmb\&.conf\fR\&. This reads the global options from registry with the same priorities as for an include of a text file\&. This may be especially useful in cases where an initial configuration is needed to access the registry\&.
.sp
Activation of global registry options automatically activates registry shares\&. So in the registry only case, shares are loaded on demand only\&.
.RE
.sp
.RE
.PP
Note: To make registry\-based configurations foolproof at least to a certain extent, the use of
\fIlock directory\fR
and
\fIconfig backend\fR
inside the registry configuration has been disabled: Especially by changing the
\fIlock directory\fR
inside the registry configuration, one would create a broken setup where the daemons do not see the configuration they loaded once it is active\&.
.PP
The registry configuration can be accessed with tools like
\fIregedit\fR
or
\fInet (rpc) registry\fR
in the key
\fIHKLM\eSoftware\eSamba\esmbconf\fR\&. More conveniently, the
\fIconf\fR
subcommand of the
\fBnet\fR(8)
utility offers a dedicated interface to read and write the registry based configuration locally, i\&.e\&. directly accessing the database file, circumventing the server\&.
.SH "IDENTITY MAPPING CONSIDERATIONS"
.PP
In the SMB protocol, users, groups, and machines are represented by their security identifiers (SIDs)\&. On POSIX system Samba processes need to run under corresponding POSIX user identities and with supplemental POSIX groups to allow access to the files owned by those users and groups\&. The process of mapping SIDs to POSIX users and groups is called
\fIIDENTITY MAPPING\fR
or, in short,
\fIID MAPPING\fR\&.
.PP
Samba supports multiple ways to map SIDs to POSIX users and groups\&. The configuration is driven by the
\m[blue]\fBidmap config DOMAIN : OPTION\fR\m[]
option which allows one to specify identity mapping (idmap) options for each domain separately\&.
.PP
Identity mapping modules implement different strategies for mapping of SIDs to POSIX user and group identities\&. They are applicable to different use cases and scenarios\&. It is advised to read the documentation of the individual identity mapping modules before choosing a specific scenario to use\&. Each identity management module is documented in a separate manual page\&. The standard idmap backends are tdb (\fBidmap_tdb\fR(8)), tdb2 (\fBidmap_tdb2\fR(8)), ldap (\fBidmap_ldap\fR(8)), rid (\fBidmap_rid\fR(8)), hash (\fBidmap_hash\fR(8)), autorid (\fBidmap_autorid\fR(8)), ad (\fBidmap_ad\fR(8)), nss (\fBidmap_nss\fR(8)), and rfc2307 (\fBidmap_rfc2307\fR(8))\&.
.PP
Overall, ID mapping configuration should be decided carefully\&. Changes to the already deployed ID mapping configuration may create the risk of losing access to the data or disclosing the data to the wrong parties\&.
.PP
This example shows how to configure two domains with
\fBidmap_rid\fR(8), the principal domain and a trusted domain, leaving the default id mapping scheme at tdb\&.
.sp
.if n \{\
.RS 4
.\}
.nf
	[global]
	security = domain
	workgroup = MAIN

	idmap config * : backend        = tdb
	idmap config * : range          = 1000000\-1999999

	idmap config MAIN : backend     = rid
	idmap config MAIN : range       = 5000000\-5999999

	idmap config TRUSTED : backend  = rid
	idmap config TRUSTED : range    = 6000000\-6999999
	
.fi
.if n \{\
.RE
.\}
.SH "EXPLANATION OF EACH PARAMETER"


abort shutdown script (G)
.PP
.RS 4
This a full path name to a script called by
\fBsmbd\fR(8)
that should stop a shutdown procedure issued by the
\m[blue]\fBshutdown script\fR\m[]\&.
.sp
If the connected user possesses the
\fBSeRemoteShutdownPrivilege\fR, right, this command will be run as root\&.
.sp
Default:
\fI\fIabort shutdown script\fR\fR\fI = \fR\fI""\fR\fI \fR
.sp
Example:
\fI\fIabort shutdown script\fR\fR\fI = \fR\fI/sbin/shutdown \-c\fR\fI \fR
.RE

access based share enum (S)
.PP
.RS 4
If this parameter is
\fByes\fR
for a service, then the share hosted by the service will only be visible to users who have read or write access to the share during share enumeration (for example net view \e\esambaserver)\&. The share ACLs which allow or deny the access to the share can be modified using for example the
sharesec
command or using the appropriate Windows tools\&. This has parallels to access based enumeration, the main difference being that only share permissions are evaluated, and security descriptors on files contained on the share are not used in computing enumeration access rights\&.
.sp
Default:
\fI\fIaccess based share enum\fR\fR\fI = \fR\fIno\fR\fI \fR
.RE

acl allow execute always (S)
.PP
.RS 4
This boolean parameter controls the behaviour of
\fBsmbd\fR(8)
when receiving a protocol request of "open for execution" from a Windows client\&. With Samba 3\&.6 and older, the execution right in the ACL was not checked, so a client could execute a file even if it did not have execute rights on the file\&. In Samba 4\&.0, this has been fixed, so that by default, i\&.e\&. when this parameter is set to "False", "open for execution" is now denied when execution permissions are not present\&.
.sp
If this parameter is set to "True", Samba does not check execute permissions on "open for execution", thus re\-establishing the behaviour of Samba 3\&.6\&. This can be useful to smoothen upgrades from older Samba versions to 4\&.0 and newer\&. This setting is not meant to be used as a permanent setting, but as a temporary relief: It is recommended to fix the permissions in the ACLs and reset this parameter to the default after a certain transition period\&.
.sp
Default:
\fI\fIacl allow execute always\fR\fR\fI = \fR\fIno\fR\fI \fR
.RE

acl check permissions (S)
.PP
.RS 4
Please note this parameter is now deprecated in Samba 3\&.6\&.2 and will be removed in a future version of Samba\&.
.sp
This boolean parameter controls what
\fBsmbd\fR(8)
does on receiving a protocol request of "open for delete" from a Windows client\&. If a Windows client doesn\*(Aqt have permissions to delete a file then they expect this to be denied at open time\&. POSIX systems normally only detect restrictions on delete by actually attempting to delete the file or directory\&. As Windows clients can (and do) "back out" a delete request by unsetting the "delete on close" bit Samba cannot delete the file immediately on "open for delete" request as we cannot restore such a deleted file\&. With this parameter set to true (the default) then smbd checks the file system permissions directly on "open for delete" and denies the request without actually deleting the file if the file system permissions would seem to deny it\&. This is not perfect, as it\*(Aqs possible a user could have deleted a file without Samba being able to check the permissions correctly, but it is close enough to Windows semantics for mostly correct behaviour\&. Samba will correctly check POSIX ACL semantics in this case\&.
.sp
If this parameter is set to "false" Samba doesn\*(Aqt check permissions on "open for delete" and allows the open\&. If the user doesn\*(Aqt have permission to delete the file this will only be discovered at close time, which is too late for the Windows user tools to display an error message to the user\&. The symptom of this is files that appear to have been deleted "magically" re\-appearing on a Windows explorer refresh\&. This is an extremely advanced protocol option which should not need to be changed\&. This parameter was introduced in its final form in 3\&.0\&.21, an earlier version with slightly different semantics was introduced in 3\&.0\&.20\&. That older version is not documented here\&.
.sp
Default:
\fI\fIacl check permissions\fR\fR\fI = \fR\fIyes\fR\fI \fR
.RE

acl group control (S)
.PP
.RS 4
In a POSIX filesystem, only the owner of a file or directory and the superuser can modify the permissions and ACLs on a file\&. If this parameter is set, then Samba overrides this restriction, and also allows the
\fIprimary group owner\fR
of a file or directory to modify the permissions and ACLs on that file\&.
.sp
On a Windows server, groups may be the owner of a file or directory \- thus allowing anyone in that group to modify the permissions on it\&. This allows the delegation of security controls on a point in the filesystem to the group owner of a directory and anything below it also owned by that group\&. This means there are multiple people with permissions to modify ACLs on a file or directory, easing manageability\&.
.sp
This parameter allows Samba to also permit delegation of the control over a point in the exported directory hierarchy in much the same way as Windows\&. This allows all members of a UNIX group to control the permissions on a file or directory they have group ownership on\&.
.sp
This parameter is best used with the
\m[blue]\fBinherit owner\fR\m[]
option and also on a share containing directories with the UNIX
\fIsetgid bit\fR
set on them, which causes new files and directories created within it to inherit the group ownership from the containing directory\&.
.sp
This parameter was deprecated in Samba 3\&.0\&.23, but re\-activated in Samba 3\&.0\&.31 and above, as it now only controls permission changes if the user is in the owning primary group\&. It is now no longer equivalent to the
\fIdos filemode\fR
option\&.
.sp
Default:
\fI\fIacl group control\fR\fR\fI = \fR\fIno\fR\fI \fR
.RE

acl map full control (S)
.PP
.RS 4
This boolean parameter controls whether
\fBsmbd\fR(8)
maps a POSIX ACE entry of "rwx" (read/write/execute), the maximum allowed POSIX permission set, into a Windows ACL of "FULL CONTROL"\&. If this parameter is set to true any POSIX ACE entry of "rwx" will be returned in a Windows ACL as "FULL CONTROL", is this parameter is set to false any POSIX ACE entry of "rwx" will be returned as the specific Windows ACL bits representing read, write and execute\&.
.sp
Default:
\fI\fIacl map full control\fR\fR\fI = \fR\fIyes\fR\fI \fR
.RE

add group script (G)
.PP
.RS 4
This is the full pathname to a script that will be run
\fIAS ROOT\fR
by
\fBsmbd\fR(8)
when a new group is requested\&. It will expand any
\fI%g\fR
to the group name passed\&. This script is only useful for installations using the Windows NT domain administration tools\&. The script is free to create a group with an arbitrary name to circumvent unix group name restrictions\&. In that case the script must print the numeric gid of the created group on stdout\&.
.sp
Default:
\fI\fIadd group script\fR\fR\fI = \fR\fI\fR\fI \fR
.sp
Example:
\fI\fIadd group script\fR\fR\fI = \fR\fI/usr/sbin/groupadd %g\fR\fI \fR
.RE

add machine script (G)
.PP
.RS 4
This is the full pathname to a script that will be run by
\fBsmbd\fR(8)
when a machine is added to Samba\*(Aqs domain and a Unix account matching the machine\*(Aqs name appended with a "$" does not already exist\&.
.sp
This option is very similar to the
\m[blue]\fBadd user script\fR\m[], and likewise uses the %u substitution for the account name\&. Do not use the %m substitution\&.
.sp
Default:
\fI\fIadd machine script\fR\fR\fI = \fR\fI\fR\fI \fR
.sp
Example:
\fI\fIadd machine script\fR\fR\fI = \fR\fI/usr/sbin/adduser \-n \-g machines \-c Machine \-d /var/lib/nobody \-s /bin/false %u\fR\fI \fR
.RE

addport command (G)
.PP
.RS 4
Samba 3\&.0\&.23 introduced support for adding printer ports remotely using the Windows "Add Standard TCP/IP Port Wizard"\&. This option defines an external program to be executed when smbd receives a request to add a new Port to the system\&. The script is passed two parameters:
.RS
.sp
.RS 4
.ie n \{\
\h'-04'\(bu\h'+03'\c
.\}
.el \{\
.sp -1
.IP \(bu 2.3
.\}
\fIport name\fR
.RE
.sp
.RS 4
.ie n \{\
\h'-04'\(bu\h'+03'\c
.\}
.el \{\
.sp -1
.IP \(bu 2.3
.\}
\fIdevice URI\fR
.RE
.sp
.RE
The deviceURI is in the format of socket://<hostname>[:<portnumber>] or lpd://<hostname>/<queuename>\&.
.sp
Default:
\fI\fIaddport command\fR\fR\fI = \fR\fI\fR\fI \fR
.sp
Example:
\fI\fIaddport command\fR\fR\fI = \fR\fI/etc/samba/scripts/addport\&.sh\fR\fI \fR
.RE

addprinter command (G)
.PP
.RS 4
With the introduction of MS\-RPC based printing support for Windows NT/2000 clients in Samba 2\&.2, The MS Add Printer Wizard (APW) icon is now also available in the "Printers\&.\&.\&." folder displayed a share listing\&. The APW allows for printers to be add remotely to a Samba or Windows NT/2000 print server\&.
.sp
For a Samba host this means that the printer must be physically added to the underlying printing system\&. The
\fIaddprinter command\fR
defines a script to be run which will perform the necessary operations for adding the printer to the print system and to add the appropriate service definition to the
smb\&.conf
file in order that it can be shared by
\fBsmbd\fR(8)\&.
.sp
The
\fIaddprinter command\fR
is automatically invoked with the following parameter (in order):
.RS
.sp
.RS 4
.ie n \{\
\h'-04'\(bu\h'+03'\c
.\}
.el \{\
.sp -1
.IP \(bu 2.3
.\}
\fIprinter name\fR
.RE
.sp
.RS 4
.ie n \{\
\h'-04'\(bu\h'+03'\c
.\}
.el \{\
.sp -1
.IP \(bu 2.3
.\}
\fIshare name\fR
.RE
.sp
.RS 4
.ie n \{\
\h'-04'\(bu\h'+03'\c
.\}
.el \{\
.sp -1
.IP \(bu 2.3
.\}
\fIport name\fR
.RE
.sp
.RS 4
.ie n \{\
\h'-04'\(bu\h'+03'\c
.\}
.el \{\
.sp -1
.IP \(bu 2.3
.\}
\fIdriver name\fR
.RE
.sp
.RS 4
.ie n \{\
\h'-04'\(bu\h'+03'\c
.\}
.el \{\
.sp -1
.IP \(bu 2.3
.\}
\fIlocation\fR
.RE
.sp
.RS 4
.ie n \{\
\h'-04'\(bu\h'+03'\c
.\}
.el \{\
.sp -1
.IP \(bu 2.3
.\}
\fIWindows 9x driver location\fR
.RE
.sp
.RE
All parameters are filled in from the PRINTER_INFO_2 structure sent by the Windows NT/2000 client with one exception\&. The "Windows 9x driver location" parameter is included for backwards compatibility only\&. The remaining fields in the structure are generated from answers to the APW questions\&.
.sp
Once the
\fIaddprinter command\fR
has been executed,
smbd
will reparse the
smb\&.conf
to determine if the share defined by the APW exists\&. If the sharename is still invalid, then
smbd
will return an ACCESS_DENIED error to the client\&.
.sp
The
\fIaddprinter command\fR
program can output a single line of text, which Samba will set as the port the new printer is connected to\&. If this line isn\*(Aqt output, Samba won\*(Aqt reload its printer shares\&.
.sp
Default:
\fI\fIaddprinter command\fR\fR\fI = \fR\fI\fR\fI \fR
.sp
Example:
\fI\fIaddprinter command\fR\fR\fI = \fR\fI/usr/bin/addprinter\fR\fI \fR
.RE

add share command (G)
.PP
.RS 4
Samba 2\&.2\&.0 introduced the ability to dynamically add and delete shares via the Windows NT 4\&.0 Server Manager\&. The
\fIadd share command\fR
is used to define an external program or script which will add a new service definition to
smb\&.conf\&.
.sp
In order to successfully execute the
\fIadd share command\fR,
smbd
requires that the administrator connects using a root account (i\&.e\&. uid == 0) or has the
SeDiskOperatorPrivilege\&. Scripts defined in the
\fIadd share command\fR
parameter are executed as root\&.
.sp
When executed,
smbd
will automatically invoke the
\fIadd share command\fR
with five parameters\&.
.RS
.sp
.RS 4
.ie n \{\
\h'-04'\(bu\h'+03'\c
.\}
.el \{\
.sp -1
.IP \(bu 2.3
.\}
\fIconfigFile\fR
\- the location of the global
smb\&.conf
file\&.
.RE
.sp
.RS 4
.ie n \{\
\h'-04'\(bu\h'+03'\c
.\}
.el \{\
.sp -1
.IP \(bu 2.3
.\}
\fIshareName\fR
\- the name of the new share\&.
.RE
.sp
.RS 4
.ie n \{\
\h'-04'\(bu\h'+03'\c
.\}
.el \{\
.sp -1
.IP \(bu 2.3
.\}
\fIpathName\fR
\- path to an **existing** directory on disk\&.
.RE
.sp
.RS 4
.ie n \{\
\h'-04'\(bu\h'+03'\c
.\}
.el \{\
.sp -1
.IP \(bu 2.3
.\}
\fIcomment\fR
\- comment string to associate with the new share\&.
.RE
.sp
.RS 4
.ie n \{\
\h'-04'\(bu\h'+03'\c
.\}
.el \{\
.sp -1
.IP \(bu 2.3
.\}
\fImax connections\fR
Number of maximum simultaneous connections to this share\&.
.RE
.sp
.RE
This parameter is only used to add file shares\&. To add printer shares, see the
\m[blue]\fBaddprinter command\fR\m[]\&.
.sp
Default:
\fI\fIadd share command\fR\fR\fI = \fR\fI\fR\fI \fR
.sp
Example:
\fI\fIadd share command\fR\fR\fI = \fR\fI/usr/local/bin/addshare\fR\fI \fR
.RE

add user script (G)
.PP
.RS 4
This is the full pathname to a script that will be run
\fIAS ROOT\fR
by
\fBsmbd\fR(8)
under special circumstances described below\&.
.sp
Normally, a Samba server requires that UNIX users are created for all users accessing files on this server\&. For sites that use Windows NT account databases as their primary user database creating these users and keeping the user list in sync with the Windows NT PDC is an onerous task\&. This option allows smbd to create the required UNIX users
\fION DEMAND\fR
when a user accesses the Samba server\&.
.sp
When the Windows user attempts to access the Samba server, at login (session setup in the SMB protocol) time,
\fBsmbd\fR(8)
contacts the
\m[blue]\fBpassword server\fR\m[]
and attempts to authenticate the given user with the given password\&. If the authentication succeeds then
smbd
attempts to find a UNIX user in the UNIX password database to map the Windows user into\&. If this lookup fails, and
\m[blue]\fBadd user script\fR\m[]
is set then
smbd
will call the specified script
\fIAS ROOT\fR, expanding any
\fI%u\fR
argument to be the user name to create\&.
.sp
If this script successfully creates the user then
smbd
will continue on as though the UNIX user already existed\&. In this way, UNIX users are dynamically created to match existing Windows NT accounts\&.
.sp
See also
\m[blue]\fBsecurity\fR\m[],
\m[blue]\fBpassword server\fR\m[],
\m[blue]\fBdelete user script\fR\m[]\&.
.sp
Default:
\fI\fIadd user script\fR\fR\fI = \fR\fI\fR\fI \fR
.sp
Example:
\fI\fIadd user script\fR\fR\fI = \fR\fI/usr/local/samba/bin/add_user %u\fR\fI \fR
.RE

add user to group script (G)
.PP
.RS 4
Full path to the script that will be called when a user is added to a group using the Windows NT domain administration tools\&. It will be run by
\fBsmbd\fR(8)
\fIAS ROOT\fR\&. Any
\fI%g\fR
will be replaced with the group name and any
\fI%u\fR
will be replaced with the user name\&.
.sp
Note that the
adduser
command used in the example below does not support the used syntax on all systems\&.
.sp
Default:
\fI\fIadd user to group script\fR\fR\fI = \fR\fI\fR\fI \fR
.sp
Example:
\fI\fIadd user to group script\fR\fR\fI = \fR\fI/usr/sbin/adduser %u %g\fR\fI \fR
.RE

administrative share (S)
.PP
.RS 4
If this parameter is set to
\fByes\fR
for a share, then the share will be an administrative share\&. The Administrative Shares are the default network shares created by all Windows NT\-based operating systems\&. These are shares like C$, D$ or ADMIN$\&. The type of these shares is STYPE_DISKTREE_HIDDEN\&.
.sp
See the section below on
\m[blue]\fBsecurity\fR\m[]
for more information about this option\&.
.sp
Default:
\fI\fIadministrative share\fR\fR\fI = \fR\fIno\fR\fI \fR
.RE

admin users (S)
.PP
.RS 4
This is a list of users who will be granted administrative privileges on the share\&. This means that they will do all file operations as the super\-user (root)\&.
.sp
You should use this option very carefully, as any user in this list will be able to do anything they like on the share, irrespective of file permissions\&.
.sp
Default:
\fI\fIadmin users\fR\fR\fI = \fR\fI\fR\fI \fR
.sp
Example:
\fI\fIadmin users\fR\fR\fI = \fR\fIjason\fR\fI \fR
.RE

afs share (S)
.PP
.RS 4
This parameter controls whether special AFS features are enabled for this share\&. If enabled, it assumes that the directory exported via the
\fIpath\fR
parameter is a local AFS import\&. The special AFS features include the attempt to hand\-craft an AFS token if you enabled \-\-with\-fake\-kaserver in configure\&.
.sp
Default:
\fI\fIafs share\fR\fR\fI = \fR\fIno\fR\fI \fR
.RE

afs token lifetime (G)
.PP
.RS 4
This parameter controls the lifetime of tokens that the AFS fake\-kaserver claims\&. In reality these never expire but this lifetime controls when the afs client will forget the token\&.
.sp
Set this parameter to 0 to get
\fBNEVERDATE\fR\&.
.sp
Default:
\fI\fIafs token lifetime\fR\fR\fI = \fR\fI604800\fR\fI \fR
.RE

afs username map (G)
.PP
.RS 4
If you are using the fake kaserver AFS feature, you might want to hand\-craft the usernames you are creating tokens for\&. For example this is necessary if you have users from several domain in your AFS Protection Database\&. One possible scheme to code users as DOMAIN+User as it is done by winbind with the + as a separator\&.
.sp
The mapped user name must contain the cell name to log into, so without setting this parameter there will be no token\&.
.sp
Default:
\fI\fIafs username map\fR\fR\fI = \fR\fI\fR\fI \fR
.sp
Example:
\fI\fIafs username map\fR\fR\fI = \fR\fI%u@afs\&.samba\&.org\fR\fI \fR
.RE

aio max threads (G)
.PP
.RS 4
The integer parameter specifies the maximum number of threads each smbd process will create when doing parallel asynchronous IO calls\&. If the number of outstanding calls is greater than this number the requests will not be refused but go onto a queue and will be scheduled in turn as outstanding requests complete\&.
.sp
Related command:
\m[blue]\fBaio read size\fR\m[]
.sp
Related command:
\m[blue]\fBaio write size\fR\m[]
.sp
Default:
\fI\fIaio max threads\fR\fR\fI = \fR\fI100\fR\fI \fR
.RE

aio read size (S)
.PP
.RS 4
If this integer parameter is set to a non\-zero value, Samba will read from files asynchronously when the request size is bigger than this value\&. Note that it happens only for non\-chained and non\-chaining reads and when not using write cache\&.
.sp
The only reasonable values for this parameter are 0 (no async I/O) and 1 (always do async I/O)\&.
.sp
Related command:
\m[blue]\fBwrite cache size\fR\m[]
.sp
Related command:
\m[blue]\fBaio write size\fR\m[]
.sp
Default:
\fI\fIaio read size\fR\fR\fI = \fR\fI1\fR\fI \fR
.sp
Example:
\fI\fIaio read size\fR\fR\fI = \fR\fI0 # Always do reads synchronously \fR\fI \fR
.RE

aio write behind (S)
.PP
.RS 4
If Samba has been built with asynchronous I/O support, Samba will not wait until write requests are finished before returning the result to the client for files listed in this parameter\&. Instead, Samba will immediately return that the write request has been finished successfully, no matter if the operation will succeed or not\&. This might speed up clients without aio support, but is really dangerous, because data could be lost and files could be damaged\&.
.sp
The syntax is identical to the
\m[blue]\fBveto files\fR\m[]
parameter\&.
.sp
Default:
\fI\fIaio write behind\fR\fR\fI = \fR\fI\fR\fI \fR
.sp
Example:
\fI\fIaio write behind\fR\fR\fI = \fR\fI/*\&.tmp/\fR\fI \fR
.RE

aio write size (S)
.PP
.RS 4
If this integer parameter is set to a non\-zero value, Samba will write to files asynchronously when the request size is bigger than this value\&. Note that it happens only for non\-chained and non\-chaining reads and when not using write cache\&.
.sp
The only reasonable values for this parameter are 0 (no async I/O) and 1 (always do async I/O)\&.
.sp
Compared to
\m[blue]\fBaio read size\fR\m[]
this parameter has a smaller effect, most writes should end up in the file system cache\&. Writes that require space allocation might benefit most from going asynchronous\&.
.sp
Related command:
\m[blue]\fBwrite cache size\fR\m[]
.sp
Related command:
\m[blue]\fBaio read size\fR\m[]
.sp
Default:
\fI\fIaio write size\fR\fR\fI = \fR\fI1\fR\fI \fR
.sp
Example:
\fI\fIaio write size\fR\fR\fI = \fR\fI0 # Always do writes synchronously \fR\fI \fR
.RE

algorithmic rid base (G)
.PP
.RS 4
This determines how Samba will use its algorithmic mapping from uids/gid to the RIDs needed to construct NT Security Identifiers\&.
.sp
Setting this option to a larger value could be useful to sites transitioning from WinNT and Win2k, as existing user and group rids would otherwise clash with system users etc\&.
.sp
All UIDs and GIDs must be able to be resolved into SIDs for the correct operation of ACLs on the server\&. As such the algorithmic mapping can\*(Aqt be \*(Aqturned off\*(Aq, but pushing it \*(Aqout of the way\*(Aq should resolve the issues\&. Users and groups can then be assigned \*(Aqlow\*(Aq RIDs in arbitrary\-rid supporting backends\&.
.sp
Default:
\fI\fIalgorithmic rid base\fR\fR\fI = \fR\fI1000\fR\fI \fR
.sp
Example:
\fI\fIalgorithmic rid base\fR\fR\fI = \fR\fI100000\fR\fI \fR
.RE

allocation roundup size (S)
.PP
.RS 4
This parameter allows an administrator to tune the allocation size reported to Windows clients\&. The default size of 1Mb generally results in improved Windows client performance\&. However, rounding the allocation size may cause difficulties for some applications, e\&.g\&. MS Visual Studio\&. If the MS Visual Studio compiler starts to crash with an internal error, set this parameter to zero for this share\&.
.sp
The integer parameter specifies the roundup size in bytes\&.
.sp
Default:
\fI\fIallocation roundup size\fR\fR\fI = \fR\fI1048576\fR\fI \fR
.sp
Example:
\fI\fIallocation roundup size\fR\fR\fI = \fR\fI0 # (to disable roundups)\fR\fI \fR
.RE

allow dcerpc auth level connect (G)
.PP
.RS 4
This option controls whether DCERPC services are allowed to be used with DCERPC_AUTH_LEVEL_CONNECT, which provides authentication, but no per message integrity nor privacy protection\&.
.sp
Some interfaces like samr, lsarpc and netlogon have a hard\-coded default of
\fBno\fR
and epmapper, mgmt and rpcecho have a hard\-coded default of
\fByes\fR\&.
.sp
The behavior can be overwritten per interface name (e\&.g\&. lsarpc, netlogon, samr, srvsvc, winreg, wkssvc \&.\&.\&.) by using \*(Aqallow dcerpc auth level connect:interface = yes\*(Aq as option\&.
.sp
This option yields precedence to the implementation specific restrictions\&. E\&.g\&. the drsuapi and backupkey protocols require DCERPC_AUTH_LEVEL_PRIVACY\&. The dnsserver protocol requires DCERPC_AUTH_LEVEL_INTEGRITY\&.
.sp
Default:
\fI\fIallow dcerpc auth level connect\fR\fR\fI = \fR\fIno\fR\fI \fR
.sp
Example:
\fI\fIallow dcerpc auth level connect\fR\fR\fI = \fR\fIyes\fR\fI \fR
.RE

allow dns updates (G)
.PP
.RS 4
This option determines what kind of updates to the DNS are allowed\&.
.sp
DNS updates can either be disallowed completely by setting it to
\fBdisabled\fR, enabled over secure connections only by setting it to
\fBsecure only\fR
or allowed in all cases by setting it to
\fBnonsecure\fR\&.
.sp
Default:
\fI\fIallow dns updates\fR\fR\fI = \fR\fIsecure only\fR\fI \fR
.sp
Example:
\fI\fIallow dns updates\fR\fR\fI = \fR\fIdisabled\fR\fI \fR
.RE

allow insecure wide links (G)
.PP
.RS 4
In normal operation the option
\m[blue]\fBwide links\fR\m[]
which allows the server to follow symlinks outside of a share path is automatically disabled when
\m[blue]\fBunix extensions\fR\m[]
are enabled on a Samba server\&. This is done for security purposes to prevent UNIX clients creating symlinks to areas of the server file system that the administrator does not wish to export\&.
.sp
Setting
\m[blue]\fBallow insecure wide links\fR\m[]
to true disables the link between these two parameters, removing this protection and allowing a site to configure the server to follow symlinks (by setting
\m[blue]\fBwide links\fR\m[]
to "true") even when
\m[blue]\fBunix extensions\fR\m[]
is turned on\&.
.sp
It is not recommended to enable this option unless you fully understand the implications of allowing the server to follow symbolic links created by UNIX clients\&. For most normal Samba configurations this would be considered a security hole and setting this parameter is not recommended\&.
.sp
This option was added at the request of sites who had deliberately set Samba up in this way and needed to continue supporting this functionality without having to patch the Samba code\&.
.sp
Default:
\fI\fIallow insecure wide links\fR\fR\fI = \fR\fIno\fR\fI \fR
.RE

allow nt4 crypto (G)
.PP
.RS 4
This option controls whether the netlogon server (currently only in \*(Aqactive directory domain controller\*(Aq mode), will reject clients which does not support NETLOGON_NEG_STRONG_KEYS nor NETLOGON_NEG_SUPPORTS_AES\&.
.sp
This option was added with Samba 4\&.2\&.0\&. It may lock out clients which worked fine with Samba versions up to 4\&.1\&.x\&. as the effective default was "yes" there, while it is "no" now\&.
.sp
If you have clients without RequireStrongKey = 1 in the registry, you may need to set "allow nt4 crypto = yes", until you have fixed all clients\&.
.sp
"allow nt4 crypto = yes" allows weak crypto to be negotiated, maybe via downgrade attacks\&.
.sp
This option yields precedence to the \*(Aqreject md5 clients\*(Aq option\&.
.sp
Default:
\fI\fIallow nt4 crypto\fR\fR\fI = \fR\fIno\fR\fI \fR
.RE

allow trusted domains (G)
.PP
.RS 4
This option only takes effect when the
\m[blue]\fBsecurity\fR\m[]
option is set to
\fBserver\fR,
\fBdomain\fR
or
\fBads\fR\&. If it is set to no, then attempts to connect to a resource from a domain or workgroup other than the one which smbd is running in will fail, even if that domain is trusted by the remote server doing the authentication\&.
.sp
This is useful if you only want your Samba server to serve resources to users in the domain it is a member of\&. As an example, suppose that there are two domains DOMA and DOMB\&. DOMB is trusted by DOMA, which contains the Samba server\&. Under normal circumstances, a user with an account in DOMB can then access the resources of a UNIX account with the same account name on the Samba server even if they do not have an account in DOMA\&. This can make implementing a security boundary difficult\&.
.sp
Default:
\fI\fIallow trusted domains\fR\fR\fI = \fR\fIyes\fR\fI \fR
.RE

allow unsafe cluster upgrade (G)
.PP
.RS 4
If set to no (the default), smbd checks at startup if other smbd versions are running in the cluster and refuses to start if so\&. This is done to protect data corruption in internal data structures due to incompatible Samba versions running concurrently in the same cluster\&. Setting this parameter to
yes
disables this safety check\&.
.sp
Default:
\fI\fIallow unsafe cluster upgrade\fR\fR\fI = \fR\fIno\fR\fI \fR
.RE

apply group policies (G)
.PP
.RS 4
This option controls whether winbind will execute the gpupdate command defined in
\m[blue]\fBgpo update command\fR\m[]
on the Group Policy update interval\&. The Group Policy update interval is defined as every 90 minutes, plus a random offset between 0 and 30 minutes\&. This applies Group Policy Machine polices to the client or KDC and machine policies to a server\&.
.sp
Default:
\fI\fIapply group policies\fR\fR\fI = \fR\fIno\fR\fI \fR
.sp
Example:
\fI\fIapply group policies\fR\fR\fI = \fR\fIyes\fR\fI \fR
.RE

async smb echo handler (G)
.PP
.RS 4
This parameter specifies whether Samba should fork the async smb echo handler\&. It can be beneficial if your file system can block syscalls for a very long time\&. In some circumstances, it prolongs the timeout that Windows uses to determine whether a connection is dead\&. This parameter is only for SMB1\&. For SMB2 and above TCP keepalives can be used instead\&.
.sp
Default:
\fI\fIasync smb echo handler\fR\fR\fI = \fR\fIno\fR\fI \fR
.RE

auth event notification (G)
.PP
.RS 4
When enabled, this option causes Samba (acting as an Active Directory Domain Controller) to stream authentication events across the internal message bus\&. Scripts built using Samba\*(Aqs python bindings can listen to these events by registering as the service
auth_event\&.
.sp
This should be considered a developer option (it assists in the Samba testsuite) rather than a facility for external auditing, as message delivery is not guaranteed (a feature that the testsuite works around)\&. Additionally Samba must be compiled with the jansson support for this option to be effective\&.
.sp
The authentication events are also logged via the normal logging methods when the
\m[blue]\fBlog level\fR\m[]
is set appropriately\&.
.sp
Default:
\fI\fIauth event notification\fR\fR\fI = \fR\fIno\fR\fI \fR
.RE

preload
.PP
.RS 4
This parameter is a synonym for
auto services\&.
.RE

auto services (G)
.PP
.RS 4
This is a list of services that you want to be automatically added to the browse lists\&. This is most useful for homes and printers services that would otherwise not be visible\&.
.sp
Note that if you just want all printers in your printcap file loaded then the
\m[blue]\fBload printers\fR\m[]
option is easier\&.
.sp
Default:
\fI\fIauto services\fR\fR\fI = \fR\fI\fR\fI \fR
.sp
Example:
\fI\fIauto services\fR\fR\fI = \fR\fIfred lp colorlp\fR\fI \fR
.RE

available (S)
.PP
.RS 4
This parameter lets you "turn off" a service\&. If
\fIavailable = no\fR, then
\fIALL\fR
attempts to connect to the service will fail\&. Such failures are logged\&.
.sp
Default:
\fI\fIavailable\fR\fR\fI = \fR\fIyes\fR\fI \fR
.RE

bind dns directory
.PP
.RS 4
This parameter is a synonym for
binddns dir\&.
.RE

binddns dir (G)
.PP
.RS 4
This parameters defines the directory samba will use to store the configuration files for bind, such as named\&.conf\&. NOTE: The bind dns directory needs to be on the same mount point as the private directory!
.sp
Default:
\fI\fIbinddns dir\fR\fR\fI = \fR\fI${prefix}/bind\-dns\fR\fI \fR
.RE

bind interfaces only (G)
.PP
.RS 4
This global parameter allows the Samba admin to limit what interfaces on a machine will serve SMB requests\&. It affects file service
\fBsmbd\fR(8)
and name service
\fBnmbd\fR(8)
in a slightly different ways\&.
.sp
For name service it causes
nmbd
to bind to ports 137 and 138 on the interfaces listed in the
\m[blue]\fBinterfaces\fR\m[]
parameter\&.
nmbd
also binds to the "all addresses" interface (0\&.0\&.0\&.0) on ports 137 and 138 for the purposes of reading broadcast messages\&. If this option is not set then
nmbd
will service name requests on all of these sockets\&. If
\m[blue]\fBbind interfaces only\fR\m[]
is set then
nmbd
will check the source address of any packets coming in on the broadcast sockets and discard any that don\*(Aqt match the broadcast addresses of the interfaces in the
\m[blue]\fBinterfaces\fR\m[]
parameter list\&. As unicast packets are received on the other sockets it allows
nmbd
to refuse to serve names to machines that send packets that arrive through any interfaces not listed in the
\m[blue]\fBinterfaces\fR\m[]
list\&. IP Source address spoofing does defeat this simple check, however, so it must not be used seriously as a security feature for
nmbd\&.
.sp
For file service it causes
\fBsmbd\fR(8)
to bind only to the interface list given in the
\m[blue]\fBinterfaces\fR\m[]
parameter\&. This restricts the networks that
smbd
will serve, to packets coming in on those interfaces\&. Note that you should not use this parameter for machines that are serving PPP or other intermittent or non\-broadcast network interfaces as it will not cope with non\-permanent interfaces\&.
.sp
If
\m[blue]\fBbind interfaces only\fR\m[]
is set and the network address
\fI127\&.0\&.0\&.1\fR
is not added to the
\m[blue]\fBinterfaces\fR\m[]
parameter list
\fBsmbpasswd\fR(8)
may not work as expected due to the reasons covered below\&.
.sp
To change a users SMB password, the
smbpasswd
by default connects to the
\fIlocalhost \- 127\&.0\&.0\&.1\fR
address as an SMB client to issue the password change request\&. If
\m[blue]\fBbind interfaces only\fR\m[]
is set then unless the network address
\fI127\&.0\&.0\&.1\fR
is added to the
\m[blue]\fBinterfaces\fR\m[]
parameter list then
smbpasswd
will fail to connect in it\*(Aqs default mode\&.
smbpasswd
can be forced to use the primary IP interface of the local host by using its
\fBsmbpasswd\fR(8)
\fI\-r \fR\fI\fIremote machine\fR\fR
parameter, with
\fIremote machine\fR
set to the IP name of the primary interface of the local host\&.
.sp
Default:
\fI\fIbind interfaces only\fR\fR\fI = \fR\fIno\fR\fI \fR
.RE

blocking locks (S)
.PP
.RS 4
This parameter controls the behavior of
\fBsmbd\fR(8)
when given a request by a client to obtain a byte range lock on a region of an open file, and the request has a time limit associated with it\&.
.sp
If this parameter is set and the lock range requested cannot be immediately satisfied, samba will internally queue the lock request, and periodically attempt to obtain the lock until the timeout period expires\&.
.sp
If this parameter is set to
\fBno\fR, then samba will behave as previous versions of Samba would and will fail the lock request immediately if the lock range cannot be obtained\&.
.sp
Default:
\fI\fIblocking locks\fR\fR\fI = \fR\fIyes\fR\fI \fR
.RE

block size (S)
.PP
.RS 4
This parameter controls the behavior of
\fBsmbd\fR(8)
when reporting disk free sizes\&. By default, this reports a disk block size of 1024 bytes\&.
.sp
Changing this parameter may have some effect on the efficiency of client writes, this is not yet confirmed\&. This parameter was added to allow advanced administrators to change it (usually to a higher value) and test the effect it has on client write performance without re\-compiling the code\&. As this is an experimental option it may be removed in a future release\&.
.sp
Changing this option does not change the disk free reporting size, just the block size unit reported to the client\&.
.sp
Default:
\fI\fIblock size\fR\fR\fI = \fR\fI1024\fR\fI \fR
.sp
Example:
\fI\fIblock size\fR\fR\fI = \fR\fI4096\fR\fI \fR
.RE

browsable
.PP
.RS 4
This parameter is a synonym for
browseable\&.
.RE

browseable (S)
.PP
.RS 4
This controls whether this share is seen in the list of available shares in a net view and in the browse list\&.
.sp
Default:
\fI\fIbrowseable\fR\fR\fI = \fR\fIyes\fR\fI \fR
.RE

browse list (G)
.PP
.RS 4
This controls whether
\fBsmbd\fR(8)
will serve a browse list to a client doing a
NetServerEnum
call\&. Normally set to
\fByes\fR\&. You should never need to change this\&.
.sp
Default:
\fI\fIbrowse list\fR\fR\fI = \fR\fIyes\fR\fI \fR
.RE

cache directory (G)
.PP
.RS 4
Usually, most of the TDB files are stored in the
\fIlock directory\fR\&. Since Samba 3\&.4\&.0, it is possible to differentiate between TDB files with persistent data and TDB files with non\-persistent data using the
\fIstate directory\fR
and the
\fIcache directory\fR
options\&.
.sp
This option specifies the directory for storing TDB files containing non\-persistent data that will be kept across service restarts\&. The directory should be placed on persistent storage, but the data can be safely deleted by an administrator\&.
.sp
Default:
\fI\fIcache directory\fR\fR\fI = \fR\fI${prefix}/var/cache\fR\fI \fR
.sp
Example:
\fI\fIcache directory\fR\fR\fI = \fR\fI/var/run/samba/locks/cache\fR\fI \fR
.RE

casesignames
.PP
.RS 4
This parameter is a synonym for
case sensitive\&.
.RE

case sensitive (S)
.PP
.RS 4
See the discussion in the section
\m[blue]\fBname mangling\fR\m[]\&.
.sp
Default:
\fI\fIcase sensitive\fR\fR\fI = \fR\fIauto\fR\fI \fR
.RE

change notify (G)
.PP
.RS 4
This parameter specifies whether Samba should reply to a client\*(Aqs file change notify requests\&.
.sp
You should never need to change this parameter
.sp
Default:
\fI\fIchange notify\fR\fR\fI = \fR\fIyes\fR\fI \fR
.RE

change share command (G)
.PP
.RS 4
Samba 2\&.2\&.0 introduced the ability to dynamically add and delete shares via the Windows NT 4\&.0 Server Manager\&. The
\fIchange share command\fR
is used to define an external program or script which will modify an existing service definition in
smb\&.conf\&.
.sp
In order to successfully execute the
\fIchange share command\fR,
smbd
requires that the administrator connects using a root account (i\&.e\&. uid == 0) or has the
SeDiskOperatorPrivilege\&. Scripts defined in the
\fIchange share command\fR
parameter are executed as root\&.
.sp
When executed,
smbd
will automatically invoke the
\fIchange share command\fR
with six parameters\&.
.RS
.sp
.RS 4
.ie n \{\
\h'-04'\(bu\h'+03'\c
.\}
.el \{\
.sp -1
.IP \(bu 2.3
.\}
\fIconfigFile\fR
\- the location of the global
smb\&.conf
file\&.
.RE
.sp
.RS 4
.ie n \{\
\h'-04'\(bu\h'+03'\c
.\}
.el \{\
.sp -1
.IP \(bu 2.3
.\}
\fIshareName\fR
\- the name of the new share\&.
.RE
.sp
.RS 4
.ie n \{\
\h'-04'\(bu\h'+03'\c
.\}
.el \{\
.sp -1
.IP \(bu 2.3
.\}
\fIpathName\fR
\- path to an **existing** directory on disk\&.
.RE
.sp
.RS 4
.ie n \{\
\h'-04'\(bu\h'+03'\c
.\}
.el \{\
.sp -1
.IP \(bu 2.3
.\}
\fIcomment\fR
\- comment string to associate with the new share\&.
.RE
.sp
.RS 4
.ie n \{\
\h'-04'\(bu\h'+03'\c
.\}
.el \{\
.sp -1
.IP \(bu 2.3
.\}
\fImax connections\fR
Number of maximum simultaneous connections to this share\&.
.RE
.sp
.RS 4
.ie n \{\
\h'-04'\(bu\h'+03'\c
.\}
.el \{\
.sp -1
.IP \(bu 2.3
.\}
\fICSC policy\fR
\- client side caching policy in string form\&. Valid values are: manual, documents, programs, disable\&.
.RE
.sp
.RE
This parameter is only used to modify existing file share definitions\&. To modify printer shares, use the "Printers\&.\&.\&." folder as seen when browsing the Samba host\&.
.sp
Default:
\fI\fIchange share command\fR\fR\fI = \fR\fI\fR\fI \fR
.sp
Example:
\fI\fIchange share command\fR\fR\fI = \fR\fI/usr/local/bin/changeshare\fR\fI \fR
.RE

check parent directory delete on close (S)
.PP
.RS 4
A Windows SMB server prevents the client from creating files in a directory that has the delete\-on\-close flag set\&. By default Samba doesn\*(Aqt perform this check as this check is a quite expensive operation in Samba\&.
.sp
Default:
\fI\fIcheck parent directory delete on close\fR\fR\fI = \fR\fIno\fR\fI \fR
.RE

check password script (G)
.PP
.RS 4
The name of a program that can be used to check password complexity\&. The password is sent to the program\*(Aqs standard input\&.
.sp
The program must return 0 on a good password, or any other value if the password is bad\&. In case the password is considered weak (the program does not return 0) the user will be notified and the password change will fail\&.
.sp
In Samba AD, this script will be run
\fIAS ROOT\fR
by
\fBsamba\fR(8)
without any substitutions\&.
.sp
Note: In the example directory is a sample program called
crackcheck
that uses cracklib to check the password quality\&.
.sp
Default:
\fI\fIcheck password script\fR\fR\fI = \fR\fI # Disabled\fR\fI \fR
.sp
Example:
\fI\fIcheck password script\fR\fR\fI = \fR\fI/usr/local/sbin/crackcheck\fR\fI \fR
.RE

cldap port (G)
.PP
.RS 4
This option controls the port used by the CLDAP protocol\&.
.sp
Default:
\fI\fIcldap port\fR\fR\fI = \fR\fI389\fR\fI \fR
.sp
Example:
\fI\fIcldap port\fR\fR\fI = \fR\fI3389\fR\fI \fR
.RE

client ipc max protocol (G)
.PP
.RS 4
The value of the parameter (a string) is the highest protocol level that will be supported for IPC$ connections as DCERPC transport\&.
.sp
Normally this option should not be set as the automatic negotiation phase in the SMB protocol takes care of choosing the appropriate protocol\&.
.sp
The value
\fBdefault\fR
refers to the latest supported protocol, currently
\fBSMB3_11\fR\&.
.sp
See
\m[blue]\fBclient max protocol\fR\m[]
for a full list of available protocols\&. The values CORE, COREPLUS, LANMAN1, LANMAN2 are silently upgraded to NT1\&.
.sp
Default:
\fI\fIclient ipc max protocol\fR\fR\fI = \fR\fIdefault\fR\fI \fR
.sp
Example:
\fI\fIclient ipc max protocol\fR\fR\fI = \fR\fISMB2_10\fR\fI \fR
.RE

client ipc min protocol (G)
.PP
.RS 4
This setting controls the minimum protocol version that the will be attempted to use for IPC$ connections as DCERPC transport\&.
.sp
Normally this option should not be set as the automatic negotiation phase in the SMB protocol takes care of choosing the appropriate protocol\&.
.sp
The value
\fBdefault\fR
refers to the higher value of
\fBNT1\fR
and the effective value of
\m[blue]\fBclient min protocol\fR\m[]\&.
.sp
See
\m[blue]\fBclient max protocol\fR\m[]
for a full list of available protocols\&. The values CORE, COREPLUS, LANMAN1, LANMAN2 are silently upgraded to NT1\&.
.sp
Default:
\fI\fIclient ipc min protocol\fR\fR\fI = \fR\fIdefault\fR\fI \fR
.sp
Example:
\fI\fIclient ipc min protocol\fR\fR\fI = \fR\fISMB3_11\fR\fI \fR
.RE

client ipc signing (G)
.PP
.RS 4
This controls whether the client is allowed or required to use SMB signing for IPC$ connections as DCERPC transport\&. Possible values are
\fIauto\fR,
\fImandatory\fR
and
\fIdisabled\fR\&.
.sp
When set to mandatory or default, SMB signing is required\&.
.sp
When set to auto, SMB signing is offered, but not enforced and if set to disabled, SMB signing is not offered either\&.
.sp
Connections from winbindd to Active Directory Domain Controllers always enforce signing\&.
.sp
Default:
\fI\fIclient ipc signing\fR\fR\fI = \fR\fIdefault\fR\fI \fR
.RE

client lanman auth (G)
.PP
.RS 4
This parameter determines whether or not
\fBsmbclient\fR(8)
and other samba client tools will attempt to authenticate itself to servers using the weaker LANMAN password hash\&. If disabled, only server which support NT password hashes (e\&.g\&. Windows NT/2000, Samba, etc\&.\&.\&. but not Windows 95/98) will be able to be connected from the Samba client\&.
.sp
The LANMAN encrypted response is easily broken, due to its case\-insensitive nature, and the choice of algorithm\&. Clients without Windows 95/98 servers are advised to disable this option\&.
.sp
Disabling this option will also disable the
client plaintext auth
option\&.
.sp
Likewise, if the
client ntlmv2 auth
parameter is enabled, then only NTLMv2 logins will be attempted\&.
.sp
Default:
\fI\fIclient lanman auth\fR\fR\fI = \fR\fIno\fR\fI \fR
.RE

client ldap sasl wrapping (G)
.PP
.RS 4
The
\m[blue]\fBclient ldap sasl wrapping\fR\m[]
defines whether ldap traffic will be signed or signed and encrypted (sealed)\&. Possible values are
\fIplain\fR,
\fIsign\fR
and
\fIseal\fR\&.
.sp
The values
\fIsign\fR
and
\fIseal\fR
are only available if Samba has been compiled against a modern OpenLDAP version (2\&.3\&.x or higher)\&.
.sp
This option is needed in the case of Domain Controllers enforcing the usage of signed LDAP connections (e\&.g\&. Windows 2000 SP3 or higher)\&. LDAP sign and seal can be controlled with the registry key "HKLM\eSystem\eCurrentControlSet\eServices\e
NTDS\eParameters\eLDAPServerIntegrity" on the Windows server side\&.
.sp
Depending on the used KRB5 library (MIT and older Heimdal versions) it is possible that the message "integrity only" is not supported\&. In this case,
\fIsign\fR
is just an alias for
\fIseal\fR\&.
.sp
The default value is
\fIsign\fR\&. That implies synchronizing the time with the KDC in the case of using
\fIKerberos\fR\&.
.sp
Default:
\fI\fIclient ldap sasl wrapping\fR\fR\fI = \fR\fIsign\fR\fI \fR
.RE

client max protocol (G)
.PP
.RS 4
The value of the parameter (a string) is the highest protocol level that will be supported by the client\&.
.sp
Possible values are :
.RS
.sp
.RS 4
.ie n \{\
\h'-04'\(bu\h'+03'\c
.\}
.el \{\
.sp -1
.IP \(bu 2.3
.\}
\fBCORE\fR: Earliest version\&. No concept of user names\&.
.RE
.sp
.RS 4
.ie n \{\
\h'-04'\(bu\h'+03'\c
.\}
.el \{\
.sp -1
.IP \(bu 2.3
.\}
\fBCOREPLUS\fR: Slight improvements on CORE for efficiency\&.
.RE
.sp
.RS 4
.ie n \{\
\h'-04'\(bu\h'+03'\c
.\}
.el \{\
.sp -1
.IP \(bu 2.3
.\}
\fBLANMAN1\fR: First
\fImodern\fR
version of the protocol\&. Long filename support\&.
.RE
.sp
.RS 4
.ie n \{\
\h'-04'\(bu\h'+03'\c
.\}
.el \{\
.sp -1
.IP \(bu 2.3
.\}
\fBLANMAN2\fR: Updates to Lanman1 protocol\&.
.RE
.sp
.RS 4
.ie n \{\
\h'-04'\(bu\h'+03'\c
.\}
.el \{\
.sp -1
.IP \(bu 2.3
.\}
\fBNT1\fR: Current up to date version of the protocol\&. Used by Windows NT\&. Known as CIFS\&.
.RE
.sp
.RS 4
.ie n \{\
\h'-04'\(bu\h'+03'\c
.\}
.el \{\
.sp -1
.IP \(bu 2.3
.\}
\fBSMB2\fR: Re\-implementation of the SMB protocol\&. Used by Windows Vista and later versions of Windows\&. SMB2 has sub protocols available\&.
.RS
.sp
.RS 4
.ie n \{\
\h'-04'\(bu\h'+03'\c
.\}
.el \{\
.sp -1
.IP \(bu 2.3
.\}
\fBSMB2_02\fR: The earliest SMB2 version\&.
.RE
.sp
.RS 4
.ie n \{\
\h'-04'\(bu\h'+03'\c
.\}
.el \{\
.sp -1
.IP \(bu 2.3
.\}
\fBSMB2_10\fR: Windows 7 SMB2 version\&.
.RE
.sp
.RS 4
.ie n \{\
\h'-04'\(bu\h'+03'\c
.\}
.el \{\
.sp -1
.IP \(bu 2.3
.\}
\fBSMB2_22\fR: Early Windows 8 SMB2 version\&.
.RE
.sp
.RS 4
.ie n \{\
\h'-04'\(bu\h'+03'\c
.\}
.el \{\
.sp -1
.IP \(bu 2.3
.\}
\fBSMB2_24\fR: Windows 8 beta SMB2 version\&.
.RE
.sp
.RE
By default SMB2 selects the SMB2_10 variant\&.
.RE
.sp
.RS 4
.ie n \{\
\h'-04'\(bu\h'+03'\c
.\}
.el \{\
.sp -1
.IP \(bu 2.3
.\}
\fBSMB3\fR: The same as SMB2\&. Used by Windows 8\&. SMB3 has sub protocols available\&.
.RS
.sp
.RS 4
.ie n \{\
\h'-04'\(bu\h'+03'\c
.\}
.el \{\
.sp -1
.IP \(bu 2.3
.\}
\fBSMB3_00\fR: Windows 8 SMB3 version\&. (mostly the same as SMB2_24)
.RE
.sp
.RS 4
.ie n \{\
\h'-04'\(bu\h'+03'\c
.\}
.el \{\
.sp -1
.IP \(bu 2.3
.\}
\fBSMB3_02\fR: Windows 8\&.1 SMB3 version\&.
.RE
.sp
.RS 4
.ie n \{\
\h'-04'\(bu\h'+03'\c
.\}
.el \{\
.sp -1
.IP \(bu 2.3
.\}
\fBSMB3_10\fR: early Windows 10 technical preview SMB3 version\&.
.RE
.sp
.RS 4
.ie n \{\
\h'-04'\(bu\h'+03'\c
.\}
.el \{\
.sp -1
.IP \(bu 2.3
.\}
\fBSMB3_11\fR: Windows 10 technical preview SMB3 version (maybe final)\&.
.RE
.sp
.RE
By default SMB3 selects the SMB3_11 variant\&.
.RE
.sp
.RE
Normally this option should not be set as the automatic negotiation phase in the SMB protocol takes care of choosing the appropriate protocol\&.
.sp
The value
\fBdefault\fR
refers to
\fBSMB3_11\fR\&.
.sp
IPC$ connections for DCERPC e\&.g\&. in winbindd, are handled by the
\m[blue]\fBclient ipc max protocol\fR\m[]
option\&.
.sp
Default:
\fI\fIclient max protocol\fR\fR\fI = \fR\fIdefault\fR\fI \fR
.sp
Example:
\fI\fIclient max protocol\fR\fR\fI = \fR\fILANMAN1\fR\fI \fR
.RE

client min protocol (G)
.PP
.RS 4
This setting controls the minimum protocol version that the client will attempt to use\&.
.sp
Normally this option should not be set as the automatic negotiation phase in the SMB protocol takes care of choosing the appropriate protocol\&.
.sp
See
Related command: \m[blue]\fBclient max protocol\fR\m[]
for a full list of available protocols\&.
.sp
IPC$ connections for DCERPC e\&.g\&. in winbindd, are handled by the
\m[blue]\fBclient ipc min protocol\fR\m[]
option\&.
.sp
Default:
\fI\fIclient min protocol\fR\fR\fI = \fR\fICORE\fR\fI \fR
.sp
Example:
\fI\fIclient min protocol\fR\fR\fI = \fR\fINT1\fR\fI \fR
.RE

client NTLMv2 auth (G)
.PP
.RS 4
This parameter determines whether or not
\fBsmbclient\fR(8)
will attempt to authenticate itself to servers using the NTLMv2 encrypted password response\&.
.sp
If enabled, only an NTLMv2 and LMv2 response (both much more secure than earlier versions) will be sent\&. Older servers (including NT4 < SP4, Win9x and Samba 2\&.2) are not compatible with NTLMv2 when not in an NTLMv2 supporting domain
.sp
Similarly, if enabled, NTLMv1,
client lanman auth
and
client plaintext auth
authentication will be disabled\&. This also disables share\-level authentication\&.
.sp
If disabled, an NTLM response (and possibly a LANMAN response) will be sent by the client, depending on the value of
client lanman auth\&.
.sp
Note that Windows Vista and later versions already use NTLMv2 by default, and some sites (particularly those following \*(Aqbest practice\*(Aq security polices) only allow NTLMv2 responses, and not the weaker LM or NTLM\&.
.sp
When
\m[blue]\fBclient use spnego\fR\m[]
is also set to
\fByes\fR
extended security (SPNEGO) is required in order to use NTLMv2 only within NTLMSSP\&. This behavior was introduced with the patches for CVE\-2016\-2111\&.
.sp
Default:
\fI\fIclient NTLMv2 auth\fR\fR\fI = \fR\fIyes\fR\fI \fR
.RE

client plaintext auth (G)
.PP
.RS 4
Specifies whether a client should send a plaintext password if the server does not support encrypted passwords\&.
.sp
Default:
\fI\fIclient plaintext auth\fR\fR\fI = \fR\fIno\fR\fI \fR
.RE

client schannel (G)
.PP
.RS 4
This option is deprecated with Samba 4\&.8 and will be removed in future\&. At the same time the default changed to yes, which will be the hardcoded behavior in future\&.
.sp
This controls whether the client offers or even demands the use of the netlogon schannel\&.
\m[blue]\fBclient schannel = no\fR\m[]
does not offer the schannel,
\m[blue]\fBclient schannel = auto\fR\m[]
offers the schannel but does not enforce it, and
\m[blue]\fBclient schannel = yes\fR\m[]
denies access if the server is not able to speak netlogon schannel\&.
.sp
Note that for active directory domains this is hardcoded to
\m[blue]\fBclient schannel = yes\fR\m[]\&.
.sp
This option yields precedence to the
\m[blue]\fBrequire strong key\fR\m[]
option\&.
.sp
Default:
\fI\fIclient schannel\fR\fR\fI = \fR\fIyes\fR\fI \fR
.sp
Example:
\fI\fIclient schannel\fR\fR\fI = \fR\fIauto\fR\fI \fR
.RE

client signing (G)
.PP
.RS 4
This controls whether the client is allowed or required to use SMB signing\&. Possible values are
\fIauto\fR,
\fImandatory\fR
and
\fIdisabled\fR\&.
.sp
When set to auto or default, SMB signing is offered, but not enforced\&.
.sp
When set to mandatory, SMB signing is required and if set to disabled, SMB signing is not offered either\&.
.sp
IPC$ connections for DCERPC e\&.g\&. in winbindd, are handled by the
\m[blue]\fBclient ipc signing\fR\m[]
option\&.
.sp
Default:
\fI\fIclient signing\fR\fR\fI = \fR\fIdefault\fR\fI \fR
.RE

client use spnego principal (G)
.PP
.RS 4
This parameter determines whether or not
\fBsmbclient\fR(8)
and other samba components acting as a client will attempt to use the server\-supplied principal sometimes given in the SPNEGO exchange\&.
.sp
If enabled, Samba can attempt to use Kerberos to contact servers known only by IP address\&. Kerberos relies on names, so ordinarily cannot function in this situation\&.
.sp
This is a VERY BAD IDEA for security reasons, and so this parameter SHOULD NOT BE USED\&. It will be removed in a future version of Samba\&.
.sp
If disabled, Samba will use the name used to look up the server when asking the KDC for a ticket\&. This avoids situations where a server may impersonate another, soliciting authentication as one principal while being known on the network as another\&.
.sp
Note that Windows XP SP2 and later versions already follow this behaviour, and Windows Vista and later servers no longer supply this \*(Aqrfc4178 hint\*(Aq principal on the server side\&.
.sp
This parameter is deprecated in Samba 4\&.2\&.1 and will be removed (along with the functionality) in a later release of Samba\&.
.sp
Default:
\fI\fIclient use spnego principal\fR\fR\fI = \fR\fIno\fR\fI \fR
.RE

client use spnego (G)
.PP
.RS 4
This variable controls whether Samba clients will try to use Simple and Protected NEGOciation (as specified by rfc2478) with supporting servers (including WindowsXP, Windows2000 and Samba 3\&.0) to agree upon an authentication mechanism\&. This enables Kerberos authentication in particular\&.
.sp
When
\m[blue]\fBclient NTLMv2 auth\fR\m[]
is also set to
\fByes\fR
extended security (SPNEGO) is required in order to use NTLMv2 only within NTLMSSP\&. This behavior was introduced with the patches for CVE\-2016\-2111\&.
.sp
Default:
\fI\fIclient use spnego\fR\fR\fI = \fR\fIyes\fR\fI \fR
.RE

cluster addresses (G)
.PP
.RS 4
With this parameter you can add additional addresses nmbd will register with a WINS server\&. These addresses are not necessarily present on all nodes simultaneously, but they will be registered with the WINS server so that clients can contact any of the nodes\&.
.sp
Default:
\fI\fIcluster addresses\fR\fR\fI = \fR\fI\fR\fI \fR
.sp
Example:
\fI\fIcluster addresses\fR\fR\fI = \fR\fI10\&.0\&.0\&.1 10\&.0\&.0\&.2 10\&.0\&.0\&.3\fR\fI \fR
.RE

clustering (G)
.PP
.RS 4
This parameter specifies whether Samba should contact ctdb for accessing its tdb files and use ctdb as a backend for its messaging backend\&.
.sp
Set this parameter to
yes
only if you have a cluster setup with ctdb running\&.
.sp
Default:
\fI\fIclustering\fR\fR\fI = \fR\fIno\fR\fI \fR
.RE

comment (S)
.PP
.RS 4
This is a text field that is seen next to a share when a client does a queries the server, either via the network neighborhood or via
net view
to list what shares are available\&.
.sp
If you want to set the string that is displayed next to the machine name then see the
\m[blue]\fBserver string\fR\m[]
parameter\&.
.sp
Default:
\fI\fIcomment\fR\fR\fI = \fR\fI # No comment\fR\fI \fR
.sp
Example:
\fI\fIcomment\fR\fR\fI = \fR\fIFred\*(Aqs Files\fR\fI \fR
.RE

config backend (G)
.PP
.RS 4
This controls the backend for storing the configuration\&. Possible values are
\fIfile\fR
(the default) and
\fIregistry\fR\&. When
\m[blue]\fBconfig backend = registry\fR\m[]
is encountered while loading
\fIsmb\&.conf\fR, the configuration read so far is dropped and the global options are read from registry instead\&. So this triggers a registry only configuration\&. Share definitions are not read immediately but instead
\fIregistry shares\fR
is set to
\fIyes\fR\&.
.sp
Note: This option can not be set inside the registry configuration itself\&.
.sp
Default:
\fI\fIconfig backend\fR\fR\fI = \fR\fIfile\fR\fI \fR
.sp
Example:
\fI\fIconfig backend\fR\fR\fI = \fR\fIregistry\fR\fI \fR
.RE

config file (G)
.PP
.RS 4
This allows you to override the config file to use, instead of the default (usually
smb\&.conf)\&. There is a chicken and egg problem here as this option is set in the config file!
.sp
For this reason, if the name of the config file has changed when the parameters are loaded then it will reload them from the new config file\&.
.sp
This option takes the usual substitutions, which can be very useful\&.
.sp
If the config file doesn\*(Aqt exist then it won\*(Aqt be loaded (allowing you to special case the config files of just a few clients)\&.
.sp
\fINo default\fR
.sp
Example:
\fI\fIconfig file\fR\fR\fI = \fR\fI/usr/local/samba/lib/smb\&.conf\&.%m\fR\fI \fR
.RE

copy (S)
.PP
.RS 4
This parameter allows you to "clone" service entries\&. The specified service is simply duplicated under the current service\*(Aqs name\&. Any parameters specified in the current section will override those in the section being copied\&.
.sp
This feature lets you set up a \*(Aqtemplate\*(Aq service and create similar services easily\&. Note that the service being copied must occur earlier in the configuration file than the service doing the copying\&.
.sp
Default:
\fI\fIcopy\fR\fR\fI = \fR\fI\fR\fI \fR
.sp
Example:
\fI\fIcopy\fR\fR\fI = \fR\fIotherservice\fR\fI \fR
.RE

create krb5 conf (G)
.PP
.RS 4
Setting this parameter to
no
prevents winbind from creating custom krb5\&.conf files\&. Winbind normally does this because the krb5 libraries are not AD\-site\-aware and thus would pick any domain controller out of potentially very many\&. Winbind is site\-aware and makes the krb5 libraries use a local DC by creating its own krb5\&.conf files\&.
.sp
Preventing winbind from doing this might become necessary if you have to add special options into your system\-krb5\&.conf that winbind does not see\&.
.sp
Default:
\fI\fIcreate krb5 conf\fR\fR\fI = \fR\fIyes\fR\fI \fR
.RE

create mode
.PP
.RS 4
This parameter is a synonym for
create mask\&.
.RE

create mask (S)
.PP
.RS 4
When a file is created, the necessary permissions are calculated according to the mapping from DOS modes to UNIX permissions, and the resulting UNIX mode is then bit\-wise \*(AqAND\*(Aqed with this parameter\&. This parameter may be thought of as a bit\-wise MASK for the UNIX modes of a file\&. Any bit
\fInot\fR
set here will be removed from the modes set on a file when it is created\&.
.sp
The default value of this parameter removes the
group
and
other
write and execute bits from the UNIX modes\&.
.sp
Following this Samba will bit\-wise \*(AqOR\*(Aq the UNIX mode created from this parameter with the value of the
\m[blue]\fBforce create mode\fR\m[]
parameter which is set to 000 by default\&.
.sp
This parameter does not affect directory masks\&. See the parameter
\m[blue]\fBdirectory mask\fR\m[]
for details\&.
.sp
Default:
\fI\fIcreate mask\fR\fR\fI = \fR\fI0744\fR\fI \fR
.sp
Example:
\fI\fIcreate mask\fR\fR\fI = \fR\fI0775\fR\fI \fR
.RE

csc policy (S)
.PP
.RS 4
This stands for
\fIclient\-side caching policy\fR, and specifies how clients capable of offline caching will cache the files in the share\&. The valid values are: manual, documents, programs, disable\&.
.sp
These values correspond to those used on Windows servers\&.
.sp
For example, shares containing roaming profiles can have offline caching disabled using
\m[blue]\fBcsc policy = disable\fR\m[]\&.
.sp
Default:
\fI\fIcsc policy\fR\fR\fI = \fR\fImanual\fR\fI \fR
.sp
Example:
\fI\fIcsc policy\fR\fR\fI = \fR\fIprograms\fR\fI \fR
.RE

ctdbd socket (G)
.PP
.RS 4
If you set
clustering=yes, you need to tell Samba where ctdbd listens on its unix domain socket\&. The default path as of ctdb 1\&.0 is /tmp/ctdb\&.socket which you have to explicitly set for Samba in smb\&.conf\&.
.sp
Default:
\fI\fIctdbd socket\fR\fR\fI = \fR\fI\fR\fI \fR
.sp
Example:
\fI\fIctdbd socket\fR\fR\fI = \fR\fI/tmp/ctdb\&.socket\fR\fI \fR
.RE

ctdb locktime warn threshold (G)
.PP
.RS 4
In a cluster environment using Samba and ctdb it is critical that locks on central ctdb\-hosted databases like locking\&.tdb are not held for long\&. With the current Samba architecture it happens that Samba takes a lock and while holding that lock makes file system calls into the shared cluster file system\&. This option makes Samba warn if it detects that it has held locks for the specified number of milliseconds\&. If this happens,
\fIsmbd\fR
will emit a debug level 0 message into its logs and potentially into syslog\&. The most likely reason for such a log message is that an operation of the cluster file system Samba exports is taking longer than expected\&. The messages are meant as a debugging aid for potential cluster problems\&.
.sp
The default value of 0 disables this logging\&.
.sp
Default:
\fI\fIctdb locktime warn threshold\fR\fR\fI = \fR\fI0\fR\fI \fR
.RE

ctdb timeout (G)
.PP
.RS 4
This parameter specifies a timeout in milliseconds for the connection between Samba and ctdb\&. It is only valid if you have compiled Samba with clustering and if you have set
\fIclustering=yes\fR\&.
.sp
When something in the cluster blocks, it can happen that we wait indefinitely long for ctdb, just adding to the blocking condition\&. In a well\-running cluster this should never happen, but there are too many components in a cluster that might have hickups\&. Choosing the right balance for this value is very tricky, because on a busy cluster long service times to transfer something across the cluster might be valid\&. Setting it too short will degrade the service your cluster presents, setting it too long might make the cluster itself not recover from something severely broken for too long\&.
.sp
Be aware that if you set this parameter, this needs to be in the file smb\&.conf, it is not really helpful to put this into a registry configuration (typical on a cluster), because to access the registry contact to ctdb is required\&.
.sp
Setting
\fIctdb timeout\fR
to n makes any process waiting longer than n milliseconds for a reply by the cluster panic\&. Setting it to 0 (the default) makes Samba block forever, which is the highly recommended default\&.
.sp
Default:
\fI\fIctdb timeout\fR\fR\fI = \fR\fI0\fR\fI \fR
.RE

cups connection timeout (G)
.PP
.RS 4
This parameter is only applicable if
\m[blue]\fBprinting\fR\m[]
is set to
\fBcups\fR\&.
.sp
If set, this option specifies the number of seconds that smbd will wait whilst trying to contact to the CUPS server\&. The connection will fail if it takes longer than this number of seconds\&.
.sp
Default:
\fI\fIcups connection timeout\fR\fR\fI = \fR\fI30\fR\fI \fR
.sp
Example:
\fI\fIcups connection timeout\fR\fR\fI = \fR\fI60\fR\fI \fR
.RE

cups encrypt (G)
.PP
.RS 4
This parameter is only applicable if
\m[blue]\fBprinting\fR\m[]
is set to
\fBcups\fR
and if you use CUPS newer than 1\&.0\&.x\&.It is used to define whether or not Samba should use encryption when talking to the CUPS server\&. Possible values are
\fIauto\fR,
\fIyes\fR
and
\fIno\fR
.sp
When set to auto we will try to do a TLS handshake on each CUPS connection setup\&. If that fails, we will fall back to unencrypted operation\&.
.sp
Default:
\fI\fIcups encrypt\fR\fR\fI = \fR\fIno\fR\fI \fR
.RE

cups options (S)
.PP
.RS 4
This parameter is only applicable if
\m[blue]\fBprinting\fR\m[]
is set to
\fBcups\fR\&. Its value is a free form string of options passed directly to the cups library\&.
.sp
You can pass any generic print option known to CUPS (as listed in the CUPS "Software Users\*(Aq Manual")\&. You can also pass any printer specific option (as listed in "lpoptions \-d printername \-l") valid for the target queue\&. Multiple parameters should be space\-delimited name/value pairs according to the PAPI text option ABNF specification\&. Collection values ("name={a=\&.\&.\&. b=\&.\&.\&. c=\&.\&.\&.}") are stored with the curley brackets intact\&.
.sp
You should set this parameter to
\fBraw\fR
if your CUPS server
error_log
file contains messages such as "Unsupported format \*(Aqapplication/octet\-stream\*(Aq" when printing from a Windows client through Samba\&. It is no longer necessary to enable system wide raw printing in
/etc/cups/mime\&.{convs,types}\&.
.sp
Default:
\fI\fIcups options\fR\fR\fI = \fR\fI""\fR\fI \fR
.sp
Example:
\fI\fIcups options\fR\fR\fI = \fR\fI"raw media=a4"\fR\fI \fR
.RE

cups server (G)
.PP
.RS 4
This parameter is only applicable if
\m[blue]\fBprinting\fR\m[]
is set to
\fBcups\fR\&.
.sp
If set, this option overrides the ServerName option in the CUPS
client\&.conf\&. This is necessary if you have virtual samba servers that connect to different CUPS daemons\&.
.sp
Optionally, a port can be specified by separating the server name and port number with a colon\&. If no port was specified, the default port for IPP (631) will be used\&.
.sp
Default:
\fI\fIcups server\fR\fR\fI = \fR\fI""\fR\fI \fR
.sp
Example:
\fI\fIcups server\fR\fR\fI = \fR\fImycupsserver\fR\fI \fR
.sp
Example:
\fI\fIcups server\fR\fR\fI = \fR\fImycupsserver:1631\fR\fI \fR
.RE

dcerpc endpoint servers (G)
.PP
.RS 4
Specifies which DCE/RPC endpoint servers should be run\&.
.sp
Default:
\fI\fIdcerpc endpoint servers\fR\fR\fI = \fR\fIepmapper, wkssvc, rpcecho, samr, netlogon, lsarpc, drsuapi, dssetup, unixinfo, browser, eventlog6, backupkey, dnsserver\fR\fI \fR
.sp
Example:
\fI\fIdcerpc endpoint servers\fR\fR\fI = \fR\fIrpcecho\fR\fI \fR
.RE

deadtime (G)
.PP
.RS 4
The value of the parameter (a decimal integer) represents the number of minutes of inactivity before a connection is considered dead, and it is disconnected\&. The deadtime only takes effect if the number of open files is zero\&.
.sp
This is useful to stop a server\*(Aqs resources being exhausted by a large number of inactive connections\&.
.sp
Most clients have an auto\-reconnect feature when a connection is broken so in most cases this parameter should be transparent to users\&.
.sp
Using this parameter with a timeout of a few minutes is recommended for most systems\&.
.sp
A deadtime of zero indicates that no auto\-disconnection should be performed\&.
.sp
Default:
\fI\fIdeadtime\fR\fR\fI = \fR\fI0\fR\fI \fR
.sp
Example:
\fI\fIdeadtime\fR\fR\fI = \fR\fI15\fR\fI \fR
.RE

debug class (G)
.PP
.RS 4
With this boolean parameter enabled, the debug class (DBGC_CLASS) will be displayed in the debug header\&.
.sp
For more information about currently available debug classes, see section about
\m[blue]\fBlog level\fR\m[]\&.
.sp
Default:
\fI\fIdebug class\fR\fR\fI = \fR\fIno\fR\fI \fR
.RE

debug hires timestamp (G)
.PP
.RS 4
Sometimes the timestamps in the log messages are needed with a resolution of higher that seconds, this boolean parameter adds microsecond resolution to the timestamp message header when turned on\&.
.sp
Note that the parameter
\m[blue]\fBdebug timestamp\fR\m[]
must be on for this to have an effect\&.
.sp
Default:
\fI\fIdebug hires timestamp\fR\fR\fI = \fR\fIyes\fR\fI \fR
.RE

debug pid (G)
.PP
.RS 4
When using only one log file for more then one forked
\fBsmbd\fR(8)\-process there may be hard to follow which process outputs which message\&. This boolean parameter is adds the process\-id to the timestamp message headers in the logfile when turned on\&.
.sp
Note that the parameter
\m[blue]\fBdebug timestamp\fR\m[]
must be on for this to have an effect\&.
.sp
Default:
\fI\fIdebug pid\fR\fR\fI = \fR\fIno\fR\fI \fR
.RE

debug prefix timestamp (G)
.PP
.RS 4
With this option enabled, the timestamp message header is prefixed to the debug message without the filename and function information that is included with the
\m[blue]\fBdebug timestamp\fR\m[]
parameter\&. This gives timestamps to the messages without adding an additional line\&.
.sp
Note that this parameter overrides the
\m[blue]\fBdebug timestamp\fR\m[]
parameter\&.
.sp
Default:
\fI\fIdebug prefix timestamp\fR\fR\fI = \fR\fIno\fR\fI \fR
.RE

debug uid (G)
.PP
.RS 4
Samba is sometimes run as root and sometime run as the connected user, this boolean parameter inserts the current euid, egid, uid and gid to the timestamp message headers in the log file if turned on\&.
.sp
Note that the parameter
\m[blue]\fBdebug timestamp\fR\m[]
must be on for this to have an effect\&.
.sp
Default:
\fI\fIdebug uid\fR\fR\fI = \fR\fIno\fR\fI \fR
.RE

dedicated keytab file (G)
.PP
.RS 4
Specifies the absolute path to the kerberos keytab file when
\m[blue]\fBkerberos method\fR\m[]
is set to "dedicated keytab"\&.
.sp
Default:
\fI\fIdedicated keytab file\fR\fR\fI = \fR\fI\fR\fI \fR
.sp
Example:
\fI\fIdedicated keytab file\fR\fR\fI = \fR\fI/usr/local/etc/krb5\&.keytab\fR\fI \fR
.RE

default case (S)
.PP
.RS 4
See the section on
\m[blue]\fBname mangling\fR\m[]\&. Also note the
\m[blue]\fBshort preserve case\fR\m[]
parameter\&.
.sp
Default:
\fI\fIdefault case\fR\fR\fI = \fR\fIlower\fR\fI \fR
.RE

default devmode (S)
.PP
.RS 4
This parameter is only applicable to
\m[blue]\fBprintable\fR\m[]
services\&. When smbd is serving Printer Drivers to Windows NT/2k/XP clients, each printer on the Samba server has a Device Mode which defines things such as paper size and orientation and duplex settings\&. The device mode can only correctly be generated by the printer driver itself (which can only be executed on a Win32 platform)\&. Because smbd is unable to execute the driver code to generate the device mode, the default behavior is to set this field to NULL\&.
.sp
Most problems with serving printer drivers to Windows NT/2k/XP clients can be traced to a problem with the generated device mode\&. Certain drivers will do things such as crashing the client\*(Aqs Explorer\&.exe with a NULL devmode\&. However, other printer drivers can cause the client\*(Aqs spooler service (spoolsv\&.exe) to die if the devmode was not created by the driver itself (i\&.e\&. smbd generates a default devmode)\&.
.sp
This parameter should be used with care and tested with the printer driver in question\&. It is better to leave the device mode to NULL and let the Windows client set the correct values\&. Because drivers do not do this all the time, setting
default devmode = yes
will instruct smbd to generate a default one\&.
.sp
For more information on Windows NT/2k printing and Device Modes, see the
MSDN documentation\&.
.sp
Default:
\fI\fIdefault devmode\fR\fR\fI = \fR\fIyes\fR\fI \fR
.RE

default
.PP
.RS 4
This parameter is a synonym for
default service\&.
.RE

default service (G)
.PP
.RS 4
This parameter specifies the name of a service which will be connected to if the service actually requested cannot be found\&. Note that the square brackets are
\fINOT\fR
given in the parameter value (see example below)\&.
.sp
There is no default value for this parameter\&. If this parameter is not given, attempting to connect to a nonexistent service results in an error\&.
.sp
Typically the default service would be a
\m[blue]\fBguest ok\fR\m[],
\m[blue]\fBread\-only\fR\m[]
service\&.
.sp
Also note that the apparent service name will be changed to equal that of the requested service, this is very useful as it allows you to use macros like
\fI%S\fR
to make a wildcard service\&.
.sp
Note also that any "_" characters in the name of the service used in the default service will get mapped to a "/"\&. This allows for interesting things\&.
.sp
Default:
\fI\fIdefault service\fR\fR\fI = \fR\fI\fR\fI \fR
.sp
Example:
\fI\fIdefault service\fR\fR\fI = \fR\fIpub\fR\fI \fR
.RE

defer sharing violations (G)
.PP
.RS 4
Windows allows specifying how a file will be shared with other processes when it is opened\&. Sharing violations occur when a file is opened by a different process using options that violate the share settings specified by other processes\&. This parameter causes smbd to act as a Windows server does, and defer returning a "sharing violation" error message for up to one second, allowing the client to close the file causing the violation in the meantime\&.
.sp
UNIX by default does not have this behaviour\&.
.sp
There should be no reason to turn off this parameter, as it is designed to enable Samba to more correctly emulate Windows\&.
.sp
Default:
\fI\fIdefer sharing violations\fR\fR\fI = \fR\fIyes\fR\fI \fR
.RE

delete group script (G)
.PP
.RS 4
This is the full pathname to a script that will be run
\fIAS ROOT\fR
by
\fBsmbd\fR(8)
when a group is requested to be deleted\&. It will expand any
\fI%g\fR
to the group name passed\&. This script is only useful for installations using the Windows NT domain administration tools\&.
.sp
Default:
\fI\fIdelete group script\fR\fR\fI = \fR\fI\fR\fI \fR
.RE

deleteprinter command (G)
.PP
.RS 4
With the introduction of MS\-RPC based printer support for Windows NT/2000 clients in Samba 2\&.2, it is now possible to delete a printer at run time by issuing the DeletePrinter() RPC call\&.
.sp
For a Samba host this means that the printer must be physically deleted from the underlying printing system\&. The
\m[blue]\fBdeleteprinter command\fR\m[]
defines a script to be run which will perform the necessary operations for removing the printer from the print system and from
smb\&.conf\&.
.sp
The
\m[blue]\fBdeleteprinter command\fR\m[]
is automatically called with only one parameter:
\m[blue]\fBprinter name\fR\m[]\&.
.sp
Once the
\m[blue]\fBdeleteprinter command\fR\m[]
has been executed,
smbd
will reparse the
smb\&.conf
to check that the associated printer no longer exists\&. If the sharename is still valid, then
smbd
will return an ACCESS_DENIED error to the client\&.
.sp
Default:
\fI\fIdeleteprinter command\fR\fR\fI = \fR\fI\fR\fI \fR
.sp
Example:
\fI\fIdeleteprinter command\fR\fR\fI = \fR\fI/usr/bin/removeprinter\fR\fI \fR
.RE

delete readonly (S)
.PP
.RS 4
This parameter allows readonly files to be deleted\&. This is not normal DOS semantics, but is allowed by UNIX\&.
.sp
This option may be useful for running applications such as rcs, where UNIX file ownership prevents changing file permissions, and DOS semantics prevent deletion of a read only file\&.
.sp
Default:
\fI\fIdelete readonly\fR\fR\fI = \fR\fIno\fR\fI \fR
.RE

delete share command (G)
.PP
.RS 4
Samba 2\&.2\&.0 introduced the ability to dynamically add and delete shares via the Windows NT 4\&.0 Server Manager\&. The
\fIdelete share command\fR
is used to define an external program or script which will remove an existing service definition from
smb\&.conf\&.
.sp
In order to successfully execute the
\fIdelete share command\fR,
smbd
requires that the administrator connects using a root account (i\&.e\&. uid == 0) or has the
SeDiskOperatorPrivilege\&. Scripts defined in the
\fIdelete share command\fR
parameter are executed as root\&.
.sp
When executed,
smbd
will automatically invoke the
\fIdelete share command\fR
with two parameters\&.
.RS
.sp
.RS 4
.ie n \{\
\h'-04'\(bu\h'+03'\c
.\}
.el \{\
.sp -1
.IP \(bu 2.3
.\}
\fIconfigFile\fR
\- the location of the global
smb\&.conf
file\&.
.RE
.sp
.RS 4
.ie n \{\
\h'-04'\(bu\h'+03'\c
.\}
.el \{\
.sp -1
.IP \(bu 2.3
.\}
\fIshareName\fR
\- the name of the existing service\&.
.RE
.sp
.RE
This parameter is only used to remove file shares\&. To delete printer shares, see the
\m[blue]\fBdeleteprinter command\fR\m[]\&.
.sp
Default:
\fI\fIdelete share command\fR\fR\fI = \fR\fI\fR\fI \fR
.sp
Example:
\fI\fIdelete share command\fR\fR\fI = \fR\fI/usr/local/bin/delshare\fR\fI \fR
.RE

delete user from group script (G)
.PP
.RS 4
Full path to the script that will be called when a user is removed from a group using the Windows NT domain administration tools\&. It will be run by
\fBsmbd\fR(8)
\fIAS ROOT\fR\&. Any
\fI%g\fR
will be replaced with the group name and any
\fI%u\fR
will be replaced with the user name\&.
.sp
Default:
\fI\fIdelete user from group script\fR\fR\fI = \fR\fI\fR\fI \fR
.sp
Example:
\fI\fIdelete user from group script\fR\fR\fI = \fR\fI/usr/sbin/deluser %u %g\fR\fI \fR
.RE

delete user script (G)
.PP
.RS 4
This is the full pathname to a script that will be run by
\fBsmbd\fR(8)
when managing users with remote RPC (NT) tools\&.
.sp
This script is called when a remote client removes a user from the server, normally using \*(AqUser Manager for Domains\*(Aq or
rpcclient\&.
.sp
This script should delete the given UNIX username\&.
.sp
Default:
\fI\fIdelete user script\fR\fR\fI = \fR\fI\fR\fI \fR
.sp
Example:
\fI\fIdelete user script\fR\fR\fI = \fR\fI/usr/local/samba/bin/del_user %u\fR\fI \fR
.RE

delete veto files (S)
.PP
.RS 4
This option is used when Samba is attempting to delete a directory that contains one or more vetoed directories (see the
\m[blue]\fBveto files\fR\m[]
option)\&. If this option is set to
\fBno\fR
(the default) then if a vetoed directory contains any non\-vetoed files or directories then the directory delete will fail\&. This is usually what you want\&.
.sp
If this option is set to
\fByes\fR, then Samba will attempt to recursively delete any files and directories within the vetoed directory\&. This can be useful for integration with file serving systems such as NetAtalk which create meta\-files within directories you might normally veto DOS/Windows users from seeing (e\&.g\&.
\&.AppleDouble)
.sp
Setting
\m[blue]\fBdelete veto files = yes\fR\m[]
allows these directories to be transparently deleted when the parent directory is deleted (so long as the user has permissions to do so)\&.
.sp
Default:
\fI\fIdelete veto files\fR\fR\fI = \fR\fIno\fR\fI \fR
.RE

dfree cache time (S)
.PP
.RS 4
The
\fIdfree cache time\fR
should only be used on systems where a problem occurs with the internal disk space calculations\&. This has been known to happen with Ultrix, but may occur with other operating systems\&. The symptom that was seen was an error of "Abort Retry Ignore" at the end of each directory listing\&.
.sp
This is a new parameter introduced in Samba version 3\&.0\&.21\&. It specifies in seconds the time that smbd will cache the output of a disk free query\&. If set to zero (the default) no caching is done\&. This allows a heavily loaded server to prevent rapid spawning of
\m[blue]\fBdfree command\fR\m[]
scripts increasing the load\&.
.sp
By default this parameter is zero, meaning no caching will be done\&.
.sp
\fINo default\fR
.sp
Example:
\fI\fIdfree cache time\fR\fR\fI = \fR\fI60\fR\fI \fR
.RE

dfree command (S)
.PP
.RS 4
The
\fIdfree command\fR
setting should only be used on systems where a problem occurs with the internal disk space calculations\&. This has been known to happen with Ultrix, but may occur with other operating systems\&. The symptom that was seen was an error of "Abort Retry Ignore" at the end of each directory listing\&.
.sp
This setting allows the replacement of the internal routines to calculate the total disk space and amount available with an external routine\&. The example below gives a possible script that might fulfill this function\&.
.sp
In Samba version 3\&.0\&.21 this parameter has been changed to be a per\-share parameter, and in addition the parameter
\m[blue]\fBdfree cache time\fR\m[]
was added to allow the output of this script to be cached for systems under heavy load\&.
.sp
The external program will be passed a single parameter indicating a directory in the filesystem being queried\&. This will typically consist of the string
\&./\&. The script should return two integers in ASCII\&. The first should be the total disk space in blocks, and the second should be the number of available blocks\&. An optional third return value can give the block size in bytes\&. The default blocksize is 1024 bytes\&.
.sp
Note: Your script should
\fINOT\fR
be setuid or setgid and should be owned by (and writeable only by) root!
.sp
Where the script dfree (which must be made executable) could be:
.sp
.if n \{\
.RS 4
.\}
.nf
 
#!/bin/sh
df "$1" | tail \-1 | awk \*(Aq{print $(NF\-4),$(NF\-2)}\*(Aq
.fi
.if n \{\
.RE
.\}
.sp
or perhaps (on Sys V based systems):
.sp
.if n \{\
.RS 4
.\}
.nf
 
#!/bin/sh
/usr/bin/df \-k "$1" | tail \-1 | awk \*(Aq{print $3" "$5}\*(Aq
.fi
.if n \{\
.RE
.\}
.sp
Note that you may have to replace the command names with full path names on some systems\&. Also note the arguments passed into the script should be quoted inside the script in case they contain special characters such as spaces or newlines\&.
.sp
By default internal routines for determining the disk capacity and remaining space will be used\&.
.sp
\fINo default\fR
.sp
Example:
\fI\fIdfree command\fR\fR\fI = \fR\fI/usr/local/samba/bin/dfree\fR\fI \fR
.RE

dgram port (G)
.PP
.RS 4
Specifies which ports the server should listen on for NetBIOS datagram traffic\&.
.sp
Default:
\fI\fIdgram port\fR\fR\fI = \fR\fI138\fR\fI \fR
.RE

directory mode
.PP
.RS 4
This parameter is a synonym for
directory mask\&.
.RE

directory mask (S)
.PP
.RS 4
This parameter is the octal modes which are used when converting DOS modes to UNIX modes when creating UNIX directories\&.
.sp
When a directory is created, the necessary permissions are calculated according to the mapping from DOS modes to UNIX permissions, and the resulting UNIX mode is then bit\-wise \*(AqAND\*(Aqed with this parameter\&. This parameter may be thought of as a bit\-wise MASK for the UNIX modes of a directory\&. Any bit
\fInot\fR
set here will be removed from the modes set on a directory when it is created\&.
.sp
The default value of this parameter removes the \*(Aqgroup\*(Aq and \*(Aqother\*(Aq write bits from the UNIX mode, allowing only the user who owns the directory to modify it\&.
.sp
Following this Samba will bit\-wise \*(AqOR\*(Aq the UNIX mode created from this parameter with the value of the
\m[blue]\fBforce directory mode\fR\m[]
parameter\&. This parameter is set to 000 by default (i\&.e\&. no extra mode bits are added)\&.
.sp
Default:
\fI\fIdirectory mask\fR\fR\fI = \fR\fI0755\fR\fI \fR
.sp
Example:
\fI\fIdirectory mask\fR\fR\fI = \fR\fI0775\fR\fI \fR
.RE

directory name cache size (S)
.PP
.RS 4
This parameter specifies the size of the directory name cache for SMB1 connections\&. It is not used for SMB2\&. It will be needed to turn this off for *BSD systems\&.
.sp
Default:
\fI\fIdirectory name cache size\fR\fR\fI = \fR\fI100\fR\fI \fR
.RE

directory security mask (S)
.PP
.RS 4
This parameter has been removed for Samba 4\&.0\&.0\&.
.sp
\fINo default\fR
.RE

disable netbios (G)
.PP
.RS 4
Enabling this parameter will disable netbios support in Samba\&. Netbios is the only available form of browsing in all windows versions except for 2000 and XP\&.
.if n \{\
.sp
.\}
.RS 4
.it 1 an-trap
.nr an-no-space-flag 1
.nr an-break-flag 1
.br
.ps +1
\fBNote\fR
.ps -1
.br
Clients that only support netbios won\*(Aqt be able to see your samba server when netbios support is disabled\&.
.sp .5v
.RE
Default:
\fI\fIdisable netbios\fR\fR\fI = \fR\fIno\fR\fI \fR
.RE

disable spoolss (G)
.PP
.RS 4
Enabling this parameter will disable Samba\*(Aqs support for the SPOOLSS set of MS\-RPC\*(Aqs and will yield identical behavior as Samba 2\&.0\&.x\&. Windows NT/2000 clients will downgrade to using Lanman style printing commands\&. Windows 9x/ME will be unaffected by the parameter\&. However, this will also disable the ability to upload printer drivers to a Samba server via the Windows NT Add Printer Wizard or by using the NT printer properties dialog window\&. It will also disable the capability of Windows NT/2000 clients to download print drivers from the Samba host upon demand\&.
\fIBe very careful about enabling this parameter\&.\fR
.sp
Default:
\fI\fIdisable spoolss\fR\fR\fI = \fR\fIno\fR\fI \fR
.RE

dmapi support (S)
.PP
.RS 4
This parameter specifies whether Samba should use DMAPI to determine whether a file is offline or not\&. This would typically be used in conjunction with a hierarchical storage system that automatically migrates files to tape\&.
.sp
Note that Samba infers the status of a file by examining the events that a DMAPI application has registered interest in\&. This heuristic is satisfactory for a number of hierarchical storage systems, but there may be system for which it will fail\&. In this case, Samba may erroneously report files to be offline\&.
.sp
This parameter is only available if a supported DMAPI implementation was found at compilation time\&. It will only be used if DMAPI is found to enabled on the system at run time\&.
.sp
Default:
\fI\fIdmapi support\fR\fR\fI = \fR\fIno\fR\fI \fR
.RE

dns forwarder (G)
.PP
.RS 4
This option specifies the list of DNS servers that DNS requests will be forwarded to if they can not be handled by Samba itself\&.
.sp
The DNS forwarder is only used if the internal DNS server in Samba is used\&.
.sp
Default:
\fI\fIdns forwarder\fR\fR\fI = \fR\fI\fR\fI \fR
.sp
Example:
\fI\fIdns forwarder\fR\fR\fI = \fR\fI192\&.168\&.0\&.1\fR\fI \fR
.RE

dns proxy (G)
.PP
.RS 4
Specifies that
\fBnmbd\fR(8)
when acting as a WINS server and finding that a NetBIOS name has not been registered, should treat the NetBIOS name word\-for\-word as a DNS name and do a lookup with the DNS server for that name on behalf of the name\-querying client\&.
.sp
Note that the maximum length for a NetBIOS name is 15 characters, so the DNS name (or DNS alias) can likewise only be 15 characters, maximum\&.
.sp
nmbd
spawns a second copy of itself to do the DNS name lookup requests, as doing a name lookup is a blocking action\&.
.sp
Default:
\fI\fIdns proxy\fR\fR\fI = \fR\fIyes\fR\fI \fR
.RE

dns update command (G)
.PP
.RS 4
This option sets the command that is called when there are DNS updates\&. It should update the local machines DNS names using TSIG\-GSS\&.
.sp
Default:
\fI\fIdns update command\fR\fR\fI = \fR\fI${prefix}/sbin/samba_dnsupdate\fR\fI \fR
.sp
Example:
\fI\fIdns update command\fR\fR\fI = \fR\fI/usr/local/sbin/dnsupdate\fR\fI \fR
.RE

dns zone scavenging (G)
.PP
.RS 4
When enabled (the default is disabled) unused dynamic dns records are periodically removed\&.
.if n \{\
.sp
.\}
.RS 4
.it 1 an-trap
.nr an-no-space-flag 1
.nr an-break-flag 1
.br
.ps +1
\fBWarning\fR
.ps -1
.br
This option should not be enabled for installations created with versions of samba before 4\&.9\&. Doing this will result in the loss of static DNS entries\&. This is due to a bug in previous versions of samba (BUG 12451) which marked dynamic DNS records as static and static records as dynamic\&.
.sp .5v
.RE
.if n \{\
.sp
.\}
.RS 4
.it 1 an-trap
.nr an-no-space-flag 1
.nr an-break-flag 1
.br
.ps +1
\fBNote\fR
.ps -1
.br
If one record for a DNS name is static (non\-aging) then no other record for that DNS name will be scavenged\&.
.sp .5v
.RE
Default:
\fI\fIdns zone scavenging\fR\fR\fI = \fR\fIno\fR\fI \fR
.RE

domain logons (G)
.PP
.RS 4
If set to
\fByes\fR, the Samba server will provide the netlogon service for Windows 9X network logons for the
\m[blue]\fBworkgroup\fR\m[]
it is in\&. This will also cause the Samba server to act as a domain controller for NT4 style domain services\&. For more details on setting up this feature see the Domain Control chapter of the Samba HOWTO Collection\&.
.sp
Default:
\fI\fIdomain logons\fR\fR\fI = \fR\fIno\fR\fI \fR
.RE

domain master (G)
.PP
.RS 4
Tell
\fBsmbd\fR(8)
to enable WAN\-wide browse list collation\&. Setting this option causes
nmbd
to claim a special domain specific NetBIOS name that identifies it as a domain master browser for its given
\m[blue]\fBworkgroup\fR\m[]\&. Local master browsers in the same
\m[blue]\fBworkgroup\fR\m[]
on broadcast\-isolated subnets will give this
nmbd
their local browse lists, and then ask
\fBsmbd\fR(8)
for a complete copy of the browse list for the whole wide area network\&. Browser clients will then contact their local master browser, and will receive the domain\-wide browse list, instead of just the list for their broadcast\-isolated subnet\&.
.sp
Note that Windows NT Primary Domain Controllers expect to be able to claim this
\m[blue]\fBworkgroup\fR\m[]
specific special NetBIOS name that identifies them as domain master browsers for that
\m[blue]\fBworkgroup\fR\m[]
by default (i\&.e\&. there is no way to prevent a Windows NT PDC from attempting to do this)\&. This means that if this parameter is set and
nmbd
claims the special name for a
\m[blue]\fBworkgroup\fR\m[]
before a Windows NT PDC is able to do so then cross subnet browsing will behave strangely and may fail\&.
.sp
If
\m[blue]\fBdomain logons = yes\fR\m[], then the default behavior is to enable the
\m[blue]\fBdomain master\fR\m[]
parameter\&. If
\m[blue]\fBdomain logons\fR\m[]
is not enabled (the default setting), then neither will
\m[blue]\fBdomain master\fR\m[]
be enabled by default\&.
.sp
When
\m[blue]\fBdomain logons = Yes\fR\m[]
the default setting for this parameter is Yes, with the result that Samba will be a PDC\&. If
\m[blue]\fBdomain master = No\fR\m[], Samba will function as a BDC\&. In general, this parameter should be set to \*(AqNo\*(Aq only on a BDC\&.
.sp
Default:
\fI\fIdomain master\fR\fR\fI = \fR\fIauto\fR\fI \fR
.RE

dont descend (S)
.PP
.RS 4
There are certain directories on some systems (e\&.g\&., the
/proc
tree under Linux) that are either not of interest to clients or are infinitely deep (recursive)\&. This parameter allows you to specify a comma\-delimited list of directories that the server should always show as empty\&.
.sp
Note that Samba can be very fussy about the exact format of the "dont descend" entries\&. For example you may need
\&./proc
instead of just
/proc\&. Experimentation is the best policy :\-)
.sp
Default:
\fI\fIdont descend\fR\fR\fI = \fR\fI\fR\fI \fR
.sp
Example:
\fI\fIdont descend\fR\fR\fI = \fR\fI/proc,/dev\fR\fI \fR
.RE

dos charset (G)
.PP
.RS 4
DOS SMB clients assume the server has the same charset as they do\&. This option specifies which charset Samba should talk to DOS clients\&.
.sp
The default depends on which charsets you have installed\&. Samba tries to use charset 850 but falls back to ASCII in case it is not available\&. Run
\fBtestparm\fR(1)
to check the default on your system\&.
.sp
\fINo default\fR
.RE

dos filemode (S)
.PP
.RS 4
The default behavior in Samba is to provide UNIX\-like behavior where only the owner of a file/directory is able to change the permissions on it\&. However, this behavior is often confusing to DOS/Windows users\&. Enabling this parameter allows a user who has write access to the file (by whatever means, including an ACL permission) to modify the permissions (including ACL) on it\&. Note that a user belonging to the group owning the file will not be allowed to change permissions if the group is only granted read access\&. Ownership of the file/directory may also be changed\&. Note that using the VFS modules acl_xattr or acl_tdb which store native Windows as meta\-data will automatically turn this option on for any share for which they are loaded, as they require this option to emulate Windows ACLs correctly\&.
.sp
Default:
\fI\fIdos filemode\fR\fR\fI = \fR\fIno\fR\fI \fR
.RE

dos filetime resolution (S)
.PP
.RS 4
Under the DOS and Windows FAT filesystem, the finest granularity on time resolution is two seconds\&. Setting this parameter for a share causes Samba to round the reported time down to the nearest two second boundary when a query call that requires one second resolution is made to
\fBsmbd\fR(8)\&.
.sp
This option is mainly used as a compatibility option for Visual C++ when used against Samba shares\&. If oplocks are enabled on a share, Visual C++ uses two different time reading calls to check if a file has changed since it was last read\&. One of these calls uses a one\-second granularity, the other uses a two second granularity\&. As the two second call rounds any odd second down, then if the file has a timestamp of an odd number of seconds then the two timestamps will not match and Visual C++ will keep reporting the file has changed\&. Setting this option causes the two timestamps to match, and Visual C++ is happy\&.
.sp
Default:
\fI\fIdos filetime resolution\fR\fR\fI = \fR\fIno\fR\fI \fR
.RE

dos filetimes (S)
.PP
.RS 4
Under DOS and Windows, if a user can write to a file they can change the timestamp on it\&. Under POSIX semantics, only the owner of the file or root may change the timestamp\&. By default, Samba emulates the DOS semantics and allows one to change the timestamp on a file if the user
smbd
is acting on behalf has write permissions\&. Due to changes in Microsoft Office 2000 and beyond, the default for this parameter has been changed from "no" to "yes" in Samba 3\&.0\&.14 and above\&. Microsoft Excel will display dialog box warnings about the file being changed by another user if this parameter is not set to "yes" and files are being shared between users\&.
.sp
Default:
\fI\fIdos filetimes\fR\fR\fI = \fR\fIyes\fR\fI \fR
.RE

dsdb event notification (G)
.PP
.RS 4
When enabled, this option causes Samba (acting as an Active Directory Domain Controller) to stream Samba database events across the internal message bus\&. Scripts built using Samba\*(Aqs python bindings can listen to these events by registering as the service
dsdb_event\&.
.sp
This should be considered a developer option (it assists in the Samba testsuite) rather than a facility for external auditing, as message delivery is not guaranteed (a feature that the testsuite works around)\&.
.sp
The Samba database events are also logged via the normal logging methods when the
\m[blue]\fBlog level\fR\m[]
is set appropriately\&.
.sp
Default:
\fI\fIdsdb event notification\fR\fR\fI = \fR\fIno\fR\fI \fR
.RE

dsdb group change notification (G)
.PP
.RS 4
When enabled, this option causes Samba (acting as an Active Directory Domain Controller) to stream group membership change events across the internal message bus\&. Scripts built using Samba\*(Aqs python bindings can listen to these events by registering as the service
dsdb_group_event\&.
.sp
This should be considered a developer option (it assists in the Samba testsuite) rather than a facility for external auditing, as message delivery is not guaranteed (a feature that the testsuite works around)\&.
.sp
The group events are also logged via the normal logging methods when the
\m[blue]\fBlog level\fR\m[]
is set appropriately\&.
.sp
Default:
\fI\fIdsdb group change notification\fR\fR\fI = \fR\fIno\fR\fI \fR
.RE

dsdb password event notification (G)
.PP
.RS 4
When enabled, this option causes Samba (acting as an Active Directory Domain Controller) to stream password change and reset events across the internal message bus\&. Scripts built using Samba\*(Aqs python bindings can listen to these events by registering as the service
password_event\&.
.sp
This should be considered a developer option (it assists in the Samba testsuite) rather than a facility for external auditing, as message delivery is not guaranteed (a feature that the testsuite works around)\&.
.sp
The password events are also logged via the normal logging methods when the
\m[blue]\fBlog level\fR\m[]
is set appropriately\&.
.sp
Default:
\fI\fIdsdb password event notification\fR\fR\fI = \fR\fIno\fR\fI \fR
.RE

durable handles (S)
.PP
.RS 4
This boolean parameter controls whether Samba can grant SMB2 durable file handles on a share\&.
.sp
Note that durable handles are only enabled if
\m[blue]\fBkernel oplocks = no\fR\m[],
\m[blue]\fBkernel share modes = no\fR\m[], and
\m[blue]\fBposix locking = no\fR\m[], i\&.e\&. if the share is configured for CIFS/SMB2 only access, not supporting interoperability features with local UNIX processes or NFS operations\&.
.sp
Also note that, for the time being, durability is not granted for a handle that has the delete on close flag set\&.
.sp
Default:
\fI\fIdurable handles\fR\fR\fI = \fR\fIyes\fR\fI \fR
.RE

ea support (S)
.PP
.RS 4
This boolean parameter controls whether
\fBsmbd\fR(8)
will allow clients to attempt to access extended attributes on a share\&. In order to enable this parameter on a setup with default VFS modules:
.RS
.sp
.RS 4
.ie n \{\
\h'-04'\(bu\h'+03'\c
.\}
.el \{\
.sp -1
.IP \(bu 2.3
.\}
Samba must have been built with extended attributes support\&.
.RE
.sp
.RS 4
.ie n \{\
\h'-04'\(bu\h'+03'\c
.\}
.el \{\
.sp -1
.IP \(bu 2.3
.\}
The underlying filesystem exposed by the share must support extended attributes (e\&.g\&. the getfattr(1)
/ setfattr(1)
utilities must work)\&.
.RE
.sp
.RE
Note that the SMB protocol allows setting attributes whose value is 64K bytes long, and that on NTFS, the maximum storage space for extended attributes per file is 64K\&. On most UNIX systems (Solaris and ZFS file system being the exception), the limits are much lower \- typically 4K\&. Worse, the same 4K space is often used to store system metadata such as POSIX ACLs, or Samba\*(Aqs NT ACLs\&. Giving clients access to this tight space via extended attribute support could consume all of it by unsuspecting client applications, which would prevent changing system metadata due to lack of space\&. The default has changed to yes in Samba release 4\&.9\&.0 and above to allow better Windows fileserver compatibility in a default install\&.
.sp
Default:
\fI\fIea support\fR\fR\fI = \fR\fIyes\fR\fI \fR
.RE

enable asu support (G)
.PP
.RS 4
Hosts running the "Advanced Server for Unix (ASU)" product require some special accomodations such as creating a builtin [ADMIN$] share that only supports IPC connections\&. The has been the default behavior in smbd for many years\&. However, certain Microsoft applications such as the Print Migrator tool require that the remote server support an [ADMIN$] file share\&. Disabling this parameter allows for creating an [ADMIN$] file share in smb\&.conf\&.
.sp
Default:
\fI\fIenable asu support\fR\fR\fI = \fR\fIno\fR\fI \fR
.RE

enable core files (G)
.PP
.RS 4
This parameter specifies whether core dumps should be written on internal exits\&. Normally set to
\fByes\fR\&. You should never need to change this\&.
.sp
Default:
\fI\fIenable core files\fR\fR\fI = \fR\fIyes\fR\fI \fR
.sp
Example:
\fI\fIenable core files\fR\fR\fI = \fR\fIno\fR\fI \fR
.RE

enable privileges (G)
.PP
.RS 4
This deprecated parameter controls whether or not smbd will honor privileges assigned to specific SIDs via either
net rpc rights
or one of the Windows user and group manager tools\&. This parameter is enabled by default\&. It can be disabled to prevent members of the Domain Admins group from being able to assign privileges to users or groups which can then result in certain smbd operations running as root that would normally run under the context of the connected user\&.
.sp
An example of how privileges can be used is to assign the right to join clients to a Samba controlled domain without providing root access to the server via smbd\&.
.sp
Please read the extended description provided in the Samba HOWTO documentation\&.
.sp
Default:
\fI\fIenable privileges\fR\fR\fI = \fR\fIyes\fR\fI \fR
.RE

enable spoolss (G)
.PP
.RS 4
Inverted synonym for
\m[blue]\fBdisable spoolss\fR\m[]\&.
.sp
Default:
\fI\fIenable spoolss\fR\fR\fI = \fR\fIyes\fR\fI \fR
.RE

encrypt passwords (G)
.PP
.RS 4
This boolean controls whether encrypted passwords will be negotiated with the client\&. Note that Windows NT 4\&.0 SP3 and above and also Windows 98 will by default expect encrypted passwords unless a registry entry is changed\&. To use encrypted passwords in Samba see the chapter "User Database" in the Samba HOWTO Collection\&.
.sp
MS Windows clients that expect Microsoft encrypted passwords and that do not have plain text password support enabled will be able to connect only to a Samba server that has encrypted password support enabled and for which the user accounts have a valid encrypted password\&. Refer to the smbpasswd command man page for information regarding the creation of encrypted passwords for user accounts\&.
.sp
The use of plain text passwords is NOT advised as support for this feature is no longer maintained in Microsoft Windows products\&. If you want to use plain text passwords you must set this parameter to no\&.
.sp
In order for encrypted passwords to work correctly
\fBsmbd\fR(8)
must either have access to a local
\fBsmbpasswd\fR(5)
file (see the
\fBsmbpasswd\fR(8)
program for information on how to set up and maintain this file), or set the
\m[blue]\fBsecurity = [domain|ads]\fR\m[]
parameter which causes
smbd
to authenticate against another server\&.
.sp
Default:
\fI\fIencrypt passwords\fR\fR\fI = \fR\fIyes\fR\fI \fR
.RE

enhanced browsing (G)
.PP
.RS 4
This option enables a couple of enhancements to cross\-subnet browse propagation that have been added in Samba but which are not standard in Microsoft implementations\&.
.sp
The first enhancement to browse propagation consists of a regular wildcard query to a Samba WINS server for all Domain Master Browsers, followed by a browse synchronization with each of the returned DMBs\&. The second enhancement consists of a regular randomised browse synchronization with all currently known DMBs\&.
.sp
You may wish to disable this option if you have a problem with empty workgroups not disappearing from browse lists\&. Due to the restrictions of the browse protocols, these enhancements can cause a empty workgroup to stay around forever which can be annoying\&.
.sp
In general you should leave this option enabled as it makes cross\-subnet browse propagation much more reliable\&.
.sp
Default:
\fI\fIenhanced browsing\fR\fR\fI = \fR\fIyes\fR\fI \fR
.RE

enumports command (G)
.PP
.RS 4
The concept of a "port" is fairly foreign to UNIX hosts\&. Under Windows NT/2000 print servers, a port is associated with a port monitor and generally takes the form of a local port (i\&.e\&. LPT1:, COM1:, FILE:) or a remote port (i\&.e\&. LPD Port Monitor, etc\&.\&.\&.)\&. By default, Samba has only one port defined\-\-\fB"Samba Printer Port"\fR\&. Under Windows NT/2000, all printers must have a valid port name\&. If you wish to have a list of ports displayed (smbd
does not use a port name for anything) other than the default
\fB"Samba Printer Port"\fR, you can define
\fIenumports command\fR
to point to a program which should generate a list of ports, one per line, to standard output\&. This listing will then be used in response to the level 1 and 2 EnumPorts() RPC\&.
.sp
Default:
\fI\fIenumports command\fR\fR\fI = \fR\fI\fR\fI \fR
.sp
Example:
\fI\fIenumports command\fR\fR\fI = \fR\fI/usr/bin/listports\fR\fI \fR
.RE

eventlog list (G)
.PP
.RS 4
This option defines a list of log names that Samba will report to the Microsoft EventViewer utility\&. The listed eventlogs will be associated with tdb file on disk in the
$(statedir)/eventlog\&.
.sp
The administrator must use an external process to parse the normal Unix logs such as
/var/log/messages
and write then entries to the eventlog tdb files\&. Refer to the eventlogadm(8) utility for how to write eventlog entries\&.
.sp
Default:
\fI\fIeventlog list\fR\fR\fI = \fR\fI\fR\fI \fR
.sp
Example:
\fI\fIeventlog list\fR\fR\fI = \fR\fISecurity Application Syslog Apache\fR\fI \fR
.RE

fake directory create times (S)
.PP
.RS 4
NTFS and Windows VFAT file systems keep a create time for all files and directories\&. This is not the same as the ctime \- status change time \- that Unix keeps, so Samba by default reports the earliest of the various times Unix does keep\&. Setting this parameter for a share causes Samba to always report midnight 1\-1\-1980 as the create time for directories\&.
.sp
This option is mainly used as a compatibility option for Visual C++ when used against Samba shares\&. Visual C++ generated makefiles have the object directory as a dependency for each object file, and a make rule to create the directory\&. Also, when NMAKE compares timestamps it uses the creation time when examining a directory\&. Thus the object directory will be created if it does not exist, but once it does exist it will always have an earlier timestamp than the object files it contains\&.
.sp
However, Unix time semantics mean that the create time reported by Samba will be updated whenever a file is created or deleted in the directory\&. NMAKE finds all object files in the object directory\&. The timestamp of the last one built is then compared to the timestamp of the object directory\&. If the directory\*(Aqs timestamp if newer, then all object files will be rebuilt\&. Enabling this option ensures directories always predate their contents and an NMAKE build will proceed as expected\&.
.sp
Default:
\fI\fIfake directory create times\fR\fR\fI = \fR\fIno\fR\fI \fR
.RE

fake oplocks (S)
.PP
.RS 4
Oplocks are the way that SMB clients get permission from a server to locally cache file operations\&. If a server grants an oplock (opportunistic lock) then the client is free to assume that it is the only one accessing the file and it will aggressively cache file data\&. With some oplock types the client may even cache file open/close operations\&. This can give enormous performance benefits\&.
.sp
When you set
fake oplocks = yes,
\fBsmbd\fR(8)
will always grant oplock requests no matter how many clients are using the file\&.
.sp
It is generally much better to use the real
\m[blue]\fBoplocks\fR\m[]
support rather than this parameter\&.
.sp
If you enable this option on all read\-only shares or shares that you know will only be accessed from one client at a time such as physically read\-only media like CDROMs, you will see a big performance improvement on many operations\&. If you enable this option on shares where multiple clients may be accessing the files read\-write at the same time you can get data corruption\&. Use this option carefully!
.sp
Default:
\fI\fIfake oplocks\fR\fR\fI = \fR\fIno\fR\fI \fR
.RE

follow symlinks (S)
.PP
.RS 4
This parameter allows the Samba administrator to stop
\fBsmbd\fR(8)
from following symbolic links in a particular share\&. Setting this parameter to
\fBno\fR
prevents any file or directory that is a symbolic link from being followed (the user will get an error)\&. This option is very useful to stop users from adding a symbolic link to
/etc/passwd
in their home directory for instance\&. However it will slow filename lookups down slightly\&.
.sp
This option is enabled (i\&.e\&.
smbd
will follow symbolic links) by default\&.
.sp
Default:
\fI\fIfollow symlinks\fR\fR\fI = \fR\fIyes\fR\fI \fR
.RE

force create mode (S)
.PP
.RS 4
This parameter specifies a set of UNIX mode bit permissions that will
\fIalways\fR
be set on a file created by Samba\&. This is done by bitwise \*(AqOR\*(Aqing these bits onto the mode bits of a file that is being created\&. The default for this parameter is (in octal) 000\&. The modes in this parameter are bitwise \*(AqOR\*(Aqed onto the file mode after the mask set in the
\fIcreate mask\fR
parameter is applied\&.
.sp
The example below would force all newly created files to have read and execute permissions set for \*(Aqgroup\*(Aq and \*(Aqother\*(Aq as well as the read/write/execute bits set for the \*(Aquser\*(Aq\&.
.sp
Default:
\fI\fIforce create mode\fR\fR\fI = \fR\fI0000\fR\fI \fR
.sp
Example:
\fI\fIforce create mode\fR\fR\fI = \fR\fI0755\fR\fI \fR
.RE

force directory mode (S)
.PP
.RS 4
This parameter specifies a set of UNIX mode bit permissions that will
\fIalways\fR
be set on a directory created by Samba\&. This is done by bitwise \*(AqOR\*(Aqing these bits onto the mode bits of a directory that is being created\&. The default for this parameter is (in octal) 0000 which will not add any extra permission bits to a created directory\&. This operation is done after the mode mask in the parameter
\fIdirectory mask\fR
is applied\&.
.sp
The example below would force all created directories to have read and execute permissions set for \*(Aqgroup\*(Aq and \*(Aqother\*(Aq as well as the read/write/execute bits set for the \*(Aquser\*(Aq\&.
.sp
Default:
\fI\fIforce directory mode\fR\fR\fI = \fR\fI0000\fR\fI \fR
.sp
Example:
\fI\fIforce directory mode\fR\fR\fI = \fR\fI0755\fR\fI \fR
.RE

force directory security mode (S)
.PP
.RS 4
This parameter has been removed for Samba 4\&.0\&.0\&.
.sp
\fINo default\fR
.RE

group
.PP
.RS 4
This parameter is a synonym for
force group\&.
.RE

force group (S)
.PP
.RS 4
This specifies a UNIX group name that will be assigned as the default primary group for all users connecting to this service\&. This is useful for sharing files by ensuring that all access to files on service will use the named group for their permissions checking\&. Thus, by assigning permissions for this group to the files and directories within this service the Samba administrator can restrict or allow sharing of these files\&.
.sp
In Samba 2\&.0\&.5 and above this parameter has extended functionality in the following way\&. If the group name listed here has a \*(Aq+\*(Aq character prepended to it then the current user accessing the share only has the primary group default assigned to this group if they are already assigned as a member of that group\&. This allows an administrator to decide that only users who are already in a particular group will create files with group ownership set to that group\&. This gives a finer granularity of ownership assignment\&. For example, the setting
force group = +sys
means that only users who are already in group sys will have their default primary group assigned to sys when accessing this Samba share\&. All other users will retain their ordinary primary group\&.
.sp
If the
\m[blue]\fBforce user\fR\m[]
parameter is also set the group specified in
\fIforce group\fR
will override the primary group set in
\fIforce user\fR\&.
.sp
Default:
\fI\fIforce group\fR\fR\fI = \fR\fI\fR\fI \fR
.sp
Example:
\fI\fIforce group\fR\fR\fI = \fR\fIagroup\fR\fI \fR
.RE

force printername (S)
.PP
.RS 4
When printing from Windows NT (or later), each printer in
smb\&.conf
has two associated names which can be used by the client\&. The first is the sharename (or shortname) defined in smb\&.conf\&. This is the only printername available for use by Windows 9x clients\&. The second name associated with a printer can be seen when browsing to the "Printers" (or "Printers and Faxes") folder on the Samba server\&. This is referred to simply as the printername (not to be confused with the
\fIprinter name\fR
option)\&.
.sp
When assigning a new driver to a printer on a remote Windows compatible print server such as Samba, the Windows client will rename the printer to match the driver name just uploaded\&. This can result in confusion for users when multiple printers are bound to the same driver\&. To prevent Samba from allowing the printer\*(Aqs printername to differ from the sharename defined in smb\&.conf, set
\fIforce printername = yes\fR\&.
.sp
Be aware that enabling this parameter may affect migrating printers from a Windows server to Samba since Windows has no way to force the sharename and printername to match\&.
.sp
It is recommended that this parameter\*(Aqs value not be changed once the printer is in use by clients as this could cause a user not be able to delete printer connections from their local Printers folder\&.
.sp
Default:
\fI\fIforce printername\fR\fR\fI = \fR\fIno\fR\fI \fR
.RE

force security mode (S)
.PP
.RS 4
This parameter has been removed for Samba 4\&.0\&.0\&.
.sp
\fINo default\fR
.RE

force unknown acl user (S)
.PP
.RS 4
If this parameter is set, a Windows NT ACL that contains an unknown SID (security descriptor, or representation of a user or group id) as the owner or group owner of the file will be silently mapped into the current UNIX uid or gid of the currently connected user\&.
.sp
This is designed to allow Windows NT clients to copy files and folders containing ACLs that were created locally on the client machine and contain users local to that machine only (no domain users) to be copied to a Samba server (usually with XCOPY /O) and have the unknown userid and groupid of the file owner map to the current connected user\&. This can only be fixed correctly when winbindd allows arbitrary mapping from any Windows NT SID to a UNIX uid or gid\&.
.sp
Try using this parameter when XCOPY /O gives an ACCESS_DENIED error\&.
.sp
Default:
\fI\fIforce unknown acl user\fR\fR\fI = \fR\fIno\fR\fI \fR
.RE

force user (S)
.PP
.RS 4
This specifies a UNIX user name that will be assigned as the default user for all users connecting to this service\&. This is useful for sharing files\&. You should also use it carefully as using it incorrectly can cause security problems\&.
.sp
This user name only gets used once a connection is established\&. Thus clients still need to connect as a valid user and supply a valid password\&. Once connected, all file operations will be performed as the "forced user", no matter what username the client connected as\&. This can be very useful\&.
.sp
In Samba 2\&.0\&.5 and above this parameter also causes the primary group of the forced user to be used as the primary group for all file activity\&. Prior to 2\&.0\&.5 the primary group was left as the primary group of the connecting user (this was a bug)\&.
.sp
Default:
\fI\fIforce user\fR\fR\fI = \fR\fI\fR\fI \fR
.sp
Example:
\fI\fIforce user\fR\fR\fI = \fR\fIauser\fR\fI \fR
.RE

fss: prune stale (G)
.PP
.RS 4
When enabled, Samba\*(Aqs File Server Remote VSS Protocol (FSRVP) server checks all FSRVP initiated snapshots on startup, and removes any corresponding state (including share definitions) for nonexistent snapshot paths\&.
.sp
Default:
\fI\fIfss: prune stale\fR\fR\fI = \fR\fIno\fR\fI \fR
.sp
Example:
\fI\fIfss: prune stale\fR\fR\fI = \fR\fIyes\fR\fI \fR
.RE

fss: sequence timeout (G)
.PP
.RS 4
The File Server Remote VSS Protocol (FSRVP) server includes a message sequence timer to ensure cleanup on unexpected client disconnect\&. This parameter overrides the default timeout between FSRVP operations\&. FSRVP timeouts can be completely disabled via a value of 0\&.
.sp
Default:
\fI\fIfss: sequence timeout\fR\fR\fI = \fR\fI180 or 1800, depending on operation\fR\fI \fR
.sp
Example:
\fI\fIfss: sequence timeout\fR\fR\fI = \fR\fI0\fR\fI \fR
.RE

fstype (S)
.PP
.RS 4
This parameter allows the administrator to configure the string that specifies the type of filesystem a share is using that is reported by
\fBsmbd\fR(8)
when a client queries the filesystem type for a share\&. The default type is
\fBNTFS\fR
for compatibility with Windows NT but this can be changed to other strings such as
\fBSamba\fR
or
\fBFAT\fR
if required\&.
.sp
Default:
\fI\fIfstype\fR\fR\fI = \fR\fINTFS\fR\fI \fR
.sp
Example:
\fI\fIfstype\fR\fR\fI = \fR\fISamba\fR\fI \fR
.RE

get quota command (G)
.PP
.RS 4
The
get quota command
should only be used whenever there is no operating system API available from the OS that samba can use\&.
.sp
This option is only available Samba was compiled with quotas support\&.
.sp
This parameter should specify the path to a script that queries the quota information for the specified user/group for the partition that the specified directory is on\&.
.sp
Such a script is being given 3 arguments:
.RS
.sp
.RS 4
.ie n \{\
\h'-04'\(bu\h'+03'\c
.\}
.el \{\
.sp -1
.IP \(bu 2.3
.\}
directory
.RE
.sp
.RS 4
.ie n \{\
\h'-04'\(bu\h'+03'\c
.\}
.el \{\
.sp -1
.IP \(bu 2.3
.\}
type of query
.RE
.sp
.RS 4
.ie n \{\
\h'-04'\(bu\h'+03'\c
.\}
.el \{\
.sp -1
.IP \(bu 2.3
.\}
uid of user or gid of group
.RE
.sp
.RE
The directory is actually mostly just "\&." \- It needs to be treated relatively to the current working directory that the script can also query\&.
.sp
The type of query can be one of:
.RS
.sp
.RS 4
.ie n \{\
\h'-04'\(bu\h'+03'\c
.\}
.el \{\
.sp -1
.IP \(bu 2.3
.\}
1 \- user quotas
.RE
.sp
.RS 4
.ie n \{\
\h'-04'\(bu\h'+03'\c
.\}
.el \{\
.sp -1
.IP \(bu 2.3
.\}
2 \- user default quotas (uid = \-1)
.RE
.sp
.RS 4
.ie n \{\
\h'-04'\(bu\h'+03'\c
.\}
.el \{\
.sp -1
.IP \(bu 2.3
.\}
3 \- group quotas
.RE
.sp
.RS 4
.ie n \{\
\h'-04'\(bu\h'+03'\c
.\}
.el \{\
.sp -1
.IP \(bu 2.3
.\}
4 \- group default quotas (gid = \-1)
.RE
.sp
.RE
This script should print one line as output with spaces between the columns\&. The printed columns should be:
.RS
.sp
.RS 4
.ie n \{\
\h'-04'\(bu\h'+03'\c
.\}
.el \{\
.sp -1
.IP \(bu 2.3
.\}
1 \- quota flags (0 = no quotas, 1 = quotas enabled, 2 = quotas enabled and enforced)
.RE
.sp
.RS 4
.ie n \{\
\h'-04'\(bu\h'+03'\c
.\}
.el \{\
.sp -1
.IP \(bu 2.3
.\}
2 \- number of currently used blocks
.RE
.sp
.RS 4
.ie n \{\
\h'-04'\(bu\h'+03'\c
.\}
.el \{\
.sp -1
.IP \(bu 2.3
.\}
3 \- the softlimit number of blocks
.RE
.sp
.RS 4
.ie n \{\
\h'-04'\(bu\h'+03'\c
.\}
.el \{\
.sp -1
.IP \(bu 2.3
.\}
4 \- the hardlimit number of blocks
.RE
.sp
.RS 4
.ie n \{\
\h'-04'\(bu\h'+03'\c
.\}
.el \{\
.sp -1
.IP \(bu 2.3
.\}
5 \- currently used number of inodes
.RE
.sp
.RS 4
.ie n \{\
\h'-04'\(bu\h'+03'\c
.\}
.el \{\
.sp -1
.IP \(bu 2.3
.\}
6 \- the softlimit number of inodes
.RE
.sp
.RS 4
.ie n \{\
\h'-04'\(bu\h'+03'\c
.\}
.el \{\
.sp -1
.IP \(bu 2.3
.\}
7 \- the hardlimit number of inodes
.RE
.sp
.RS 4
.ie n \{\
\h'-04'\(bu\h'+03'\c
.\}
.el \{\
.sp -1
.IP \(bu 2.3
.\}
8 (optional) \- the number of bytes in a block(default is 1024)
.RE
.sp
.RE
Default:
\fI\fIget quota command\fR\fR\fI = \fR\fI\fR\fI \fR
.sp
Example:
\fI\fIget quota command\fR\fR\fI = \fR\fI/usr/local/sbin/query_quota\fR\fI \fR
.RE

getwd cache (G)
.PP
.RS 4
This is a tuning option\&. When this is enabled a caching algorithm will be used to reduce the time taken for getwd() calls\&. This can have a significant impact on performance, especially when the
\m[blue]\fBwide links\fR\m[]
parameter is set to
\fBno\fR\&.
.sp
Default:
\fI\fIgetwd cache\fR\fR\fI = \fR\fIyes\fR\fI \fR
.RE

gpo update command (G)
.PP
.RS 4
This option sets the command that is called to apply GPO policies\&. The samba\-gpupdate script applies System Access and Kerberos Policies to the KDC\&. System Access policies set minPwdAge, maxPwdAge, minPwdLength, and pwdProperties in the samdb\&. Kerberos Policies set kdc:service ticket lifetime, kdc:user ticket lifetime, and kdc:renewal lifetime in smb\&.conf\&.
.sp
Default:
\fI\fIgpo update command\fR\fR\fI = \fR\fI${prefix}/sbin/samba\-gpupdate\fR\fI \fR
.sp
Example:
\fI\fIgpo update command\fR\fR\fI = \fR\fI/usr/local/sbin/gpoupdate\fR\fI \fR
.RE

guest account (G)
.PP
.RS 4
This is a username which will be used for access to services which are specified as
\m[blue]\fBguest ok\fR\m[]
(see below)\&. Whatever privileges this user has will be available to any client connecting to the guest service\&. This user must exist in the password file, but does not require a valid login\&. The user account "ftp" is often a good choice for this parameter\&.
.sp
On some systems the default guest account "nobody" may not be able to print\&. Use another account in this case\&. You should test this by trying to log in as your guest user (perhaps by using the
su \-
command) and trying to print using the system print command such as
lpr(1)
or
lp(1)\&.
.sp
This parameter does not accept % macros, because many parts of the system require this value to be constant for correct operation\&.
.sp
Default:
\fI\fIguest account\fR\fR\fI = \fR\fInobody # default can be changed at compile\-time\fR\fI \fR
.sp
Example:
\fI\fIguest account\fR\fR\fI = \fR\fIftp\fR\fI \fR
.RE

public
.PP
.RS 4
This parameter is a synonym for
guest ok\&.
.RE

guest ok (S)
.PP
.RS 4
If this parameter is
\fByes\fR
for a service, then no password is required to connect to the service\&. Privileges will be those of the
\m[blue]\fBguest account\fR\m[]\&.
.sp
This parameter nullifies the benefits of setting
\m[blue]\fBrestrict anonymous = 2\fR\m[]
.sp
See the section below on
\m[blue]\fBsecurity\fR\m[]
for more information about this option\&.
.sp
Default:
\fI\fIguest ok\fR\fR\fI = \fR\fIno\fR\fI \fR
.RE

only guest
.PP
.RS 4
This parameter is a synonym for
guest only\&.
.RE

guest only (S)
.PP
.RS 4
If this parameter is
\fByes\fR
for a service, then only guest connections to the service are permitted\&. This parameter will have no effect if
\m[blue]\fBguest ok\fR\m[]
is not set for the service\&.
.sp
See the section below on
\m[blue]\fBsecurity\fR\m[]
for more information about this option\&.
.sp
Default:
\fI\fIguest only\fR\fR\fI = \fR\fIno\fR\fI \fR
.RE

hide dot files (S)
.PP
.RS 4
This is a boolean parameter that controls whether files starting with a dot appear as hidden files\&.
.sp
Default:
\fI\fIhide dot files\fR\fR\fI = \fR\fIyes\fR\fI \fR
.RE

hide files (S)
.PP
.RS 4
This is a list of files or directories that are not visible but are accessible\&. The DOS \*(Aqhidden\*(Aq attribute is applied to any files or directories that match\&.
.sp
Each entry in the list must be separated by a \*(Aq/\*(Aq, which allows spaces to be included in the entry\&. \*(Aq*\*(Aq and \*(Aq?\*(Aq can be used to specify multiple files or directories as in DOS wildcards\&.
.sp
Each entry must be a Unix path, not a DOS path and must not include the Unix directory separator \*(Aq/\*(Aq\&.
.sp
Note that the case sensitivity option is applicable in hiding files\&.
.sp
Setting this parameter will affect the performance of Samba, as it will be forced to check all files and directories for a match as they are scanned\&.
.sp
The example shown above is based on files that the Macintosh SMB client (DAVE) available from
Thursby
creates for internal use, and also still hides all files beginning with a dot\&.
.sp
An example of us of this parameter is:
.sp
.if n \{\
.RS 4
.\}
.nf
hide files = /\&.*/DesktopFolderDB/TrashFor%m/resource\&.frk/
.fi
.if n \{\
.RE
.\}
.sp
Default:
\fI\fIhide files\fR\fR\fI = \fR\fI # no file are hidden\fR\fI \fR
.RE

hide new files timeout (S)
.PP
.RS 4
Setting this parameter to something but 0 hides files that have been modified less than N seconds ago\&.
.sp
It can be used for ingest/process queue style workloads\&. A processing application should only see files that are definitely finished\&. As many applications do not have proper external workflow control, this can be a way to make sure processing does not interfere with file ingest\&.
.sp
Default:
\fI\fIhide new files timeout\fR\fR\fI = \fR\fI0\fR\fI \fR
.RE

hide special files (S)
.PP
.RS 4
This parameter prevents clients from seeing special files such as sockets, devices and fifo\*(Aqs in directory listings\&.
.sp
Default:
\fI\fIhide special files\fR\fR\fI = \fR\fIno\fR\fI \fR
.RE

hide unreadable (S)
.PP
.RS 4
This parameter prevents clients from seeing the existence of files that cannot be read\&. Defaults to off\&.
.sp
Please note that enabling this can slow down listing large directories significantly\&. Samba has to evaluate the ACLs of all directory members, which can be a lot of effort\&.
.sp
Default:
\fI\fIhide unreadable\fR\fR\fI = \fR\fIno\fR\fI \fR
.RE

hide unwriteable files (S)
.PP
.RS 4
This parameter prevents clients from seeing the existence of files that cannot be written to\&. Defaults to off\&. Note that unwriteable directories are shown as usual\&.
.sp
Please note that enabling this can slow down listing large directories significantly\&. Samba has to evaluate the ACLs of all directory members, which can be a lot of effort\&.
.sp
Default:
\fI\fIhide unwriteable files\fR\fR\fI = \fR\fIno\fR\fI \fR
.RE

homedir map (G)
.PP
.RS 4
If
\m[blue]\fBnis homedir\fR\m[]
is
\fByes\fR, and
\fBsmbd\fR(8)
is also acting as a Win95/98
\fIlogon server\fR
then this parameter specifies the NIS (or YP) map from which the server for the user\*(Aqs home directory should be extracted\&. At present, only the Sun auto\&.home map format is understood\&. The form of the map is:
.sp
.if n \{\
.RS 4
.\}
.nf
username server:/some/file/system
.fi
.if n \{\
.RE
.\}
.sp
and the program will extract the servername from before the first \*(Aq:\*(Aq\&. There should probably be a better parsing system that copes with different map formats and also Amd (another automounter) maps\&.
.if n \{\
.sp
.\}
.RS 4
.it 1 an-trap
.nr an-no-space-flag 1
.nr an-break-flag 1
.br
.ps +1
\fBNote\fR
.ps -1
.br
A working NIS client is required on the system for this option to work\&.
.sp .5v
.RE
Default:
\fI\fIhomedir map\fR\fR\fI = \fR\fI\fR\fI \fR
.sp
Example:
\fI\fIhomedir map\fR\fR\fI = \fR\fIamd\&.homedir\fR\fI \fR
.RE

host msdfs (G)
.PP
.RS 4
If set to
\fByes\fR, Samba will act as a Dfs server, and allow Dfs\-aware clients to browse Dfs trees hosted on the server\&.
.sp
See also the
\m[blue]\fBmsdfs root\fR\m[]
share level parameter\&. For more information on setting up a Dfs tree on Samba, refer to the MSFDS chapter in the book Samba3\-HOWTO\&.
.sp
Default:
\fI\fIhost msdfs\fR\fR\fI = \fR\fIyes\fR\fI \fR
.RE

hostname lookups (G)
.PP
.RS 4
Specifies whether samba should use (expensive) hostname lookups or use the ip addresses instead\&. An example place where hostname lookups are currently used is when checking the
hosts deny
and
hosts allow\&.
.sp
Default:
\fI\fIhostname lookups\fR\fR\fI = \fR\fIno\fR\fI \fR
.sp
Example:
\fI\fIhostname lookups\fR\fR\fI = \fR\fIyes\fR\fI \fR
.RE

allow hosts
.PP
.RS 4
This parameter is a synonym for
hosts allow\&.
.RE

hosts allow (S)
.PP
.RS 4
A synonym for this parameter is
\m[blue]\fBallow hosts\fR\m[]\&.
.sp
This parameter is a comma, space, or tab delimited set of hosts which are permitted to access a service\&.
.sp
If specified in the [global] section then it will apply to all services, regardless of whether the individual service has a different setting\&.
.sp
You can specify the hosts by name or IP number\&. For example, you could restrict access to only the hosts on a Class C subnet with something like
allow hosts = 150\&.203\&.5\&.\&. The full syntax of the list is described in the man page
hosts_access(5)\&. Note that this man page may not be present on your system, so a brief description will be given here also\&.
.sp
Note that the localhost address 127\&.0\&.0\&.1 will always be allowed access unless specifically denied by a
\m[blue]\fBhosts deny\fR\m[]
option\&.
.sp
You can also specify hosts by network/netmask pairs and by netgroup names if your system supports netgroups\&. The
\fIEXCEPT\fR
keyword can also be used to limit a wildcard list\&. The following examples may provide some help:
.sp
Example 1: allow all IPs in 150\&.203\&.*\&.*; except one
.sp
hosts allow = 150\&.203\&. EXCEPT 150\&.203\&.6\&.66
.sp
Example 2: allow hosts that match the given network/netmask
.sp
hosts allow = 150\&.203\&.15\&.0/255\&.255\&.255\&.0
.sp
Example 3: allow a couple of hosts
.sp
hosts allow = lapland, arvidsjaur
.sp
Example 4: allow only hosts in NIS netgroup "foonet", but deny access from one particular host
.sp
hosts allow = @foonet
.sp
hosts deny = pirate
.if n \{\
.sp
.\}
.RS 4
.it 1 an-trap
.nr an-no-space-flag 1
.nr an-break-flag 1
.br
.ps +1
\fBNote\fR
.ps -1
.br
Note that access still requires suitable user\-level passwords\&.
.sp .5v
.RE
See
\fBtestparm\fR(1)
for a way of testing your host access to see if it does what you expect\&.
.sp
Default:
\fI\fIhosts allow\fR\fR\fI = \fR\fI # none (i\&.e\&., all hosts permitted access)\fR\fI \fR
.sp
Example:
\fI\fIhosts allow\fR\fR\fI = \fR\fI150\&.203\&.5\&. myhost\&.mynet\&.edu\&.au\fR\fI \fR
.RE

deny hosts
.PP
.RS 4
This parameter is a synonym for
hosts deny\&.
.RE

hosts deny (S)
.PP
.RS 4
The opposite of
\fIhosts allow\fR
\- hosts listed here are
\fINOT\fR
permitted access to services unless the specific services have their own lists to override this one\&. Where the lists conflict, the
\fIallow\fR
list takes precedence\&.
.sp
In the event that it is necessary to deny all by default, use the keyword ALL (or the netmask
0\&.0\&.0\&.0/0) and then explicitly specify to the
\m[blue]\fBhosts allow = hosts allow\fR\m[]
parameter those hosts that should be permitted access\&.
.sp
Default:
\fI\fIhosts deny\fR\fR\fI = \fR\fI # none (i\&.e\&., no hosts specifically excluded)\fR\fI \fR
.sp
Example:
\fI\fIhosts deny\fR\fR\fI = \fR\fI150\&.203\&.4\&. badhost\&.mynet\&.edu\&.au\fR\fI \fR
.RE

idmap backend (G)
.PP
.RS 4
The idmap backend provides a plugin interface for Winbind to use varying backends to store SID/uid/gid mapping tables\&.
.sp
This option specifies the default backend that is used when no special configuration set, but it is now deprecated in favour of the new spelling
\m[blue]\fBidmap config * : backend\fR\m[]\&.
.sp
Default:
\fI\fIidmap backend\fR\fR\fI = \fR\fItdb\fR\fI \fR
.RE

idmap cache time (G)
.PP
.RS 4
This parameter specifies the number of seconds that Winbind\*(Aqs idmap interface will cache positive SID/uid/gid query results\&. By default, Samba will cache these results for one week\&.
.sp
Default:
\fI\fIidmap cache time\fR\fR\fI = \fR\fI604800\fR\fI \fR
.RE

idmap config DOMAIN : OPTION (G)
.PP
.RS 4
ID mapping in Samba is the mapping between Windows SIDs and Unix user and group IDs\&. This is performed by Winbindd with a configurable plugin interface\&. Samba\*(Aqs ID mapping is configured by options starting with the
\m[blue]\fBidmap config\fR\m[]
prefix\&. An idmap option consists of the
\m[blue]\fBidmap config\fR\m[]
prefix, followed by a domain name or the asterisk character (*), a colon, and the name of an idmap setting for the chosen domain\&.
.sp
The idmap configuration is hence divided into groups, one group for each domain to be configured, and one group with the asterisk instead of a proper domain name, which specifies the default configuration that is used to catch all domains that do not have an explicit idmap configuration of their own\&.
.sp
There are three general options available:
.PP
backend = backend_name
.RS 4
This specifies the name of the idmap plugin to use as the SID/uid/gid backend for this domain\&. The standard backends are tdb (\fBidmap_tdb\fR(8)), tdb2 (\fBidmap_tdb2\fR(8)), ldap (\fBidmap_ldap\fR(8)), rid (\fBidmap_rid\fR(8)), hash (\fBidmap_hash\fR(8)), autorid (\fBidmap_autorid\fR(8)), ad (\fBidmap_ad\fR(8)) and nss (\fBidmap_nss\fR(8))\&. The corresponding manual pages contain the details, but here is a summary\&.
.sp
The first three of these create mappings of their own using internal unixid counters and store the mappings in a database\&. These are suitable for use in the default idmap configuration\&. The rid and hash backends use a pure algorithmic calculation to determine the unixid for a SID\&. The autorid module is a mixture of the tdb and rid backend\&. It creates ranges for each domain encountered and then uses the rid algorithm for each of these automatically configured domains individually\&. The ad backend uses unix ids stored in Active Directory via the standard schema extensions\&. The nss backend reverses the standard winbindd setup and gets the unix ids via names from nsswitch which can be useful in an ldap setup\&.
.RE
.PP
range = low \- high
.RS 4
Defines the available matching uid and gid range for which the backend is authoritative\&. For allocating backends, this also defines the start and the end of the range for allocating new unique IDs\&.
.sp
winbind uses this parameter to find the backend that is authoritative for a unix ID to SID mapping, so it must be set for each individually configured domain and for the default configuration\&. The configured ranges must be mutually disjoint\&.
.RE
.PP
read only = yes|no
.RS 4
This option can be used to turn the writing backends tdb, tdb2, and ldap into read only mode\&. This can be useful e\&.g\&. in cases where a pre\-filled database exists that should not be extended automatically\&.
.RE
.sp
The following example illustrates how to configure the
\fBidmap_ad\fR(8)
backend for the CORP domain and the
\fBidmap_tdb\fR(8)
backend for all other domains\&. This configuration assumes that the admin of CORP assigns unix ids below 1000000 via the SFU extensions, and winbind is supposed to use the next million entries for its own mappings from trusted domains and for local groups for example\&.
.sp
.if n \{\
.RS 4
.\}
.nf
	idmap config * : backend = tdb
	idmap config * : range = 1000000\-1999999

	idmap config CORP : backend  = ad
	idmap config CORP : range = 1000\-999999
	
.fi
.if n \{\
.RE
.\}
.sp
\fINo default\fR
.RE

winbind gid
.PP
.RS 4
This parameter is a synonym for
idmap gid\&.
.RE

idmap gid (G)
.PP
.RS 4
The idmap gid parameter specifies the range of group ids for the default idmap configuration\&. It is now deprecated in favour of
\m[blue]\fBidmap config * : range\fR\m[]\&.
.sp
See the
\m[blue]\fBidmap config\fR\m[]
option\&.
.sp
Default:
\fI\fIidmap gid\fR\fR\fI = \fR\fI\fR\fI \fR
.sp
Example:
\fI\fIidmap gid\fR\fR\fI = \fR\fI10000\-20000\fR\fI \fR
.RE

idmap negative cache time (G)
.PP
.RS 4
This parameter specifies the number of seconds that Winbind\*(Aqs idmap interface will cache negative SID/uid/gid query results\&.
.sp
Default:
\fI\fIidmap negative cache time\fR\fR\fI = \fR\fI120\fR\fI \fR
.RE

winbind uid
.PP
.RS 4
This parameter is a synonym for
idmap uid\&.
.RE

idmap uid (G)
.PP
.RS 4
The idmap uid parameter specifies the range of user ids for the default idmap configuration\&. It is now deprecated in favour of
\m[blue]\fBidmap config * : range\fR\m[]\&.
.sp
See the
\m[blue]\fBidmap config\fR\m[]
option\&.
.sp
Default:
\fI\fIidmap uid\fR\fR\fI = \fR\fI\fR\fI \fR
.sp
Example:
\fI\fIidmap uid\fR\fR\fI = \fR\fI10000\-20000\fR\fI \fR
.RE

include (S)
.PP
.RS 4
This allows you to include one config file inside another\&. The file is included literally, as though typed in place\&.
.sp
It takes the standard substitutions, except
\fI%u\fR,
\fI%P\fR
and
\fI%S\fR\&.
.sp
The parameter
\fIinclude = registry\fR
has a special meaning: It does
\fInot\fR
include a file named
\fIregistry\fR
from the current working directory, but instead reads the global configuration options from the registry\&. See the section on registry\-based configuration for details\&. Note that this option automatically activates registry shares\&.
.sp
Default:
\fI\fIinclude\fR\fR\fI = \fR\fI\fR\fI \fR
.sp
Example:
\fI\fIinclude\fR\fR\fI = \fR\fI/usr/local/samba/lib/admin_smb\&.conf\fR\fI \fR
.RE

include system krb5 conf (G)
.PP
.RS 4
Setting this parameter to
no
will prevent winbind to include the system /etc/krb5\&.conf file into the krb5\&.conf file it creates\&. See also
\m[blue]\fBcreate krb5 conf\fR\m[]\&. This option only applies to Samba built with MIT Kerberos\&.
.sp
Default:
\fI\fIinclude system krb5 conf\fR\fR\fI = \fR\fIyes\fR\fI \fR
.RE

inherit acls (S)
.PP
.RS 4
This parameter can be used to ensure that if default acls exist on parent directories, they are always honored when creating a new file or subdirectory in these parent directories\&. The default behavior is to use the unix mode specified when creating the directory\&. Enabling this option sets the unix mode to 0777, thus guaranteeing that default directory acls are propagated\&. Note that using the VFS modules acl_xattr or acl_tdb which store native Windows as meta\-data will automatically turn this option on for any share for which they are loaded, as they require this option to emulate Windows ACLs correctly\&.
.sp
Default:
\fI\fIinherit acls\fR\fR\fI = \fR\fIno\fR\fI \fR
.RE

inherit owner (S)
.PP
.RS 4
The ownership of new files and directories is normally governed by effective uid of the connected user\&. This option allows the Samba administrator to specify that the ownership for new files and directories should be controlled by the ownership of the parent directory\&.
.sp
Valid options are:
.RS
.sp
.RS 4
.ie n \{\
\h'-04'\(bu\h'+03'\c
.\}
.el \{\
.sp -1
.IP \(bu 2.3
.\}
\fBno\fR
\- Both the Windows (SID) owner and the UNIX (uid) owner of the file are governed by the identity of the user that created the file\&.
.RE
.sp
.RS 4
.ie n \{\
\h'-04'\(bu\h'+03'\c
.\}
.el \{\
.sp -1
.IP \(bu 2.3
.\}
\fBwindows and unix\fR
\- The Windows (SID) owner and the UNIX (uid) owner of new files and directories are set to the respective owner of the parent directory\&.
.RE
.sp
.RS 4
.ie n \{\
\h'-04'\(bu\h'+03'\c
.\}
.el \{\
.sp -1
.IP \(bu 2.3
.\}
\fByes\fR
\- a synonym for
\fBwindows and unix\fR\&.
.RE
.sp
.RS 4
.ie n \{\
\h'-04'\(bu\h'+03'\c
.\}
.el \{\
.sp -1
.IP \(bu 2.3
.\}
\fBunix only\fR
\- Only the UNIX owner is set to the UNIX owner of the parent directory\&.
.RE
.sp
.RE
Common scenarios where this behavior is useful is in implementing drop\-boxes, where users can create and edit files but not delete them and ensuring that newly created files in a user\*(Aqs roaming profile directory are actually owned by the user\&.
.sp
The
\fBunix only\fR
option effectively breaks the tie between the Windows owner of a file and the UNIX owner\&. As a logical consequence, in this mode, setting the the Windows owner of a file does not modify the UNIX owner\&. Using this mode should typically be combined with a backing store that can emulate the full NT ACL model without affecting the POSIX permissions, such as the acl_xattr VFS module, coupled with
\m[blue]\fBacl_xattr:ignore system acls = yes\fR\m[]\&. This can be used to emulate folder quotas, when files are exposed only via SMB (without UNIX extensions)\&. The UNIX owner of a directory is locally set and inherited by all subdirectories and files, and they all consume the same quota\&.
.sp
Default:
\fI\fIinherit owner\fR\fR\fI = \fR\fIno\fR\fI \fR
.RE

inherit permissions (S)
.PP
.RS 4
The permissions on new files and directories are normally governed by
\m[blue]\fBcreate mask\fR\m[],
\m[blue]\fBdirectory mask\fR\m[],
\m[blue]\fBforce create mode\fR\m[]
and
\m[blue]\fBforce directory mode\fR\m[]
but the boolean inherit permissions parameter overrides this\&.
.sp
New directories inherit the mode of the parent directory, including bits such as setgid\&.
.sp
New files inherit their read/write bits from the parent directory\&. Their execute bits continue to be determined by
\m[blue]\fBmap archive\fR\m[],
\m[blue]\fBmap hidden\fR\m[]
and
\m[blue]\fBmap system\fR\m[]
as usual\&.
.sp
Note that the setuid bit is
\fInever\fR
set via inheritance (the code explicitly prohibits this)\&.
.sp
This can be particularly useful on large systems with many users, perhaps several thousand, to allow a single [homes] share to be used flexibly by each user\&.
.sp
Default:
\fI\fIinherit permissions\fR\fR\fI = \fR\fIno\fR\fI \fR
.RE

init logon delay (G)
.PP
.RS 4
This parameter specifies a delay in milliseconds for the hosts configured for delayed initial samlogon with
\m[blue]\fBinit logon delayed hosts\fR\m[]\&.
.sp
Default:
\fI\fIinit logon delay\fR\fR\fI = \fR\fI100\fR\fI \fR
.RE

init logon delayed hosts (G)
.PP
.RS 4
This parameter takes a list of host names, addresses or networks for which the initial samlogon reply should be delayed (so other DCs get preferred by XP workstations if there are any)\&.
.sp
The length of the delay can be specified with the
\m[blue]\fBinit logon delay\fR\m[]
parameter\&.
.sp
Default:
\fI\fIinit logon delayed hosts\fR\fR\fI = \fR\fI\fR\fI \fR
.sp
Example:
\fI\fIinit logon delayed hosts\fR\fR\fI = \fR\fI150\&.203\&.5\&. myhost\&.mynet\&.de\fR\fI \fR
.RE

interfaces (G)
.PP
.RS 4
This option allows you to override the default network interfaces list that Samba will use for browsing, name registration and other NetBIOS over TCP/IP (NBT) traffic\&. By default Samba will query the kernel for the list of all active interfaces and use any interfaces except 127\&.0\&.0\&.1 that are broadcast capable\&.
.sp
The option takes a list of interface strings\&. Each string can be in any of the following forms:
.RS
.sp
.RS 4
.ie n \{\
\h'-04'\(bu\h'+03'\c
.\}
.el \{\
.sp -1
.IP \(bu 2.3
.\}
a network interface name (such as eth0)\&. This may include shell\-like wildcards so eth* will match any interface starting with the substring "eth"
.RE
.sp
.RS 4
.ie n \{\
\h'-04'\(bu\h'+03'\c
.\}
.el \{\
.sp -1
.IP \(bu 2.3
.\}
an IP address\&. In this case the netmask is determined from the list of interfaces obtained from the kernel
.RE
.sp
.RS 4
.ie n \{\
\h'-04'\(bu\h'+03'\c
.\}
.el \{\
.sp -1
.IP \(bu 2.3
.\}
an IP/mask pair\&.
.RE
.sp
.RS 4
.ie n \{\
\h'-04'\(bu\h'+03'\c
.\}
.el \{\
.sp -1
.IP \(bu 2.3
.\}
a broadcast/mask pair\&.
.RE
.sp
.RE
The "mask" parameters can either be a bit length (such as 24 for a C class network) or a full netmask in dotted decimal form\&.
.sp
The "IP" parameters above can either be a full dotted decimal IP address or a hostname which will be looked up via the OS\*(Aqs normal hostname resolution mechanisms\&.
.sp
By default Samba enables all active interfaces that are broadcast capable except the loopback adaptor (IP address 127\&.0\&.0\&.1)\&.
.sp
In order to support SMB3 multi\-channel configurations, smbd understands some extra data that can be appended after the actual interface with this extended syntax:
.sp
interface[;key1=value1[,key2=value2[\&.\&.\&.]]]
.sp
Known keys are speed, capability, and if_index\&. Speed is specified in bits per second\&. Known capabilities are RSS and RDMA\&. The if_index should be used with care: the values must not coincide with indexes used by the kernel\&. Note that these options are mainly intended for testing and development rather than for production use\&. At least on Linux systems, these values should be auto\-detected, but the settings can serve as last a resort when autodetection is not working or is not available\&.
.sp
The example below configures three network interfaces corresponding to the eth0 device and IP addresses 192\&.168\&.2\&.10 and 192\&.168\&.3\&.10\&. The netmasks of the latter two interfaces would be set to 255\&.255\&.255\&.0\&.
.sp
Default:
\fI\fIinterfaces\fR\fR\fI = \fR\fI\fR\fI \fR
.sp
Example:
\fI\fIinterfaces\fR\fR\fI = \fR\fIeth0 192\&.168\&.2\&.10/24 192\&.168\&.3\&.10/255\&.255\&.255\&.0\fR\fI \fR
.RE

invalid users (S)
.PP
.RS 4
This is a list of users that should not be allowed to login to this service\&. This is really a
\fIparanoid\fR
check to absolutely ensure an improper setting does not breach your security\&.
.sp
A name starting with a \*(Aq@\*(Aq is interpreted as an NIS netgroup first (if your system supports NIS), and then as a UNIX group if the name was not found in the NIS netgroup database\&.
.sp
A name starting with \*(Aq+\*(Aq is interpreted only by looking in the UNIX group database via the NSS getgrnam() interface\&. A name starting with \*(Aq&\*(Aq is interpreted only by looking in the NIS netgroup database (this requires NIS to be working on your system)\&. The characters \*(Aq+\*(Aq and \*(Aq&\*(Aq may be used at the start of the name in either order so the value
\fI+&group\fR
means check the UNIX group database, followed by the NIS netgroup database, and the value
\fI&+group\fR
means check the NIS netgroup database, followed by the UNIX group database (the same as the \*(Aq@\*(Aq prefix)\&.
.sp
The current servicename is substituted for
\fI%S\fR\&. This is useful in the [homes] section\&.
.sp
Default:
\fI\fIinvalid users\fR\fR\fI = \fR\fI # no invalid users\fR\fI \fR
.sp
Example:
\fI\fIinvalid users\fR\fR\fI = \fR\fIroot fred admin @wheel\fR\fI \fR
.RE

iprint server (G)
.PP
.RS 4
This parameter is only applicable if
\m[blue]\fBprinting\fR\m[]
is set to
\fBiprint\fR\&.
.sp
If set, this option overrides the ServerName option in the CUPS
client\&.conf\&. This is necessary if you have virtual samba servers that connect to different CUPS daemons\&.
.sp
Default:
\fI\fIiprint server\fR\fR\fI = \fR\fI""\fR\fI \fR
.sp
Example:
\fI\fIiprint server\fR\fR\fI = \fR\fIMYCUPSSERVER\fR\fI \fR
.RE

keepalive (G)
.PP
.RS 4
The value of the parameter (an integer) represents the number of seconds between
\fIkeepalive\fR
packets\&. If this parameter is zero, no keepalive packets will be sent\&. Keepalive packets, if sent, allow the server to tell whether a client is still present and responding\&.
.sp
Keepalives should, in general, not be needed if the socket has the SO_KEEPALIVE attribute set on it by default\&. (see
\m[blue]\fBsocket options\fR\m[])\&. Basically you should only use this option if you strike difficulties\&.
.sp
Please note this option only applies to SMB1 client connections, and has no effect on SMB2 clients\&.
.sp
Default:
\fI\fIkeepalive\fR\fR\fI = \fR\fI300\fR\fI \fR
.sp
Example:
\fI\fIkeepalive\fR\fR\fI = \fR\fI600\fR\fI \fR
.RE

kerberos encryption types (G)
.PP
.RS 4
This parameter determines the encryption types to use when operating as a Kerberos client\&. Possible values are
\fIall\fR,
\fIstrong\fR, and
\fIlegacy\fR\&.
.sp
Samba uses a Kerberos library (MIT or Heimdal) to obtain Kerberos tickets\&. This library is normally configured outside of Samba, using the krb5\&.conf file\&. This file may also include directives to configure the encryption types to be used\&. However, Samba implements Active Directory protocols and algorithms to locate a domain controller\&. In order to force the Kerberos library into using the correct domain controller, some Samba processes, such as
\fBwinbindd\fR(8)
and
\fBnet\fR(8), build a private krb5\&.conf file for use by the Kerberos library while being invoked from Samba\&. This private file controls all aspects of the Kerberos library operation, and this parameter controls how the encryption types are configured within this generated file, and therefore also controls the encryption types negotiable by Samba\&.
.sp
When set to
\fBall\fR, all active directory encryption types are allowed\&.
.sp
When set to
\fBstrong\fR, only AES\-based encryption types are offered\&. This can be used in hardened environments to prevent downgrade attacks\&.
.sp
When set to
\fBlegacy\fR, only RC4\-HMAC\-MD5 is allowed\&. Avoiding AES this way has one a very specific use\&. Normally, the encryption type is negotiated between the peers\&. However, there is one scenario in which a Windows read\-only domain controller (RODC) advertises AES encryption, but then proxies the request to a writeable DC which may not support AES encryption, leading to failure of the handshake\&. Setting this parameter to
\fBlegacy\fR
would cause samba not to negotiate AES encryption\&. It is assumed of course that the weaker legacy encryption types are acceptable for the setup\&.
.sp
Default:
\fI\fIkerberos encryption types\fR\fR\fI = \fR\fIall\fR\fI \fR
.RE

kerberos method (G)
.PP
.RS 4
Controls how kerberos tickets are verified\&.
.sp
Valid options are:
.RS
.sp
.RS 4
.ie n \{\
\h'-04'\(bu\h'+03'\c
.\}
.el \{\
.sp -1
.IP \(bu 2.3
.\}
secrets only \- use only the secrets\&.tdb for ticket verification (default)
.RE
.sp
.RS 4
.ie n \{\
\h'-04'\(bu\h'+03'\c
.\}
.el \{\
.sp -1
.IP \(bu 2.3
.\}
system keytab \- use only the system keytab for ticket verification
.RE
.sp
.RS 4
.ie n \{\
\h'-04'\(bu\h'+03'\c
.\}
.el \{\
.sp -1
.IP \(bu 2.3
.\}
dedicated keytab \- use a dedicated keytab for ticket verification
.RE
.sp
.RS 4
.ie n \{\
\h'-04'\(bu\h'+03'\c
.\}
.el \{\
.sp -1
.IP \(bu 2.3
.\}
secrets and keytab \- use the secrets\&.tdb first, then the system keytab
.RE
.sp
.RE
The major difference between "system keytab" and "dedicated keytab" is that the latter method relies on kerberos to find the correct keytab entry instead of filtering based on expected principals\&.
.sp
When the kerberos method is in "dedicated keytab" mode,
\m[blue]\fBdedicated keytab file\fR\m[]
must be set to specify the location of the keytab file\&.
.sp
Default:
\fI\fIkerberos method\fR\fR\fI = \fR\fIdefault\fR\fI \fR
.RE

kernel change notify (G)
.PP
.RS 4
This parameter specifies whether Samba should ask the kernel for change notifications in directories so that SMB clients can refresh whenever the data on the server changes\&.
.sp
This parameter is only used when your kernel supports change notification to user programs using the inotify interface\&.
.sp
Default:
\fI\fIkernel change notify\fR\fR\fI = \fR\fIyes\fR\fI \fR
.RE

kernel oplocks (S)
.PP
.RS 4
For UNIXes that support kernel based
\m[blue]\fBoplocks\fR\m[]
(currently only Linux), this parameter allows the use of them to be turned on or off\&. However, this disables Level II oplocks for clients as the Linux kernel does not support them properly\&.
.sp
Kernel oplocks support allows Samba
\fIoplocks \fR
to be broken whenever a local UNIX process or NFS operation accesses a file that
\fBsmbd\fR(8)
has oplocked\&. This allows complete data consistency between SMB/CIFS, NFS and local file access (and is a
\fIvery\fR
cool feature :\-)\&.
.sp
If you do not need this interaction, you should disable the parameter on Linux to get Level II oplocks and the associated performance benefit\&.
.sp
This parameter defaults to
\fBno\fR
and is translated to a no\-op on systems that do not have the necessary kernel support\&.
.sp
Default:
\fI\fIkernel oplocks\fR\fR\fI = \fR\fIno\fR\fI \fR
.RE

kernel share modes (S)
.PP
.RS 4
This parameter controls whether SMB share modes are translated into UNIX flocks\&.
.sp
Kernel share modes provide a minimal level of interoperability with local UNIX processes and NFS operations by preventing access with flocks corresponding to the SMB share modes\&. Generally, it is very desirable to leave this enabled\&.
.sp
Note that in order to use SMB2 durable file handles on a share, you have to turn kernel share modes off\&.
.sp
This parameter defaults to
\fByes\fR
and is translated to a no\-op on systems that do not have the necessary kernel flock support\&.
.sp
Default:
\fI\fIkernel share modes\fR\fR\fI = \fR\fIyes\fR\fI \fR
.RE

kpasswd port (G)
.PP
.RS 4
Specifies which ports the Kerberos server should listen on for password changes\&.
.sp
Default:
\fI\fIkpasswd port\fR\fR\fI = \fR\fI464\fR\fI \fR
.RE

krb5 port (G)
.PP
.RS 4
Specifies which port the KDC should listen on for Kerberos traffic\&.
.sp
Default:
\fI\fIkrb5 port\fR\fR\fI = \fR\fI88\fR\fI \fR
.RE

lanman auth (G)
.PP
.RS 4
This parameter determines whether or not
\fBsmbd\fR(8)
will attempt to authenticate users or permit password changes using the LANMAN password hash\&. If disabled, only clients which support NT password hashes (e\&.g\&. Windows NT/2000 clients, smbclient, but not Windows 95/98 or the MS DOS network client) will be able to connect to the Samba host\&.
.sp
The LANMAN encrypted response is easily broken, due to its case\-insensitive nature, and the choice of algorithm\&. Servers without Windows 95/98/ME or MS DOS clients are advised to disable this option\&.
.sp
When this parameter is set to
no
this will also result in sambaLMPassword in Samba\*(Aqs passdb being blanked after the next password change\&. As a result of that lanman clients won\*(Aqt be able to authenticate, even if lanman auth is re\-enabled later on\&.
.sp
Unlike the
\fIencrypt passwords\fR
option, this parameter cannot alter client behaviour, and the LANMAN response will still be sent over the network\&. See the
client lanman auth
to disable this for Samba\*(Aqs clients (such as smbclient)
.sp
This parameter is overriden by
\fIntlm auth\fR, so unless that it is also set to
\fBntlmv1\-permitted\fR
or
\fByes\fR, then only NTLMv2 logins will be permited and no LM hash will be stored\&. All modern clients support NTLMv2, and but some older clients require special configuration to use it\&.
.sp
Default:
\fI\fIlanman auth\fR\fR\fI = \fR\fIno\fR\fI \fR
.RE

large readwrite (G)
.PP
.RS 4
This parameter determines whether or not
\fBsmbd\fR(8)
supports the new 64k streaming read and write variant SMB requests introduced with Windows 2000\&. Note that due to Windows 2000 client redirector bugs this requires Samba to be running on a 64\-bit capable operating system such as IRIX, Solaris or a Linux 2\&.4 kernel\&. Can improve performance by 10% with Windows 2000 clients\&. Defaults to on\&. Not as tested as some other Samba code paths\&.
.sp
Default:
\fI\fIlarge readwrite\fR\fR\fI = \fR\fIyes\fR\fI \fR
.RE

ldap admin dn (G)
.PP
.RS 4
The
\m[blue]\fBldap admin dn\fR\m[]
defines the Distinguished Name (DN) name used by Samba to contact the ldap server when retreiving user account information\&. The
\m[blue]\fBldap admin dn\fR\m[]
is used in conjunction with the admin dn password stored in the
private/secrets\&.tdb
file\&. See the
\fBsmbpasswd\fR(8)
man page for more information on how to accomplish this\&.
.sp
The
\m[blue]\fBldap admin dn\fR\m[]
requires a fully specified DN\&. The
\m[blue]\fBldap suffix\fR\m[]
is not appended to the
\m[blue]\fBldap admin dn\fR\m[]\&.
.sp
\fINo default\fR
.RE

ldap connection timeout (G)
.PP
.RS 4
This parameter tells the LDAP library calls which timeout in seconds they should honor during initial connection establishments to LDAP servers\&. It is very useful in failover scenarios in particular\&. If one or more LDAP servers are not reachable at all, we do not have to wait until TCP timeouts are over\&. This feature must be supported by your LDAP library\&.
.sp
This parameter is different from
\m[blue]\fBldap timeout\fR\m[]
which affects operations on LDAP servers using an existing connection and not establishing an initial connection\&.
.sp
Default:
\fI\fIldap connection timeout\fR\fR\fI = \fR\fI2\fR\fI \fR
.RE

ldap debug level (G)
.PP
.RS 4
This parameter controls the debug level of the LDAP library calls\&. In the case of OpenLDAP, it is the same bit\-field as understood by the server and documented in the
\fBslapd.conf\fR(5)
manpage\&. A typical useful value will be
\fI1\fR
for tracing function calls\&.
.sp
The debug output from the LDAP libraries appears with the prefix [LDAP] in Samba\*(Aqs logging output\&. The level at which LDAP logging is printed is controlled by the parameter
\fIldap debug threshold\fR\&.
.sp
Default:
\fI\fIldap debug level\fR\fR\fI = \fR\fI0\fR\fI \fR
.sp
Example:
\fI\fIldap debug level\fR\fR\fI = \fR\fI1\fR\fI \fR
.RE

ldap debug threshold (G)
.PP
.RS 4
This parameter controls the Samba debug level at which the ldap library debug output is printed in the Samba logs\&. See the description of
\fIldap debug level\fR
for details\&.
.sp
Default:
\fI\fIldap debug threshold\fR\fR\fI = \fR\fI10\fR\fI \fR
.sp
Example:
\fI\fIldap debug threshold\fR\fR\fI = \fR\fI5\fR\fI \fR
.RE

ldap delete dn (G)
.PP
.RS 4
This parameter specifies whether a delete operation in the ldapsam deletes the complete entry or only the attributes specific to Samba\&.
.sp
Default:
\fI\fIldap delete dn\fR\fR\fI = \fR\fIno\fR\fI \fR
.RE

ldap deref (G)
.PP
.RS 4
This option controls whether Samba should tell the LDAP library to use a certain alias dereferencing method\&. The default is
\fIauto\fR, which means that the default setting of the ldap client library will be kept\&. Other possible values are
\fInever\fR,
\fIfinding\fR,
\fIsearching\fR
and
\fIalways\fR\&. Grab your LDAP manual for more information\&.
.sp
Default:
\fI\fIldap deref\fR\fR\fI = \fR\fIauto\fR\fI \fR
.sp
Example:
\fI\fIldap deref\fR\fR\fI = \fR\fIsearching\fR\fI \fR
.RE

ldap follow referral (G)
.PP
.RS 4
This option controls whether to follow LDAP referrals or not when searching for entries in the LDAP database\&. Possible values are
\fIon\fR
to enable following referrals,
\fIoff\fR
to disable this, and
\fIauto\fR, to use the libldap default settings\&. libldap\*(Aqs choice of following referrals or not is set in /etc/openldap/ldap\&.conf with the REFERRALS parameter as documented in ldap\&.conf(5)\&.
.sp
Default:
\fI\fIldap follow referral\fR\fR\fI = \fR\fIauto\fR\fI \fR
.sp
Example:
\fI\fIldap follow referral\fR\fR\fI = \fR\fIoff\fR\fI \fR
.RE

ldap group suffix (G)
.PP
.RS 4
This parameter specifies the suffix that is used for groups when these are added to the LDAP directory\&. If this parameter is unset, the value of
\m[blue]\fBldap suffix\fR\m[]
will be used instead\&. The suffix string is pre\-pended to the
\m[blue]\fBldap suffix\fR\m[]
string so use a partial DN\&.
.sp
Default:
\fI\fIldap group suffix\fR\fR\fI = \fR\fI\fR\fI \fR
.sp
Example:
\fI\fIldap group suffix\fR\fR\fI = \fR\fIou=Groups\fR\fI \fR
.RE

ldap idmap suffix (G)
.PP
.RS 4
This parameters specifies the suffix that is used when storing idmap mappings\&. If this parameter is unset, the value of
\m[blue]\fBldap suffix\fR\m[]
will be used instead\&. The suffix string is pre\-pended to the
\m[blue]\fBldap suffix\fR\m[]
string so use a partial DN\&.
.sp
Default:
\fI\fIldap idmap suffix\fR\fR\fI = \fR\fI\fR\fI \fR
.sp
Example:
\fI\fIldap idmap suffix\fR\fR\fI = \fR\fIou=Idmap\fR\fI \fR
.RE

ldap machine suffix (G)
.PP
.RS 4
It specifies where machines should be added to the ldap tree\&. If this parameter is unset, the value of
\m[blue]\fBldap suffix\fR\m[]
will be used instead\&. The suffix string is pre\-pended to the
\m[blue]\fBldap suffix\fR\m[]
string so use a partial DN\&.
.sp
Default:
\fI\fIldap machine suffix\fR\fR\fI = \fR\fI\fR\fI \fR
.sp
Example:
\fI\fIldap machine suffix\fR\fR\fI = \fR\fIou=Computers\fR\fI \fR
.RE

ldap page size (G)
.PP
.RS 4
This parameter specifies the number of entries per page\&.
.sp
If the LDAP server supports paged results, clients can request subsets of search results (pages) instead of the entire list\&. This parameter specifies the size of these pages\&.
.sp
Default:
\fI\fIldap page size\fR\fR\fI = \fR\fI1000\fR\fI \fR
.sp
Example:
\fI\fIldap page size\fR\fR\fI = \fR\fI512\fR\fI \fR
.RE

ldap password sync
.PP
.RS 4
This parameter is a synonym for
ldap passwd sync\&.
.RE

ldap passwd sync (G)
.PP
.RS 4
This option is used to define whether or not Samba should sync the LDAP password with the NT and LM hashes for normal accounts (NOT for workstation, server or domain trusts) on a password change via SAMBA\&.
.sp
The
\m[blue]\fBldap passwd sync\fR\m[]
can be set to one of three values:
.RS
.sp
.RS 4
.ie n \{\
\h'-04'\(bu\h'+03'\c
.\}
.el \{\
.sp -1
.IP \(bu 2.3
.\}
\fIYes\fR
= Try to update the LDAP, NT and LM passwords and update the pwdLastSet time\&.
.RE
.sp
.RS 4
.ie n \{\
\h'-04'\(bu\h'+03'\c
.\}
.el \{\
.sp -1
.IP \(bu 2.3
.\}
\fINo\fR
= Update NT and LM passwords and update the pwdLastSet time\&.
.RE
.sp
.RS 4
.ie n \{\
\h'-04'\(bu\h'+03'\c
.\}
.el \{\
.sp -1
.IP \(bu 2.3
.\}
\fIOnly\fR
= Only update the LDAP password and let the LDAP server do the rest\&.
.RE
.sp
.RE
Default:
\fI\fIldap passwd sync\fR\fR\fI = \fR\fIno\fR\fI \fR
.RE

ldap replication sleep (G)
.PP
.RS 4
When Samba is asked to write to a read\-only LDAP replica, we are redirected to talk to the read\-write master server\&. This server then replicates our changes back to the \*(Aqlocal\*(Aq server, however the replication might take some seconds, especially over slow links\&. Certain client activities, particularly domain joins, can become confused by the \*(Aqsuccess\*(Aq that does not immediately change the LDAP back\-end\*(Aqs data\&.
.sp
This option simply causes Samba to wait a short time, to allow the LDAP server to catch up\&. If you have a particularly high\-latency network, you may wish to time the LDAP replication with a network sniffer, and increase this value accordingly\&. Be aware that no checking is performed that the data has actually replicated\&.
.sp
The value is specified in milliseconds, the maximum value is 5000 (5 seconds)\&.
.sp
Default:
\fI\fIldap replication sleep\fR\fR\fI = \fR\fI1000\fR\fI \fR
.RE

ldapsam:editposix (G)
.PP
.RS 4
Editposix is an option that leverages ldapsam:trusted to make it simpler to manage a domain controller eliminating the need to set up custom scripts to add and manage the posix users and groups\&. This option will instead directly manipulate the ldap tree to create, remove and modify user and group entries\&. This option also requires a running winbindd as it is used to allocate new uids/gids on user/group creation\&. The allocation range must be therefore configured\&.
.sp
To use this option, a basic ldap tree must be provided and the ldap suffix parameters must be properly configured\&. On virgin servers the default users and groups (Administrator, Guest, Domain Users, Domain Admins, Domain Guests) can be precreated with the command
net sam provision\&. To run this command the ldap server must be running, Winbindd must be running and the smb\&.conf ldap options must be properly configured\&. The typical ldap setup used with the
\m[blue]\fBldapsam:trusted = yes\fR\m[]
option is usually sufficient to use
\m[blue]\fBldapsam:editposix = yes\fR\m[]
as well\&.
.sp
An example configuration can be the following:
.sp
.if n \{\
.RS 4
.\}
.nf
	encrypt passwords = true
	passdb backend = ldapsam

	ldapsam:trusted=yes
	ldapsam:editposix=yes

	ldap admin dn = cn=admin,dc=samba,dc=org
	ldap delete dn = yes
	ldap group suffix = ou=groups
	ldap idmap suffix = ou=idmap
	ldap machine suffix = ou=computers
	ldap user suffix = ou=users
	ldap suffix = dc=samba,dc=org

	idmap backend = ldap:"ldap://localhost"

	idmap uid = 5000\-50000
	idmap gid = 5000\-50000
	
.fi
.if n \{\
.RE
.\}
.sp
This configuration assumes a directory layout like described in the following ldif:
.sp
.if n \{\
.RS 4
.\}
.nf
	dn: dc=samba,dc=org
	objectClass: top
	objectClass: dcObject
	objectClass: organization
	o: samba\&.org
	dc: samba

	dn: cn=admin,dc=samba,dc=org
	objectClass: simpleSecurityObject
	objectClass: organizationalRole
	cn: admin
	description: LDAP administrator
	userPassword: secret

	dn: ou=users,dc=samba,dc=org
	objectClass: top
	objectClass: organizationalUnit
	ou: users

	dn: ou=groups,dc=samba,dc=org
	objectClass: top
	objectClass: organizationalUnit
	ou: groups

	dn: ou=idmap,dc=samba,dc=org
	objectClass: top
	objectClass: organizationalUnit
	ou: idmap

	dn: ou=computers,dc=samba,dc=org
	objectClass: top
	objectClass: organizationalUnit
	ou: computers
	
.fi
.if n \{\
.RE
.\}
.sp
Default:
\fI\fIldapsam:editposix\fR\fR\fI = \fR\fIno\fR\fI \fR
.RE

ldapsam:trusted (G)
.PP
.RS 4
By default, Samba as a Domain Controller with an LDAP backend needs to use the Unix\-style NSS subsystem to access user and group information\&. Due to the way Unix stores user information in /etc/passwd and /etc/group this inevitably leads to inefficiencies\&. One important question a user needs to know is the list of groups he is member of\&. The plain UNIX model involves a complete enumeration of the file /etc/group and its NSS counterparts in LDAP\&. UNIX has optimized functions to enumerate group membership\&. Sadly, other functions that are used to deal with user and group attributes lack such optimization\&.
.sp
To make Samba scale well in large environments, the
\m[blue]\fBldapsam:trusted = yes\fR\m[]
option assumes that the complete user and group database that is relevant to Samba is stored in LDAP with the standard posixAccount/posixGroup attributes\&. It further assumes that the Samba auxiliary object classes are stored together with the POSIX data in the same LDAP object\&. If these assumptions are met,
\m[blue]\fBldapsam:trusted = yes\fR\m[]
can be activated and Samba can bypass the NSS system to query user group memberships\&. Optimized LDAP queries can greatly speed up domain logon and administration tasks\&. Depending on the size of the LDAP database a factor of 100 or more for common queries is easily achieved\&.
.sp
Default:
\fI\fIldapsam:trusted\fR\fR\fI = \fR\fIno\fR\fI \fR
.RE

ldap server require strong auth (G)
.PP
.RS 4
The
\m[blue]\fBldap server require strong auth\fR\m[]
defines whether the ldap server requires ldap traffic to be signed or signed and encrypted (sealed)\&. Possible values are
\fIno\fR,
\fIallow_sasl_over_tls\fR
and
\fIyes\fR\&.
.sp
A value of
\fIno\fR
allows simple and sasl binds over all transports\&.
.sp
A value of
\fIallow_sasl_over_tls\fR
allows simple and sasl binds (without sign or seal) over TLS encrypted connections\&. Unencrypted connections only allow sasl binds with sign or seal\&.
.sp
A value of
\fIyes\fR
allows only simple binds over TLS encrypted connections\&. Unencrypted connections only allow sasl binds with sign or seal\&.
.sp
Default:
\fI\fIldap server require strong auth\fR\fR\fI = \fR\fIyes\fR\fI \fR
.RE

ldap ssl (G)
.PP
.RS 4
This option is used to define whether or not Samba should use SSL when connecting to the ldap server This is
\fINOT\fR
related to Samba\*(Aqs previous SSL support which was enabled by specifying the
\-\-with\-ssl
option to the
configure
script\&.
.sp
LDAP connections should be secured where possible\&. This may be done setting
\fIeither\fR
this parameter to
\fIstart tls\fR
\fIor\fR
by specifying
\fIldaps://\fR
in the URL argument of
\m[blue]\fBpassdb backend\fR\m[]\&.
.sp
The
\m[blue]\fBldap ssl\fR\m[]
can be set to one of two values:
.RS
.sp
.RS 4
.ie n \{\
\h'-04'\(bu\h'+03'\c
.\}
.el \{\
.sp -1
.IP \(bu 2.3
.\}
\fIOff\fR
= Never use SSL when querying the directory\&.
.RE
.sp
.RS 4
.ie n \{\
\h'-04'\(bu\h'+03'\c
.\}
.el \{\
.sp -1
.IP \(bu 2.3
.\}
\fIstart tls\fR
= Use the LDAPv3 StartTLS extended operation (RFC2830) for communicating with the directory server\&.
.RE
.sp
.RE
Please note that this parameter does only affect
\fIrpc\fR
methods\&. To enable the LDAPv3 StartTLS extended operation (RFC2830) for
\fIads\fR, set
\m[blue]\fBldap ssl = start tls\fR\m[]
\fIand\fR
\m[blue]\fBldap ssl ads = yes\fR\m[]\&. See
smb\&.conf(5)
for more information on
\m[blue]\fBldap ssl ads\fR\m[]\&.
.sp
Default:
\fI\fIldap ssl\fR\fR\fI = \fR\fIstart tls\fR\fI \fR
.RE

ldap ssl ads (G)
.PP
.RS 4
This option is used to define whether or not Samba should use SSL when connecting to the ldap server using
\fIads\fR
methods\&. Rpc methods are not affected by this parameter\&. Please note, that this parameter won\*(Aqt have any effect if
\m[blue]\fBldap ssl\fR\m[]
is set to
\fIno\fR\&.
.sp
See
smb\&.conf(5)
for more information on
\m[blue]\fBldap ssl\fR\m[]\&.
.sp
Default:
\fI\fIldap ssl ads\fR\fR\fI = \fR\fIno\fR\fI \fR
.RE

ldap suffix (G)
.PP
.RS 4
Specifies the base for all ldap suffixes and for storing the sambaDomain object\&.
.sp
The ldap suffix will be appended to the values specified for the
\m[blue]\fBldap user suffix\fR\m[],
\m[blue]\fBldap group suffix\fR\m[],
\m[blue]\fBldap machine suffix\fR\m[], and the
\m[blue]\fBldap idmap suffix\fR\m[]\&. Each of these should be given only a DN relative to the
\m[blue]\fBldap suffix\fR\m[]\&.
.sp
Default:
\fI\fIldap suffix\fR\fR\fI = \fR\fI\fR\fI \fR
.sp
Example:
\fI\fIldap suffix\fR\fR\fI = \fR\fIdc=samba,dc=org\fR\fI \fR
.RE

ldap timeout (G)
.PP
.RS 4
This parameter defines the number of seconds that Samba should use as timeout for LDAP operations\&.
.sp
Default:
\fI\fIldap timeout\fR\fR\fI = \fR\fI15\fR\fI \fR
.RE

ldap user suffix (G)
.PP
.RS 4
This parameter specifies where users are added to the tree\&. If this parameter is unset, the value of
\m[blue]\fBldap suffix\fR\m[]
will be used instead\&. The suffix string is pre\-pended to the
\m[blue]\fBldap suffix\fR\m[]
string so use a partial DN\&.
.sp
Default:
\fI\fIldap user suffix\fR\fR\fI = \fR\fI\fR\fI \fR
.sp
Example:
\fI\fIldap user suffix\fR\fR\fI = \fR\fIou=people\fR\fI \fR
.RE

level2 oplocks (S)
.PP
.RS 4
This parameter controls whether Samba supports level2 (read\-only) oplocks on a share\&.
.sp
Level2, or read\-only oplocks allow Windows NT clients that have an oplock on a file to downgrade from a read\-write oplock to a read\-only oplock once a second client opens the file (instead of releasing all oplocks on a second open, as in traditional, exclusive oplocks)\&. This allows all openers of the file that support level2 oplocks to cache the file for read\-ahead only (ie\&. they may not cache writes or lock requests) and increases performance for many accesses of files that are not commonly written (such as application \&.EXE files)\&.
.sp
Once one of the clients which have a read\-only oplock writes to the file all clients are notified (no reply is needed or waited for) and told to break their oplocks to "none" and delete any read\-ahead caches\&.
.sp
It is recommended that this parameter be turned on to speed access to shared executables\&.
.sp
For more discussions on level2 oplocks see the CIFS spec\&.
.sp
Currently, if
\m[blue]\fBkernel oplocks\fR\m[]
are supported then level2 oplocks are not granted (even if this parameter is set to
\fByes\fR)\&. Note also, the
\m[blue]\fBoplocks\fR\m[]
parameter must be set to
\fByes\fR
on this share in order for this parameter to have any effect\&.
.sp
Default:
\fI\fIlevel2 oplocks\fR\fR\fI = \fR\fIyes\fR\fI \fR
.RE

lm announce (G)
.PP
.RS 4
This parameter determines if
\fBnmbd\fR(8)
will produce Lanman announce broadcasts that are needed by OS/2 clients in order for them to see the Samba server in their browse list\&. This parameter can have three values,
\fByes\fR,
\fBno\fR, or
\fBauto\fR\&. The default is
\fBauto\fR\&. If set to
\fBno\fR
Samba will never produce these broadcasts\&. If set to
\fByes\fR
Samba will produce Lanman announce broadcasts at a frequency set by the parameter
\m[blue]\fBlm interval\fR\m[]\&. If set to
\fBauto\fR
Samba will not send Lanman announce broadcasts by default but will listen for them\&. If it hears such a broadcast on the wire it will then start sending them at a frequency set by the parameter
\m[blue]\fBlm interval\fR\m[]\&.
.sp
Default:
\fI\fIlm announce\fR\fR\fI = \fR\fIauto\fR\fI \fR
.sp
Example:
\fI\fIlm announce\fR\fR\fI = \fR\fIyes\fR\fI \fR
.RE

lm interval (G)
.PP
.RS 4
If Samba is set to produce Lanman announce broadcasts needed by OS/2 clients (see the
\m[blue]\fBlm announce\fR\m[]
parameter) then this parameter defines the frequency in seconds with which they will be made\&. If this is set to zero then no Lanman announcements will be made despite the setting of the
\m[blue]\fBlm announce\fR\m[]
parameter\&.
.sp
Default:
\fI\fIlm interval\fR\fR\fI = \fR\fI60\fR\fI \fR
.sp
Example:
\fI\fIlm interval\fR\fR\fI = \fR\fI120\fR\fI \fR
.RE

load printers (G)
.PP
.RS 4
A boolean variable that controls whether all printers in the printcap will be loaded for browsing by default\&. See the
\m[blue]\fBprinters\fR\m[]
section for more details\&.
.sp
Default:
\fI\fIload printers\fR\fR\fI = \fR\fIyes\fR\fI \fR
.RE

local master (G)
.PP
.RS 4
This option allows
\fBnmbd\fR(8)
to try and become a local master browser on a subnet\&. If set to
\fBno\fR
then
nmbd
will not attempt to become a local master browser on a subnet and will also lose in all browsing elections\&. By default this value is set to
\fByes\fR\&. Setting this value to
\fByes\fR
doesn\*(Aqt mean that Samba will
\fIbecome\fR
the local master browser on a subnet, just that
nmbd
will
\fIparticipate\fR
in elections for local master browser\&.
.sp
Setting this value to
\fBno\fR
will cause
nmbd
\fInever\fR
to become a local master browser\&.
.sp
Default:
\fI\fIlocal master\fR\fR\fI = \fR\fIyes\fR\fI \fR
.RE

lock dir
.PP
.RS 4
This parameter is a synonym for
lock directory\&.
.RE

lock directory (G)
.PP
.RS 4
This option specifies the directory where lock files will be placed\&. The lock files are used to implement the
\m[blue]\fBmax connections\fR\m[]
option\&.
.sp
Note: This option can not be set inside registry configurations\&.
.sp
The files placed in this directory are not required across service restarts and can be safely placed on volatile storage (e\&.g\&. tmpfs in Linux)
.sp
Default:
\fI\fIlock directory\fR\fR\fI = \fR\fI${prefix}/var/lock\fR\fI \fR
.sp
Example:
\fI\fIlock directory\fR\fR\fI = \fR\fI/var/run/samba/locks\fR\fI \fR
.RE

locking (S)
.PP
.RS 4
This controls whether or not locking will be performed by the server in response to lock requests from the client\&.
.sp
If
locking = no, all lock and unlock requests will appear to succeed and all lock queries will report that the file in question is available for locking\&.
.sp
If
locking = yes, real locking will be performed by the server\&.
.sp
This option
\fImay\fR
be useful for read\-only filesystems which
\fImay\fR
not need locking (such as CDROM drives), although setting this parameter of
\fBno\fR
is not really recommended even in this case\&.
.sp
Be careful about disabling locking either globally or in a specific service, as lack of locking may result in data corruption\&. You should never need to set this parameter\&.
.sp
Default:
\fI\fIlocking\fR\fR\fI = \fR\fIyes\fR\fI \fR
.RE

lock spin time (G)
.PP
.RS 4
The time in milliseconds that smbd should keep waiting to see if a failed lock request can be granted\&. This parameter has changed in default value from Samba 3\&.0\&.23 from 10 to 200\&. The associated
\m[blue]\fBlock spin count\fR\m[]
parameter is no longer used in Samba 3\&.0\&.24\&. You should not need to change the value of this parameter\&.
.sp
Default:
\fI\fIlock spin time\fR\fR\fI = \fR\fI200\fR\fI \fR
.RE

log file (G)
.PP
.RS 4
This option allows you to override the name of the Samba log file (also known as the debug file)\&.
.sp
This option takes the standard substitutions, allowing you to have separate log files for each user or machine\&.
.sp
\fINo default\fR
.sp
Example:
\fI\fIlog file\fR\fR\fI = \fR\fI/usr/local/samba/var/log\&.%m\fR\fI \fR
.RE

logging (G)
.PP
.RS 4
This parameter configures logging backends\&. Multiple backends can be specified at the same time, with different log levels for each backend\&. The parameter is a list of backends, where each backend is specified as backend[:option][@loglevel]\&.
.sp
The \*(Aqoption\*(Aq parameter can be used to pass backend\-specific options\&.
.sp
The log level for a backend is optional, if it is not set for a backend, all messages are sent to this backend\&. The parameter
\m[blue]\fBlog level\fR\m[]
determines overall log levels, while the log levels specified here define what is sent to the individual backends\&.
.sp
When
\m[blue]\fBlogging\fR\m[]
is set, it overrides the
\m[blue]\fBsyslog\fR\m[]
and
\m[blue]\fBsyslog only\fR\m[]
parameters\&.
.sp
Some backends are only available when Samba has been compiled with the additional libraries\&. The overall list of logging backends:
.RS
.sp
.RS 4
.ie n \{\
\h'-04'\(bu\h'+03'\c
.\}
.el \{\
.sp -1
.IP \(bu 2.3
.\}
\fIsyslog\fR
.RE
.sp
.RS 4
.ie n \{\
\h'-04'\(bu\h'+03'\c
.\}
.el \{\
.sp -1
.IP \(bu 2.3
.\}
\fIfile\fR
.RE
.sp
.RS 4
.ie n \{\
\h'-04'\(bu\h'+03'\c
.\}
.el \{\
.sp -1
.IP \(bu 2.3
.\}
\fIsystemd\fR
.RE
.sp
.RS 4
.ie n \{\
\h'-04'\(bu\h'+03'\c
.\}
.el \{\
.sp -1
.IP \(bu 2.3
.\}
\fIlttng\fR
.RE
.sp
.RS 4
.ie n \{\
\h'-04'\(bu\h'+03'\c
.\}
.el \{\
.sp -1
.IP \(bu 2.3
.\}
\fIgpfs\fR
.RE
.sp
.RS 4
.ie n \{\
\h'-04'\(bu\h'+03'\c
.\}
.el \{\
.sp -1
.IP \(bu 2.3
.\}
\fIringbuf\fR
.RE
.sp
.RE
The
\fIringbuf\fR
backend supports an optional size argument to change the buffer size used, the default is 1 MB:
\fIringbuf:size=NBYTES\fR
.sp
Default:
\fI\fIlogging\fR\fR\fI = \fR\fI\fR\fI \fR
.sp
Example:
\fI\fIlogging\fR\fR\fI = \fR\fIsyslog@1 file\fR\fI \fR
.RE

debuglevel
.PP
.RS 4
This parameter is a synonym for
log level\&.
.RE

log level (G)
.PP
.RS 4
The value of the parameter (a astring) allows the debug level (logging level) to be specified in the
smb\&.conf
file\&.
.sp
This parameter has been extended since the 2\&.2\&.x series, now it allows one to specify the debug level for multiple debug classes and distinct logfiles for debug classes\&. This is to give greater flexibility in the configuration of the system\&. The following debug classes are currently implemented:
.RS
.sp
.RS 4
.ie n \{\
\h'-04'\(bu\h'+03'\c
.\}
.el \{\
.sp -1
.IP \(bu 2.3
.\}
\fIall\fR
.RE
.sp
.RS 4
.ie n \{\
\h'-04'\(bu\h'+03'\c
.\}
.el \{\
.sp -1
.IP \(bu 2.3
.\}
\fItdb\fR
.RE
.sp
.RS 4
.ie n \{\
\h'-04'\(bu\h'+03'\c
.\}
.el \{\
.sp -1
.IP \(bu 2.3
.\}
\fIprintdrivers\fR
.RE
.sp
.RS 4
.ie n \{\
\h'-04'\(bu\h'+03'\c
.\}
.el \{\
.sp -1
.IP \(bu 2.3
.\}
\fIlanman\fR
.RE
.sp
.RS 4
.ie n \{\
\h'-04'\(bu\h'+03'\c
.\}
.el \{\
.sp -1
.IP \(bu 2.3
.\}
\fIsmb\fR
.RE
.sp
.RS 4
.ie n \{\
\h'-04'\(bu\h'+03'\c
.\}
.el \{\
.sp -1
.IP \(bu 2.3
.\}
\fIsmb2\fR
.RE
.sp
.RS 4
.ie n \{\
\h'-04'\(bu\h'+03'\c
.\}
.el \{\
.sp -1
.IP \(bu 2.3
.\}
\fIsmb2_credits\fR
.RE
.sp
.RS 4
.ie n \{\
\h'-04'\(bu\h'+03'\c
.\}
.el \{\
.sp -1
.IP \(bu 2.3
.\}
\fIrpc_parse\fR
.RE
.sp
.RS 4
.ie n \{\
\h'-04'\(bu\h'+03'\c
.\}
.el \{\
.sp -1
.IP \(bu 2.3
.\}
\fIrpc_srv\fR
.RE
.sp
.RS 4
.ie n \{\
\h'-04'\(bu\h'+03'\c
.\}
.el \{\
.sp -1
.IP \(bu 2.3
.\}
\fIrpc_cli\fR
.RE
.sp
.RS 4
.ie n \{\
\h'-04'\(bu\h'+03'\c
.\}
.el \{\
.sp -1
.IP \(bu 2.3
.\}
\fIpassdb\fR
.RE
.sp
.RS 4
.ie n \{\
\h'-04'\(bu\h'+03'\c
.\}
.el \{\
.sp -1
.IP \(bu 2.3
.\}
\fIsam\fR
.RE
.sp
.RS 4
.ie n \{\
\h'-04'\(bu\h'+03'\c
.\}
.el \{\
.sp -1
.IP \(bu 2.3
.\}
\fIauth\fR
.RE
.sp
.RS 4
.ie n \{\
\h'-04'\(bu\h'+03'\c
.\}
.el \{\
.sp -1
.IP \(bu 2.3
.\}
\fIwinbind\fR
.RE
.sp
.RS 4
.ie n \{\
\h'-04'\(bu\h'+03'\c
.\}
.el \{\
.sp -1
.IP \(bu 2.3
.\}
\fIvfs\fR
.RE
.sp
.RS 4
.ie n \{\
\h'-04'\(bu\h'+03'\c
.\}
.el \{\
.sp -1
.IP \(bu 2.3
.\}
\fIidmap\fR
.RE
.sp
.RS 4
.ie n \{\
\h'-04'\(bu\h'+03'\c
.\}
.el \{\
.sp -1
.IP \(bu 2.3
.\}
\fIquota\fR
.RE
.sp
.RS 4
.ie n \{\
\h'-04'\(bu\h'+03'\c
.\}
.el \{\
.sp -1
.IP \(bu 2.3
.\}
\fIacls\fR
.RE
.sp
.RS 4
.ie n \{\
\h'-04'\(bu\h'+03'\c
.\}
.el \{\
.sp -1
.IP \(bu 2.3
.\}
\fIlocking\fR
.RE
.sp
.RS 4
.ie n \{\
\h'-04'\(bu\h'+03'\c
.\}
.el \{\
.sp -1
.IP \(bu 2.3
.\}
\fImsdfs\fR
.RE
.sp
.RS 4
.ie n \{\
\h'-04'\(bu\h'+03'\c
.\}
.el \{\
.sp -1
.IP \(bu 2.3
.\}
\fIdmapi\fR
.RE
.sp
.RS 4
.ie n \{\
\h'-04'\(bu\h'+03'\c
.\}
.el \{\
.sp -1
.IP \(bu 2.3
.\}
\fIregistry\fR
.RE
.sp
.RS 4
.ie n \{\
\h'-04'\(bu\h'+03'\c
.\}
.el \{\
.sp -1
.IP \(bu 2.3
.\}
\fIscavenger\fR
.RE
.sp
.RS 4
.ie n \{\
\h'-04'\(bu\h'+03'\c
.\}
.el \{\
.sp -1
.IP \(bu 2.3
.\}
\fIdns\fR
.RE
.sp
.RS 4
.ie n \{\
\h'-04'\(bu\h'+03'\c
.\}
.el \{\
.sp -1
.IP \(bu 2.3
.\}
\fIldb\fR
.RE
.sp
.RS 4
.ie n \{\
\h'-04'\(bu\h'+03'\c
.\}
.el \{\
.sp -1
.IP \(bu 2.3
.\}
\fItevent\fR
.RE
.sp
.RS 4
.ie n \{\
\h'-04'\(bu\h'+03'\c
.\}
.el \{\
.sp -1
.IP \(bu 2.3
.\}
\fIauth_audit\fR
.RE
.sp
.RS 4
.ie n \{\
\h'-04'\(bu\h'+03'\c
.\}
.el \{\
.sp -1
.IP \(bu 2.3
.\}
\fIauth_json_audit\fR
.RE
.sp
.RS 4
.ie n \{\
\h'-04'\(bu\h'+03'\c
.\}
.el \{\
.sp -1
.IP \(bu 2.3
.\}
\fIkerberos\fR
.RE
.sp
.RS 4
.ie n \{\
\h'-04'\(bu\h'+03'\c
.\}
.el \{\
.sp -1
.IP \(bu 2.3
.\}
\fIdsdb_audit\fR
.RE
.sp
.RS 4
.ie n \{\
\h'-04'\(bu\h'+03'\c
.\}
.el \{\
.sp -1
.IP \(bu 2.3
.\}
\fIdsdb_json_audit\fR
.RE
.sp
.RS 4
.ie n \{\
\h'-04'\(bu\h'+03'\c
.\}
.el \{\
.sp -1
.IP \(bu 2.3
.\}
\fIdsdb_password_audit\fR
.RE
.sp
.RS 4
.ie n \{\
\h'-04'\(bu\h'+03'\c
.\}
.el \{\
.sp -1
.IP \(bu 2.3
.\}
\fIdsdb_password_json_audit\fR
.RE
.sp
.RS 4
.ie n \{\
\h'-04'\(bu\h'+03'\c
.\}
.el \{\
.sp -1
.IP \(bu 2.3
.\}
\fIdsdb_transaction_audit\fR
.RE
.sp
.RS 4
.ie n \{\
\h'-04'\(bu\h'+03'\c
.\}
.el \{\
.sp -1
.IP \(bu 2.3
.\}
\fIdsdb_transaction_json_audit\fR
.RE
.sp
.RE
To configure the logging for specific classes to go into a different file then
\m[blue]\fBlog file\fR\m[], you can append
\fI@PATH\fR
to the class, eg
\fIlog level = 1 full_audit:1@/var/log/audit\&.log\fR\&.
.sp
Authentication and authorization audit information is logged under the auth_audit, and if Samba was not compiled with \-\-without\-json, a JSON representation is logged under auth_json_audit\&.
.sp
Support is comprehensive for all authentication and authorisation of user accounts in the Samba Active Directory Domain Controller, as well as the implicit authentication in password changes\&. In the file server, NTLM authentication, SMB and RPC authorization is covered\&.
.sp
Log levels for auth_audit and auth_audit_json are:
.RS
.sp
.RS 4
.ie n \{\
\h'-04'\(bu\h'+03'\c
.\}
.el \{\
.sp -1
.IP \(bu 2.3
.\}
2: Authentication Failure
.RE
.sp
.RS 4
.ie n \{\
\h'-04'\(bu\h'+03'\c
.\}
.el \{\
.sp -1
.IP \(bu 2.3
.\}
3: Authentication Success
.RE
.sp
.RS 4
.ie n \{\
\h'-04'\(bu\h'+03'\c
.\}
.el \{\
.sp -1
.IP \(bu 2.3
.\}
4: Authorization Success
.RE
.sp
.RS 4
.ie n \{\
\h'-04'\(bu\h'+03'\c
.\}
.el \{\
.sp -1
.IP \(bu 2.3
.\}
5: Anonymous Authentication and Authorization Success
.RE
.sp
.RE
Changes to the sam\&.ldb database are logged under the dsdb_audit and a JSON representation is logged under dsdb_json_audit\&.
.sp
Password changes and Password resets are logged under dsdb_password_audit and a JSON representation is logged under the dsdb_password_json_audit\&.
.sp
Transaction rollbacks and prepare commit failures are logged under the dsdb_transaction_audit and a JSON representation is logged under the password_json_audit\&. Logging the transaction details allows the identification of password and sam\&.ldb operations that have been rolled back\&.
.sp
Default:
\fI\fIlog level\fR\fR\fI = \fR\fI0\fR\fI \fR
.sp
Example:
\fI\fIlog level\fR\fR\fI = \fR\fI3 passdb:5 auth:10 winbind:2\fR\fI \fR
.sp
Example:
\fI\fIlog level\fR\fR\fI = \fR\fI1 full_audit:1@/var/log/audit\&.log winbind:2\fR\fI \fR
.RE

log nt token command (G)
.PP
.RS 4
This option can be set to a command that will be called when new nt tokens are created\&.
.sp
This is only useful for development purposes\&.
.sp
Default:
\fI\fIlog nt token command\fR\fR\fI = \fR\fI\fR\fI \fR
.RE

logon drive (G)
.PP
.RS 4
This parameter specifies the local path to which the home directory will be connected (see
\m[blue]\fBlogon home\fR\m[]) and is only used by NT Workstations\&.
.sp
Note that this option is only useful if Samba is set up as a logon server\&.
.sp
Default:
\fI\fIlogon drive\fR\fR\fI = \fR\fI\fR\fI \fR
.sp
Example:
\fI\fIlogon drive\fR\fR\fI = \fR\fIh:\fR\fI \fR
.RE

logon home (G)
.PP
.RS 4
This parameter specifies the home directory location when a Win95/98 or NT Workstation logs into a Samba PDC\&. It allows you to do
.sp
C:\e>\fBNET USE H: /HOME\fR
.sp
from a command prompt, for example\&.
.sp
This option takes the standard substitutions, allowing you to have separate logon scripts for each user or machine\&.
.sp
This parameter can be used with Win9X workstations to ensure that roaming profiles are stored in a subdirectory of the user\*(Aqs home directory\&. This is done in the following way:
.sp
logon home = \e\e%N\e%U\eprofile
.sp
This tells Samba to return the above string, with substitutions made when a client requests the info, generally in a NetUserGetInfo request\&. Win9X clients truncate the info to \e\eserver\eshare when a user does
net use /home
but use the whole string when dealing with profiles\&.
.sp
Note that in prior versions of Samba, the
\m[blue]\fBlogon path\fR\m[]
was returned rather than
\fIlogon home\fR\&. This broke
net use /home
but allowed profiles outside the home directory\&. The current implementation is correct, and can be used for profiles if you use the above trick\&.
.sp
Disable this feature by setting
\m[blue]\fBlogon home = ""\fR\m[]
\- using the empty string\&.
.sp
This option is only useful if Samba is set up as a logon server\&.
.sp
Default:
\fI\fIlogon home\fR\fR\fI = \fR\fI\e\e%N\e%U\fR\fI \fR
.sp
Example:
\fI\fIlogon home\fR\fR\fI = \fR\fI\e\eremote_smb_server\e%U\fR\fI \fR
.RE

logon path (G)
.PP
.RS 4
This parameter specifies the directory where roaming profiles (Desktop, NTuser\&.dat, etc) are stored\&. Contrary to previous versions of these manual pages, it has nothing to do with Win 9X roaming profiles\&. To find out how to handle roaming profiles for Win 9X system, see the
\m[blue]\fBlogon home\fR\m[]
parameter\&.
.sp
This option takes the standard substitutions, allowing you to have separate logon scripts for each user or machine\&. It also specifies the directory from which the "Application Data",
desktop,
start menu,
network neighborhood,
programs
and other folders, and their contents, are loaded and displayed on your Windows NT client\&.
.sp
The share and the path must be readable by the user for the preferences and directories to be loaded onto the Windows NT client\&. The share must be writeable when the user logs in for the first time, in order that the Windows NT client can create the NTuser\&.dat and other directories\&. Thereafter, the directories and any of the contents can, if required, be made read\-only\&. It is not advisable that the NTuser\&.dat file be made read\-only \- rename it to NTuser\&.man to achieve the desired effect (a
\fIMAN\fRdatory profile)\&.
.sp
Windows clients can sometimes maintain a connection to the [homes] share, even though there is no user logged in\&. Therefore, it is vital that the logon path does not include a reference to the homes share (i\&.e\&. setting this parameter to \e\e%N\ehomes\eprofile_path will cause problems)\&.
.sp
This option takes the standard substitutions, allowing you to have separate logon scripts for each user or machine\&.
.if n \{\
.sp
.\}
.RS 4
.it 1 an-trap
.nr an-no-space-flag 1
.nr an-break-flag 1
.br
.ps +1
\fBWarning\fR
.ps -1
.br
Do not quote the value\&. Setting this as
\(lq\e\e%N\eprofile\e%U\(rq
will break profile handling\&. Where the tdbsam or ldapsam passdb backend is used, at the time the user account is created the value configured for this parameter is written to the passdb backend and that value will over\-ride the parameter value present in the smb\&.conf file\&. Any error present in the passdb backend account record must be editted using the appropriate tool (pdbedit on the command\-line, or any other locally provided system tool)\&.
.sp .5v
.RE
Note that this option is only useful if Samba is set up as a domain controller\&.
.sp
Disable the use of roaming profiles by setting the value of this parameter to the empty string\&. For example,
\m[blue]\fBlogon path = ""\fR\m[]\&. Take note that even if the default setting in the smb\&.conf file is the empty string, any value specified in the user account settings in the passdb backend will over\-ride the effect of setting this parameter to null\&. Disabling of all roaming profile use requires that the user account settings must also be blank\&.
.sp
An example of use is:
.sp
.if n \{\
.RS 4
.\}
.nf
logon path = \e\ePROFILESERVER\ePROFILE\e%U
.fi
.if n \{\
.RE
.\}
.sp
Default:
\fI\fIlogon path\fR\fR\fI = \fR\fI\e\e%N\e%U\eprofile\fR\fI \fR
.RE

logon script (G)
.PP
.RS 4
This parameter specifies the batch file (\&.bat) or NT command file (\&.cmd) to be downloaded and run on a machine when a user successfully logs in\&. The file must contain the DOS style CR/LF line endings\&. Using a DOS\-style editor to create the file is recommended\&.
.sp
The script must be a relative path to the
\fI[netlogon]\fR
service\&. If the [netlogon] service specifies a
\m[blue]\fBpath\fR\m[]
of
/usr/local/samba/netlogon, and
\m[blue]\fBlogon script = STARTUP\&.BAT\fR\m[], then the file that will be downloaded is:
.sp
.if n \{\
.RS 4
.\}
.nf
	/usr/local/samba/netlogon/STARTUP\&.BAT
.fi
.if n \{\
.RE
.\}
.sp
The contents of the batch file are entirely your choice\&. A suggested command would be to add
NET TIME \e\eSERVER /SET /YES, to force every machine to synchronize clocks with the same time server\&. Another use would be to add
NET USE U: \e\eSERVER\eUTILS
for commonly used utilities, or
.sp
.if n \{\
.RS 4
.\}
.nf
\fBNET USE Q: \e\eSERVER\eISO9001_QA\fR
.fi
.if n \{\
.RE
.\}
.sp
for example\&.
.sp
Note that it is particularly important not to allow write access to the [netlogon] share, or to grant users write permission on the batch files in a secure environment, as this would allow the batch files to be arbitrarily modified and security to be breached\&.
.sp
This option takes the standard substitutions, allowing you to have separate logon scripts for each user or machine\&.
.sp
This option is only useful if Samba is set up as a logon server in a classic domain controller role\&. If Samba is set up as an Active Directory domain controller, LDAP attribute
scriptPath
is used instead\&. For configurations where
\m[blue]\fBpassdb backend = ldapsam\fR\m[]
is in use, this option only defines a default value in case LDAP attribute
sambaLogonScript
is missing\&.
.sp
Default:
\fI\fIlogon script\fR\fR\fI = \fR\fI\fR\fI \fR
.sp
Example:
\fI\fIlogon script\fR\fR\fI = \fR\fIscripts\e%U\&.bat\fR\fI \fR
.RE

log writeable files on exit (G)
.PP
.RS 4
When the network connection between a CIFS client and Samba dies, Samba has no option but to simply shut down the server side of the network connection\&. If this happens, there is a risk of data corruption because the Windows client did not complete all write operations that the Windows application requested\&. Setting this option to "yes" makes smbd log with a level 0 message a list of all files that have been opened for writing when the network connection died\&. Those are the files that are potentially corrupted\&. It is meant as an aid for the administrator to give him a list of files to do consistency checks on\&.
.sp
Default:
\fI\fIlog writeable files on exit\fR\fR\fI = \fR\fIno\fR\fI \fR
.RE

lppause command (S)
.PP
.RS 4
This parameter specifies the command to be executed on the server host in order to stop printing or spooling a specific print job\&.
.sp
This command should be a program or script which takes a printer name and job number to pause the print job\&. One way of implementing this is by using job priorities, where jobs having a too low priority won\*(Aqt be sent to the printer\&.
.sp
If a
\fI%p\fR
is given then the printer name is put in its place\&. A
\fI%j\fR
is replaced with the job number (an integer)\&. On HPUX (see
\fIprinting=hpux \fR), if the
\fI\-p%p\fR
option is added to the lpq command, the job will show up with the correct status, i\&.e\&. if the job priority is lower than the set fence priority it will have the PAUSED status, whereas if the priority is equal or higher it will have the SPOOLED or PRINTING status\&.
.sp
Note that it is good practice to include the absolute path in the lppause command as the PATH may not be available to the server\&.
.sp
Currently no default value is given to this string, unless the value of the
\m[blue]\fBprinting\fR\m[]
parameter is
\fBSYSV\fR, in which case the default is :
lp \-i %p\-%j \-H hold
or if the value of the
\fIprinting\fR
parameter is
\fBSOFTQ\fR, then the default is:
qstat \-s \-j%j \-h\&.
.sp
Default:
\fI\fIlppause command\fR\fR\fI = \fR\fI # determined by printing parameter\fR\fI \fR
.sp
Example:
\fI\fIlppause command\fR\fR\fI = \fR\fI/usr/bin/lpalt %p\-%j \-p0\fR\fI \fR
.RE

lpq cache time (G)
.PP
.RS 4
This controls how long lpq info will be cached for to prevent the
lpq
command being called too often\&. A separate cache is kept for each variation of the
lpq
command used by the system, so if you use different
lpq
commands for different users then they won\*(Aqt share cache information\&.
.sp
The cache files are stored in
/tmp/lpq\&.xxxx
where xxxx is a hash of the
lpq
command in use\&.
.sp
The default is 30 seconds, meaning that the cached results of a previous identical
lpq
command will be used if the cached data is less than 30 seconds old\&. A large value may be advisable if your
lpq
command is very slow\&.
.sp
A value of 0 will disable caching completely\&.
.sp
Default:
\fI\fIlpq cache time\fR\fR\fI = \fR\fI30\fR\fI \fR
.sp
Example:
\fI\fIlpq cache time\fR\fR\fI = \fR\fI10\fR\fI \fR
.RE

lpq command (S)
.PP
.RS 4
This parameter specifies the command to be executed on the server host in order to obtain
lpq\-style printer status information\&.
.sp
This command should be a program or script which takes a printer name as its only parameter and outputs printer status information\&.
.sp
Currently nine styles of printer status information are supported; BSD, AIX, LPRNG, PLP, SYSV, HPUX, QNX, CUPS, and SOFTQ\&. This covers most UNIX systems\&. You control which type is expected using the
\fIprinting =\fR
option\&.
.sp
Some clients (notably Windows for Workgroups) may not correctly send the connection number for the printer they are requesting status information about\&. To get around this, the server reports on the first printer service connected to by the client\&. This only happens if the connection number sent is invalid\&.
.sp
If a
\fI%p\fR
is given then the printer name is put in its place\&. Otherwise it is placed at the end of the command\&.
.sp
Note that it is good practice to include the absolute path in the
\fIlpq command\fR
as the
\fB$PATH \fR
may not be available to the server\&. When compiled with the CUPS libraries, no
\fIlpq command\fR
is needed because smbd will make a library call to obtain the print queue listing\&.
.sp
Default:
\fI\fIlpq command\fR\fR\fI = \fR\fI # determined by printing parameter\fR\fI \fR
.sp
Example:
\fI\fIlpq command\fR\fR\fI = \fR\fI/usr/bin/lpq \-P%p\fR\fI \fR
.RE

lpresume command (S)
.PP
.RS 4
This parameter specifies the command to be executed on the server host in order to restart or continue printing or spooling a specific print job\&.
.sp
This command should be a program or script which takes a printer name and job number to resume the print job\&. See also the
\m[blue]\fBlppause command\fR\m[]
parameter\&.
.sp
If a
\fI%p\fR
is given then the printer name is put in its place\&. A
\fI%j\fR
is replaced with the job number (an integer)\&.
.sp
Note that it is good practice to include the absolute path in the
\fIlpresume command\fR
as the PATH may not be available to the server\&.
.sp
See also the
\m[blue]\fBprinting\fR\m[]
parameter\&.
.sp
Default: Currently no default value is given to this string, unless the value of the
\fIprinting\fR
parameter is
\fBSYSV\fR, in which case the default is:
.sp
lp \-i %p\-%j \-H resume
.sp
or if the value of the
\fIprinting\fR
parameter is
\fBSOFTQ\fR, then the default is:
.sp
qstat \-s \-j%j \-r
.sp
Default:
\fI\fIlpresume command\fR\fR\fI = \fR\fI # determined by printing parameter\fR\fI \fR
.sp
Example:
\fI\fIlpresume command\fR\fR\fI = \fR\fI/usr/bin/lpalt %p\-%j \-p2\fR\fI \fR
.RE

lprm command (S)
.PP
.RS 4
This parameter specifies the command to be executed on the server host in order to delete a print job\&.
.sp
This command should be a program or script which takes a printer name and job number, and deletes the print job\&.
.sp
If a
\fI%p\fR
is given then the printer name is put in its place\&. A
\fI%j\fR
is replaced with the job number (an integer)\&.
.sp
Note that it is good practice to include the absolute path in the
\fIlprm command\fR
as the PATH may not be available to the server\&.
.sp
Examples of use are:
.sp
.if n \{\
.RS 4
.\}
.nf
lprm command = /usr/bin/lprm \-P%p %j

or

lprm command = /usr/bin/cancel %p\-%j
.fi
.if n \{\
.RE
.\}
.sp
Default:
\fI\fIlprm command\fR\fR\fI = \fR\fI # determined by printing parameter\fR\fI \fR
.RE

lsa over netlogon (G)
.PP
.RS 4
Setting this deprecated option will allow the RPC server in the AD DC to answer the LSARPC interface on the
\epipe\enetlogon
IPC pipe\&.
.sp
When enabled, this matches the behaviour of Microsoft\*(Aqs Windows, due to their internal implementation choices\&.
.sp
If it is disabled (the default), the AD DC can offer improved performance, as the netlogon server is decoupled and can run as multiple processes\&.
.sp
Default:
\fI\fIlsa over netlogon\fR\fR\fI = \fR\fIno\fR\fI \fR
.RE

machine password timeout (G)
.PP
.RS 4
If a Samba server is a member of a Windows NT or Active Directory Domain (see the
\m[blue]\fBsecurity = domain\fR\m[]
and
\m[blue]\fBsecurity = ads\fR\m[]
parameters), then periodically a running winbindd process will try and change the MACHINE ACCOUNT PASSWORD stored in the TDB called
secrets\&.tdb\&. This parameter specifies how often this password will be changed, in seconds\&. The default is one week (expressed in seconds), the same as a Windows NT Domain member server\&.
.sp
See also
\fBsmbpasswd\fR(8), and the
\m[blue]\fBsecurity = domain\fR\m[]
and
\m[blue]\fBsecurity = ads\fR\m[]
parameters\&.
.sp
Default:
\fI\fImachine password timeout\fR\fR\fI = \fR\fI604800\fR\fI \fR
.RE

magic output (S)
.PP
.RS 4
This parameter specifies the name of a file which will contain output created by a magic script (see the
\m[blue]\fBmagic script\fR\m[]
parameter below)\&.
.if n \{\
.sp
.\}
.RS 4
.it 1 an-trap
.nr an-no-space-flag 1
.nr an-break-flag 1
.br
.ps +1
\fBWarning\fR
.ps -1
.br
If two clients use the same
\fImagic script \fR
in the same directory the output file content is undefined\&.
.sp .5v
.RE
Default:
\fI\fImagic output\fR\fR\fI = \fR\fI # <magic script name>\&.out\fR\fI \fR
.sp
Example:
\fI\fImagic output\fR\fR\fI = \fR\fImyfile\&.txt\fR\fI \fR
.RE

magic script (S)
.PP
.RS 4
This parameter specifies the name of a file which, if opened, will be executed by the server when the file is closed\&. This allows a UNIX script to be sent to the Samba host and executed on behalf of the connected user\&.
.sp
Scripts executed in this way will be deleted upon completion assuming that the user has the appropriate level of privilege and the file permissions allow the deletion\&.
.sp
If the script generates output, output will be sent to the file specified by the
\m[blue]\fBmagic output\fR\m[]
parameter (see above)\&.
.sp
Note that some shells are unable to interpret scripts containing CR/LF instead of CR as the end\-of\-line marker\&. Magic scripts must be executable
\fIas is\fR
on the host, which for some hosts and some shells will require filtering at the DOS end\&.
.sp
Magic scripts are
\fIEXPERIMENTAL\fR
and should
\fINOT\fR
be relied upon\&.
.sp
Default:
\fI\fImagic script\fR\fR\fI = \fR\fI\fR\fI \fR
.sp
Example:
\fI\fImagic script\fR\fR\fI = \fR\fIuser\&.csh\fR\fI \fR
.RE

mangled names (S)
.PP
.RS 4
This controls whether non\-DOS names under UNIX should be mapped to DOS\-compatible names ("mangled") and made visible, or whether non\-DOS names should simply be ignored\&.
.sp
See the section on
\m[blue]\fBname mangling\fR\m[]
for details on how to control the mangling process\&.
.sp
Possible option settings are
.RS
.sp
.RS 4
.ie n \{\
\h'-04'\(bu\h'+03'\c
.\}
.el \{\
.sp -1
.IP \(bu 2.3
.\}
\fIyes (default)\fR
\- enables name mangling for all not DOS 8\&.3 conforming names\&.
.RE
.sp
.RS 4
.ie n \{\
\h'-04'\(bu\h'+03'\c
.\}
.el \{\
.sp -1
.IP \(bu 2.3
.\}
\fIno\fR
\- disables any name mangling\&.
.RE
.sp
.RS 4
.ie n \{\
\h'-04'\(bu\h'+03'\c
.\}
.el \{\
.sp -1
.IP \(bu 2.3
.\}
\fIillegal\fR
\- does mangling for names with illegal NTFS characters\&. This is the most sensible setting for modern clients that don\*(Aqt use the shortname anymore\&.
.RE
.sp
.RE
If mangling is used then the mangling method is as follows:
.RS
.sp
.RS 4
.ie n \{\
\h'-04'\(bu\h'+03'\c
.\}
.el \{\
.sp -1
.IP \(bu 2.3
.\}
The first (up to) five alphanumeric characters before the rightmost dot of the filename are preserved, forced to upper case, and appear as the first (up to) five characters of the mangled name\&.
.RE
.sp
.RS 4
.ie n \{\
\h'-04'\(bu\h'+03'\c
.\}
.el \{\
.sp -1
.IP \(bu 2.3
.\}
A tilde "~" is appended to the first part of the mangled name, followed by a two\-character unique sequence, based on the original root name (i\&.e\&., the original filename minus its final extension)\&. The final extension is included in the hash calculation only if it contains any upper case characters or is longer than three characters\&.
.sp
Note that the character to use may be specified using the
\m[blue]\fBmangling char\fR\m[]
option, if you don\*(Aqt like \*(Aq~\*(Aq\&.
.RE
.sp
.RS 4
.ie n \{\
\h'-04'\(bu\h'+03'\c
.\}
.el \{\
.sp -1
.IP \(bu 2.3
.\}
Files whose UNIX name begins with a dot will be presented as DOS hidden files\&. The mangled name will be created as for other filenames, but with the leading dot removed and "___" as its extension regardless of actual original extension (that\*(Aqs three underscores)\&.
.RE
.sp
.RE
The two\-digit hash value consists of upper case alphanumeric characters\&.
.sp
This algorithm can cause name collisions only if files in a directory share the same first five alphanumeric characters\&. The probability of such a clash is 1/1300\&.
.sp
The name mangling (if enabled) allows a file to be copied between UNIX directories from Windows/DOS while retaining the long UNIX filename\&. UNIX files can be renamed to a new extension from Windows/DOS and will retain the same basename\&. Mangled names do not change between sessions\&.
.sp
Default:
\fI\fImangled names\fR\fR\fI = \fR\fIyes\fR\fI \fR
.sp
Example:
\fI\fImangled names\fR\fR\fI = \fR\fIillegal\fR\fI \fR
.RE

mangle prefix (G)
.PP
.RS 4
controls the number of prefix characters from the original name used when generating the mangled names\&. A larger value will give a weaker hash and therefore more name collisions\&. The minimum value is 1 and the maximum value is 6\&.
.sp
mangle prefix is effective only when mangling method is hash2\&.
.sp
Default:
\fI\fImangle prefix\fR\fR\fI = \fR\fI1\fR\fI \fR
.sp
Example:
\fI\fImangle prefix\fR\fR\fI = \fR\fI4\fR\fI \fR
.RE

mangling char (S)
.PP
.RS 4
This controls what character is used as the
\fImagic\fR
character in
\m[blue]\fBname mangling\fR\m[]\&. The default is a \*(Aq~\*(Aq but this may interfere with some software\&. Use this option to set it to whatever you prefer\&. This is effective only when mangling method is hash\&.
.sp
Default:
\fI\fImangling char\fR\fR\fI = \fR\fI~\fR\fI \fR
.sp
Example:
\fI\fImangling char\fR\fR\fI = \fR\fI^\fR\fI \fR
.RE

mangling method (G)
.PP
.RS 4
controls the algorithm used for the generating the mangled names\&. Can take two different values, "hash" and "hash2"\&. "hash" is the algorithm that was used in Samba for many years and was the default in Samba 2\&.2\&.x "hash2" is now the default and is newer and considered a better algorithm (generates less collisions) in the names\&. Many Win32 applications store the mangled names and so changing to algorithms must not be done lightly as these applications may break unless reinstalled\&.
.sp
Default:
\fI\fImangling method\fR\fR\fI = \fR\fIhash2\fR\fI \fR
.sp
Example:
\fI\fImangling method\fR\fR\fI = \fR\fIhash\fR\fI \fR
.RE

map acl inherit (S)
.PP
.RS 4
This boolean parameter controls whether
\fBsmbd\fR(8)
will attempt to map the \*(Aqinherit\*(Aq and \*(Aqprotected\*(Aq access control entry flags stored in Windows ACLs into an extended attribute called user\&.SAMBA_PAI\&. This parameter only takes effect if Samba is being run on a platform that supports extended attributes (Linux and IRIX so far) and allows the Windows 2000 ACL editor to correctly use inheritance with the Samba POSIX ACL mapping code\&.
.sp
Default:
\fI\fImap acl inherit\fR\fR\fI = \fR\fIno\fR\fI \fR
.RE

map archive (S)
.PP
.RS 4
This controls whether the DOS archive attribute should be mapped to the UNIX owner execute bit\&. The DOS archive bit is set when a file has been modified since its last backup\&. One motivation for this option is to keep Samba/your PC from making any file it touches from becoming executable under UNIX\&. This can be quite annoying for shared source code, documents, etc\&.\&.\&.
.sp
Note that this parameter will be ignored if the
\m[blue]\fBstore dos attributes\fR\m[]
parameter is set, as the DOS archive attribute will then be stored inside a UNIX extended attribute\&.
.sp
Note that this requires the
\m[blue]\fBcreate mask\fR\m[]
parameter to be set such that owner execute bit is not masked out (i\&.e\&. it must include 100)\&. See the parameter
\m[blue]\fBcreate mask\fR\m[]
for details\&.
.sp
Default:
\fI\fImap archive\fR\fR\fI = \fR\fIyes\fR\fI \fR
.RE

map hidden (S)
.PP
.RS 4
This controls whether DOS style hidden files should be mapped to the UNIX world execute bit\&.
.sp
Note that this parameter will be ignored if the
\m[blue]\fBstore dos attributes\fR\m[]
parameter is set, as the DOS hidden attribute will then be stored inside a UNIX extended attribute\&.
.sp
Note that this requires the
\m[blue]\fBcreate mask\fR\m[]
to be set such that the world execute bit is not masked out (i\&.e\&. it must include 001)\&. See the parameter
\m[blue]\fBcreate mask\fR\m[]
for details\&.
.sp
Default:
\fI\fImap hidden\fR\fR\fI = \fR\fIno\fR\fI \fR
.RE

map readonly (S)
.PP
.RS 4
This controls how the DOS read only attribute should be mapped from a UNIX filesystem\&.
.sp
This parameter can take three different values, which tell
\fBsmbd\fR(8)
how to display the read only attribute on files, where either
\m[blue]\fBstore dos attributes\fR\m[]
is set to
\fBNo\fR, or no extended attribute is present\&. If
\m[blue]\fBstore dos attributes\fR\m[]
is set to
\fByes\fR
then this parameter is
\fIignored\fR\&. This is a new parameter introduced in Samba version 3\&.0\&.21\&.
.sp
The three settings are :
.RS
.sp
.RS 4
.ie n \{\
\h'-04'\(bu\h'+03'\c
.\}
.el \{\
.sp -1
.IP \(bu 2.3
.\}
\fBYes\fR
\- The read only DOS attribute is mapped to the inverse of the user or owner write bit in the unix permission mode set\&. If the owner write bit is not set, the read only attribute is reported as being set on the file\&. If the read only DOS attribute is set, Samba sets the owner, group and others write bits to zero\&. Write bits set in an ACL are ignored by Samba\&. If the read only DOS attribute is unset, Samba simply sets the write bit of the owner to one\&.
.RE
.sp
.RS 4
.ie n \{\
\h'-04'\(bu\h'+03'\c
.\}
.el \{\
.sp -1
.IP \(bu 2.3
.\}
\fBPermissions\fR
\- The read only DOS attribute is mapped to the effective permissions of the connecting user, as evaluated by
\fBsmbd\fR(8)
by reading the unix permissions and POSIX ACL (if present)\&. If the connecting user does not have permission to modify the file, the read only attribute is reported as being set on the file\&.
.RE
.sp
.RS 4
.ie n \{\
\h'-04'\(bu\h'+03'\c
.\}
.el \{\
.sp -1
.IP \(bu 2.3
.\}
\fBNo\fR
\- The read only DOS attribute is unaffected by permissions, and can only be set by the
\m[blue]\fBstore dos attributes\fR\m[]
method\&. This may be useful for exporting mounted CDs\&.
.RE
.sp
.RE
Note that this parameter will be ignored if the
\m[blue]\fBstore dos attributes\fR\m[]
parameter is set, as the DOS \*(Aqread\-only\*(Aq attribute will then be stored inside a UNIX extended attribute\&.
.sp
The default has changed to no in Samba release 4\&.9\&.0 and above to allow better Windows fileserver compatibility in a default install\&. In addition the default setting of
\m[blue]\fBstore dos attributes\fR\m[]
has been changed to
\fBYes\fR
in Samba release 4\&.9\&.0 and above\&.
.sp
Default:
\fI\fImap readonly\fR\fR\fI = \fR\fIno\fR\fI \fR
.RE

map system (S)
.PP
.RS 4
This controls whether DOS style system files should be mapped to the UNIX group execute bit\&.
.sp
Note that this parameter will be ignored if the
\m[blue]\fBstore dos attributes\fR\m[]
parameter is set, as the DOS system attribute will then be stored inside a UNIX extended attribute\&.
.sp
Note that this requires the
\m[blue]\fBcreate mask\fR\m[]
to be set such that the group execute bit is not masked out (i\&.e\&. it must include 010)\&. See the parameter
\m[blue]\fBcreate mask\fR\m[]
for details\&.
.sp
Default:
\fI\fImap system\fR\fR\fI = \fR\fIno\fR\fI \fR
.RE

map to guest (G)
.PP
.RS 4
This parameter can take four different values, which tell
\fBsmbd\fR(8)
what to do with user login requests that don\*(Aqt match a valid UNIX user in some way\&.
.sp
The four settings are :
.RS
.sp
.RS 4
.ie n \{\
\h'-04'\(bu\h'+03'\c
.\}
.el \{\
.sp -1
.IP \(bu 2.3
.\}
\fBNever\fR
\- Means user login requests with an invalid password are rejected\&. This is the default\&.
.RE
.sp
.RS 4
.ie n \{\
\h'-04'\(bu\h'+03'\c
.\}
.el \{\
.sp -1
.IP \(bu 2.3
.\}
\fBBad User\fR
\- Means user logins with an invalid password are rejected, unless the username does not exist, in which case it is treated as a guest login and mapped into the
\m[blue]\fBguest account\fR\m[]\&.
.RE
.sp
.RS 4
.ie n \{\
\h'-04'\(bu\h'+03'\c
.\}
.el \{\
.sp -1
.IP \(bu 2.3
.\}
\fBBad Password\fR
\- Means user logins with an invalid password are treated as a guest login and mapped into the
\m[blue]\fBguest account\fR\m[]\&. Note that this can cause problems as it means that any user incorrectly typing their password will be silently logged on as "guest" \- and will not know the reason they cannot access files they think they should \- there will have been no message given to them that they got their password wrong\&. Helpdesk services will
\fIhate\fR
you if you set the
\fImap to guest\fR
parameter this way :\-)\&.
.RE
.sp
.RS 4
.ie n \{\
\h'-04'\(bu\h'+03'\c
.\}
.el \{\
.sp -1
.IP \(bu 2.3
.\}
\fBBad Uid\fR
\- Is only applicable when Samba is configured in some type of domain mode security (security = {domain|ads}) and means that user logins which are successfully authenticated but which have no valid Unix user account (and smbd is unable to create one) should be mapped to the defined guest account\&. This was the default behavior of Samba 2\&.x releases\&. Note that if a member server is running winbindd, this option should never be required because the nss_winbind library will export the Windows domain users and groups to the underlying OS via the Name Service Switch interface\&.
.RE
.sp
.RE
Note that this parameter is needed to set up "Guest" share services\&. This is because in these modes the name of the resource being requested is
\fInot\fR
sent to the server until after the server has successfully authenticated the client so the server cannot make authentication decisions at the correct time (connection to the share) for "Guest" shares\&.
.sp
Default:
\fI\fImap to guest\fR\fR\fI = \fR\fINever\fR\fI \fR
.sp
Example:
\fI\fImap to guest\fR\fR\fI = \fR\fIBad User\fR\fI \fR
.RE

max connections (S)
.PP
.RS 4
This option allows the number of simultaneous connections to a service to be limited\&. If
\fImax connections\fR
is greater than 0 then connections will be refused if this number of connections to the service are already open\&. A value of zero mean an unlimited number of connections may be made\&.
.sp
Record lock files are used to implement this feature\&. The lock files will be stored in the directory specified by the
\m[blue]\fBlock directory\fR\m[]
option\&.
.sp
Default:
\fI\fImax connections\fR\fR\fI = \fR\fI0\fR\fI \fR
.sp
Example:
\fI\fImax connections\fR\fR\fI = \fR\fI10\fR\fI \fR
.RE

max disk size (G)
.PP
.RS 4
This option allows you to put an upper limit on the apparent size of disks\&. If you set this option to 100 then all shares will appear to be not larger than 100 MB in size\&.
.sp
Note that this option does not limit the amount of data you can put on the disk\&. In the above case you could still store much more than 100 MB on the disk, but if a client ever asks for the amount of free disk space or the total disk size then the result will be bounded by the amount specified in
\fImax disk size\fR\&.
.sp
This option is primarily useful to work around bugs in some pieces of software that can\*(Aqt handle very large disks, particularly disks over 1GB in size\&.
.sp
A
\fImax disk size\fR
of 0 means no limit\&.
.sp
Default:
\fI\fImax disk size\fR\fR\fI = \fR\fI0\fR\fI \fR
.sp
Example:
\fI\fImax disk size\fR\fR\fI = \fR\fI1000\fR\fI \fR
.RE

max log size (G)
.PP
.RS 4
This option (an integer in kilobytes) specifies the max size the log file should grow to\&. Samba periodically checks the size and if it is exceeded it will rename the file, adding a
\&.old
extension\&.
.sp
A size of 0 means no limit\&.
.sp
Default:
\fI\fImax log size\fR\fR\fI = \fR\fI5000\fR\fI \fR
.sp
Example:
\fI\fImax log size\fR\fR\fI = \fR\fI1000\fR\fI \fR
.RE

max mux (G)
.PP
.RS 4
This option controls the maximum number of outstanding simultaneous SMB operations that Samba tells the client it will allow\&. You should never need to set this parameter\&.
.sp
Default:
\fI\fImax mux\fR\fR\fI = \fR\fI50\fR\fI \fR
.RE

max open files (G)
.PP
.RS 4
This parameter limits the maximum number of open files that one
\fBsmbd\fR(8)
file serving process may have open for a client at any one time\&. This parameter can be set very high (16384) as Samba uses only one bit per unopened file\&. Setting this parameter lower than 16384 will cause Samba to complain and set this value back to the minimum of 16384, as Windows 7 depends on this number of open file handles being available\&.
.sp
The limit of the number of open files is usually set by the UNIX per\-process file descriptor limit rather than this parameter so you should never need to touch this parameter\&.
.sp
Default:
\fI\fImax open files\fR\fR\fI = \fR\fI16384\fR\fI \fR
.RE

max print jobs (S)
.PP
.RS 4
This parameter limits the maximum number of jobs allowable in a Samba printer queue at any given moment\&. If this number is exceeded,
\fBsmbd\fR(8)
will remote "Out of Space" to the client\&.
.sp
Default:
\fI\fImax print jobs\fR\fR\fI = \fR\fI1000\fR\fI \fR
.sp
Example:
\fI\fImax print jobs\fR\fR\fI = \fR\fI5000\fR\fI \fR
.RE

max reported print jobs (S)
.PP
.RS 4
This parameter limits the maximum number of jobs displayed in a port monitor for Samba printer queue at any given moment\&. If this number is exceeded, the excess jobs will not be shown\&. A value of zero means there is no limit on the number of print jobs reported\&.
.sp
Default:
\fI\fImax reported print jobs\fR\fR\fI = \fR\fI0\fR\fI \fR
.sp
Example:
\fI\fImax reported print jobs\fR\fR\fI = \fR\fI1000\fR\fI \fR
.RE

max smbd processes (G)
.PP
.RS 4
This parameter limits the maximum number of
\fBsmbd\fR(8)
processes concurrently running on a system and is intended as a stopgap to prevent degrading service to clients in the event that the server has insufficient resources to handle more than this number of connections\&. Remember that under normal operating conditions, each user will have an
\fBsmbd\fR(8)
associated with him or her to handle connections to all shares from a given host\&.
.sp
For a Samba ADDC running the standard process model this option limits the number of processes forked to handle requests\&. Currently new processes are only forked for ldap and netlogon requests\&.
.sp
Default:
\fI\fImax smbd processes\fR\fR\fI = \fR\fI0\fR\fI \fR
.sp
Example:
\fI\fImax smbd processes\fR\fR\fI = \fR\fI1000\fR\fI \fR
.RE

max stat cache size (G)
.PP
.RS 4
This parameter limits the size in memory of any
\fIstat cache\fR
being used to speed up case insensitive name mappings\&. It represents the number of kilobyte (1024) units the stat cache can use\&. A value of zero, meaning unlimited, is not advisable due to increased memory usage\&. You should not need to change this parameter\&.
.sp
Default:
\fI\fImax stat cache size\fR\fR\fI = \fR\fI512\fR\fI \fR
.sp
Example:
\fI\fImax stat cache size\fR\fR\fI = \fR\fI100\fR\fI \fR
.RE

max ttl (G)
.PP
.RS 4
This option tells
\fBnmbd\fR(8)
what the default \*(Aqtime to live\*(Aq of NetBIOS names should be (in seconds) when
nmbd
is requesting a name using either a broadcast packet or from a WINS server\&. You should never need to change this parameter\&. The default is 3 days\&.
.sp
Default:
\fI\fImax ttl\fR\fR\fI = \fR\fI259200\fR\fI \fR
.RE

max wins ttl (G)
.PP
.RS 4
This option tells
\fBsmbd\fR(8)
when acting as a WINS server (\m[blue]\fBwins support = yes\fR\m[]) what the maximum \*(Aqtime to live\*(Aq of NetBIOS names that
nmbd
will grant will be (in seconds)\&. You should never need to change this parameter\&. The default is 6 days (518400 seconds)\&.
.sp
Default:
\fI\fImax wins ttl\fR\fR\fI = \fR\fI518400\fR\fI \fR
.RE

max xmit (G)
.PP
.RS 4
This option controls the maximum packet size that will be negotiated by Samba\*(Aqs
\fBsmbd\fR(8)
for the SMB1 protocol\&. The default is 16644, which matches the behavior of Windows 2000\&. A value below 2048 is likely to cause problems\&. You should never need to change this parameter from its default value\&.
.sp
Default:
\fI\fImax xmit\fR\fR\fI = \fR\fI16644\fR\fI \fR
.sp
Example:
\fI\fImax xmit\fR\fR\fI = \fR\fI8192\fR\fI \fR
.RE

mdns name (G)
.PP
.RS 4
This parameter controls the name that multicast DNS support advertises as its\*(Aq hostname\&.
.sp
The default is to use the NETBIOS name which is typically the hostname in all capital letters\&.
.sp
A setting of mdns will defer the hostname configuration to the MDNS library that is used\&.
.sp
Default:
\fI\fImdns name\fR\fR\fI = \fR\fInetbios\fR\fI \fR
.RE

message command (G)
.PP
.RS 4
This specifies what command to run when the server receives a WinPopup style message\&.
.sp
This would normally be a command that would deliver the message somehow\&. How this is to be done is up to your imagination\&.
.sp
An example is:
.sp
.if n \{\
.RS 4
.\}
.nf
message command = csh \-c \*(Aqxedit %s;rm %s\*(Aq &
.fi
.if n \{\
.RE
.\}
.sp
This delivers the message using
xedit, then removes it afterwards\&.
\fINOTE THAT IT IS VERY IMPORTANT THAT THIS COMMAND RETURN IMMEDIATELY\fR\&. That\*(Aqs why I have the \*(Aq&\*(Aq on the end\&. If it doesn\*(Aqt return immediately then your PCs may freeze when sending messages (they should recover after 30 seconds, hopefully)\&.
.sp
All messages are delivered as the global guest user\&. The command takes the standard substitutions, although
\fI %u\fR
won\*(Aqt work (\fI%U\fR
may be better in this case)\&.
.sp
Apart from the standard substitutions, some additional ones apply\&. In particular:
.RS
.sp
.RS 4
.ie n \{\
\h'-04'\(bu\h'+03'\c
.\}
.el \{\
.sp -1
.IP \(bu 2.3
.\}
\fI%s\fR
= the filename containing the message\&.
.RE
.sp
.RS 4
.ie n \{\
\h'-04'\(bu\h'+03'\c
.\}
.el \{\
.sp -1
.IP \(bu 2.3
.\}
\fI%t\fR
= the destination that the message was sent to (probably the server name)\&.
.RE
.sp
.RS 4
.ie n \{\
\h'-04'\(bu\h'+03'\c
.\}
.el \{\
.sp -1
.IP \(bu 2.3
.\}
\fI%f\fR
= who the message is from\&.
.RE
.sp
.RE
You could make this command send mail, or whatever else takes your fancy\&. Please let us know of any really interesting ideas you have\&.
.sp
Here\*(Aqs a way of sending the messages as mail to root:
.sp
.if n \{\
.RS 4
.\}
.nf
message command = /bin/mail \-s \*(Aqmessage from %f on %m\*(Aq root < %s; rm %s
.fi
.if n \{\
.RE
.\}
.sp
If you don\*(Aqt have a message command then the message won\*(Aqt be delivered and Samba will tell the sender there was an error\&. Unfortunately WfWg totally ignores the error code and carries on regardless, saying that the message was delivered\&.
.sp
If you want to silently delete it then try:
.sp
.if n \{\
.RS 4
.\}
.nf
message command = rm %s
.fi
.if n \{\
.RE
.\}
.sp
Default:
\fI\fImessage command\fR\fR\fI = \fR\fI\fR\fI \fR
.sp
Example:
\fI\fImessage command\fR\fR\fI = \fR\fIcsh \-c \*(Aqxedit %s; rm %s\*(Aq &\fR\fI \fR
.RE

min print space (S)
.PP
.RS 4
This sets the minimum amount of free disk space that must be available before a user will be able to spool a print job\&. It is specified in kilobytes\&. The default is 0, which means a user can always spool a print job\&.
.sp
Default:
\fI\fImin print space\fR\fR\fI = \fR\fI0\fR\fI \fR
.sp
Example:
\fI\fImin print space\fR\fR\fI = \fR\fI2000\fR\fI \fR
.RE

min receivefile size (G)
.PP
.RS 4
This option changes the behavior of
\fBsmbd\fR(8)
when processing SMBwriteX calls\&. Any incoming SMBwriteX call on a non\-signed SMB/CIFS connection greater than this value will not be processed in the normal way but will be passed to any underlying kernel recvfile or splice system call (if there is no such call Samba will emulate in user space)\&. This allows zero\-copy writes directly from network socket buffers into the filesystem buffer cache, if available\&. It may improve performance but user testing is recommended\&. If set to zero Samba processes SMBwriteX calls in the normal way\&. To enable POSIX large write support (SMB/CIFS writes up to 16Mb) this option must be nonzero\&. The maximum value is 128k\&. Values greater than 128k will be silently set to 128k\&.
.sp
Note this option will have NO EFFECT if set on a SMB signed connection\&.
.sp
The default is zero, which disables this option\&.
.sp
Default:
\fI\fImin receivefile size\fR\fR\fI = \fR\fI0\fR\fI \fR
.RE

min wins ttl (G)
.PP
.RS 4
This option tells
\fBnmbd\fR(8)
when acting as a WINS server (\m[blue]\fBwins support = yes\fR\m[]) what the minimum \*(Aqtime to live\*(Aq of NetBIOS names that
nmbd
will grant will be (in seconds)\&. You should never need to change this parameter\&. The default is 6 hours (21600 seconds)\&.
.sp
Default:
\fI\fImin wins ttl\fR\fR\fI = \fR\fI21600\fR\fI \fR
.RE

mit kdc command (G)
.PP
.RS 4
This option specifies the path to the MIT kdc binary\&.
.sp
If the KDC is not installed in the default location and wasn\*(Aqt correctly detected during build then you should modify this variable and point it to the correct binary\&.
.sp
Default:
\fI\fImit kdc command\fR\fR\fI = \fR\fI${prefix}/sbin/krb5kdc\fR\fI \fR
.sp
Example:
\fI\fImit kdc command\fR\fR\fI = \fR\fI/opt/mit/sbin/krb5kdc\fR\fI \fR
.RE

msdfs proxy (S)
.PP
.RS 4
This parameter indicates that the share is a stand\-in for another CIFS share whose location is specified by the value of the parameter\&. When clients attempt to connect to this share, they are redirected to one or multiple, comma separated proxied shares using the SMB\-Dfs protocol\&.
.sp
Only Dfs roots can act as proxy shares\&. Take a look at the
\m[blue]\fBmsdfs root\fR\m[]
and
\m[blue]\fBhost msdfs\fR\m[]
options to find out how to set up a Dfs root share\&.
.sp
\fINo default\fR
.sp
Example:
\fI\fImsdfs proxy\fR\fR\fI = \fR\fI\eotherserver\esomeshare,\eotherserver2\esomeshare\fR\fI \fR
.RE

msdfs root (S)
.PP
.RS 4
If set to
\fByes\fR, Samba treats the share as a Dfs root and allows clients to browse the distributed file system tree rooted at the share directory\&. Dfs links are specified in the share directory by symbolic links of the form
msdfs:serverA\e\eshareA,serverB\e\eshareB
and so on\&. For more information on setting up a Dfs tree on Samba, refer to the MSDFS chapter in the Samba3\-HOWTO book\&.
.sp
Default:
\fI\fImsdfs root\fR\fR\fI = \fR\fIno\fR\fI \fR
.RE

msdfs shuffle referrals (S)
.PP
.RS 4
If set to
\fByes\fR, Samba will shuffle Dfs referrals for a given Dfs link if multiple are available, allowing for load balancing across clients\&. For more information on setting up a Dfs tree on Samba, refer to the MSDFS chapter in the Samba3\-HOWTO book\&.
.sp
Default:
\fI\fImsdfs shuffle referrals\fR\fR\fI = \fR\fIno\fR\fI \fR
.RE

multicast dns register (G)
.PP
.RS 4
If compiled with proper support for it, Samba will announce itself with multicast DNS services like for example provided by the Avahi daemon\&.
.sp
This parameter allows disabling Samba to register itself\&.
.sp
Default:
\fI\fImulticast dns register\fR\fR\fI = \fR\fIyes\fR\fI \fR
.RE

name cache timeout (G)
.PP
.RS 4
Specifies the number of seconds it takes before entries in samba\*(Aqs hostname resolve cache time out\&. If the timeout is set to 0\&. the caching is disabled\&.
.sp
Default:
\fI\fIname cache timeout\fR\fR\fI = \fR\fI660\fR\fI \fR
.sp
Example:
\fI\fIname cache timeout\fR\fR\fI = \fR\fI0\fR\fI \fR
.RE

name resolve order (G)
.PP
.RS 4
This option is used by the programs in the Samba suite to determine what naming services to use and in what order to resolve host names to IP addresses\&. Its main purpose to is to control how netbios name resolution is performed\&. The option takes a space separated string of name resolution options\&.
.sp
The options are: "lmhosts", "host", "wins" and "bcast"\&. They cause names to be resolved as follows:
.RS
.sp
.RS 4
.ie n \{\
\h'-04'\(bu\h'+03'\c
.\}
.el \{\
.sp -1
.IP \(bu 2.3
.\}
\fBlmhosts\fR
: Lookup an IP address in the Samba lmhosts file\&. If the line in lmhosts has no name type attached to the NetBIOS name (see the manpage for lmhosts for details) then any name type matches for lookup\&.
.RE
.sp
.RS 4
.ie n \{\
\h'-04'\(bu\h'+03'\c
.\}
.el \{\
.sp -1
.IP \(bu 2.3
.\}
\fBhost\fR
: Do a standard host name to IP address resolution, using the system
/etc/hosts, NIS, or DNS lookups\&. This method of name resolution is operating system depended for instance on IRIX or Solaris this may be controlled by the
/etc/nsswitch\&.conf
file\&. Note that this method is used only if the NetBIOS name type being queried is the 0x20 (server) name type or 0x1c (domain controllers)\&. The latter case is only useful for active directory domains and results in a DNS query for the SRV RR entry matching _ldap\&._tcp\&.domain\&.
.RE
.sp
.RS 4
.ie n \{\
\h'-04'\(bu\h'+03'\c
.\}
.el \{\
.sp -1
.IP \(bu 2.3
.\}
\fBwins\fR
: Query a name with the IP address listed in the
\m[blue]\fBWINSSERVER\fR\m[]
parameter\&. If no WINS server has been specified this method will be ignored\&.
.RE
.sp
.RS 4
.ie n \{\
\h'-04'\(bu\h'+03'\c
.\}
.el \{\
.sp -1
.IP \(bu 2.3
.\}
\fBbcast\fR
: Do a broadcast on each of the known local interfaces listed in the
\m[blue]\fBinterfaces\fR\m[]
parameter\&. This is the least reliable of the name resolution methods as it depends on the target host being on a locally connected subnet\&.
.RE
.sp
.RE
The example below will cause the local lmhosts file to be examined first, followed by a broadcast attempt, followed by a normal system hostname lookup\&.
.sp
When Samba is functioning in ADS security mode (security = ads) it is advised to use following settings for
\fIname resolve order\fR:
.sp
name resolve order = wins bcast
.sp
DC lookups will still be done via DNS, but fallbacks to netbios names will not inundate your DNS servers with needless querys for DOMAIN<0x1c> lookups\&.
.sp
Default:
\fI\fIname resolve order\fR\fR\fI = \fR\fIlmhosts wins host bcast\fR\fI \fR
.sp
Example:
\fI\fIname resolve order\fR\fR\fI = \fR\fIlmhosts bcast host\fR\fI \fR
.RE

socket address
.PP
.RS 4
This parameter is a synonym for
nbt client socket address\&.
.RE

nbt client socket address (G)
.PP
.RS 4
This option allows you to control what address Samba will send NBT client packets from, and process replies using, including in nmbd\&.
.sp
Setting this option should never be necessary on usual Samba servers running only one nmbd\&.
.sp
By default Samba will send UDP packets from the OS default address for the destination, and accept replies on 0\&.0\&.0\&.0\&.
.sp
This parameter is deprecated\&. See
\m[blue]\fBbind interfaces only = Yes\fR\m[]
and
\m[blue]\fBinterfaces\fR\m[]
for the previous behaviour of controlling the normal listening sockets\&.
.sp
Default:
\fI\fInbt client socket address\fR\fR\fI = \fR\fI0\&.0\&.0\&.0\fR\fI \fR
.sp
Example:
\fI\fInbt client socket address\fR\fR\fI = \fR\fI192\&.168\&.2\&.20\fR\fI \fR
.RE

nbtd:wins_prepend1Bto1Cqueries (G)
.PP
.RS 4
Normally queries for 0x1C names (all logon servers for a domain) will return the first address of the 0x1B names (domain master browser and PDC) as first address in the result list\&. As many client only use the first address in the list by default, all clients will use the same server (the PDC)\&. Windows servers have an option to disable this behavior (since Windows 2000 Service Pack 2)\&.
.sp
Default:
\fI\fInbtd:wins_prepend1Bto1Cqueries\fR\fR\fI = \fR\fIyes\fR\fI \fR
.RE

nbtd:wins_wins_randomize1Clist (G)
.PP
.RS 4
Normally queries for 0x1C names will return the addresses in the same order as they\*(Aqre stored in the database, that means first all addresses which have been directly registered at the local wins server and then all addresses registered at other servers\&. Windows servers have an option to change this behavior and randomize the returned addresses\&. Set this parameter to "yes" and Samba will sort the address list depending on the client address and the matching bits of the addresses, the first address is randomized based on depending on the "nbtd:wins_randomize1Clist_mask" parameter\&.
.sp
Default:
\fI\fInbtd:wins_wins_randomize1Clist\fR\fR\fI = \fR\fIno\fR\fI \fR
.RE

nbtd:wins_randomize1Clist_mask (G)
.PP
.RS 4
If the "nbtd:wins_randomize1Clist" parameter is set to "yes", then randomizing of the first returned address is based on the specified netmask\&. If there are addresses which are in the same subnet as the client address, the first returned address is randomly chosen out them\&. Otherwise the first returned address is randomly chosen out of all addresses\&.
.sp
Default:
\fI\fInbtd:wins_randomize1Clist_mask\fR\fR\fI = \fR\fI255\&.255\&.255\&.0\fR\fI \fR
.RE

nbt port (G)
.PP
.RS 4
Specifies which port the server should use for NetBIOS over IP name services traffic\&.
.sp
Default:
\fI\fInbt port\fR\fR\fI = \fR\fI137\fR\fI \fR
.RE

ncalrpc dir (G)
.PP
.RS 4
This directory will hold a series of named pipes to allow RPC over inter\-process communication\&.
.sp
This will allow Samba and other unix processes to interact over DCE/RPC without using TCP/IP\&. Additionally a sub\-directory \*(Aqnp\*(Aq has restricted permissions, and allows a trusted communication channel between Samba processes
.sp
Default:
\fI\fIncalrpc dir\fR\fR\fI = \fR\fI${prefix}/var/run/ncalrpc\fR\fI \fR
.sp
Example:
\fI\fIncalrpc dir\fR\fR\fI = \fR\fI/var/run/samba/ncalrpc\fR\fI \fR
.RE

netbios aliases (G)
.PP
.RS 4
This is a list of NetBIOS names that nmbd will advertise as additional names by which the Samba server is known\&. This allows one machine to appear in browse lists under multiple names\&. If a machine is acting as a browse server or logon server none of these names will be advertised as either browse server or logon servers, only the primary name of the machine will be advertised with these capabilities\&.
.sp
Default:
\fI\fInetbios aliases\fR\fR\fI = \fR\fI # empty string (no additional names)\fR\fI \fR
.sp
Example:
\fI\fInetbios aliases\fR\fR\fI = \fR\fITEST TEST1 TEST2\fR\fI \fR
.RE

netbios name (G)
.PP
.RS 4
This sets the NetBIOS name by which a Samba server is known\&. By default it is the same as the first component of the host\*(Aqs DNS name\&. If a machine is a browse server or logon server this name (or the first component of the hosts DNS name) will be the name that these services are advertised under\&.
.sp
Note that the maximum length for a NetBIOS name is 15 characters\&.
.sp
There is a bug in Samba that breaks operation of browsing and access to shares if the netbios name is set to the literal name
PIPE\&. To avoid this problem, do not name your Samba server
PIPE\&.
.sp
Default:
\fI\fInetbios name\fR\fR\fI = \fR\fI # machine DNS name\fR\fI \fR
.sp
Example:
\fI\fInetbios name\fR\fR\fI = \fR\fIMYNAME\fR\fI \fR
.RE

netbios scope (G)
.PP
.RS 4
This sets the NetBIOS scope that Samba will operate under\&. This should not be set unless every machine on your LAN also sets this value\&.
.sp
Default:
\fI\fInetbios scope\fR\fR\fI = \fR\fI\fR\fI \fR
.RE

neutralize nt4 emulation (G)
.PP
.RS 4
This option controls whether winbindd sends the NETLOGON_NEG_NEUTRALIZE_NT4_EMULATION flag in order to bypass the NT4 emulation of a domain controller\&.
.sp
Typically you should not need set this\&. It can be useful for upgrades from NT4 to AD domains\&.
.sp
The behavior can be controlled per netbios domain by using \*(Aqneutralize nt4 emulation:NETBIOSDOMAIN = yes\*(Aq as option\&.
.sp
Default:
\fI\fIneutralize nt4 emulation\fR\fR\fI = \fR\fIno\fR\fI \fR
.RE

NIS homedir (G)
.PP
.RS 4
Get the home share server from a NIS map\&. For UNIX systems that use an automounter, the user\*(Aqs home directory will often be mounted on a workstation on demand from a remote server\&.
.sp
When the Samba logon server is not the actual home directory server, but is mounting the home directories via NFS then two network hops would be required to access the users home directory if the logon server told the client to use itself as the SMB server for home directories (one over SMB and one over NFS)\&. This can be very slow\&.
.sp
This option allows Samba to return the home share as being on a different server to the logon server and as long as a Samba daemon is running on the home directory server, it will be mounted on the Samba client directly from the directory server\&. When Samba is returning the home share to the client, it will consult the NIS map specified in
\m[blue]\fBhomedir map\fR\m[]
and return the server listed there\&.
.sp
Note that for this option to work there must be a working NIS system and the Samba server with this option must also be a logon server\&.
.sp
Default:
\fI\fINIS homedir\fR\fR\fI = \fR\fIno\fR\fI \fR
.RE

nmbd bind explicit broadcast (G)
.PP
.RS 4
This option causes
\fBnmbd\fR(8)
to explicitly bind to the broadcast address of the local subnets\&. This is needed to make nmbd work correctly in combination with the
\m[blue]\fBsocket address\fR\m[]
option\&. You should not need to unset this option\&.
.sp
Default:
\fI\fInmbd bind explicit broadcast\fR\fR\fI = \fR\fIyes\fR\fI \fR
.RE

nsupdate command (G)
.PP
.RS 4
This option sets the path to the
nsupdate
command which is used for GSS\-TSIG dynamic DNS updates\&.
.sp
Default:
\fI\fInsupdate command\fR\fR\fI = \fR\fI/usr/bin/nsupdate \-g\fR\fI \fR
.RE

nt acl support (S)
.PP
.RS 4
This boolean parameter controls whether
\fBsmbd\fR(8)
will attempt to map UNIX permissions into Windows NT access control lists\&. The UNIX permissions considered are the traditional UNIX owner and group permissions, as well as POSIX ACLs set on any files or directories\&. This parameter was formally a global parameter in releases prior to 2\&.2\&.2\&.
.sp
Default:
\fI\fInt acl support\fR\fR\fI = \fR\fIyes\fR\fI \fR
.RE

ntlm auth (G)
.PP
.RS 4
This parameter determines whether or not
\fBsmbd\fR(8)
will attempt to authenticate users using the NTLM encrypted password response for this local passdb (SAM or account database)\&.
.sp
If disabled, both NTLM and LanMan authencication against the local passdb is disabled\&.
.sp
Note that these settings apply only to local users, authentication will still be forwarded to and NTLM authentication accepted against any domain we are joined to, and any trusted domain, even if disabled or if NTLMv2\-only is enforced here\&. To control NTLM authentiation for domain users, this must option must be configured on each DC\&.
.sp
By default with
ntlm auth
set to
\fBntlmv2\-only\fR
only NTLMv2 logins will be permited\&. All modern clients support NTLMv2 by default, but some older clients will require special configuration to use it\&.
.sp
The primary user of NTLMv1 is MSCHAPv2 for VPNs and 802\&.1x\&.
.sp
The available settings are:
.RS
.sp
.RS 4
.ie n \{\
\h'-04'\(bu\h'+03'\c
.\}
.el \{\
.sp -1
.IP \(bu 2.3
.\}
\fBntlmv1\-permitted\fR
(alias
\fByes\fR) \- Allow NTLMv1 and above for all clients\&.
.sp
This is the required setting for to enable the
\fIlanman auth\fR
parameter\&.
.RE
.sp
.RS 4
.ie n \{\
\h'-04'\(bu\h'+03'\c
.\}
.el \{\
.sp -1
.IP \(bu 2.3
.\}
\fBntlmv2\-only\fR
(alias
\fBno\fR) \- Do not allow NTLMv1 to be used, but permit NTLMv2\&.
.RE
.sp
.RS 4
.ie n \{\
\h'-04'\(bu\h'+03'\c
.\}
.el \{\
.sp -1
.IP \(bu 2.3
.\}
\fBmschapv2\-and\-ntlmv2\-only\fR
\- Only allow NTLMv1 when the client promises that it is providing MSCHAPv2 authentication (such as the
ntlm_auth
tool)\&.
.RE
.sp
.RS 4
.ie n \{\
\h'-04'\(bu\h'+03'\c
.\}
.el \{\
.sp -1
.IP \(bu 2.3
.\}
\fBdisabled\fR
\- Do not accept NTLM (or LanMan) authentication of any level, nor permit NTLM password changes\&.
.RE
.sp
.RE
The default changed from
\fByes\fR
to
\fBno\fR
with Samba 4\&.5\&. The default chagned again to
\fBntlmv2\-only\fR
with Samba 4\&.7, however the behaviour is unchanged\&.
.sp
Default:
\fI\fIntlm auth\fR\fR\fI = \fR\fIntlmv2\-only\fR\fI \fR
.RE

nt pipe support (G)
.PP
.RS 4
This boolean parameter controls whether
\fBsmbd\fR(8)
will allow Windows NT clients to connect to the NT SMB specific
\fBIPC$\fR
pipes\&. This is a developer debugging option and can be left alone\&.
.sp
Default:
\fI\fInt pipe support\fR\fR\fI = \fR\fIyes\fR\fI \fR
.RE

ntp signd socket directory (G)
.PP
.RS 4
This setting controls the location of the socket that the NTP daemon uses to communicate with Samba for signing packets\&.
.sp
If a non\-default path is specified here, then it is also necessary to make NTP aware of the new path using the
\fBntpsigndsocket\fR
directive in
ntp\&.conf\&.
.sp
Default:
\fI\fIntp signd socket directory\fR\fR\fI = \fR\fI${prefix}/var/lib/ntp_signd\fR\fI \fR
.RE

nt status support (G)
.PP
.RS 4
This boolean parameter controls whether
\fBsmbd\fR(8)
will negotiate NT specific status support with Windows NT/2k/XP clients\&. This is a developer debugging option and should be left alone\&. If this option is set to
\fBno\fR
then Samba offers exactly the same DOS error codes that versions prior to Samba 2\&.2\&.3 reported\&.
.sp
You should not need to ever disable this parameter\&.
.sp
Default:
\fI\fInt status support\fR\fR\fI = \fR\fIyes\fR\fI \fR
.RE

ntvfs handler (S)
.PP
.RS 4
This specifies the NTVFS handlers for this share\&.
.RS
.sp
.RS 4
.ie n \{\
\h'-04'\(bu\h'+03'\c
.\}
.el \{\
.sp -1
.IP \(bu 2.3
.\}
unixuid: Sets up user credentials based on POSIX gid/uid\&.
.RE
.sp
.RS 4
.ie n \{\
\h'-04'\(bu\h'+03'\c
.\}
.el \{\
.sp -1
.IP \(bu 2.3
.\}
cifs: Proxies a remote CIFS FS\&. Mainly useful for testing\&.
.RE
.sp
.RS 4
.ie n \{\
\h'-04'\(bu\h'+03'\c
.\}
.el \{\
.sp -1
.IP \(bu 2.3
.\}
nbench: Filter module that saves data useful to the nbench benchmark suite\&.
.RE
.sp
.RS 4
.ie n \{\
\h'-04'\(bu\h'+03'\c
.\}
.el \{\
.sp -1
.IP \(bu 2.3
.\}
ipc: Allows using SMB for inter process communication\&. Only used for the IPC$ share\&.
.RE
.sp
.RS 4
.ie n \{\
\h'-04'\(bu\h'+03'\c
.\}
.el \{\
.sp -1
.IP \(bu 2.3
.\}
posix: Maps POSIX FS semantics to NT semantics
.RE
.sp
.RS 4
.ie n \{\
\h'-04'\(bu\h'+03'\c
.\}
.el \{\
.sp -1
.IP \(bu 2.3
.\}
print: Allows printing over SMB\&. This is LANMAN\-style printing, not the be confused with the spoolss DCE/RPC interface used by later versions of Windows\&.
.RE
.sp
.RE
Note that this option is only used when the NTVFS file server is in use\&. It is not used with the (default) s3fs file server\&.
.sp
Default:
\fI\fIntvfs handler\fR\fR\fI = \fR\fIunixuid, default\fR\fI \fR
.RE

null passwords (G)
.PP
.RS 4
Allow or disallow client access to accounts that have null passwords\&.
.sp
See also
\fBsmbpasswd\fR(5)\&.
.sp
Default:
\fI\fInull passwords\fR\fR\fI = \fR\fIno\fR\fI \fR
.RE

obey pam restrictions (G)
.PP
.RS 4
When Samba 3\&.0 is configured to enable PAM support (i\&.e\&. \-\-with\-pam), this parameter will control whether or not Samba should obey PAM\*(Aqs account and session management directives\&. The default behavior is to use PAM for clear text authentication only and to ignore any account or session management\&. Note that Samba always ignores PAM for authentication in the case of
\m[blue]\fBencrypt passwords = yes\fR\m[]\&. The reason is that PAM modules cannot support the challenge/response authentication mechanism needed in the presence of SMB password encryption\&.
.sp
Default:
\fI\fIobey pam restrictions\fR\fR\fI = \fR\fIno\fR\fI \fR
.RE

old password allowed period (G)
.PP
.RS 4
Number of minutes to permit an NTLM login after a password change or reset using the old password\&. This allows the user to re\-cache the new password on multiple clients without disrupting a network reconnection in the meantime\&.
.sp
This parameter only applies when
\m[blue]\fBserver role\fR\m[]
is set to Active Directory Domain Controller
.sp
Default:
\fI\fIold password allowed period\fR\fR\fI = \fR\fI60\fR\fI \fR
.RE

oplock break wait time (G)
.PP
.RS 4
This is a tuning parameter added due to bugs in both Windows 9x and WinNT\&. If Samba responds to a client too quickly when that client issues an SMB that can cause an oplock break request, then the network client can fail and not respond to the break request\&. This tuning parameter (which is set in milliseconds) is the amount of time Samba will wait before sending an oplock break request to such (broken) clients\&.
.if n \{\
.sp
.\}
.RS 4
.it 1 an-trap
.nr an-no-space-flag 1
.nr an-break-flag 1
.br
.ps +1
\fBWarning\fR
.ps -1
.br
DO NOT CHANGE THIS PARAMETER UNLESS YOU HAVE READ AND UNDERSTOOD THE SAMBA OPLOCK CODE\&.
.sp .5v
.RE
Default:
\fI\fIoplock break wait time\fR\fR\fI = \fR\fI0\fR\fI \fR
.RE

oplocks (S)
.PP
.RS 4
This boolean option tells
smbd
whether to issue oplocks (opportunistic locks) to file open requests on this share\&. The oplock code can dramatically (approx\&. 30% or more) improve the speed of access to files on Samba servers\&. It allows the clients to aggressively cache files locally and you may want to disable this option for unreliable network environments (it is turned on by default in Windows NT Servers)\&.
.sp
Oplocks may be selectively turned off on certain files with a share\&. See the
\m[blue]\fBveto oplock files\fR\m[]
parameter\&. On some systems oplocks are recognized by the underlying operating system\&. This allows data synchronization between all access to oplocked files, whether it be via Samba or NFS or a local UNIX process\&. See the
\m[blue]\fBkernel oplocks\fR\m[]
parameter for details\&.
.sp
Default:
\fI\fIoplocks\fR\fR\fI = \fR\fIyes\fR\fI \fR
.RE

os2 driver map (G)
.PP
.RS 4
The parameter is used to define the absolute path to a file containing a mapping of Windows NT printer driver names to OS/2 printer driver names\&. The format is:
.sp
<nt driver name> = <os2 driver name>\&.<device name>
.sp
For example, a valid entry using the HP LaserJet 5 printer driver would appear as
HP LaserJet 5L = LASERJET\&.HP LaserJet 5L\&.
.sp
The need for the file is due to the printer driver namespace problem described in the chapter on Classical Printing in the Samba3\-HOWTO book\&. For more details on OS/2 clients, please refer to chapter on other clients in the Samba3\-HOWTO book\&.
.sp
Default:
\fI\fIos2 driver map\fR\fR\fI = \fR\fI\fR\fI \fR
.RE

os level (G)
.PP
.RS 4
This integer value controls what level Samba advertises itself as for browse elections\&. The value of this parameter determines whether
\fBnmbd\fR(8)
has a chance of becoming a local master browser for the
\m[blue]\fBworkgroup\fR\m[]
in the local broadcast area\&.
.sp
\fI Note:\fR
By default, Samba will win a local master browsing election over all Microsoft operating systems except a Windows NT 4\&.0/2000 Domain Controller\&. This means that a misconfigured Samba host can effectively isolate a subnet for browsing purposes\&. This parameter is largely auto\-configured in the Samba\-3 release series and it is seldom necessary to manually override the default setting\&. Please refer to the chapter on Network Browsing in the Samba\-3 HOWTO document for further information regarding the use of this parameter\&.
\fINote:\fR
The maximum value for this parameter is 255\&. If you use higher values, counting will start at 0!
.sp
Default:
\fI\fIos level\fR\fR\fI = \fR\fI20\fR\fI \fR
.sp
Example:
\fI\fIos level\fR\fR\fI = \fR\fI65\fR\fI \fR
.RE

pam password change (G)
.PP
.RS 4
With the addition of better PAM support in Samba 2\&.2, this parameter, it is possible to use PAM\*(Aqs password change control flag for Samba\&. If enabled, then PAM will be used for password changes when requested by an SMB client instead of the program listed in
\m[blue]\fBpasswd program\fR\m[]\&. It should be possible to enable this without changing your
\m[blue]\fBpasswd chat\fR\m[]
parameter for most setups\&.
.sp
Default:
\fI\fIpam password change\fR\fR\fI = \fR\fIno\fR\fI \fR
.RE

panic action (G)
.PP
.RS 4
This is a Samba developer option that allows a system command to be called when either
\fBsmbd\fR(8)
or
\fBnmbd\fR(8)
crashes\&. This is usually used to draw attention to the fact that a problem occurred\&.
.sp
Default:
\fI\fIpanic action\fR\fR\fI = \fR\fI\fR\fI \fR
.sp
Example:
\fI\fIpanic action\fR\fR\fI = \fR\fI"/bin/sleep 90000"\fR\fI \fR
.RE

passdb backend (G)
.PP
.RS 4
This option allows the administrator to chose which backend will be used for storing user and possibly group information\&. This allows you to swap between different storage mechanisms without recompile\&.
.sp
The parameter value is divided into two parts, the backend\*(Aqs name, and a \*(Aqlocation\*(Aq string that has meaning only to that particular backed\&. These are separated by a : character\&.
.sp
Available backends can include:
.RS
.sp
.RS 4
.ie n \{\
\h'-04'\(bu\h'+03'\c
.\}
.el \{\
.sp -1
.IP \(bu 2.3
.\}
smbpasswd
\- The old plaintext passdb backend\&. Some Samba features will not work if this passdb backend is used\&. Takes a path to the smbpasswd file as an optional argument\&.
.RE
.sp
.RS 4
.ie n \{\
\h'-04'\(bu\h'+03'\c
.\}
.el \{\
.sp -1
.IP \(bu 2.3
.\}
tdbsam
\- The TDB based password storage backend\&. Takes a path to the TDB as an optional argument (defaults to passdb\&.tdb in the
\m[blue]\fBprivate dir\fR\m[]
directory\&.
.RE
.sp
.RS 4
.ie n \{\
\h'-04'\(bu\h'+03'\c
.\}
.el \{\
.sp -1
.IP \(bu 2.3
.\}
ldapsam
\- The LDAP based passdb backend\&. Takes an LDAP URL as an optional argument (defaults to
ldap://localhost)
.sp
LDAP connections should be secured where possible\&. This may be done using either Start\-TLS (see
\m[blue]\fBldap ssl\fR\m[]) or by specifying
\fIldaps://\fR
in the URL argument\&.
.sp
Multiple servers may also be specified in double\-quotes\&. Whether multiple servers are supported or not and the exact syntax depends on the LDAP library you use\&.
.RE
.sp
.RE

	Examples of use are:
.sp
.if n \{\
.RS 4
.\}
.nf
passdb backend = tdbsam:/etc/samba/private/passdb\&.tdb 

or multi server LDAP URL with OpenLDAP library:

passdb backend = ldapsam:"ldap://ldap\-1\&.example\&.com ldap://ldap\-2\&.example\&.com"

or multi server LDAP URL with Netscape based LDAP library:

passdb backend = ldapsam:"ldap://ldap\-1\&.example\&.com ldap\-2\&.example\&.com"
.fi
.if n \{\
.RE
.\}
.sp
Default:
\fI\fIpassdb backend\fR\fR\fI = \fR\fItdbsam\fR\fI \fR
.RE

passdb expand explicit (G)
.PP
.RS 4
This parameter controls whether Samba substitutes %\-macros in the passdb fields if they are explicitly set\&. We used to expand macros here, but this turned out to be a bug because the Windows client can expand a variable %G_osver% in which %G would have been substituted by the user\*(Aqs primary group\&.
.sp
Default:
\fI\fIpassdb expand explicit\fR\fR\fI = \fR\fIno\fR\fI \fR
.RE

passwd chat (G)
.PP
.RS 4
This string controls the
\fI"chat"\fR
conversation that takes places between
\fBsmbd\fR(8)
and the local password changing program to change the user\*(Aqs password\&. The string describes a sequence of response\-receive pairs that
\fBsmbd\fR(8)
uses to determine what to send to the
\m[blue]\fBpasswd program\fR\m[]
and what to expect back\&. If the expected output is not received then the password is not changed\&.
.sp
This chat sequence is often quite site specific, depending on what local methods are used for password control (such as NIS etc)\&.
.sp
Note that this parameter only is used if the
\m[blue]\fBunix password sync\fR\m[]
parameter is set to
\fByes\fR\&. This sequence is then called
\fIAS ROOT\fR
when the SMB password in the smbpasswd file is being changed, without access to the old password cleartext\&. This means that root must be able to reset the user\*(Aqs password without knowing the text of the previous password\&. In the presence of NIS/YP, this means that the
\m[blue]\fBpasswd program\fR\m[]
must be executed on the NIS master\&.
.sp
The string can contain the macro
\fI%n\fR
which is substituted for the new password\&. The old passsword (\fI%o\fR) is only available when
\m[blue]\fBencrypt passwords\fR\m[]
has been disabled\&. The chat sequence can also contain the standard macros \en, \er, \et and \es to give line\-feed, carriage\-return, tab and space\&. The chat sequence string can also contain a \*(Aq*\*(Aq which matches any sequence of characters\&. Double quotes can be used to collect strings with spaces in them into a single string\&.
.sp
If the send string in any part of the chat sequence is a full stop "\&.", then no string is sent\&. Similarly, if the expect string is a full stop then no string is expected\&.
.sp
If the
\m[blue]\fBpam password change\fR\m[]
parameter is set to
\fByes\fR, the chat pairs may be matched in any order, and success is determined by the PAM result, not any particular output\&. The \en macro is ignored for PAM conversions\&.
.sp
Default:
\fI\fIpasswd chat\fR\fR\fI = \fR\fI*new*password* %n\en *new*password* %n\en *changed*\fR\fI \fR
.sp
Example:
\fI\fIpasswd chat\fR\fR\fI = \fR\fI"*Enter NEW password*" %n\en "*Reenter NEW password*" %n\en "*Password changed*"\fR\fI \fR
.RE

passwd chat debug (G)
.PP
.RS 4
This boolean specifies if the passwd chat script parameter is run in
\fIdebug\fR
mode\&. In this mode the strings passed to and received from the passwd chat are printed in the
\fBsmbd\fR(8)
log with a
\m[blue]\fBdebug level\fR\m[]
of 100\&. This is a dangerous option as it will allow plaintext passwords to be seen in the
smbd
log\&. It is available to help Samba admins debug their
\fIpasswd chat\fR
scripts when calling the
\fIpasswd program\fR
and should be turned off after this has been done\&. This option has no effect if the
\m[blue]\fBpam password change\fR\m[]
parameter is set\&. This parameter is off by default\&.
.sp
Default:
\fI\fIpasswd chat debug\fR\fR\fI = \fR\fIno\fR\fI \fR
.RE

passwd chat timeout (G)
.PP
.RS 4
This integer specifies the number of seconds smbd will wait for an initial answer from a passwd chat script being run\&. Once the initial answer is received the subsequent answers must be received in one tenth of this time\&. The default it two seconds\&.
.sp
Default:
\fI\fIpasswd chat timeout\fR\fR\fI = \fR\fI2\fR\fI \fR
.RE

passwd program (G)
.PP
.RS 4
The name of a program that can be used to set UNIX user passwords\&. Any occurrences of
\fI%u\fR
will be replaced with the user name\&. The user name is checked for existence before calling the password changing program\&.
.sp
Also note that many passwd programs insist in
\fIreasonable \fR
passwords, such as a minimum length, or the inclusion of mixed case chars and digits\&. This can pose a problem as some clients (such as Windows for Workgroups) uppercase the password before sending it\&.
.sp
\fINote\fR
that if the
\fIunix password sync\fR
parameter is set to
\fByes \fR
then this program is called
\fIAS ROOT\fR
before the SMB password in the smbpasswd file is changed\&. If this UNIX password change fails, then
smbd
will fail to change the SMB password also (this is by design)\&.
.sp
If the
\fIunix password sync\fR
parameter is set this parameter
\fIMUST USE ABSOLUTE PATHS\fR
for
\fIALL\fR
programs called, and must be examined for security implications\&. Note that by default
\fIunix password sync\fR
is set to
\fBno\fR\&.
.sp
Default:
\fI\fIpasswd program\fR\fR\fI = \fR\fI\fR\fI \fR
.sp
Example:
\fI\fIpasswd program\fR\fR\fI = \fR\fI/bin/passwd %u\fR\fI \fR
.RE

password hash gpg key ids (G)
.PP
.RS 4
If
samba
is running as an active directory domain controller, it is possible to store the cleartext password of accounts in a PGP/OpenGPG encrypted form\&.
.sp
You can specify one or more recipients by key id or user id\&. Note that 32bit key ids are not allowed, specify at least 64bit\&.
.sp
The value is stored as \*(AqPrimary:SambaGPG\*(Aq in the
supplementalCredentials
attribute\&.
.sp
As password changes can occur on any domain controller, you should configure this on each of them\&. Note that this feature is currently available only on Samba domain controllers\&.
.sp
This option is only available if
samba
was compiled with
gpgme
support\&.
.sp
You may need to export the
GNUPGHOME
environment variable before starting
samba\&.
\fIIt is strongly recommended to only store the public key in this location\&. The private key is not used for encryption and should be only stored where decryption is required\&.\fR
.sp
Being able to restore the cleartext password helps, when they need to be imported into other authentication systems later (see
samba\-tool user getpassword) or you want to keep the passwords in sync with another system, e\&.g\&. an OpenLDAP server (see
samba\-tool user syncpasswords)\&.
.sp
While this option needs to be configured on all domain controllers, the
samba\-tool user syncpasswords
command should run on a single domain controller only (typically the PDC\-emulator)\&.
.sp
Default:
\fI\fIpassword hash gpg key ids\fR\fR\fI = \fR\fI\fR\fI \fR
.sp
Example:
\fI\fIpassword hash gpg key ids\fR\fR\fI = \fR\fI4952E40301FAB41A\fR\fI \fR
.sp
Example:
\fI\fIpassword hash gpg key ids\fR\fR\fI = \fR\fIselftest@samba\&.example\&.com\fR\fI \fR
.sp
Example:
\fI\fIpassword hash gpg key ids\fR\fR\fI = \fR\fIselftest@samba\&.example\&.com, 4952E40301FAB41A\fR\fI \fR
.RE

password hash userPassword schemes (G)
.PP
.RS 4
This parameter determines whether or not
\fBsamba\fR(8)
acting as an Active Directory Domain Controller will attempt to store additional passwords hash types for the user
.sp
The values are stored as \*(AqPrimary:userPassword\*(Aq in the
supplementalCredentials
attribute\&. The value of this option is a hash type\&.
.sp
The currently supported hash types are:
.RS
.sp
.RS 4
.ie n \{\
\h'-04'\(bu\h'+03'\c
.\}
.el \{\
.sp -1
.IP \(bu 2.3
.\}
\fBCryptSHA256\fR
.RE
.sp
.RS 4
.ie n \{\
\h'-04'\(bu\h'+03'\c
.\}
.el \{\
.sp -1
.IP \(bu 2.3
.\}
\fBCryptSHA512\fR
.RE
.sp
.RE
Multiple instances of a hash type may be computed and stored\&. The password hashes are calculated using the
\fBcrypt\fR(3)
call\&. The number of rounds used to compute the hash can be specified by adding \*(Aq:rounds=xxxx\*(Aq to the hash type, i\&.e\&. CryptSHA512:rounds=4500 would calculate an SHA512 hash using 4500 rounds\&. If not specified the Operating System defaults for
\fBcrypt\fR(3)
are used\&.
.sp
As password changes can occur on any domain controller, you should configure this on each of them\&. Note that this feature is currently available only on Samba domain controllers\&.
.sp
Currently the NT Hash of the password is recorded when these hashes are calculated and stored\&. When retrieving the hashes the current value of the NT Hash is checked against the stored NT Hash\&. This detects password changes that have not updated the password hashes\&. In this case
samba\-tool user
will ignore the stored hash values\&.
.sp
Being able to obtain the hashed password helps, when they need to be imported into other authentication systems later (see
samba\-tool user getpassword) or you want to keep the passwords in sync with another system, e\&.g\&. an OpenLDAP server (see
samba\-tool user syncpasswords)\&.
.sp
Related command:
\m[blue]\fBunix password sync\fR\m[]
.sp
Default:
\fI\fIpassword hash userPassword schemes\fR\fR\fI = \fR\fI\fR\fI \fR
.sp
Example:
\fI\fIpassword hash userPassword schemes\fR\fR\fI = \fR\fICryptSHA256\fR\fI \fR
.sp
Example:
\fI\fIpassword hash userPassword schemes\fR\fR\fI = \fR\fICryptSHA256 CryptSHA512\fR\fI \fR
.sp
Example:
\fI\fIpassword hash userPassword schemes\fR\fR\fI = \fR\fICryptSHA256:rounds=5000 CryptSHA512:rounds=7000\fR\fI \fR
.RE

password server (G)
.PP
.RS 4
By specifying the name of a domain controller with this option, and using
security = [ads|domain]
it is possible to get Samba to do all its username/password validation using a specific remote server\&.
.sp
Ideally, this option
\fIshould not\fR
be used, as the default \*(Aq*\*(Aq indicates to Samba to determine the best DC to contact dynamically, just as all other hosts in an AD domain do\&. This allows the domain to be maintained (addition and removal of domain controllers) without modification to the smb\&.conf file\&. The cryptographic protection on the authenticated RPC calls used to verify passwords ensures that this default is safe\&.
.sp
\fIIt is strongly recommended that you use the default of \*(Aq*\*(Aq\fR, however if in your particular environment you have reason to specify a particular DC list, then the list of machines in this option must be a list of names or IP addresses of Domain controllers for the Domain\&. If you use the default of \*(Aq*\*(Aq, or list several hosts in the
\fIpassword server\fR
option then
smbd
will try each in turn till it finds one that responds\&. This is useful in case your primary server goes down\&.
.sp
If the list of servers contains both names/IP\*(Aqs and the \*(Aq*\*(Aq character, the list is treated as a list of preferred domain controllers, but an auto lookup of all remaining DC\*(Aqs will be added to the list as well\&. Samba will not attempt to optimize this list by locating the closest DC\&.
.sp
If parameter is a name, it is looked up using the parameter
\m[blue]\fBname resolve order\fR\m[]
and so may resolved by any method and order described in that parameter\&.
.sp
Default:
\fI\fIpassword server\fR\fR\fI = \fR\fI*\fR\fI \fR
.sp
Example:
\fI\fIpassword server\fR\fR\fI = \fR\fINT\-PDC, NT\-BDC1, NT\-BDC2, *\fR\fI \fR
.sp
Example:
\fI\fIpassword server\fR\fR\fI = \fR\fIwindc\&.mydomain\&.com:389 192\&.168\&.1\&.101 *\fR\fI \fR
.RE

directory
.PP
.RS 4
This parameter is a synonym for
path\&.
.RE

path (S)
.PP
.RS 4
This parameter specifies a directory to which the user of the service is to be given access\&. In the case of printable services, this is where print data will spool prior to being submitted to the host for printing\&.
.sp
For a printable service offering guest access, the service should be readonly and the path should be world\-writeable and have the sticky bit set\&. This is not mandatory of course, but you probably won\*(Aqt get the results you expect if you do otherwise\&.
.sp
Any occurrences of
\fI%u\fR
in the path will be replaced with the UNIX username that the client is using on this connection\&. Any occurrences of
\fI%m\fR
will be replaced by the NetBIOS name of the machine they are connecting from\&. These replacements are very useful for setting up pseudo home directories for users\&.
.sp
Note that this path will be based on
\m[blue]\fBroot dir\fR\m[]
if one was specified\&.
.sp
Default:
\fI\fIpath\fR\fR\fI = \fR\fI\fR\fI \fR
.sp
Example:
\fI\fIpath\fR\fR\fI = \fR\fI/home/fred\fR\fI \fR
.RE

perfcount module (G)
.PP
.RS 4
This parameter specifies the perfcount backend to be used when monitoring SMB operations\&. Only one perfcount module may be used, and it must implement all of the apis contained in the smb_perfcount_handler structure defined in smb\&.h\&.
.sp
\fINo default\fR
.RE

pid directory (G)
.PP
.RS 4
This option specifies the directory where pid files will be placed\&.
.sp
Default:
\fI\fIpid directory\fR\fR\fI = \fR\fI${prefix}/var/run\fR\fI \fR
.sp
Example:
\fI\fIpid directory\fR\fR\fI = \fR\fI/var/run/\fR\fI \fR
.RE

posix locking (S)
.PP
.RS 4
The
\fBsmbd\fR(8)
daemon maintains an database of file locks obtained by SMB clients\&. The default behavior is to map this internal database to POSIX locks\&. This means that file locks obtained by SMB clients are consistent with those seen by POSIX compliant applications accessing the files via a non\-SMB method (e\&.g\&. NFS or local file access)\&. It is very unlikely that you need to set this parameter to "no", unless you are sharing from an NFS mount, which is not a good idea in the first place\&.
.sp
Default:
\fI\fIposix locking\fR\fR\fI = \fR\fIyes\fR\fI \fR
.RE

postexec (S)
.PP
.RS 4
This option specifies a command to be run whenever the service is disconnected\&. It takes the usual substitutions\&. The command may be run as the root on some systems\&.
.sp
An interesting example may be to unmount server resources:
.sp
postexec = /etc/umount /cdrom
.sp
Default:
\fI\fIpostexec\fR\fR\fI = \fR\fI\fR\fI \fR
.sp
Example:
\fI\fIpostexec\fR\fR\fI = \fR\fIecho \e"%u disconnected from %S from %m (%I)\e" >> /tmp/log\fR\fI \fR
.RE

exec
.PP
.RS 4
This parameter is a synonym for
preexec\&.
.RE

preexec (S)
.PP
.RS 4
This option specifies a command to be run whenever the service is connected to\&. It takes the usual substitutions\&.
.sp
An interesting example is to send the users a welcome message every time they log in\&. Maybe a message of the day? Here is an example:
.sp
preexec = csh \-c \*(Aqecho \e"Welcome to %S!\e" | /usr/local/samba/bin/smbclient \-M %m \-I %I\*(Aq &
.sp
Of course, this could get annoying after a while :\-)
.sp
See also
\m[blue]\fBpreexec close\fR\m[]
and
\m[blue]\fBpostexec\fR\m[]\&.
.sp
Default:
\fI\fIpreexec\fR\fR\fI = \fR\fI\fR\fI \fR
.sp
Example:
\fI\fIpreexec\fR\fR\fI = \fR\fIecho \e"%u connected to %S from %m (%I)\e" >> /tmp/log\fR\fI \fR
.RE

preexec close (S)
.PP
.RS 4
This boolean option controls whether a non\-zero return code from
\m[blue]\fBpreexec\fR\m[]
should close the service being connected to\&.
.sp
Default:
\fI\fIpreexec close\fR\fR\fI = \fR\fIno\fR\fI \fR
.RE

prefered master
.PP
.RS 4
This parameter is a synonym for
preferred master\&.
.RE

preferred master (G)
.PP
.RS 4
This boolean parameter controls if
\fBnmbd\fR(8)
is a preferred master browser for its workgroup\&.
.sp
If this is set to
\fByes\fR, on startup,
nmbd
will force an election, and it will have a slight advantage in winning the election\&. It is recommended that this parameter is used in conjunction with
\m[blue]\fBdomain master = yes\fR\m[], so that
nmbd
can guarantee becoming a domain master\&.
.sp
Use this option with caution, because if there are several hosts (whether Samba servers, Windows 95 or NT) that are preferred master browsers on the same subnet, they will each periodically and continuously attempt to become the local master browser\&. This will result in unnecessary broadcast traffic and reduced browsing capabilities\&.
.sp
Default:
\fI\fIpreferred master\fR\fR\fI = \fR\fIauto\fR\fI \fR
.RE

prefork backoff increment (G)
.PP
.RS 4
This option specifies the number of seconds added to the delay before a prefork master or worker process is restarted\&. The restart is initially zero, the prefork backoff increment is added to the delay on each restart up to the value specified by "prefork maximum backoff"\&.
.sp
Additionally the the backoff for an individual service by using "prefork backoff increment: service name" i\&.e\&. "prefork backoff increment:ldap = 2" to set the backoff increment to 2\&.
.sp
If the backoff increment is 2 and the maximum backoff is 5\&. There will be a zero second delay for the first restart\&. A two second delay for the second restart\&. A four second delay for the third and any subsequent restarts
.sp
Default:
\fI\fIprefork backoff increment\fR\fR\fI = \fR\fI10\fR\fI \fR
.RE

prefork children (G)
.PP
.RS 4
This option controls the number of worker processes that are started for each service when prefork process model is enabled (see
\fBsamba\fR(8)
\-M) The prefork children are only started for those services that support prefork (currently ldap, kdc and netlogon)\&. For processes that don\*(Aqt support preforking all requests are handled by a single process for that service\&.
.sp
This should be set to a small multiple of the number of CPU\*(Aqs available on the server
.sp
Additionally the number of prefork children can be specified for an individual service by using "prefork children: service name" i\&.e\&. "prefork children:ldap = 8" to set the number of ldap worker processes\&.
.sp
Default:
\fI\fIprefork children\fR\fR\fI = \fR\fI4\fR\fI \fR
.RE

prefork maximum backoff (G)
.PP
.RS 4
This option controls the maximum delay before a failed pre\-fork process is restarted\&.
.sp
Default:
\fI\fIprefork maximum backoff\fR\fR\fI = \fR\fI120\fR\fI \fR
.RE

preload modules (G)
.PP
.RS 4
This is a list of paths to modules that should be loaded into smbd before a client connects\&. This improves the speed of smbd when reacting to new connections somewhat\&.
.sp
Default:
\fI\fIpreload modules\fR\fR\fI = \fR\fI\fR\fI \fR
.sp
Example:
\fI\fIpreload modules\fR\fR\fI = \fR\fI/usr/lib/samba/passdb/mysql\&.so\fR\fI \fR
.RE

preserve case (S)
.PP
.RS 4
This controls if new filenames are created with the case that the client passes, or if they are forced to be the
\m[blue]\fBdefault case\fR\m[]\&.
.sp
See the section on
NAME MANGLING
for a fuller discussion\&.
.sp
Default:
\fI\fIpreserve case\fR\fR\fI = \fR\fIyes\fR\fI \fR
.RE

print ok
.PP
.RS 4
This parameter is a synonym for
printable\&.
.RE

printable (S)
.PP
.RS 4
If this parameter is
\fByes\fR, then clients may open, write to and submit spool files on the directory specified for the service\&.
.sp
Note that a printable service will ALWAYS allow writing to the service path (user privileges permitting) via the spooling of print data\&. The
\m[blue]\fBread only\fR\m[]
parameter controls only non\-printing access to the resource\&.
.sp
Default:
\fI\fIprintable\fR\fR\fI = \fR\fIno\fR\fI \fR
.RE

printcap cache time (G)
.PP
.RS 4
This option specifies the number of seconds before the printing subsystem is again asked for the known printers\&.
.sp
Setting this parameter to 0 disables any rescanning for new or removed printers after the initial startup\&.
.sp
Default:
\fI\fIprintcap cache time\fR\fR\fI = \fR\fI750\fR\fI \fR
.sp
Example:
\fI\fIprintcap cache time\fR\fR\fI = \fR\fI600\fR\fI \fR
.RE

printcap
.PP
.RS 4
This parameter is a synonym for
printcap name\&.
.RE

printcap name (G)
.PP
.RS 4
This parameter may be used to override the compiled\-in default printcap name used by the server (usually
/etc/printcap)\&. See the discussion of the
[printers]
section above for reasons why you might want to do this\&.
.sp
To use the CUPS printing interface set
printcap name = cups\&. This should be supplemented by an additional setting
\m[blue]\fBprinting = cups\fR\m[]
in the [global] section\&.
printcap name = cups
will use the "dummy" printcap created by CUPS, as specified in your CUPS configuration file\&.
.sp
On System V systems that use
lpstat
to list available printers you can use
printcap name = lpstat
to automatically obtain lists of available printers\&. This is the default for systems that define SYSV at configure time in Samba (this includes most System V based systems)\&. If
\fI printcap name\fR
is set to
lpstat
on these systems then Samba will launch
lpstat \-v
and attempt to parse the output to obtain a printer list\&.
.sp
A minimal printcap file would look something like this:
.sp
.if n \{\
.RS 4
.\}
.nf
print1|My Printer 1
print2|My Printer 2
print3|My Printer 3
print4|My Printer 4
print5|My Printer 5
.fi
.if n \{\
.RE
.\}
.sp
where the \*(Aq|\*(Aq separates aliases of a printer\&. The fact that the second alias has a space in it gives a hint to Samba that it\*(Aqs a comment\&.
.if n \{\
.sp
.\}
.RS 4
.it 1 an-trap
.nr an-no-space-flag 1
.nr an-break-flag 1
.br
.ps +1
\fBNote\fR
.ps -1
.br
Under AIX the default printcap name is
/etc/qconfig\&. Samba will assume the file is in AIX
qconfig
format if the string
qconfig
appears in the printcap filename\&.
.sp .5v
.RE
Default:
\fI\fIprintcap name\fR\fR\fI = \fR\fI/etc/printcap\fR\fI \fR
.sp
Example:
\fI\fIprintcap name\fR\fR\fI = \fR\fI/etc/myprintcap\fR\fI \fR
.RE

print command (S)
.PP
.RS 4
After a print job has finished spooling to a service, this command will be used via a
system()
call to process the spool file\&. Typically the command specified will submit the spool file to the host\*(Aqs printing subsystem, but there is no requirement that this be the case\&. The server will not remove the spool file, so whatever command you specify should remove the spool file when it has been processed, otherwise you will need to manually remove old spool files\&.
.sp
The print command is simply a text string\&. It will be used verbatim after macro substitutions have been made:
.sp
%s, %f \- the path to the spool file name
.sp
%p \- the appropriate printer name
.sp
%J \- the job name as transmitted by the client\&.
.sp
%c \- The number of printed pages of the spooled job (if known)\&.
.sp
%z \- the size of the spooled print job (in bytes)
.sp
The print command
\fIMUST\fR
contain at least one occurrence of
\fI%s\fR
or
\fI%f \fR
\- the
\fI%p\fR
is optional\&. At the time a job is submitted, if no printer name is supplied the
\fI%p \fR
will be silently removed from the printer command\&.
.sp
If specified in the [global] section, the print command given will be used for any printable service that does not have its own print command specified\&.
.sp
If there is neither a specified print command for a printable service nor a global print command, spool files will be created but not processed and (most importantly) not removed\&.
.sp
Note that printing may fail on some UNIXes from the
\fBnobody\fR
account\&. If this happens then create an alternative guest account that can print and set the
\m[blue]\fBguest account\fR\m[]
in the [global] section\&.
.sp
You can form quite complex print commands by realizing that they are just passed to a shell\&. For example the following will log a print job, print the file, then remove it\&. Note that \*(Aq;\*(Aq is the usual separator for command in shell scripts\&.
.sp
print command = echo Printing %s >> /tmp/print\&.log; lpr \-P %p %s; rm %s
.sp
You may have to vary this command considerably depending on how you normally print files on your system\&. The default for the parameter varies depending on the setting of the
\m[blue]\fBprinting\fR\m[]
parameter\&.
.sp
Default: For
printing = BSD, AIX, QNX, LPRNG or PLP :
.sp
print command = lpr \-r \-P%p %s
.sp
For
printing = SYSV or HPUX :
.sp
print command = lp \-c \-d%p %s; rm %s
.sp
For
printing = SOFTQ :
.sp
print command = lp \-d%p \-s %s; rm %s
.sp
For printing = CUPS : If SAMBA is compiled against libcups, then
\m[blue]\fBprintcap = cups\fR\m[]
uses the CUPS API to submit jobs, etc\&. Otherwise it maps to the System V commands with the \-oraw option for printing, i\&.e\&. it uses
lp \-c \-d%p \-oraw; rm %s\&. With
printing = cups, and if SAMBA is compiled against libcups, any manually set print command will be ignored\&.
.sp
\fINo default\fR
.sp
Example:
\fI\fIprint command\fR\fR\fI = \fR\fI/usr/local/samba/bin/myprintscript %p %s\fR\fI \fR
.RE

printer
.PP
.RS 4
This parameter is a synonym for
printer name\&.
.RE

printer name (S)
.PP
.RS 4
This parameter specifies the name of the printer to which print jobs spooled through a printable service will be sent\&.
.sp
If specified in the [global] section, the printer name given will be used for any printable service that does not have its own printer name specified\&.
.sp
The default value of the
\m[blue]\fBprinter name\fR\m[]
may be
lp
on many systems\&.
.sp
Default:
\fI\fIprinter name\fR\fR\fI = \fR\fI\fR\fI \fR
.sp
Example:
\fI\fIprinter name\fR\fR\fI = \fR\fIlaserwriter\fR\fI \fR
.RE

printing (S)
.PP
.RS 4
This parameters controls how printer status information is interpreted on your system\&. It also affects the default values for the
\fIprint command\fR,
\fIlpq command\fR,
\fIlppause command \fR,
\fIlpresume command\fR, and
\fIlprm command\fR
if specified in the [global] section\&.
.sp
Currently nine printing styles are supported\&. They are
\fBBSD\fR,
\fBAIX\fR,
\fBLPRNG\fR,
\fBPLP\fR,
\fBSYSV\fR,
\fBHPUX\fR,
\fBQNX\fR,
\fBSOFTQ\fR,
\fBCUPS\fR
and
\fBIPRINT\fR\&.
.sp
Be aware that CUPS and IPRINT are only available if the CUPS development library was available at the time Samba was compiled or packaged\&.
.sp
To see what the defaults are for the other print commands when using the various options use the
\fBtestparm\fR(1)
program\&.
.sp
This option can be set on a per printer basis\&. Please be aware however, that you must place any of the various printing commands (e\&.g\&. print command, lpq command, etc\&.\&.\&.) after defining the value for the
\fIprinting\fR
option since it will reset the printing commands to default values\&.
.sp
See also the discussion in the
[printers]
section\&.
.sp
See
testparm \-v\&.
for the default value on your system
.sp
Default:
\fI\fIprinting\fR\fR\fI = \fR\fI # Depends on the operating system\fR\fI \fR
.RE

printjob username (S)
.PP
.RS 4
This parameter specifies which user information will be passed to the printing system\&. Usually, the username is sent, but in some cases, e\&.g\&. the domain prefix is useful, too\&.
.sp
Default:
\fI\fIprintjob username\fR\fR\fI = \fR\fI%U\fR\fI \fR
.sp
Example:
\fI\fIprintjob username\fR\fR\fI = \fR\fI%D\e%U\fR\fI \fR
.RE

print notify backchannel (S)
.PP
.RS 4
Windows print clients can update print queue status by expecting the server to open a backchannel SMB connection to them\&. Due to client firewall settings this can cause considerable timeouts and will often fail, as there is no guarantee the client is even running an SMB server\&. By default, the Samba print server will not try to connect back to clients, and will treat corresponding requests as if the connection back to the client failed\&.
.sp
Default:
\fI\fIprint notify backchannel\fR\fR\fI = \fR\fIno\fR\fI \fR
.RE

private directory
.PP
.RS 4
This parameter is a synonym for
private dir\&.
.RE

private dir (G)
.PP
.RS 4
This parameters defines the directory smbd will use for storing such files as
smbpasswd
and
secrets\&.tdb\&.
.sp
Default:
\fI\fIprivate dir\fR\fR\fI = \fR\fI${prefix}/private\fR\fI \fR
.RE

queuepause command (S)
.PP
.RS 4
This parameter specifies the command to be executed on the server host in order to pause the printer queue\&.
.sp
This command should be a program or script which takes a printer name as its only parameter and stops the printer queue, such that no longer jobs are submitted to the printer\&.
.sp
This command is not supported by Windows for Workgroups, but can be issued from the Printers window under Windows 95 and NT\&.
.sp
If a
\fI%p\fR
is given then the printer name is put in its place\&. Otherwise it is placed at the end of the command\&.
.sp
Note that it is good practice to include the absolute path in the command as the PATH may not be available to the server\&.
.sp
Default:
\fI\fIqueuepause command\fR\fR\fI = \fR\fI # determined by printing parameter\fR\fI \fR
.sp
Example:
\fI\fIqueuepause command\fR\fR\fI = \fR\fIdisable %p\fR\fI \fR
.RE

queueresume command (S)
.PP
.RS 4
This parameter specifies the command to be executed on the server host in order to resume the printer queue\&. It is the command to undo the behavior that is caused by the previous parameter (\m[blue]\fBqueuepause command\fR\m[])\&.
.sp
This command should be a program or script which takes a printer name as its only parameter and resumes the printer queue, such that queued jobs are resubmitted to the printer\&.
.sp
This command is not supported by Windows for Workgroups, but can be issued from the Printers window under Windows 95 and NT\&.
.sp
If a
\fI%p\fR
is given then the printer name is put in its place\&. Otherwise it is placed at the end of the command\&.
.sp
Note that it is good practice to include the absolute path in the command as the PATH may not be available to the server\&.
.sp
Default:
\fI\fIqueueresume command\fR\fR\fI = \fR\fI # determined by printing parameter\fR\fI \fR
.sp
Example:
\fI\fIqueueresume command\fR\fR\fI = \fR\fIenable %p\fR\fI \fR
.RE

raw NTLMv2 auth (G)
.PP
.RS 4
This parameter determines whether or not
\fBsmbd\fR(8)
will allow SMB1 clients without extended security (without SPNEGO) to use NTLMv2 authentication\&.
.sp
If this option,
lanman auth
and
ntlm auth
are all disabled, then only clients with SPNEGO support will be permitted\&. That means NTLMv2 is only supported within NTLMSSP\&.
.sp
Default:
\fI\fIraw NTLMv2 auth\fR\fR\fI = \fR\fIno\fR\fI \fR
.RE

read list (S)
.PP
.RS 4
This is a list of users that are given read\-only access to a service\&. If the connecting user is in this list then they will not be given write access, no matter what the
\m[blue]\fBread only\fR\m[]
option is set to\&. The list can include group names using the syntax described in the
\m[blue]\fBinvalid users\fR\m[]
parameter\&.
.sp
Default:
\fI\fIread list\fR\fR\fI = \fR\fI\fR\fI \fR
.sp
Example:
\fI\fIread list\fR\fR\fI = \fR\fImary, @students\fR\fI \fR
.RE

read only (S)
.PP
.RS 4
An inverted synonym is
\m[blue]\fBwriteable\fR\m[]\&.
.sp
If this parameter is
\fByes\fR, then users of a service may not create or modify files in the service\*(Aqs directory\&.
.sp
Note that a printable service (printable = yes) will
\fIALWAYS\fR
allow writing to the directory (user privileges permitting), but only via spooling operations\&.
.sp
Default:
\fI\fIread only\fR\fR\fI = \fR\fIyes\fR\fI \fR
.RE

read raw (G)
.PP
.RS 4
This is ignored if
\m[blue]\fBasync smb echo handler\fR\m[]
is set, because this feature is incompatible with raw read SMB requests
.sp
If enabled, raw reads allow reads of 65535 bytes in one packet\&. This typically provides a major performance benefit for some very, very old clients\&.
.sp
However, some clients either negotiate the allowable block size incorrectly or are incapable of supporting larger block sizes, and for these clients you may need to disable raw reads\&.
.sp
In general this parameter should be viewed as a system tuning tool and left severely alone\&.
.sp
Default:
\fI\fIread raw\fR\fR\fI = \fR\fIyes\fR\fI \fR
.RE

realm (G)
.PP
.RS 4
This option specifies the kerberos realm to use\&. The realm is used as the ADS equivalent of the NT4
domain\&. It is usually set to the DNS name of the kerberos server\&.
.sp
Default:
\fI\fIrealm\fR\fR\fI = \fR\fI\fR\fI \fR
.sp
Example:
\fI\fIrealm\fR\fR\fI = \fR\fImysambabox\&.mycompany\&.com\fR\fI \fR
.RE

registry shares (G)
.PP
.RS 4
This turns on or off support for share definitions read from registry\&. Shares defined in
\fIsmb\&.conf\fR
take precedence over shares with the same name defined in registry\&. See the section on registry\-based configuration for details\&.
.sp
Note that this parameter defaults to
\fIno\fR, but it is set to
\fIyes\fR
when
\fIconfig backend\fR
is set to
\fIregistry\fR\&.
.sp
Default:
\fI\fIregistry shares\fR\fR\fI = \fR\fIno\fR\fI \fR
.sp
Example:
\fI\fIregistry shares\fR\fR\fI = \fR\fIyes\fR\fI \fR
.RE

reject md5 clients (G)
.PP
.RS 4
This option controls whether the netlogon server (currently only in \*(Aqactive directory domain controller\*(Aq mode), will reject clients which does not support NETLOGON_NEG_SUPPORTS_AES\&.
.sp
You can set this to yes if all domain members support aes\&. This will prevent downgrade attacks\&.
.sp
This option takes precedence to the \*(Aqallow nt4 crypto\*(Aq option\&.
.sp
Default:
\fI\fIreject md5 clients\fR\fR\fI = \fR\fIno\fR\fI \fR
.RE

reject md5 servers (G)
.PP
.RS 4
This option controls whether winbindd requires support for aes support for the netlogon secure channel\&.
.sp
The following flags will be required NETLOGON_NEG_ARCFOUR, NETLOGON_NEG_SUPPORTS_AES, NETLOGON_NEG_PASSWORD_SET2 and NETLOGON_NEG_AUTHENTICATED_RPC\&.
.sp
You can set this to yes if all domain controllers support aes\&. This will prevent downgrade attacks\&.
.sp
The behavior can be controlled per netbios domain by using \*(Aqreject md5 servers:NETBIOSDOMAIN = yes\*(Aq as option\&.
.sp
This option takes precedence to the
\m[blue]\fBrequire strong key\fR\m[]
option\&.
.sp
Default:
\fI\fIreject md5 servers\fR\fR\fI = \fR\fIno\fR\fI \fR
.RE

remote announce (G)
.PP
.RS 4
This option allows you to setup
\fBnmbd\fR(8)
to periodically announce itself to arbitrary IP addresses with an arbitrary workgroup name\&.
.sp
This is useful if you want your Samba server to appear in a remote workgroup for which the normal browse propagation rules don\*(Aqt work\&. The remote workgroup can be anywhere that you can send IP packets to\&.
.sp
For example:
.sp
.if n \{\
.RS 4
.\}
.nf
remote announce = 192\&.168\&.2\&.255/SERVERS 192\&.168\&.4\&.255/STAFF
.fi
.if n \{\
.RE
.\}
.sp
the above line would cause
nmbd
to announce itself to the two given IP addresses using the given workgroup names\&. If you leave out the workgroup name, then the one given in the
\m[blue]\fBworkgroup\fR\m[]
parameter is used instead\&.
.sp
The IP addresses you choose would normally be the broadcast addresses of the remote networks, but can also be the IP addresses of known browse masters if your network config is that stable\&.
.sp
See the chapter on Network Browsing in the Samba\-HOWTO book\&.
.sp
Default:
\fI\fIremote announce\fR\fR\fI = \fR\fI\fR\fI \fR
.RE

remote browse sync (G)
.PP
.RS 4
This option allows you to setup
\fBnmbd\fR(8)
to periodically request synchronization of browse lists with the master browser of a Samba server that is on a remote segment\&. This option will allow you to gain browse lists for multiple workgroups across routed networks\&. This is done in a manner that does not work with any non\-Samba servers\&.
.sp
This is useful if you want your Samba server and all local clients to appear in a remote workgroup for which the normal browse propagation rules don\*(Aqt work\&. The remote workgroup can be anywhere that you can send IP packets to\&.
.sp
For example:
.sp
.if n \{\
.RS 4
.\}
.nf
\fIremote browse sync = 192\&.168\&.2\&.255 192\&.168\&.4\&.255\fR
.fi
.if n \{\
.RE
.\}
.sp
the above line would cause
nmbd
to request the master browser on the specified subnets or addresses to synchronize their browse lists with the local server\&.
.sp
The IP addresses you choose would normally be the broadcast addresses of the remote networks, but can also be the IP addresses of known browse masters if your network config is that stable\&. If a machine IP address is given Samba makes NO attempt to validate that the remote machine is available, is listening, nor that it is in fact the browse master on its segment\&.
.sp
The
\m[blue]\fBremote browse sync\fR\m[]
may be used on networks where there is no WINS server, and may be used on disjoint networks where each network has its own WINS server\&.
.sp
Default:
\fI\fIremote browse sync\fR\fR\fI = \fR\fI\fR\fI \fR
.RE

rename user script (G)
.PP
.RS 4
This is the full pathname to a script that will be run as root by
\fBsmbd\fR(8)
under special circumstances described below\&.
.sp
When a user with admin authority or SeAddUserPrivilege rights renames a user (e\&.g\&.: from the NT4 User Manager for Domains), this script will be run to rename the POSIX user\&. Two variables,
%uold
and
%unew, will be substituted with the old and new usernames, respectively\&. The script should return 0 upon successful completion, and nonzero otherwise\&.
.if n \{\
.sp
.\}
.RS 4
.it 1 an-trap
.nr an-no-space-flag 1
.nr an-break-flag 1
.br
.ps +1
\fBNote\fR
.ps -1
.br
The script has all responsibility to rename all the necessary data that is accessible in this posix method\&. This can mean different requirements for different backends\&. The tdbsam and smbpasswd backends will take care of the contents of their respective files, so the script is responsible only for changing the POSIX username, and other data that may required for your circumstances, such as home directory\&. Please also consider whether or not you need to rename the actual home directories themselves\&. The ldapsam backend will not make any changes, because of the potential issues with renaming the LDAP naming attribute\&. In this case the script is responsible for changing the attribute that samba uses (uid) for locating users, as well as any data that needs to change for other applications using the same directory\&.
.sp .5v
.RE
Default:
\fI\fIrename user script\fR\fR\fI = \fR\fI\fR\fI \fR
.RE

require strong key (G)
.PP
.RS 4
This option controls whether winbindd requires support for md5 strong key support for the netlogon secure channel\&.
.sp
The following flags will be required NETLOGON_NEG_STRONG_KEYS, NETLOGON_NEG_ARCFOUR and NETLOGON_NEG_AUTHENTICATED_RPC\&.
.sp
You can set this to no if some domain controllers only support des\&. This might allows weak crypto to be negotiated, may via downgrade attacks\&.
.sp
The behavior can be controlled per netbios domain by using \*(Aqrequire strong key:NETBIOSDOMAIN = no\*(Aq as option\&.
.sp
Note for active directory domain this option is hardcoded to \*(Aqyes\*(Aq
.sp
This option yields precedence to the
\m[blue]\fBreject md5 servers\fR\m[]
option\&.
.sp
This option takes precedence to the
\m[blue]\fBclient schannel\fR\m[]
option\&.
.sp
Default:
\fI\fIrequire strong key\fR\fR\fI = \fR\fIyes\fR\fI \fR
.RE

reset on zero vc (G)
.PP
.RS 4
This boolean option controls whether an incoming SMB1 session setup should kill other connections coming from the same IP\&. This matches the default Windows 2003 behaviour\&. Setting this parameter to yes becomes necessary when you have a flaky network and windows decides to reconnect while the old connection still has files with share modes open\&. These files become inaccessible over the new connection\&. The client sends a zero VC on the new connection, and Windows 2003 kills all other connections coming from the same IP\&. This way the locked files are accessible again\&. Please be aware that enabling this option will kill connections behind a masquerading router, and will not trigger for clients that only use SMB2 or SMB3\&.
.sp
Default:
\fI\fIreset on zero vc\fR\fR\fI = \fR\fIno\fR\fI \fR
.RE

restrict anonymous (G)
.PP
.RS 4
The setting of this parameter determines whether user and group list information is returned for an anonymous connection\&. and mirrors the effects of the
.sp
.if n \{\
.RS 4
.\}
.nf
HKEY_LOCAL_MACHINE\eSYSTEM\eCurrentControlSet\e
           Control\eLSA\eRestrictAnonymous
.fi
.if n \{\
.RE
.\}
.sp
registry key in Windows 2000 and Windows NT\&. When set to 0, user and group list information is returned to anyone who asks\&. When set to 1, only an authenticated user can retrieve user and group list information\&. For the value 2, supported by Windows 2000/XP and Samba, no anonymous connections are allowed at all\&. This can break third party and Microsoft applications which expect to be allowed to perform operations anonymously\&.
.sp
The security advantage of using restrict anonymous = 1 is dubious, as user and group list information can be obtained using other means\&.
.if n \{\
.sp
.\}
.RS 4
.it 1 an-trap
.nr an-no-space-flag 1
.nr an-break-flag 1
.br
.ps +1
\fBNote\fR
.ps -1
.br
The security advantage of using restrict anonymous = 2 is removed by setting
\m[blue]\fBguest ok = yes\fR\m[]
on any share\&.
.sp .5v
.RE
Default:
\fI\fIrestrict anonymous\fR\fR\fI = \fR\fI0\fR\fI \fR
.RE

rndc command (G)
.PP
.RS 4
This option specifies the path to the name server control utility\&.
.sp
The
rndc
utility should be a part of the bind installation\&.
.sp
Default:
\fI\fIrndc command\fR\fR\fI = \fR\fI/usr/sbin/rndc\fR\fI \fR
.sp
Example:
\fI\fIrndc command\fR\fR\fI = \fR\fI/usr/local/bind9/sbin/rndc\fR\fI \fR
.RE

root
.PP
.RS 4
This parameter is a synonym for
root directory\&.
.RE

root dir
.PP
.RS 4
This parameter is a synonym for
root directory\&.
.RE

root directory (G)
.PP
.RS 4
The server will
chroot()
(i\&.e\&. Change its root directory) to this directory on startup\&. This is not strictly necessary for secure operation\&. Even without it the server will deny access to files not in one of the service entries\&. It may also check for, and deny access to, soft links to other parts of the filesystem, or attempts to use "\&.\&." in file names to access other directories (depending on the setting of the
\m[blue]\fBwide smbconfoptions\fR\m[]
parameter)\&.
.sp
Adding a
\fIroot directory\fR
entry other than "/" adds an extra level of security, but at a price\&. It absolutely ensures that no access is given to files not in the sub\-tree specified in the
\fIroot directory\fR
option,
\fIincluding\fR
some files needed for complete operation of the server\&. To maintain full operability of the server you will need to mirror some system files into the
\fIroot directory\fR
tree\&. In particular you will need to mirror
/etc/passwd
(or a subset of it), and any binaries or configuration files needed for printing (if required)\&. The set of files that must be mirrored is operating system dependent\&.
.sp
Default:
\fI\fIroot directory\fR\fR\fI = \fR\fI\fR\fI \fR
.sp
Example:
\fI\fIroot directory\fR\fR\fI = \fR\fI/homes/smb\fR\fI \fR
.RE

root postexec (S)
.PP
.RS 4
This is the same as the
\fIpostexec\fR
parameter except that the command is run as root\&. This is useful for unmounting filesystems (such as CDROMs) after a connection is closed\&.
.sp
Default:
\fI\fIroot postexec\fR\fR\fI = \fR\fI\fR\fI \fR
.RE

root preexec (S)
.PP
.RS 4
This is the same as the
\fIpreexec\fR
parameter except that the command is run as root\&. This is useful for mounting filesystems (such as CDROMs) when a connection is opened\&.
.sp
Default:
\fI\fIroot preexec\fR\fR\fI = \fR\fI\fR\fI \fR
.RE

root preexec close (S)
.PP
.RS 4
This is the same as the
\fIpreexec close \fR
parameter except that the command is run as root\&.
.sp
Default:
\fI\fIroot preexec close\fR\fR\fI = \fR\fIno\fR\fI \fR
.RE

rpc big endian (G)
.PP
.RS 4
Setting this option will force the RPC client and server to transfer data in big endian\&.
.sp
If it is disabled, data will be transferred in little endian\&.
.sp
The behaviour is independent of the endianness of the host machine\&.
.sp
Default:
\fI\fIrpc big endian\fR\fR\fI = \fR\fIno\fR\fI \fR
.RE

rpc_daemon:DAEMON (G)
.PP
.RS 4
Defines whether to use the embedded code or start a separate daemon for the defined rpc services\&. The rpc_daemon prefix must be followed by the server name, and a value\&.
.sp
Two possible values are currently supported:
.sp
.if n \{\
.RS 4
.\}
.nf
		disabled
		fork
	
.fi
.if n \{\
.RE
.\}
.sp
The classic method is to run rpc services as internal daemons embedded in smbd, therefore the external daemons are
\fIdisabled\fR
by default\&.
.sp
Choosing the
\fIfork\fR
option will cause samba to fork a separate process for each daemon configured this way\&. Each daemon may in turn fork a number of children used to handle requests from multiple smbds and direct tcp/ip connections (if the Endpoint Mapper is enabled)\&. Communication with smbd happens over named pipes and require that said pipes are forward to the external daemon (see
\m[blue]\fBrpc_server\fR\m[])\&.
.sp
Forked RPC Daemons support dynamically forking children to handle connections\&. The heuristics about how many children to keep around and how fast to allow them to fork and also how many clients each child is allowed to handle concurrently is defined by parametrical options named after the daemon\&. Five options are currently supported:
.sp
.if n \{\
.RS 4
.\}
.nf
		prefork_min_children
		prefork_max_children
		prefork_spawn_rate
		prefork_max_allowed_clients
		prefork_child_min_life
	
.fi
.if n \{\
.RE
.\}
.sp
To set one of these options use the following syntax:
.sp
.if n \{\
.RS 4
.\}
.nf
	daemonname:prefork_min_children = 5
	
.fi
.if n \{\
.RE
.\}
.sp
Samba includes separate daemons for spoolss, lsarpc/lsass, netlogon, samr, FSRVP and mdssvc(Spotlight)\&. Currently five daemons are available and they are called:
.sp
.if n \{\
.RS 4
.\}
.nf
		epmd
		lsasd
		spoolssd
		fssd
		mdssd
	
.fi
.if n \{\
.RE
.\}
.sp
Example:
.sp
.if n \{\
.RS 4
.\}
.nf
	rpc_daemon:spoolssd = fork
	
.fi
.if n \{\
.RE
.\}
.sp
Default:
\fI\fIrpc_daemon:DAEMON\fR\fR\fI = \fR\fIdisabled\fR\fI \fR
.RE

rpc_server:SERVER (G)
.PP
.RS 4
With this option you can define if a rpc service should be running internal/embedded in smbd or should be redirected to an external daemon like Samba4, the endpoint mapper daemon, the spoolss daemon or the new LSA service daemon\&. The rpc_server prefix must be followed by the pipe name, and a value\&.
.sp
This option can be set for each available rpc service in Samba\&. The following list shows all available pipe names services you can modify with this option\&.
.RS
.sp
.RS 4
.ie n \{\
\h'-04'\(bu\h'+03'\c
.\}
.el \{\
.sp -1
.IP \(bu 2.3
.\}
epmapper \- Endpoint Mapper
.RE
.sp
.RS 4
.ie n \{\
\h'-04'\(bu\h'+03'\c
.\}
.el \{\
.sp -1
.IP \(bu 2.3
.\}
winreg \- Remote Registry Service
.RE
.sp
.RS 4
.ie n \{\
\h'-04'\(bu\h'+03'\c
.\}
.el \{\
.sp -1
.IP \(bu 2.3
.\}
srvsvc \- Remote Server Services
.RE
.sp
.RS 4
.ie n \{\
\h'-04'\(bu\h'+03'\c
.\}
.el \{\
.sp -1
.IP \(bu 2.3
.\}
lsarpc \- Local Security Authority
.RE
.sp
.RS 4
.ie n \{\
\h'-04'\(bu\h'+03'\c
.\}
.el \{\
.sp -1
.IP \(bu 2.3
.\}
samr \- Security Account Management
.RE
.sp
.RS 4
.ie n \{\
\h'-04'\(bu\h'+03'\c
.\}
.el \{\
.sp -1
.IP \(bu 2.3
.\}
netlogon \- Netlogon Remote Protocol
.RE
.sp
.RS 4
.ie n \{\
\h'-04'\(bu\h'+03'\c
.\}
.el \{\
.sp -1
.IP \(bu 2.3
.\}
netdfs \- Settings for Distributed File System
.RE
.sp
.RS 4
.ie n \{\
\h'-04'\(bu\h'+03'\c
.\}
.el \{\
.sp -1
.IP \(bu 2.3
.\}
dssetup \- Active Directory Setup
.RE
.sp
.RS 4
.ie n \{\
\h'-04'\(bu\h'+03'\c
.\}
.el \{\
.sp -1
.IP \(bu 2.3
.\}
wkssvc \- Workstation Services
.RE
.sp
.RS 4
.ie n \{\
\h'-04'\(bu\h'+03'\c
.\}
.el \{\
.sp -1
.IP \(bu 2.3
.\}
spoolss \- Network Printing Spooler
.RE
.sp
.RS 4
.ie n \{\
\h'-04'\(bu\h'+03'\c
.\}
.el \{\
.sp -1
.IP \(bu 2.3
.\}
svcctl \- Service Control
.RE
.sp
.RS 4
.ie n \{\
\h'-04'\(bu\h'+03'\c
.\}
.el \{\
.sp -1
.IP \(bu 2.3
.\}
ntsvcs \- Plug and Play Services
.RE
.sp
.RS 4
.ie n \{\
\h'-04'\(bu\h'+03'\c
.\}
.el \{\
.sp -1
.IP \(bu 2.3
.\}
eventlog \- Event Logger
.RE
.sp
.RS 4
.ie n \{\
\h'-04'\(bu\h'+03'\c
.\}
.el \{\
.sp -1
.IP \(bu 2.3
.\}
initshutdown \- Init Shutdown Service
.RE
.sp
.RS 4
.ie n \{\
\h'-04'\(bu\h'+03'\c
.\}
.el \{\
.sp -1
.IP \(bu 2.3
.\}
mdssvc \- Spotlight
.RE
.sp
.RE
Three possible values currently supported are:
embedded
external
disabled
.sp
The classic method is to run every pipe as an internal function
\fIembedded\fR
in smbd\&. The defaults may vary depending on the service\&.
.sp
Choosing the
\fIexternal\fR
option allows one to run a separate daemon or even a completely independent (3rd party) server capable of interfacing with samba via the MS\-RPC interface over named pipes\&.
.sp
Currently in Samba3 we support four daemons, spoolssd, epmd, lsasd and mdssd\&. These daemons can be enabled using the
\fIrpc_daemon\fR
option\&. For spoolssd you have to enable the daemon and proxy the named pipe with:
.sp
Examples:
.sp
.if n \{\
.RS 4
.\}
.nf
			rpc_daemon:lsasd = fork
			rpc_server:lsarpc = external
			rpc_server:samr = external
			rpc_server:netlogon = external

			rpc_server:spoolss = external
			rpc_server:epmapper = disabled

			rpc_daemon:mdssd = fork
			rpc_server:mdssvc = external
		
.fi
.if n \{\
.RE
.\}
.sp
There is one special option which allows you to enable rpc services to listen for ncacn_ip_tcp connections too\&. Currently this is only used for testing and doesn\*(Aqt scale!
.sp
.if n \{\
.RS 4
.\}
.nf
			rpc_server:tcpip = yes
		
.fi
.if n \{\
.RE
.\}
.sp
Default:
\fI\fIrpc_server:SERVER\fR\fR\fI = \fR\fIembedded\fR\fI \fR
.RE

rpc server dynamic port range (G)
.PP
.RS 4
This parameter tells the RPC server which port range it is allowed to use to create a listening socket for LSA, SAM, Netlogon and others without wellknown tcp ports\&. The first value is the lowest number of the port range and the second the hightest\&.
.sp
This applies to RPC servers in all server roles\&.
.sp
Default:
\fI\fIrpc server dynamic port range\fR\fR\fI = \fR\fI49152\-65535\fR\fI \fR
.RE

rpc server port (G)
.PP
.RS 4
Specifies which port the server should listen on for DCE/RPC over TCP/IP traffic\&.
.sp
This controls the default port for all protocols, except for NETLOGON\&.
.sp
If unset, the first available port from
\m[blue]\fBrpc server dynamic port range\fR\m[]
is used, e\&.g\&. 49152\&.
.sp
The NETLOGON server will use the next available port, e\&.g\&. 49153\&. To change this port use (eg) rpc server port:netlogon = 4000\&.
.sp
Furthermore, all RPC servers can have the port they use specified independenty, with (for example) rpc server port:drsuapi = 5000\&.
.sp
This option applies currently only when
\fBsamba\fR(8)
runs as an active directory domain controller\&.
.sp
The default value 0 causes Samba to select the first available port from
\m[blue]\fBrpc server dynamic port range\fR\m[]\&.
.sp
Default:
\fI\fIrpc server port\fR\fR\fI = \fR\fI0\fR\fI \fR
.RE

samba kcc command (G)
.PP
.RS 4
This option specifies the path to the Samba KCC command\&. This script is used for replication topology replication\&.
.sp
It should not be necessary to modify this option except for testing purposes or if the
samba_kcc
was installed in a non\-default location\&.
.sp
Default:
\fI\fIsamba kcc command\fR\fR\fI = \fR\fI${prefix}/sbin/samba_kcc\fR\fI \fR
.sp
Example:
\fI\fIsamba kcc command\fR\fR\fI = \fR\fI/usr/local/bin/kcc\fR\fI \fR
.RE

security (G)
.PP
.RS 4
This option affects how clients respond to Samba and is one of the most important settings in the
smb\&.conf
file\&.
.sp
The default is
security = user, as this is the most common setting, used for a standalone file server or a DC\&.
.sp
The alternatives are
security = ads
or
security = domain, which support joining Samba to a Windows domain
.sp
You should use
security = user
and
\m[blue]\fBmap to guest\fR\m[]
if you want to mainly setup shares without a password (guest shares)\&. This is commonly used for a shared printer server\&.
.sp
The different settings will now be explained\&.
.sp
\fISECURITY = AUTO\fR
.sp
This is the default security setting in Samba, and causes Samba to consult the
\m[blue]\fBserver role\fR\m[]
parameter (if set) to determine the security mode\&.
.sp
\fISECURITY = USER\fR
.sp
If
\m[blue]\fBserver role\fR\m[]
is not specified, this is the default security setting in Samba\&. With user\-level security a client must first "log\-on" with a valid username and password (which can be mapped using the
\m[blue]\fBusername map\fR\m[]
parameter)\&. Encrypted passwords (see the
\m[blue]\fBencrypted passwords\fR\m[]
parameter) can also be used in this security mode\&. Parameters such as
\m[blue]\fBuser\fR\m[]
and
\m[blue]\fBguest only\fR\m[]
if set are then applied and may change the UNIX user to use on this connection, but only after the user has been successfully authenticated\&.
.sp
\fINote\fR
that the name of the resource being requested is
\fInot\fR
sent to the server until after the server has successfully authenticated the client\&. This is why guest shares don\*(Aqt work in user level security without allowing the server to automatically map unknown users into the
\m[blue]\fBguest account\fR\m[]\&. See the
\m[blue]\fBmap to guest\fR\m[]
parameter for details on doing this\&.
.sp
\fISECURITY = DOMAIN\fR
.sp
This mode will only work correctly if
\fBnet\fR(8)
has been used to add this machine into a Windows NT Domain\&. It expects the
\m[blue]\fBencrypted passwords\fR\m[]
parameter to be set to
\fByes\fR\&. In this mode Samba will try to validate the username/password by passing it to a Windows NT Primary or Backup Domain Controller, in exactly the same way that a Windows NT Server would do\&.
.sp
\fINote\fR
that a valid UNIX user must still exist as well as the account on the Domain Controller to allow Samba to have a valid UNIX account to map file access to\&.
.sp
\fINote\fR
that from the client\*(Aqs point of view
security = domain
is the same as
security = user\&. It only affects how the server deals with the authentication, it does not in any way affect what the client sees\&.
.sp
\fINote\fR
that the name of the resource being requested is
\fInot\fR
sent to the server until after the server has successfully authenticated the client\&. This is why guest shares don\*(Aqt work in user level security without allowing the server to automatically map unknown users into the
\m[blue]\fBguest account\fR\m[]\&. See the
\m[blue]\fBmap to guest\fR\m[]
parameter for details on doing this\&.
.sp
See also the
\m[blue]\fBpassword server\fR\m[]
parameter and the
\m[blue]\fBencrypted passwords\fR\m[]
parameter\&.
.sp
\fISECURITY = ADS\fR
.sp
In this mode, Samba will act as a domain member in an ADS realm\&. To operate in this mode, the machine running Samba will need to have Kerberos installed and configured and Samba will need to be joined to the ADS realm using the net utility\&.
.sp
Note that this mode does NOT make Samba operate as a Active Directory Domain Controller\&.
.sp
Note that this forces
\m[blue]\fBrequire strong key = yes\fR\m[]
and
\m[blue]\fBclient schannel = yes\fR\m[]
for the primary domain\&.
.sp
Read the chapter about Domain Membership in the HOWTO for details\&.
.sp
Default:
\fI\fIsecurity\fR\fR\fI = \fR\fIAUTO\fR\fI \fR
.sp
Example:
\fI\fIsecurity\fR\fR\fI = \fR\fIDOMAIN\fR\fI \fR
.RE

security mask (S)
.PP
.RS 4
This parameter has been removed for Samba 4\&.0\&.0\&.
.sp
\fINo default\fR
.RE

max protocol
.PP
.RS 4
This parameter is a synonym for
server max protocol\&.
.RE

protocol
.PP
.RS 4
This parameter is a synonym for
server max protocol\&.
.RE

server max protocol (G)
.PP
.RS 4
The value of the parameter (a string) is the highest protocol level that will be supported by the server\&.
.sp
Possible values are :
.RS
.sp
.RS 4
.ie n \{\
\h'-04'\(bu\h'+03'\c
.\}
.el \{\
.sp -1
.IP \(bu 2.3
.\}
\fBLANMAN1\fR: First
\fImodern\fR
version of the protocol\&. Long filename support\&.
.RE
.sp
.RS 4
.ie n \{\
\h'-04'\(bu\h'+03'\c
.\}
.el \{\
.sp -1
.IP \(bu 2.3
.\}
\fBLANMAN2\fR: Updates to Lanman1 protocol\&.
.RE
.sp
.RS 4
.ie n \{\
\h'-04'\(bu\h'+03'\c
.\}
.el \{\
.sp -1
.IP \(bu 2.3
.\}
\fBNT1\fR: Current up to date version of the protocol\&. Used by Windows NT\&. Known as CIFS\&.
.RE
.sp
.RS 4
.ie n \{\
\h'-04'\(bu\h'+03'\c
.\}
.el \{\
.sp -1
.IP \(bu 2.3
.\}
\fBSMB2\fR: Re\-implementation of the SMB protocol\&. Used by Windows Vista and later versions of Windows\&. SMB2 has sub protocols available\&.
.RS
.sp
.RS 4
.ie n \{\
\h'-04'\(bu\h'+03'\c
.\}
.el \{\
.sp -1
.IP \(bu 2.3
.\}
\fBSMB2_02\fR: The earliest SMB2 version\&.
.RE
.sp
.RS 4
.ie n \{\
\h'-04'\(bu\h'+03'\c
.\}
.el \{\
.sp -1
.IP \(bu 2.3
.\}
\fBSMB2_10\fR: Windows 7 SMB2 version\&.
.RE
.sp
.RS 4
.ie n \{\
\h'-04'\(bu\h'+03'\c
.\}
.el \{\
.sp -1
.IP \(bu 2.3
.\}
\fBSMB2_22\fR: Early Windows 8 SMB2 version\&.
.RE
.sp
.RS 4
.ie n \{\
\h'-04'\(bu\h'+03'\c
.\}
.el \{\
.sp -1
.IP \(bu 2.3
.\}
\fBSMB2_24\fR: Windows 8 beta SMB2 version\&.
.RE
.sp
.RE
By default SMB2 selects the SMB2_10 variant\&.
.RE
.sp
.RS 4
.ie n \{\
\h'-04'\(bu\h'+03'\c
.\}
.el \{\
.sp -1
.IP \(bu 2.3
.\}
\fBSMB3\fR: The same as SMB2\&. Used by Windows 8\&. SMB3 has sub protocols available\&.
.RS
.sp
.RS 4
.ie n \{\
\h'-04'\(bu\h'+03'\c
.\}
.el \{\
.sp -1
.IP \(bu 2.3
.\}
\fBSMB3_00\fR: Windows 8 SMB3 version\&. (mostly the same as SMB2_24)
.RE
.sp
.RS 4
.ie n \{\
\h'-04'\(bu\h'+03'\c
.\}
.el \{\
.sp -1
.IP \(bu 2.3
.\}
\fBSMB3_02\fR: Windows 8\&.1 SMB3 version\&.
.RE
.sp
.RS 4
.ie n \{\
\h'-04'\(bu\h'+03'\c
.\}
.el \{\
.sp -1
.IP \(bu 2.3
.\}
\fBSMB3_10\fR: early Windows 10 technical preview SMB3 version\&.
.RE
.sp
.RS 4
.ie n \{\
\h'-04'\(bu\h'+03'\c
.\}
.el \{\
.sp -1
.IP \(bu 2.3
.\}
\fBSMB3_11\fR: Windows 10 technical preview SMB3 version (maybe final)\&.
.RE
.sp
.RE
By default SMB3 selects the SMB3_11 variant\&.
.RE
.sp
.RE
Normally this option should not be set as the automatic negotiation phase in the SMB protocol takes care of choosing the appropriate protocol\&.
.sp
Default:
\fI\fIserver max protocol\fR\fR\fI = \fR\fISMB3\fR\fI \fR
.sp
Example:
\fI\fIserver max protocol\fR\fR\fI = \fR\fILANMAN1\fR\fI \fR
.RE

min protocol
.PP
.RS 4
This parameter is a synonym for
server min protocol\&.
.RE

server min protocol (G)
.PP
.RS 4
This setting controls the minimum protocol version that the server will allow the client to use\&.
.sp
Normally this option should not be set as the automatic negotiation phase in the SMB protocol takes care of choosing the appropriate protocol\&.
.sp
See
Related command: \m[blue]\fBserver max protocol\fR\m[]
for a full list of available protocols\&.
.sp
Default:
\fI\fIserver min protocol\fR\fR\fI = \fR\fILANMAN1\fR\fI \fR
.sp
Example:
\fI\fIserver min protocol\fR\fR\fI = \fR\fINT1\fR\fI \fR
.RE

server multi channel support (G)
.PP
.RS 4
This boolean parameter controls whether
\fBsmbd\fR(8)
will support SMB3 multi\-channel\&.
.sp
This parameter was added with version 4\&.4\&.
.sp
Warning: Note that this feature is still considered experimental\&. Use it at your own risk: Even though it may seem to work well in testing, it may result in data corruption under some race conditions\&. Future releases may improve this situation\&.
.sp
Default:
\fI\fIserver multi channel support\fR\fR\fI = \fR\fIno\fR\fI \fR
.RE

server role (G)
.PP
.RS 4
This option determines the basic operating mode of a Samba server and is one of the most important settings in the
smb\&.conf
file\&.
.sp
The default is
server role = auto, as causes Samba to operate according to the
\m[blue]\fBsecurity\fR\m[]
setting, or if not specified as a simple file server that is not connected to any domain\&.
.sp
The alternatives are
server role = standalone
or
server role = member server, which support joining Samba to a Windows domain, along with
server role = domain controller, which run Samba as a Windows domain controller\&.
.sp
You should use
server role = standalone
and
\m[blue]\fBmap to guest\fR\m[]
if you want to mainly setup shares without a password (guest shares)\&. This is commonly used for a shared printer server\&.
.sp
\fISERVER ROLE = AUTO\fR
.sp
This is the default server role in Samba, and causes Samba to consult the
\m[blue]\fBsecurity\fR\m[]
parameter (if set) to determine the server role, giving compatible behaviours to previous Samba versions\&.
.sp
\fISERVER ROLE = STANDALONE\fR
.sp
If
\m[blue]\fBsecurity\fR\m[]
is also not specified, this is the default security setting in Samba\&. In standalone operation, a client must first "log\-on" with a valid username and password (which can be mapped using the
\m[blue]\fBusername map\fR\m[]
parameter) stored on this machine\&. Encrypted passwords (see the
\m[blue]\fBencrypted passwords\fR\m[]
parameter) are by default used in this security mode\&. Parameters such as
\m[blue]\fBuser\fR\m[]
and
\m[blue]\fBguest only\fR\m[]
if set are then applied and may change the UNIX user to use on this connection, but only after the user has been successfully authenticated\&.
.sp
\fISERVER ROLE = MEMBER SERVER\fR
.sp
This mode will only work correctly if
\fBnet\fR(8)
has been used to add this machine into a Windows Domain\&. It expects the
\m[blue]\fBencrypted passwords\fR\m[]
parameter to be set to
\fByes\fR\&. In this mode Samba will try to validate the username/password by passing it to a Windows or Samba Domain Controller, in exactly the same way that a Windows Server would do\&.
.sp
\fINote\fR
that a valid UNIX user must still exist as well as the account on the Domain Controller to allow Samba to have a valid UNIX account to map file access to\&. Winbind can provide this\&.
.sp
\fISERVER ROLE = CLASSIC PRIMARY DOMAIN CONTROLLER\fR
.sp
This mode of operation runs a classic Samba primary domain controller, providing domain logon services to Windows and Samba clients of an NT4\-like domain\&. Clients must be joined to the domain to create a secure, trusted path across the network\&. There must be only one PDC per NetBIOS scope (typcially a broadcast network or clients served by a single WINS server)\&.
.sp
\fISERVER ROLE = CLASSIC BACKUP DOMAIN CONTROLLER\fR
.sp
This mode of operation runs a classic Samba backup domain controller, providing domain logon services to Windows and Samba clients of an NT4\-like domain\&. As a BDC, this allows multiple Samba servers to provide redundant logon services to a single NetBIOS scope\&.
.sp
\fISERVER ROLE = ACTIVE DIRECTORY DOMAIN CONTROLLER\fR
.sp
This mode of operation runs Samba as an active directory domain controller, providing domain logon services to Windows and Samba clients of the domain\&. This role requires special configuration, see the
Samba4 HOWTO
.sp
Default:
\fI\fIserver role\fR\fR\fI = \fR\fIAUTO\fR\fI \fR
.sp
Example:
\fI\fIserver role\fR\fR\fI = \fR\fIACTIVE DIRECTORY DOMAIN CONTROLLER\fR\fI \fR
.RE

server schannel (G)
.PP
.RS 4
This option is deprecated with Samba 4\&.8 and will be removed in future\&. At the same time the default changed to yes, which will be the hardcoded behavior in future\&. If you have the need for the behavior of "auto" to be kept, please file a bug at https://bugzilla\&.samba\&.org\&.
.sp
This controls whether the server offers or even demands the use of the netlogon schannel\&.
\m[blue]\fBserver schannel = no\fR\m[]
does not offer the schannel,
\m[blue]\fBserver schannel = auto\fR\m[]
offers the schannel but does not enforce it, and
\m[blue]\fBserver schannel = yes\fR\m[]
denies access if the client is not able to speak netlogon schannel\&. This is only the case for Windows NT4 before SP4\&.
.sp
Please note that with this set to
no, you will have to apply the WindowsXP
WinXP_SignOrSeal\&.reg
registry patch found in the docs/registry subdirectory of the Samba distribution tarball\&.
.sp
Default:
\fI\fIserver schannel\fR\fR\fI = \fR\fIyes\fR\fI \fR
.sp
Example:
\fI\fIserver schannel\fR\fR\fI = \fR\fIauto\fR\fI \fR
.RE

server services (G)
.PP
.RS 4
This option contains the services that the Samba daemon will run\&.
.sp
An entry in the
smb\&.conf
file can either override the previous value completely or entries can be removed from or added to it by prefixing them with
\fB+\fR
or
\fB\-\fR\&.
.sp
Default:
\fI\fIserver services\fR\fR\fI = \fR\fIs3fs, rpc, nbt, wrepl, ldap, cldap, kdc, drepl, winbindd, ntp_signd, kcc, dnsupdate, dns\fR\fI \fR
.sp
Example:
\fI\fIserver services\fR\fR\fI = \fR\fI\-s3fs, +smb\fR\fI \fR
.RE

server signing (G)
.PP
.RS 4
This controls whether the client is allowed or required to use SMB1 and SMB2 signing\&. Possible values are
\fIdefault\fR,
\fIauto\fR,
\fImandatory\fR
and
\fIdisabled\fR\&.
.sp
By default, and when smb signing is set to
\fIdefault\fR, smb signing is required when
\m[blue]\fBserver role\fR\m[]
is
\fIactive directory domain controller\fR
and disabled otherwise\&.
.sp
When set to auto, SMB1 signing is offered, but not enforced\&. When set to mandatory, SMB1 signing is required and if set to disabled, SMB signing is not offered either\&.
.sp
For the SMB2 protocol, by design, signing cannot be disabled\&. In the case where SMB2 is negotiated, if this parameter is set to
\fIdisabled\fR, it will be treated as
\fIauto\fR\&. Setting it to
\fImandatory\fR
will still require SMB2 clients to use signing\&.
.sp
Default:
\fI\fIserver signing\fR\fR\fI = \fR\fIdefault\fR\fI \fR
.RE

server string (G)
.PP
.RS 4
This controls what string will show up in the printer comment box in print manager and next to the IPC connection in
net view\&. It can be any string that you wish to show to your users\&.
.sp
It also sets what will appear in browse lists next to the machine name\&.
.sp
A
\fI%v\fR
will be replaced with the Samba version number\&.
.sp
A
\fI%h\fR
will be replaced with the hostname\&.
.sp
Default:
\fI\fIserver string\fR\fR\fI = \fR\fISamba %v\fR\fI \fR
.sp
Example:
\fI\fIserver string\fR\fR\fI = \fR\fIUniversity of GNUs Samba Server\fR\fI \fR
.RE

set primary group script (G)
.PP
.RS 4
Thanks to the Posix subsystem in NT a Windows User has a primary group in addition to the auxiliary groups\&. This script sets the primary group in the unix user database when an administrator sets the primary group from the windows user manager or when fetching a SAM with
net rpc vampire\&.
\fI%u\fR
will be replaced with the user whose primary group is to be set\&.
\fI%g\fR
will be replaced with the group to set\&.
.sp
Default:
\fI\fIset primary group script\fR\fR\fI = \fR\fI\fR\fI \fR
.sp
Example:
\fI\fIset primary group script\fR\fR\fI = \fR\fI/usr/sbin/usermod \-g \*(Aq%g\*(Aq \*(Aq%u\*(Aq\fR\fI \fR
.RE

set quota command (G)
.PP
.RS 4
The
set quota command
should only be used whenever there is no operating system API available from the OS that samba can use\&.
.sp
This option is only available if Samba was compiled with quota support\&.
.sp
This parameter should specify the path to a script that can set quota for the specified arguments\&.
.sp
The specified script should take the following arguments:
.RS
.sp
.RS 4
.ie n \{\
\h'-04'\(bu\h'+03'\c
.\}
.el \{\
.sp -1
.IP \(bu 2.3
.\}
1 \- path to where the quota needs to be set\&. This needs to be interpreted relative to the current working directory that the script may also check for\&.
.RE
.sp
.RS 4
.ie n \{\
\h'-04'\(bu\h'+03'\c
.\}
.el \{\
.sp -1
.IP \(bu 2.3
.\}
2 \- quota type
.RS
.sp
.RS 4
.ie n \{\
\h'-04'\(bu\h'+03'\c
.\}
.el \{\
.sp -1
.IP \(bu 2.3
.\}
1 \- user quotas
.RE
.sp
.RS 4
.ie n \{\
\h'-04'\(bu\h'+03'\c
.\}
.el \{\
.sp -1
.IP \(bu 2.3
.\}
2 \- user default quotas (uid = \-1)
.RE
.sp
.RS 4
.ie n \{\
\h'-04'\(bu\h'+03'\c
.\}
.el \{\
.sp -1
.IP \(bu 2.3
.\}
3 \- group quotas
.RE
.sp
.RS 4
.ie n \{\
\h'-04'\(bu\h'+03'\c
.\}
.el \{\
.sp -1
.IP \(bu 2.3
.\}
4 \- group default quotas (gid = \-1)
.RE
.sp
.RE
.RE
.sp
.RS 4
.ie n \{\
\h'-04'\(bu\h'+03'\c
.\}
.el \{\
.sp -1
.IP \(bu 2.3
.\}
3 \- id (uid for user, gid for group, \-1 if N/A)
.RE
.sp
.RS 4
.ie n \{\
\h'-04'\(bu\h'+03'\c
.\}
.el \{\
.sp -1
.IP \(bu 2.3
.\}
4 \- quota state (0 = disable, 1 = enable, 2 = enable and enforce)
.RE
.sp
.RS 4
.ie n \{\
\h'-04'\(bu\h'+03'\c
.\}
.el \{\
.sp -1
.IP \(bu 2.3
.\}
5 \- block softlimit
.RE
.sp
.RS 4
.ie n \{\
\h'-04'\(bu\h'+03'\c
.\}
.el \{\
.sp -1
.IP \(bu 2.3
.\}
6 \- block hardlimit
.RE
.sp
.RS 4
.ie n \{\
\h'-04'\(bu\h'+03'\c
.\}
.el \{\
.sp -1
.IP \(bu 2.3
.\}
7 \- inode softlimit
.RE
.sp
.RS 4
.ie n \{\
\h'-04'\(bu\h'+03'\c
.\}
.el \{\
.sp -1
.IP \(bu 2.3
.\}
8 \- inode hardlimit
.RE
.sp
.RS 4
.ie n \{\
\h'-04'\(bu\h'+03'\c
.\}
.el \{\
.sp -1
.IP \(bu 2.3
.\}
9(optional) \- block size, defaults to 1024
.RE
.sp
.RE
The script should output at least one line of data on success\&. And nothing on failure\&.
.sp
Default:
\fI\fIset quota command\fR\fR\fI = \fR\fI\fR\fI \fR
.sp
Example:
\fI\fIset quota command\fR\fR\fI = \fR\fI/usr/local/sbin/set_quota\fR\fI \fR
.RE

share backend (G)
.PP
.RS 4
This option specifies the backend that will be used to access the configuration of file shares\&.
.sp
Traditionally, Samba file shares have been configured in the
\fBsmb\&.conf\fR
file and this is still the default\&.
.sp
At the moment there are no other supported backends\&.
.sp
Default:
\fI\fIshare backend\fR\fR\fI = \fR\fIclassic\fR\fI \fR
.RE

share:fake_fscaps (G)
.PP
.RS 4
This is needed to support some special application that makes QFSINFO calls to check whether we set the SPARSE_FILES bit (0x40)\&. If this bit is not set that particular application refuses to work against Samba\&. With
\m[blue]\fBshare:fake_fscaps = 64\fR\m[]
the SPARSE_FILES file system capability flag is set\&. Use other decimal values to specify the bitmask you need to fake\&.
.sp
Default:
\fI\fIshare:fake_fscaps\fR\fR\fI = \fR\fI0\fR\fI \fR
.RE

short preserve case (S)
.PP
.RS 4
This boolean parameter controls if new files which conform to 8\&.3 syntax, that is all in upper case and of suitable length, are created upper case, or if they are forced to be the
\m[blue]\fBdefault case\fR\m[]\&. This option can be use with
\m[blue]\fBpreserve case = yes\fR\m[]
to permit long filenames to retain their case, while short names are lowered\&.
.sp
See the section on
NAME MANGLING\&.
.sp
Default:
\fI\fIshort preserve case\fR\fR\fI = \fR\fIyes\fR\fI \fR
.RE

show add printer wizard (G)
.PP
.RS 4
With the introduction of MS\-RPC based printing support for Windows NT/2000 client in Samba 2\&.2, a "Printers\&.\&.\&." folder will appear on Samba hosts in the share listing\&. Normally this folder will contain an icon for the MS Add Printer Wizard (APW)\&. However, it is possible to disable this feature regardless of the level of privilege of the connected user\&.
.sp
Under normal circumstances, the Windows NT/2000 client will open a handle on the printer server with OpenPrinterEx() asking for Administrator privileges\&. If the user does not have administrative access on the print server (i\&.e is not root or has granted the SePrintOperatorPrivilege), the OpenPrinterEx() call fails and the client makes another open call with a request for a lower privilege level\&. This should succeed, however the APW icon will not be displayed\&.
.sp
Disabling the
\fIshow add printer wizard\fR
parameter will always cause the OpenPrinterEx() on the server to fail\&. Thus the APW icon will never be displayed\&.
.if n \{\
.sp
.\}
.RS 4
.it 1 an-trap
.nr an-no-space-flag 1
.nr an-break-flag 1
.br
.ps +1
\fBNote\fR
.ps -1
.br
This does not prevent the same user from having administrative privilege on an individual printer\&.
.sp .5v
.RE
Default:
\fI\fIshow add printer wizard\fR\fR\fI = \fR\fIyes\fR\fI \fR
.RE

shutdown script (G)
.PP
.RS 4
This a full path name to a script called by
\fBsmbd\fR(8)
that should start a shutdown procedure\&.
.sp
If the connected user possesses the
\fBSeRemoteShutdownPrivilege\fR, right, this command will be run as root\&.
.sp
The %z %t %r %f variables are expanded as follows:
.RS
.sp
.RS 4
.ie n \{\
\h'-04'\(bu\h'+03'\c
.\}
.el \{\
.sp -1
.IP \(bu 2.3
.\}
\fI%z\fR
will be substituted with the shutdown message sent to the server\&.
.RE
.sp
.RS 4
.ie n \{\
\h'-04'\(bu\h'+03'\c
.\}
.el \{\
.sp -1
.IP \(bu 2.3
.\}
\fI%t\fR
will be substituted with the number of seconds to wait before effectively starting the shutdown procedure\&.
.RE
.sp
.RS 4
.ie n \{\
\h'-04'\(bu\h'+03'\c
.\}
.el \{\
.sp -1
.IP \(bu 2.3
.\}
\fI%r\fR
will be substituted with the switch
\fI\-r\fR\&. It means reboot after shutdown for NT\&.
.RE
.sp
.RS 4
.ie n \{\
\h'-04'\(bu\h'+03'\c
.\}
.el \{\
.sp -1
.IP \(bu 2.3
.\}
\fI%f\fR
will be substituted with the switch
\fI\-f\fR\&. It means force the shutdown even if applications do not respond for NT\&.
.RE
.sp
.RE
Shutdown script example:
.sp
.if n \{\
.RS 4
.\}
.nf
#!/bin/bash

time=$2
let time="${time} / 60"
let time="${time} + 1"

/sbin/shutdown $3 $4 +$time $1 &

.fi
.if n \{\
.RE
.\}
.sp
Shutdown does not return so we need to launch it in background\&.
.sp
Default:
\fI\fIshutdown script\fR\fR\fI = \fR\fI\fR\fI \fR
.sp
Example:
\fI\fIshutdown script\fR\fR\fI = \fR\fI/usr/local/samba/sbin/shutdown %m %t %r %f\fR\fI \fR
.RE

smb2 leases (G)
.PP
.RS 4
This boolean option tells
smbd
whether to globally negotiate SMB2 leases on file open requests\&. Leasing is an SMB2\-only feature which allows clients to aggressively cache files locally above and beyond the caching allowed by SMB1 oplocks\&.
.sp
This is only available with
\m[blue]\fBoplocks = yes\fR\m[]
and
\m[blue]\fBkernel oplocks = no\fR\m[]\&.
.sp
Note that the write cache won\*(Aqt be used for file handles with a smb2 write lease\&.
.sp
Default:
\fI\fIsmb2 leases\fR\fR\fI = \fR\fIyes\fR\fI \fR
.RE

smb2 max credits (G)
.PP
.RS 4
This option controls the maximum number of outstanding simultaneous SMB2 operations that Samba tells the client it will allow\&. This is similar to the
\m[blue]\fBmax mux\fR\m[]
parameter for SMB1\&. You should never need to set this parameter\&.
.sp
The default is 8192 credits, which is the same as a Windows 2008R2 SMB2 server\&.
.sp
Default:
\fI\fIsmb2 max credits\fR\fR\fI = \fR\fI8192\fR\fI \fR
.RE

smb2 max read (G)
.PP
.RS 4
This option specifies the protocol value that
\fBsmbd\fR(8)
will return to a client, informing the client of the largest size that may be returned by a single SMB2 read call\&.
.sp
The maximum is 8388608 bytes (8MiB), which is the same as a Windows Server 2012 r2\&.
.sp
Please note that the default is 8MiB, but it\*(Aqs limit is based on the smb2 dialect (64KiB for SMB == 2\&.0, 8MiB for SMB >= 2\&.1 with LargeMTU)\&. Large MTU is not supported over NBT (tcp port 139)\&.
.sp
Default:
\fI\fIsmb2 max read\fR\fR\fI = \fR\fI8388608\fR\fI \fR
.RE

smb2 max trans (G)
.PP
.RS 4
This option specifies the protocol value that
\fBsmbd\fR(8)
will return to a client, informing the client of the largest size of buffer that may be used in querying file meta\-data via QUERY_INFO and related SMB2 calls\&.
.sp
The maximum is 8388608 bytes (8MiB), which is the same as a Windows Server 2012 r2\&.
.sp
Please note that the default is 8MiB, but it\*(Aqs limit is based on the smb2 dialect (64KiB for SMB == 2\&.0, 1MiB for SMB >= 2\&.1 with LargeMTU)\&. Large MTU is not supported over NBT (tcp port 139)\&.
.sp
Default:
\fI\fIsmb2 max trans\fR\fR\fI = \fR\fI8388608\fR\fI \fR
.RE

smb2 max write (G)
.PP
.RS 4
This option specifies the protocol value that
\fBsmbd\fR(8)
will return to a client, informing the client of the largest size that may be sent to the server by a single SMB2 write call\&.
.sp
The maximum is 8388608 bytes (8MiB), which is the same as a Windows Server 2012 r2\&.
.sp
Please note that the default is 8MiB, but it\*(Aqs limit is based on the smb2 dialect (64KiB for SMB == 2\&.0, 8MiB for SMB => 2\&.1 with LargeMTU)\&. Large MTU is not supported over NBT (tcp port 139)\&.
.sp
Default:
\fI\fIsmb2 max write\fR\fR\fI = \fR\fI8388608\fR\fI \fR
.RE

smbd async dosmode (S)
.PP
.RS 4
This parameter control whether the fileserver will use sync or async methods for fetching the DOS attributes when doing a directory listing\&. By default sync methods will be used\&.
.sp
Default:
\fI\fIsmbd async dosmode\fR\fR\fI = \fR\fIno\fR\fI \fR
.RE

smbd getinfo ask sharemode (S)
.PP
.RS 4
This parameter allows disabling fetching file write time from the open file handle database locking\&.tdb when a client requests file or directory metadata\&. It\*(Aqs a performance optimisation at the expense of protocol correctness\&.
.sp
Default:
\fI\fIsmbd getinfo ask sharemode\fR\fR\fI = \fR\fIyes\fR\fI \fR
.RE

smbd max async dosmode (S)
.PP
.RS 4
This parameter controls how many async operations to fetch the DOS attributes the fileserver will queue when doing directory listings\&.
.sp
Default:
\fI\fIsmbd max async dosmode\fR\fR\fI = \fR\fIaio max threads * 2\fR\fI \fR
.RE

smbd profiling level (G)
.PP
.RS 4
This parameter allows the administrator to enable profiling support\&.
.sp
Possible values are
\fBoff\fR,
\fBcount\fR
and
\fBon\fR\&.
.sp
Default:
\fI\fIsmbd profiling level\fR\fR\fI = \fR\fIoff\fR\fI \fR
.sp
Example:
\fI\fIsmbd profiling level\fR\fR\fI = \fR\fIon\fR\fI \fR
.RE

smbd search ask sharemode (S)
.PP
.RS 4
This parameter allows disabling fetching file write time from the open file handle database locking\&.tdb\&. It\*(Aqs a performance optimisation at the expense of protocol correctness\&.
.sp
Default:
\fI\fIsmbd search ask sharemode\fR\fR\fI = \fR\fIyes\fR\fI \fR
.RE

smb encrypt (S)
.PP
.RS 4
This parameter controls whether a remote client is allowed or required to use SMB encryption\&. It has different effects depending on whether the connection uses SMB1 or SMB2 and newer:
.RS
.sp
.RS 4
.ie n \{\
\h'-04'\(bu\h'+03'\c
.\}
.el \{\
.sp -1
.IP \(bu 2.3
.\}
If the connection uses SMB1, then this option controls the use of a Samba\-specific extension to the SMB protocol introduced in Samba 3\&.2 that makes use of the Unix extensions\&.
.RE
.sp
.RS 4
.ie n \{\
\h'-04'\(bu\h'+03'\c
.\}
.el \{\
.sp -1
.IP \(bu 2.3
.\}
If the connection uses SMB2 or newer, then this option controls the use of the SMB\-level encryption that is supported in SMB version 3\&.0 and above and available in Windows 8 and newer\&.
.RE
.sp
.RE
This parameter can be set globally and on a per\-share bases\&. Possible values are
\fIoff\fR
(or
\fIdisabled\fR),
\fIenabled\fR
(or
\fIauto\fR, or
\fIif_required\fR),
\fIdesired\fR, and
\fIrequired\fR
(or
\fImandatory\fR)\&. A special value is
\fIdefault\fR
which is the implicit default setting of
\fIenabled\fR\&.
.PP
\fIEffects for SMB1\fR
.RS 4
The Samba\-specific encryption of SMB1 connections is an extension to the SMB protocol negotiated as part of the UNIX extensions\&. SMB encryption uses the GSSAPI (SSPI on Windows) ability to encrypt and sign every request/response in a SMB protocol stream\&. When enabled it provides a secure method of SMB/CIFS communication, similar to an ssh protected session, but using SMB/CIFS authentication to negotiate encryption and signing keys\&. Currently this is only supported smbclient of by Samba 3\&.2 and newer, and hopefully soon Linux CIFSFS and MacOS/X clients\&. Windows clients do not support this feature\&.
.sp
This may be set on a per\-share basis, but clients may chose to encrypt the entire session, not just traffic to a specific share\&. If this is set to mandatory then all traffic to a share
\fImust\fR
be encrypted once the connection has been made to the share\&. The server would return "access denied" to all non\-encrypted requests on such a share\&. Selecting encrypted traffic reduces throughput as smaller packet sizes must be used (no huge UNIX style read/writes allowed) as well as the overhead of encrypting and signing all the data\&.
.sp
If SMB encryption is selected, Windows style SMB signing (see the
\m[blue]\fBserver signing\fR\m[]
option) is no longer necessary, as the GSSAPI flags use select both signing and sealing of the data\&.
.sp
When set to auto or default, SMB encryption is offered, but not enforced\&. When set to mandatory, SMB encryption is required and if set to disabled, SMB encryption can not be negotiated\&.
.RE
.PP
\fIEffects for SMB2\fR
.RS 4
Native SMB transport encryption is available in SMB version 3\&.0 or newer\&. It is only offered by Samba if
\fIserver max protocol\fR
is set to
\fISMB3\fR
or newer\&. Clients supporting this type of encryption include Windows 8 and newer, Windows server 2012 and newer, and smbclient of Samba 4\&.1 and newer\&.
.sp
The protocol implementation offers various options:
.RS
.sp
.RS 4
.ie n \{\
\h'-04'\(bu\h'+03'\c
.\}
.el \{\
.sp -1
.IP \(bu 2.3
.\}
The capability to perform SMB encryption can be negotiated during protocol negotiation\&.
.RE
.sp
.RS 4
.ie n \{\
\h'-04'\(bu\h'+03'\c
.\}
.el \{\
.sp -1
.IP \(bu 2.3
.\}
Data encryption can be enabled globally\&. In that case, an encryption\-capable connection will have all traffic in all its sessions encrypted\&. In particular all share connections will be encrypted\&.
.RE
.sp
.RS 4
.ie n \{\
\h'-04'\(bu\h'+03'\c
.\}
.el \{\
.sp -1
.IP \(bu 2.3
.\}
Data encryption can also be enabled per share if not enabled globally\&. For an encryption\-capable connection, all connections to an encryption\-enabled share will be encrypted\&.
.RE
.sp
.RS 4
.ie n \{\
\h'-04'\(bu\h'+03'\c
.\}
.el \{\
.sp -1
.IP \(bu 2.3
.\}
Encryption can be enforced\&. This means that session setups will be denied on non\-encryption\-capable connections if data encryption has been enabled globally\&. And tree connections will be denied for non\-encryption capable connections to shares with data encryption enabled\&.
.RE
.sp
.RE
These features can be controlled with settings of
\fIsmb encrypt\fR
as follows:
.RS
.sp
.RS 4
.ie n \{\
\h'-04'\(bu\h'+03'\c
.\}
.el \{\
.sp -1
.IP \(bu 2.3
.\}
Leaving it as default, explicitly setting
\fIdefault\fR, or setting it to
\fIenabled\fR
globally will enable negotiation of encryption but will not turn on data encryption globally or per share\&.
.RE
.sp
.RS 4
.ie n \{\
\h'-04'\(bu\h'+03'\c
.\}
.el \{\
.sp -1
.IP \(bu 2.3
.\}
Setting it to
\fIdesired\fR
globally will enable negotiation and will turn on data encryption on sessions and share connections for those clients that support it\&.
.RE
.sp
.RS 4
.ie n \{\
\h'-04'\(bu\h'+03'\c
.\}
.el \{\
.sp -1
.IP \(bu 2.3
.\}
Setting it to
\fIrequired\fR
globally will enable negotiation and turn on data encryption on sessions and share connections\&. Clients that do not support encryption will be denied access to the server\&.
.RE
.sp
.RS 4
.ie n \{\
\h'-04'\(bu\h'+03'\c
.\}
.el \{\
.sp -1
.IP \(bu 2.3
.\}
Setting it to
\fIoff\fR
globally will completely disable the encryption feature for all connections\&. Setting
\fIsmb encrypt = required\fR
for individual shares (while it\*(Aqs globally off) will deny access to this shares for all clients\&.
.RE
.sp
.RS 4
.ie n \{\
\h'-04'\(bu\h'+03'\c
.\}
.el \{\
.sp -1
.IP \(bu 2.3
.\}
Setting it to
\fIdesired\fR
on a share will turn on data encryption for this share for clients that support encryption if negotiation has been enabled globally\&.
.RE
.sp
.RS 4
.ie n \{\
\h'-04'\(bu\h'+03'\c
.\}
.el \{\
.sp -1
.IP \(bu 2.3
.\}
Setting it to
\fIrequired\fR
on a share will enforce data encryption for this share if negotiation has been enabled globally\&. I\&.e\&. clients that do not support encryption will be denied access to the share\&.
.sp
Note that this allows per\-share enforcing to be controlled in Samba differently from Windows: In Windows,
\fIRejectUnencryptedAccess\fR
is a global setting, and if it is set, all shares with data encryption turned on are automatically enforcing encryption\&. In order to achieve the same effect in Samba, one has to globally set
\fIsmb encrypt\fR
to
\fIenabled\fR, and then set all shares that should be encrypted to
\fIrequired\fR\&. Additionally, it is possible in Samba to have some shares with encryption
\fIrequired\fR
and some other shares with encryption only
\fIdesired\fR, which is not possible in Windows\&.
.RE
.sp
.RS 4
.ie n \{\
\h'-04'\(bu\h'+03'\c
.\}
.el \{\
.sp -1
.IP \(bu 2.3
.\}
Setting it to
\fIoff\fR
or
\fIenabled\fR
for a share has no effect\&.
.RE
.sp
.RE
.RE
.sp
Default:
\fI\fIsmb encrypt\fR\fR\fI = \fR\fIdefault\fR\fI \fR
.RE

smb passwd file (G)
.PP
.RS 4
This option sets the path to the encrypted smbpasswd file\&. By default the path to the smbpasswd file is compiled into Samba\&.
.sp
An example of use is:
.sp
.if n \{\
.RS 4
.\}
.nf
smb passwd file = /etc/samba/smbpasswd
.fi
.if n \{\
.RE
.\}
.sp
Default:
\fI\fIsmb passwd file\fR\fR\fI = \fR\fI${prefix}/private/smbpasswd\fR\fI \fR
.RE

smb ports (G)
.PP
.RS 4
Specifies which ports the server should listen on for SMB traffic\&.
.sp
Default:
\fI\fIsmb ports\fR\fR\fI = \fR\fI445 139\fR\fI \fR
.RE

socket options (G)
.PP
.RS 4
.if n \{\
.sp
.\}
.RS 4
.it 1 an-trap
.nr an-no-space-flag 1
.nr an-break-flag 1
.br
.ps +1
\fBWarning\fR
.ps -1
.br
Modern server operating systems are tuned for high network performance in the majority of situations; when you set socket options you are overriding those settings\&. Linux in particular has an auto\-tuning mechanism for buffer sizes that will be disabled if you specify a socket buffer size\&. This can potentially cripple your TCP/IP stack\&.
.sp
Getting the socket options correct can make a big difference to your performance, but getting them wrong can degrade it by just as much\&. As with any other low level setting, if you must make changes to it, make small changes and
\fItest\fR
the effect before making any large changes\&.
.sp .5v
.RE
.sp
This option allows you to set socket options to be used when talking with the client\&.
.sp
Socket options are controls on the networking layer of the operating systems which allow the connection to be tuned\&.
.sp
This option will typically be used to tune your Samba server for optimal performance for your local network\&. There is no way that Samba can know what the optimal parameters are for your net, so you must experiment and choose them yourself\&. We strongly suggest you read the appropriate documentation for your operating system first (perhaps
man setsockopt
will help)\&.
.sp
You may find that on some systems Samba will say "Unknown socket option" when you supply an option\&. This means you either incorrectly typed it or you need to add an include file to includes\&.h for your OS\&. If the latter is the case please send the patch to
samba\-technical@lists\&.samba\&.org\&.
.sp
Any of the supported socket options may be combined in any way you like, as long as your OS allows it\&.
.sp
This is the list of socket options currently settable using this option:
.RS
.sp
.RS 4
.ie n \{\
\h'-04'\(bu\h'+03'\c
.\}
.el \{\
.sp -1
.IP \(bu 2.3
.\}
SO_KEEPALIVE
.RE
.sp
.RS 4
.ie n \{\
\h'-04'\(bu\h'+03'\c
.\}
.el \{\
.sp -1
.IP \(bu 2.3
.\}
SO_REUSEADDR
.RE
.sp
.RS 4
.ie n \{\
\h'-04'\(bu\h'+03'\c
.\}
.el \{\
.sp -1
.IP \(bu 2.3
.\}
SO_BROADCAST
.RE
.sp
.RS 4
.ie n \{\
\h'-04'\(bu\h'+03'\c
.\}
.el \{\
.sp -1
.IP \(bu 2.3
.\}
TCP_NODELAY
.RE
.sp
.RS 4
.ie n \{\
\h'-04'\(bu\h'+03'\c
.\}
.el \{\
.sp -1
.IP \(bu 2.3
.\}
TCP_KEEPCNT *
.RE
.sp
.RS 4
.ie n \{\
\h'-04'\(bu\h'+03'\c
.\}
.el \{\
.sp -1
.IP \(bu 2.3
.\}
TCP_KEEPIDLE *
.RE
.sp
.RS 4
.ie n \{\
\h'-04'\(bu\h'+03'\c
.\}
.el \{\
.sp -1
.IP \(bu 2.3
.\}
TCP_KEEPINTVL *
.RE
.sp
.RS 4
.ie n \{\
\h'-04'\(bu\h'+03'\c
.\}
.el \{\
.sp -1
.IP \(bu 2.3
.\}
IPTOS_LOWDELAY
.RE
.sp
.RS 4
.ie n \{\
\h'-04'\(bu\h'+03'\c
.\}
.el \{\
.sp -1
.IP \(bu 2.3
.\}
IPTOS_THROUGHPUT
.RE
.sp
.RS 4
.ie n \{\
\h'-04'\(bu\h'+03'\c
.\}
.el \{\
.sp -1
.IP \(bu 2.3
.\}
SO_REUSEPORT
.RE
.sp
.RS 4
.ie n \{\
\h'-04'\(bu\h'+03'\c
.\}
.el \{\
.sp -1
.IP \(bu 2.3
.\}
SO_SNDBUF *
.RE
.sp
.RS 4
.ie n \{\
\h'-04'\(bu\h'+03'\c
.\}
.el \{\
.sp -1
.IP \(bu 2.3
.\}
SO_RCVBUF *
.RE
.sp
.RS 4
.ie n \{\
\h'-04'\(bu\h'+03'\c
.\}
.el \{\
.sp -1
.IP \(bu 2.3
.\}
SO_SNDLOWAT *
.RE
.sp
.RS 4
.ie n \{\
\h'-04'\(bu\h'+03'\c
.\}
.el \{\
.sp -1
.IP \(bu 2.3
.\}
SO_RCVLOWAT *
.RE
.sp
.RS 4
.ie n \{\
\h'-04'\(bu\h'+03'\c
.\}
.el \{\
.sp -1
.IP \(bu 2.3
.\}
SO_SNDTIMEO *
.RE
.sp
.RS 4
.ie n \{\
\h'-04'\(bu\h'+03'\c
.\}
.el \{\
.sp -1
.IP \(bu 2.3
.\}
SO_RCVTIMEO *
.RE
.sp
.RS 4
.ie n \{\
\h'-04'\(bu\h'+03'\c
.\}
.el \{\
.sp -1
.IP \(bu 2.3
.\}
TCP_FASTACK *
.RE
.sp
.RS 4
.ie n \{\
\h'-04'\(bu\h'+03'\c
.\}
.el \{\
.sp -1
.IP \(bu 2.3
.\}
TCP_QUICKACK
.RE
.sp
.RS 4
.ie n \{\
\h'-04'\(bu\h'+03'\c
.\}
.el \{\
.sp -1
.IP \(bu 2.3
.\}
TCP_NODELAYACK
.RE
.sp
.RS 4
.ie n \{\
\h'-04'\(bu\h'+03'\c
.\}
.el \{\
.sp -1
.IP \(bu 2.3
.\}
TCP_KEEPALIVE_THRESHOLD *
.RE
.sp
.RS 4
.ie n \{\
\h'-04'\(bu\h'+03'\c
.\}
.el \{\
.sp -1
.IP \(bu 2.3
.\}
TCP_KEEPALIVE_ABORT_THRESHOLD *
.RE
.sp
.RS 4
.ie n \{\
\h'-04'\(bu\h'+03'\c
.\}
.el \{\
.sp -1
.IP \(bu 2.3
.\}
TCP_DEFER_ACCEPT *
.RE
.sp
.RE
Those marked with a
\fI\*(Aq*\*(Aq\fR
take an integer argument\&. The others can optionally take a 1 or 0 argument to enable or disable the option, by default they will be enabled if you don\*(Aqt specify 1 or 0\&.
.sp
To specify an argument use the syntax SOME_OPTION = VALUE for example
SO_SNDBUF = 8192\&. Note that you must not have any spaces before or after the = sign\&.
.sp
If you are on a local network then a sensible option might be:
.sp
socket options = IPTOS_LOWDELAY
.sp
If you have a local network then you could try:
.sp
socket options = IPTOS_LOWDELAY TCP_NODELAY
.sp
If you are on a wide area network then perhaps try setting IPTOS_THROUGHPUT\&.
.sp
Note that several of the options may cause your Samba server to fail completely\&. Use these options with caution!
.sp
Default:
\fI\fIsocket options\fR\fR\fI = \fR\fITCP_NODELAY\fR\fI \fR
.sp
Example:
\fI\fIsocket options\fR\fR\fI = \fR\fIIPTOS_LOWDELAY\fR\fI \fR
.RE

spn update command (G)
.PP
.RS 4
This option sets the command that for updating servicePrincipalName names from
spn_update_list\&.
.sp
Default:
\fI\fIspn update command\fR\fR\fI = \fR\fI${prefix}/sbin/samba_spnupdate\fR\fI \fR
.sp
Example:
\fI\fIspn update command\fR\fR\fI = \fR\fI/usr/local/sbin/spnupdate\fR\fI \fR
.RE

spoolss: architecture (G)
.PP
.RS 4
Windows spoolss print clients only allow association of server\-side drivers with printers when the driver architecture matches the advertised print server architecture\&. Samba\*(Aqs spoolss print server architecture can be changed using this parameter\&.
.sp
Default:
\fI\fIspoolss: architecture\fR\fR\fI = \fR\fIWindows NT x86\fR\fI \fR
.sp
Example:
\fI\fIspoolss: architecture\fR\fR\fI = \fR\fIWindows x64\fR\fI \fR
.RE

spoolss: os_major (G)
.PP
.RS 4
Windows might require a new os version number\&. This option allows to modify the build number\&. The complete default version number is: 5\&.0\&.2195 (Windows 2000)\&. The example is 6\&.1\&.7601 (Windows 2008 R2)\&.
.sp
Default:
\fI\fIspoolss: os_major\fR\fR\fI = \fR\fI5\fR\fI \fR
.sp
Example:
\fI\fIspoolss: os_major\fR\fR\fI = \fR\fI6\fR\fI \fR
.RE

spoolss: os_minor (G)
.PP
.RS 4
Windows might require a new os version number\&. This option allows to modify the build number\&. The complete default version number is: 5\&.0\&.2195 (Windows 2000)\&. The example is 6\&.1\&.7601 (Windows 2008 R2)\&.
.sp
Default:
\fI\fIspoolss: os_minor\fR\fR\fI = \fR\fI0\fR\fI \fR
.sp
Example:
\fI\fIspoolss: os_minor\fR\fR\fI = \fR\fI1\fR\fI \fR
.RE

spoolss: os_build (G)
.PP
.RS 4
Windows might require a new os version number\&. This option allows to modify the build number\&. The complete default version number is: 5\&.0\&.2195 (Windows 2000)\&. The example is 6\&.1\&.7601 (Windows 2008 R2)\&.
.sp
Default:
\fI\fIspoolss: os_build\fR\fR\fI = \fR\fI2195\fR\fI \fR
.sp
Example:
\fI\fIspoolss: os_build\fR\fR\fI = \fR\fI7601\fR\fI \fR
.RE

spoolss_client: os_major (G)
.PP
.RS 4
Windows might require a new os version number\&. This option allows to modify the build number\&. The complete default version number is: 6\&.1\&.7007 (Windows 7 and Windows Server 2008 R2)\&.
.sp
Default:
\fI\fIspoolss_client: os_major\fR\fR\fI = \fR\fI6\fR\fI \fR
.RE

spoolss_client: os_minor (G)
.PP
.RS 4
Windows might require a new os version number\&. This option allows to modify the build number\&. The complete default version number is: 6\&.1\&.7007 (Windows 7 and Windows Server 2008 R2)\&.
.sp
Default:
\fI\fIspoolss_client: os_minor\fR\fR\fI = \fR\fI1\fR\fI \fR
.RE

spoolss_client: os_build (G)
.PP
.RS 4
Windows might require a new os version number\&. This option allows to modify the build number\&. The complete default version number is: 6\&.1\&.7007 (Windows 7 and Windows Server 2008 R2)\&.
.sp
Default:
\fI\fIspoolss_client: os_build\fR\fR\fI = \fR\fI7007\fR\fI \fR
.RE

spotlight (S)
.PP
.RS 4
This parameter controls whether Samba allows Spotlight queries on a share\&. For controlling indexing of filesystems you also have to use Tracker\*(Aqs own configuration system\&.
.sp
Spotlight has several prerequisites:
.RS
.sp
.RS 4
.ie n \{\
\h'-04'\(bu\h'+03'\c
.\}
.el \{\
.sp -1
.IP \(bu 2.3
.\}
Samba must be configured and built with Spotlight support\&.
.RE
.sp
.RS 4
.ie n \{\
\h'-04'\(bu\h'+03'\c
.\}
.el \{\
.sp -1
.IP \(bu 2.3
.\}
The
\fImdssvc\fR
RPC service must be enabled, see below\&.
.RE
.sp
.RS 4
.ie n \{\
\h'-04'\(bu\h'+03'\c
.\}
.el \{\
.sp -1
.IP \(bu 2.3
.\}
Tracker intergration must be setup and the share must be indexed by Tracker\&.
.RE
.sp
.RE
For a detailed set of instructions please see
https://wiki\&.samba\&.org/index\&.php/Spotlight\&.
.sp
The Spotlight RPC service can either be enabled as embedded RPC service:
.sp
.if n \{\
.RS 4
.\}
.nf
\fI[Global]\fR
\m[blue]\fBrpc_server:mdsvc = embedded\fR\m[]
.fi
.if n \{\
.RE
.\}
.sp
Or it can be run in a separate RPC service daemon:
.sp
.if n \{\
.RS 4
.\}
.nf
\fI[Global]\fR
\m[blue]\fBrpc_server:mdssd = fork\fR\m[]
\m[blue]\fBrpc_server:mdsvc = external\fR\m[]
.fi
.if n \{\
.RE
.\}
.sp
Default:
\fI\fIspotlight\fR\fR\fI = \fR\fIno\fR\fI \fR
.RE

stat cache (G)
.PP
.RS 4
This parameter determines if
\fBsmbd\fR(8)
will use a cache in order to speed up case insensitive name mappings\&. You should never need to change this parameter\&.
.sp
Default:
\fI\fIstat cache\fR\fR\fI = \fR\fIyes\fR\fI \fR
.RE

state directory (G)
.PP
.RS 4
Usually, most of the TDB files are stored in the
\fIlock directory\fR\&. Since Samba 3\&.4\&.0, it is possible to differentiate between TDB files with persistent data and TDB files with non\-persistent data using the
\fIstate directory\fR
and the
\fIcache directory\fR
options\&.
.sp
This option specifies the directory where TDB files containing important persistent data will be stored\&.
.sp
Default:
\fI\fIstate directory\fR\fR\fI = \fR\fI${prefix}/var/locks\fR\fI \fR
.sp
Example:
\fI\fIstate directory\fR\fR\fI = \fR\fI/var/run/samba/locks/state\fR\fI \fR
.RE

store dos attributes (S)
.PP
.RS 4
If this parameter is set Samba attempts to first read DOS attributes (SYSTEM, HIDDEN, ARCHIVE or READ\-ONLY) from a filesystem extended attribute, before mapping DOS attributes to UNIX permission bits (such as occurs with
\m[blue]\fBmap hidden\fR\m[]
and
\m[blue]\fBmap readonly\fR\m[])\&. When set, DOS attributes will be stored onto an extended attribute in the UNIX filesystem, associated with the file or directory\&. When this parameter is set it will override the parameters
\m[blue]\fBmap hidden\fR\m[],
\m[blue]\fBmap system\fR\m[],
\m[blue]\fBmap archive\fR\m[]
and
\m[blue]\fBmap readonly\fR\m[]
and they will behave as if they were set to off\&. This parameter writes the DOS attributes as a string into the extended attribute named "user\&.DOSATTRIB"\&. This extended attribute is explicitly hidden from smbd clients requesting an EA list\&. On Linux the filesystem must have been mounted with the mount option user_xattr in order for extended attributes to work, also extended attributes must be compiled into the Linux kernel\&. In Samba 3\&.5\&.0 and above the "user\&.DOSATTRIB" extended attribute has been extended to store the create time for a file as well as the DOS attributes\&. This is done in a backwards compatible way so files created by Samba 3\&.5\&.0 and above can still have the DOS attribute read from this extended attribute by earlier versions of Samba, but they will not be able to read the create time stored there\&. Storing the create time separately from the normal filesystem meta\-data allows Samba to faithfully reproduce NTFS semantics on top of a POSIX filesystem\&. The default has changed to yes in Samba release 4\&.9\&.0 and above to allow better Windows fileserver compatibility in a default install\&.
.sp
Default:
\fI\fIstore dos attributes\fR\fR\fI = \fR\fIyes\fR\fI \fR
.RE

strict allocate (S)
.PP
.RS 4
This is a boolean that controls the handling of disk space allocation in the server\&. When this is set to
\fByes\fR
the server will change from UNIX behaviour of not committing real disk storage blocks when a file is extended to the Windows behaviour of actually forcing the disk system to allocate real storage blocks when a file is created or extended to be a given size\&. In UNIX terminology this means that Samba will stop creating sparse files\&.
.sp
This option is really designed for file systems that support fast allocation of large numbers of blocks such as extent\-based file systems\&. On file systems that don\*(Aqt support extents (most notably ext3) this can make Samba slower\&. When you work with large files over >100MB on file systems without extents you may even run into problems with clients running into timeouts\&.
.sp
When you have an extent based filesystem it\*(Aqs likely that we can make use of unwritten extents which allows Samba to allocate even large amounts of space very fast and you will not see any timeout problems caused by strict allocate\&. With strict allocate in use you will also get much better out of quota messages in case you use quotas\&. Another advantage of activating this setting is that it will help to reduce file fragmentation\&.
.sp
To give you an idea on which filesystems this setting might currently be a good option for you: XFS, ext4, btrfs, ocfs2 on Linux and JFS2 on AIX support unwritten extents\&. On Filesystems that do not support it, preallocation is probably an expensive operation where you will see reduced performance and risk to let clients run into timeouts when creating large files\&. Examples are ext3, ZFS, HFS+ and most others, so be aware if you activate this setting on those filesystems\&.
.sp
Default:
\fI\fIstrict allocate\fR\fR\fI = \fR\fIno\fR\fI \fR
.RE

strict locking (S)
.PP
.RS 4
This is an enumerated type that controls the handling of file locking in the server\&. When this is set to
\fByes\fR, the server will check every read and write access for file locks, and deny access if locks exist\&. This can be slow on some systems\&.
.sp
When strict locking is set to Auto (the default), the server performs file lock checks only on non\-oplocked files\&. As most Windows redirectors perform file locking checks locally on oplocked files this is a good trade off for improved performance\&.
.sp
When strict locking is disabled, the server performs file lock checks only when the client explicitly asks for them\&.
.sp
Well\-behaved clients always ask for lock checks when it is important\&. So in the vast majority of cases,
strict locking = Auto
or
strict locking = no
is acceptable\&.
.sp
Default:
\fI\fIstrict locking\fR\fR\fI = \fR\fIAuto\fR\fI \fR
.RE

strict rename (S)
.PP
.RS 4
By default a Windows SMB server prevents directory renames when there are open file or directory handles below it in the filesystem hierarchy\&. Historically Samba has always allowed this as POSIX filesystem semantics require it\&.
.sp
This boolean parameter allows Samba to match the Windows behavior\&. Setting this to "yes" is a very expensive change, as it forces Samba to travers the entire open file handle database on every directory rename request\&. In a clustered Samba system the cost is even greater than the non\-clustered case\&.
.sp
When set to "no" smbd only checks the local process the client is attached to for open files below a directory being renamed, instead of checking for open files across all smbd processes\&.
.sp
Because of the expense in fully searching the database, the default is "no", and it is recommended to be left that way unless a specific Windows application requires it to be changed\&.
.sp
If the client has requested UNIX extensions (POSIX pathnames) then renames are always allowed and this parameter has no effect\&.
.sp
Default:
\fI\fIstrict rename\fR\fR\fI = \fR\fIno\fR\fI \fR
.RE

strict sync (S)
.PP
.RS 4
This parameter controls whether Samba honors a request from an SMB client to ensure any outstanding operating system buffer contents held in memory are safely written onto stable storage on disk\&. If set to
\fByes\fR, which is the default, then Windows applications can force the smbd server to synchronize unwritten data onto the disk\&. If set to
\fBno\fR
then smbd will ignore client requests to synchronize unwritten data onto stable storage on disk\&.
.sp
In Samba 4\&.7\&.0, the default for this parameter changed from
\fBno\fR
to
\fByes\fR
to better match the expectations of SMB2/3 clients and improve application safety when running against smbd\&.
.sp
The flush request from SMB2/3 clients is handled asynchronously inside smbd, so leaving the parameter as the default value of
\fByes\fR
does not block the processing of other requests to the smbd process\&.
.sp
Legacy Windows applications (such as the Windows 98 explorer shell) seemed to confuse writing buffer contents to the operating system with synchronously writing outstanding data onto stable storage on disk\&. Changing this parameter to
\fBno\fR
means that
\fBsmbd\fR(8)
will ignore the Windows applications request to synchronize unwritten data onto disk\&. Only consider changing this if smbd is serving obsolete SMB1 Windows clients prior to Windows XP (Windows 98 and below)\&. There should be no need to change this setting for normal operations\&.
.sp
Default:
\fI\fIstrict sync\fR\fR\fI = \fR\fIyes\fR\fI \fR
.RE

svcctl list (G)
.PP
.RS 4
This option defines a list of init scripts that smbd will use for starting and stopping Unix services via the Win32 ServiceControl API\&. This allows Windows administrators to utilize the MS Management Console plug\-ins to manage a Unix server running Samba\&.
.sp
The administrator must create a directory name
svcctl
in Samba\*(Aqs $(libdir) and create symbolic links to the init scripts in
/etc/init\&.d/\&. The name of the links must match the names given as part of the
\fIsvcctl list\fR\&.
.sp
Default:
\fI\fIsvcctl list\fR\fR\fI = \fR\fI\fR\fI \fR
.sp
Example:
\fI\fIsvcctl list\fR\fR\fI = \fR\fIcups postfix portmap httpd\fR\fI \fR
.RE

sync always (S)
.PP
.RS 4
This is a boolean parameter that controls whether writes will always be written to stable storage before the write call returns\&. If this is
\fBno\fR
then the server will be guided by the client\*(Aqs request in each write call (clients can set a bit indicating that a particular write should be synchronous)\&. If this is
\fByes\fR
then every write will be followed by a
fsync()
call to ensure the data is written to disk\&. Note that the
\fIstrict sync\fR
parameter must be set to
\fByes\fR
in order for this parameter to have any effect\&.
.sp
Default:
\fI\fIsync always\fR\fR\fI = \fR\fIno\fR\fI \fR
.RE

syslog (G)
.PP
.RS 4
This parameter maps how Samba debug messages are logged onto the system syslog logging levels\&. Samba debug level zero maps onto syslog
\fBLOG_ERR\fR, debug level one maps onto
\fBLOG_WARNING\fR, debug level two maps onto
\fBLOG_NOTICE\fR, debug level three maps onto LOG_INFO\&. All higher levels are mapped to
\fBLOG_DEBUG\fR\&.
.sp
This parameter sets the threshold for sending messages to syslog\&. Only messages with debug level less than this value will be sent to syslog\&. There still will be some logging to log\&.[sn]mbd even if
\fIsyslog only\fR
is enabled\&.
.sp
The
\m[blue]\fBlogging\fR\m[]
parameter should be used instead\&. When
\m[blue]\fBlogging\fR\m[]
is set, it overrides the
\m[blue]\fBsyslog\fR\m[]
parameter\&.
.sp
Default:
\fI\fIsyslog\fR\fR\fI = \fR\fI1\fR\fI \fR
.RE

syslog only (G)
.PP
.RS 4
If this parameter is set then Samba debug messages are logged into the system syslog only, and not to the debug log files\&. There still will be some logging to log\&.[sn]mbd even if
\fIsyslog only\fR
is enabled\&.
.sp
The
\m[blue]\fBlogging\fR\m[]
parameter should be used instead\&. When
\m[blue]\fBlogging\fR\m[]
is set, it overrides the
\m[blue]\fBsyslog only\fR\m[]
parameter\&.
.sp
Default:
\fI\fIsyslog only\fR\fR\fI = \fR\fIno\fR\fI \fR
.RE

template homedir (G)
.PP
.RS 4
When filling out the user information for a Windows NT user, the
\fBwinbindd\fR(8)
daemon uses this parameter to fill in the home directory for that user\&. If the string
\fI%D\fR
is present it is substituted with the user\*(Aqs Windows NT domain name\&. If the string
\fI%U\fR
is present it is substituted with the user\*(Aqs Windows NT user name\&.
.sp
Default:
\fI\fItemplate homedir\fR\fR\fI = \fR\fI/home/%D/%U\fR\fI \fR
.RE

template shell (G)
.PP
.RS 4
When filling out the user information for a Windows NT user, the
\fBwinbindd\fR(8)
daemon uses this parameter to fill in the login shell for that user\&.
.sp
Default:
\fI\fItemplate shell\fR\fR\fI = \fR\fI/bin/false\fR\fI \fR
.RE

time server (G)
.PP
.RS 4
This parameter determines if
\fBnmbd\fR(8)
advertises itself as a time server to Windows clients\&.
.sp
Default:
\fI\fItime server\fR\fR\fI = \fR\fIno\fR\fI \fR
.RE

debug timestamp
.PP
.RS 4
This parameter is a synonym for
timestamp logs\&.
.RE

timestamp logs (G)
.PP
.RS 4
Samba debug log messages are timestamped by default\&. If you are running at a high
\m[blue]\fBdebug level\fR\m[]
these timestamps can be distracting\&. This boolean parameter allows timestamping to be turned off\&.
.sp
Default:
\fI\fItimestamp logs\fR\fR\fI = \fR\fIyes\fR\fI \fR
.RE

tls cafile (G)
.PP
.RS 4
This option can be set to a file (PEM format) containing CA certificates of root CAs to trust to sign certificates or intermediate CA certificates\&.
.sp
This path is relative to
\m[blue]\fBprivate dir\fR\m[]
if the path does not start with a /\&.
.sp
Default:
\fI\fItls cafile\fR\fR\fI = \fR\fItls/ca\&.pem\fR\fI \fR
.RE

tls certfile (G)
.PP
.RS 4
This option can be set to a file (PEM format) containing the RSA certificate\&.
.sp
This path is relative to
\m[blue]\fBprivate dir\fR\m[]
if the path does not start with a /\&.
.sp
Default:
\fI\fItls certfile\fR\fR\fI = \fR\fItls/cert\&.pem\fR\fI \fR
.RE

tls crlfile (G)
.PP
.RS 4
This option can be set to a file containing a certificate revocation list (CRL)\&.
.sp
This path is relative to
\m[blue]\fBprivate dir\fR\m[]
if the path does not start with a /\&.
.sp
Default:
\fI\fItls crlfile\fR\fR\fI = \fR\fI\fR\fI \fR
.RE

tls dh params file (G)
.PP
.RS 4
This option can be set to a file with Diffie\-Hellman parameters which will be used with DH ciphers\&.
.sp
This path is relative to
\m[blue]\fBprivate dir\fR\m[]
if the path does not start with a /\&.
.sp
Default:
\fI\fItls dh params file\fR\fR\fI = \fR\fI\fR\fI \fR
.RE

tls enabled (G)
.PP
.RS 4
If this option is set to
\fByes\fR, then Samba will use TLS when possible in communication\&.
.sp
Default:
\fI\fItls enabled\fR\fR\fI = \fR\fIyes\fR\fI \fR
.RE

tls keyfile (G)
.PP
.RS 4
This option can be set to a file (PEM format) containing the RSA private key\&. This file must be accessible without a pass\-phrase, i\&.e\&. it must not be encrypted\&.
.sp
This path is relative to
\m[blue]\fBprivate dir\fR\m[]
if the path does not start with a /\&.
.sp
Default:
\fI\fItls keyfile\fR\fR\fI = \fR\fItls/key\&.pem\fR\fI \fR
.RE

tls priority (G)
.PP
.RS 4
This option can be set to a string describing the TLS protocols to be supported in the parts of Samba that use GnuTLS, specifically the AD DC\&.
.sp
The default turns off SSLv3, as this protocol is no longer considered secure after CVE\-2014\-3566 (otherwise known as POODLE) impacted SSLv3 use in HTTPS applications\&.
.sp
The valid options are described in the
GNUTLS Priority\-Strings documentation at http://gnutls\&.org/manual/html_node/Priority\-Strings\&.html
.sp
Default:
\fI\fItls priority\fR\fR\fI = \fR\fINORMAL:\-VERS\-SSL3\&.0\fR\fI \fR
.RE

tls verify peer (G)
.PP
.RS 4
This controls if and how strict the client will verify the peer\*(Aqs certificate and name\&. Possible values are (in increasing order):
\fBno_check\fR,
\fBca_only\fR,
\fBca_and_name_if_available\fR,
\fBca_and_name\fR
and
\fBas_strict_as_possible\fR\&.
.sp
When set to
\fBno_check\fR
the certificate is not verified at all, which allows trivial man in the middle attacks\&.
.sp
When set to
\fBca_only\fR
the certificate is verified to be signed from a ca specified in the
\m[blue]\fBtls ca file\fR\m[]
option\&. Setting
\m[blue]\fBtls ca file\fR\m[]
to a valid file is required\&. The certificate lifetime is also verified\&. If the
\m[blue]\fBtls crl file\fR\m[]
option is configured, the certificate is also verified against the ca crl\&.
.sp
When set to
\fBca_and_name_if_available\fR
all checks from
\fBca_only\fR
are performed\&. In addition, the peer hostname is verified against the certificate\*(Aqs name, if it is provided by the application layer and not given as an ip address string\&.
.sp
When set to
\fBca_and_name\fR
all checks from
\fBca_and_name_if_available\fR
are performed\&. In addition the peer hostname needs to be provided and even an ip address is checked against the certificate\*(Aqs name\&.
.sp
When set to
\fBas_strict_as_possible\fR
all checks from
\fBca_and_name\fR
are performed\&. In addition the
\m[blue]\fBtls crl file\fR\m[]
needs to be configured\&. Future versions of Samba may implement additional checks\&.
.sp
Default:
\fI\fItls verify peer\fR\fR\fI = \fR\fIas_strict_as_possible\fR\fI \fR
.RE

unicode (G)
.PP
.RS 4
Specifies whether the server and client should support unicode\&.
.sp
If this option is set to false, the use of ASCII will be forced\&.
.sp
Default:
\fI\fIunicode\fR\fR\fI = \fR\fIyes\fR\fI \fR
.RE

unix charset (G)
.PP
.RS 4
Specifies the charset the unix machine Samba runs on uses\&. Samba needs to know this in order to be able to convert text to the charsets other SMB clients use\&.
.sp
This is also the charset Samba will use when specifying arguments to scripts that it invokes\&.
.sp
Default:
\fI\fIunix charset\fR\fR\fI = \fR\fIUTF\-8\fR\fI \fR
.sp
Example:
\fI\fIunix charset\fR\fR\fI = \fR\fIASCII\fR\fI \fR
.RE

unix extensions (G)
.PP
.RS 4
This boolean parameter controls whether Samba implements the CIFS UNIX extensions, as defined by HP\&. These extensions enable Samba to better serve UNIX CIFS clients by supporting features such as symbolic links, hard links, etc\&.\&.\&. These extensions require a similarly enabled client, and are of no current use to Windows clients\&.
.sp
Note if this parameter is turned on, the
\m[blue]\fBwide links\fR\m[]
parameter will automatically be disabled\&.
.sp
See the parameter
\m[blue]\fBallow insecure wide links\fR\m[]
if you wish to change this coupling between the two parameters\&.
.sp
Default:
\fI\fIunix extensions\fR\fR\fI = \fR\fIyes\fR\fI \fR
.RE

unix password sync (G)
.PP
.RS 4
This boolean parameter controls whether Samba attempts to synchronize the UNIX password with the SMB password when the encrypted SMB password in the smbpasswd file is changed\&. If this is set to
\fByes\fR
the program specified in the
\fIpasswd program\fR
parameter is called
\fIAS ROOT\fR
\- to allow the new UNIX password to be set without access to the old UNIX password (as the SMB password change code has no access to the old password cleartext, only the new)\&.
.sp
This option has no effect if
samba
is running as an active directory domain controller, in that case have a look at the
\m[blue]\fBpassword hash gpg key ids\fR\m[]
option and the
samba\-tool user syncpasswords
command\&.
.sp
Default:
\fI\fIunix password sync\fR\fR\fI = \fR\fIno\fR\fI \fR
.RE

use client driver (S)
.PP
.RS 4
This parameter applies only to Windows NT/2000 clients\&. It has no effect on Windows 95/98/ME clients\&. When serving a printer to Windows NT/2000 clients without first installing a valid printer driver on the Samba host, the client will be required to install a local printer driver\&. From this point on, the client will treat the print as a local printer and not a network printer connection\&. This is much the same behavior that will occur when
disable spoolss = yes\&.
.sp
The differentiating factor is that under normal circumstances, the NT/2000 client will attempt to open the network printer using MS\-RPC\&. The problem is that because the client considers the printer to be local, it will attempt to issue the OpenPrinterEx() call requesting access rights associated with the logged on user\&. If the user possesses local administrator rights but not root privilege on the Samba host (often the case), the OpenPrinterEx() call will fail\&. The result is that the client will now display an "Access Denied; Unable to connect" message in the printer queue window (even though jobs may successfully be printed)\&.
.sp
If this parameter is enabled for a printer, then any attempt to open the printer with the PRINTER_ACCESS_ADMINISTER right is mapped to PRINTER_ACCESS_USE instead\&. Thus allowing the OpenPrinterEx() call to succeed\&.
\fIThis parameter MUST not be enabled on a print share which has valid print driver installed on the Samba server\&.\fR
.sp
Default:
\fI\fIuse client driver\fR\fR\fI = \fR\fIno\fR\fI \fR
.RE

use mmap (G)
.PP
.RS 4
This global parameter determines if the tdb internals of Samba can depend on mmap working correctly on the running system\&. Samba requires a coherent mmap/read\-write system memory cache\&. Currently only HPUX does not have such a coherent cache, and so this parameter is set to
\fBno\fR
by default on HPUX\&. On all other systems this parameter should be left alone\&. This parameter is provided to help the Samba developers track down problems with the tdb internal code\&.
.sp
Default:
\fI\fIuse mmap\fR\fR\fI = \fR\fIyes\fR\fI \fR
.RE

username level (G)
.PP
.RS 4
This option helps Samba to try and \*(Aqguess\*(Aq at the real UNIX username, as many DOS clients send an all\-uppercase username\&. By default Samba tries all lowercase, followed by the username with the first letter capitalized, and fails if the username is not found on the UNIX machine\&.
.sp
If this parameter is set to non\-zero the behavior changes\&. This parameter is a number that specifies the number of uppercase combinations to try while trying to determine the UNIX user name\&. The higher the number the more combinations will be tried, but the slower the discovery of usernames will be\&. Use this parameter when you have strange usernames on your UNIX machine, such as
\fBAstrangeUser \fR\&.
.sp
This parameter is needed only on UNIX systems that have case sensitive usernames\&.
.sp
Default:
\fI\fIusername level\fR\fR\fI = \fR\fI0\fR\fI \fR
.sp
Example:
\fI\fIusername level\fR\fR\fI = \fR\fI5\fR\fI \fR
.RE

username map (G)
.PP
.RS 4
This option allows you to specify a file containing a mapping of usernames from the clients to the server\&. This can be used for several purposes\&. The most common is to map usernames that users use on DOS or Windows machines to those that the UNIX box uses\&. The other is to map multiple users to a single username so that they can more easily share files\&.
.sp
Please note that for user mode security, the username map is applied prior to validating the user credentials\&. Domain member servers (domain or ads) apply the username map after the user has been successfully authenticated by the domain controller and require fully qualified entries in the map table (e\&.g\&. biddle =
DOMAIN\efoo)\&.
.sp
The map file is parsed line by line\&. Each line should contain a single UNIX username on the left then a \*(Aq=\*(Aq followed by a list of usernames on the right\&. The list of usernames on the right may contain names of the form @group in which case they will match any UNIX username in that group\&. The special client name \*(Aq*\*(Aq is a wildcard and matches any name\&. Each line of the map file may be up to 1023 characters long\&.
.sp
The file is processed on each line by taking the supplied username and comparing it with each username on the right hand side of the \*(Aq=\*(Aq signs\&. If the supplied name matches any of the names on the right hand side then it is replaced with the name on the left\&. Processing then continues with the next line\&.
.sp
If any line begins with a \*(Aq#\*(Aq or a \*(Aq;\*(Aq then it is ignored\&.
.sp
If any line begins with an \*(Aq!\*(Aq then the processing will stop after that line if a mapping was done by the line\&. Otherwise mapping continues with every line being processed\&. Using \*(Aq!\*(Aq is most useful when you have a wildcard mapping line later in the file\&.
.sp
For example to map from the name
\fBadmin\fR
or
\fBadministrator\fR
to the UNIX name
\fB root\fR
you would use:
.sp
.if n \{\
.RS 4
.\}
.nf
root = admin administrator
.fi
.if n \{\
.RE
.\}
.sp
Or to map anyone in the UNIX group
\fBsystem\fR
to the UNIX name
\fBsys\fR
you would use:
.sp
.if n \{\
.RS 4
.\}
.nf
sys = @system
.fi
.if n \{\
.RE
.\}
.sp
You can have as many mappings as you like in a username map file\&.
.sp
If your system supports the NIS NETGROUP option then the netgroup database is checked before the
/etc/group
database for matching groups\&.
.sp
You can map Windows usernames that have spaces in them by using double quotes around the name\&. For example:
.sp
.if n \{\
.RS 4
.\}
.nf
tridge = "Andrew Tridgell"
.fi
.if n \{\
.RE
.\}
.sp
would map the windows username "Andrew Tridgell" to the unix username "tridge"\&.
.sp
The following example would map mary and fred to the unix user sys, and map the rest to guest\&. Note the use of the \*(Aq!\*(Aq to tell Samba to stop processing if it gets a match on that line:
.sp
.if n \{\
.RS 4
.\}
.nf
!sys = mary fred
guest = *
.fi
.if n \{\
.RE
.\}
.sp
Note that the remapping is applied to all occurrences of usernames\&. Thus if you connect to \e\eserver\efred and
\fBfred\fR
is remapped to
\fBmary\fR
then you will actually be connecting to \e\eserver\emary and will need to supply a password suitable for
\fBmary\fR
not
\fBfred\fR\&. The only exception to this is the username passed to a Domain Controller (if you have one)\&. The DC will receive whatever username the client supplies without modification\&.
.sp
Also note that no reverse mapping is done\&. The main effect this has is with printing\&. Users who have been mapped may have trouble deleting print jobs as PrintManager under WfWg will think they don\*(Aqt own the print job\&.
.sp
Samba versions prior to 3\&.0\&.8 would only support reading the fully qualified username (e\&.g\&.:
DOMAIN\euser) from the username map when performing a kerberos login from a client\&. However, when looking up a map entry for a user authenticated by NTLM[SSP], only the login name would be used for matches\&. This resulted in inconsistent behavior sometimes even on the same server\&.
.sp
The following functionality is obeyed in version 3\&.0\&.8 and later:
.sp
When performing local authentication, the username map is applied to the login name before attempting to authenticate the connection\&.
.sp
When relying upon a external domain controller for validating authentication requests, smbd will apply the username map to the fully qualified username (i\&.e\&.
DOMAIN\euser) only after the user has been successfully authenticated\&.
.sp
An example of use is:
.sp
.if n \{\
.RS 4
.\}
.nf
username map = /usr/local/samba/lib/users\&.map
.fi
.if n \{\
.RE
.\}
.sp
Default:
\fI\fIusername map\fR\fR\fI = \fR\fI # no username map\fR\fI \fR
.RE

username map cache time (G)
.PP
.RS 4
Mapping usernames with the
\m[blue]\fBusername map\fR\m[]
or
\m[blue]\fBusername map script\fR\m[]
features of Samba can be relatively expensive\&. During login of a user, the mapping is done several times\&. In particular, calling the
\m[blue]\fBusername map script\fR\m[]
can slow down logins if external databases have to be queried from the script being called\&.
.sp
The parameter
\m[blue]\fBusername map cache time\fR\m[]
controls a mapping cache\&. It specifies the number of seconds a mapping from the username map file or script is to be efficiently cached\&. The default of 0 means no caching is done\&.
.sp
Default:
\fI\fIusername map cache time\fR\fR\fI = \fR\fI0\fR\fI \fR
.sp
Example:
\fI\fIusername map cache time\fR\fR\fI = \fR\fI60\fR\fI \fR
.RE

username map script (G)
.PP
.RS 4
This script is a mutually exclusive alternative to the
\m[blue]\fBusername map\fR\m[]
parameter\&. This parameter specifies and external program or script that must accept a single command line option (the username transmitted in the authentication request) and return a line on standard output (the name to which the account should mapped)\&. In this way, it is possible to store username map tables in an LDAP or NIS directory services\&.
.sp
Default:
\fI\fIusername map script\fR\fR\fI = \fR\fI\fR\fI \fR
.sp
Example:
\fI\fIusername map script\fR\fR\fI = \fR\fI/etc/samba/scripts/mapusers\&.sh\fR\fI \fR
.RE

usershare allow guests (G)
.PP
.RS 4
This parameter controls whether user defined shares are allowed to be accessed by non\-authenticated users or not\&. It is the equivalent of allowing people who can create a share the option of setting
\fIguest ok = yes\fR
in a share definition\&. Due to its security sensitive nature, the default is set to off\&.
.sp
Default:
\fI\fIusershare allow guests\fR\fR\fI = \fR\fIno\fR\fI \fR
.RE

usershare max shares (G)
.PP
.RS 4
This parameter specifies the number of user defined shares that are allowed to be created by users belonging to the group owning the usershare directory\&. If set to zero (the default) user defined shares are ignored\&.
.sp
Default:
\fI\fIusershare max shares\fR\fR\fI = \fR\fI0\fR\fI \fR
.RE

usershare owner only (G)
.PP
.RS 4
This parameter controls whether the pathname exported by a user defined shares must be owned by the user creating the user defined share or not\&. If set to True (the default) then smbd checks that the directory path being shared is owned by the user who owns the usershare file defining this share and refuses to create the share if not\&. If set to False then no such check is performed and any directory path may be exported regardless of who owns it\&.
.sp
Default:
\fI\fIusershare owner only\fR\fR\fI = \fR\fIyes\fR\fI \fR
.RE

usershare path (G)
.PP
.RS 4
This parameter specifies the absolute path of the directory on the filesystem used to store the user defined share definition files\&. This directory must be owned by root, and have no access for other, and be writable only by the group owner\&. In addition the "sticky" bit must also be set, restricting rename and delete to owners of a file (in the same way the /tmp directory is usually configured)\&. Members of the group owner of this directory are the users allowed to create usershares\&.
.sp
For example, a valid usershare directory might be /usr/local/samba/lib/usershares, set up as follows\&.
.sp
.if n \{\
.RS 4
.\}
.nf
	ls \-ld /usr/local/samba/lib/usershares/
	drwxrwx\-\-T  2 root power_users 4096 2006\-05\-05 12:27 /usr/local/samba/lib/usershares/
	
.fi
.if n \{\
.RE
.\}
.sp
In this case, only members of the group "power_users" can create user defined shares\&.
.sp
Default:
\fI\fIusershare path\fR\fR\fI = \fR\fI${prefix}/var/locks/usershares\fR\fI \fR
.RE

usershare prefix allow list (G)
.PP
.RS 4
This parameter specifies a list of absolute pathnames the root of which are allowed to be exported by user defined share definitions\&. If the pathname to be exported doesn\*(Aqt start with one of the strings in this list, the user defined share will not be allowed\&. This allows the Samba administrator to restrict the directories on the system that can be exported by user defined shares\&.
.sp
If there is a "usershare prefix deny list" and also a "usershare prefix allow list" the deny list is processed first, followed by the allow list, thus leading to the most restrictive interpretation\&.
.sp
Default:
\fI\fIusershare prefix allow list\fR\fR\fI = \fR\fI\fR\fI \fR
.sp
Example:
\fI\fIusershare prefix allow list\fR\fR\fI = \fR\fI/home /data /space\fR\fI \fR
.RE

usershare prefix deny list (G)
.PP
.RS 4
This parameter specifies a list of absolute pathnames the root of which are NOT allowed to be exported by user defined share definitions\&. If the pathname exported starts with one of the strings in this list the user defined share will not be allowed\&. Any pathname not starting with one of these strings will be allowed to be exported as a usershare\&. This allows the Samba administrator to restrict the directories on the system that can be exported by user defined shares\&.
.sp
If there is a "usershare prefix deny list" and also a "usershare prefix allow list" the deny list is processed first, followed by the allow list, thus leading to the most restrictive interpretation\&.
.sp
Default:
\fI\fIusershare prefix deny list\fR\fR\fI = \fR\fI\fR\fI \fR
.sp
Example:
\fI\fIusershare prefix deny list\fR\fR\fI = \fR\fI/etc /dev /private\fR\fI \fR
.RE

usershare template share (G)
.PP
.RS 4
User defined shares only have limited possible parameters such as path, guest ok, etc\&. This parameter allows usershares to "cloned" from an existing share\&. If "usershare template share" is set to the name of an existing share, then all usershares created have their defaults set from the parameters set on this share\&.
.sp
The target share may be set to be invalid for real file sharing by setting the parameter "\-valid = False" on the template share definition\&. This causes it not to be seen as a real exported share but to be able to be used as a template for usershares\&.
.sp
Default:
\fI\fIusershare template share\fR\fR\fI = \fR\fI\fR\fI \fR
.sp
Example:
\fI\fIusershare template share\fR\fR\fI = \fR\fItemplate_share\fR\fI \fR
.RE

use sendfile (S)
.PP
.RS 4
If this parameter is
\fByes\fR, and the
\fBsendfile()\fR
system call is supported by the underlying operating system, then some SMB read calls (mainly ReadAndX and ReadRaw) will use the more efficient sendfile system call for files that are exclusively oplocked\&. This may make more efficient use of the system CPU\*(Aqs and cause Samba to be faster\&. Samba automatically turns this off for clients that use protocol levels lower than NT LM 0\&.12 and when it detects a client is Windows 9x (using sendfile from Linux will cause these clients to fail)\&.
.sp
Default:
\fI\fIuse sendfile\fR\fR\fI = \fR\fIno\fR\fI \fR
.RE

utmp (G)
.PP
.RS 4
This boolean parameter is only available if Samba has been configured and compiled with the option
\-\-with\-utmp\&. If set to
\fByes\fR
then Samba will attempt to add utmp or utmpx records (depending on the UNIX system) whenever a connection is made to a Samba server\&. Sites may use this to record the user connecting to a Samba share\&.
.sp
Due to the requirements of the utmp record, we are required to create a unique identifier for the incoming user\&. Enabling this option creates an n^2 algorithm to find this number\&. This may impede performance on large installations\&.
.sp
Default:
\fI\fIutmp\fR\fR\fI = \fR\fIno\fR\fI \fR
.RE

utmp directory (G)
.PP
.RS 4
This parameter is only available if Samba has been configured and compiled with the option
\-\-with\-utmp\&. It specifies a directory pathname that is used to store the utmp or utmpx files (depending on the UNIX system) that record user connections to a Samba server\&. By default this is not set, meaning the system will use whatever utmp file the native system is set to use (usually
/var/run/utmp
on Linux)\&.
.sp
Default:
\fI\fIutmp directory\fR\fR\fI = \fR\fI # Determined automatically\fR\fI \fR
.sp
Example:
\fI\fIutmp directory\fR\fR\fI = \fR\fI/var/run/utmp\fR\fI \fR
.RE

\-valid (S)
.PP
.RS 4
This parameter indicates whether a share is valid and thus can be used\&. When this parameter is set to false, the share will be in no way visible nor accessible\&.
.sp
This option should not be used by regular users but might be of help to developers\&. Samba uses this option internally to mark shares as deleted\&.
.sp
Default:
\fI\fI\-valid\fR\fR\fI = \fR\fIyes\fR\fI \fR
.RE

valid users (S)
.PP
.RS 4
This is a list of users that should be allowed to login to this service\&. Names starting with \*(Aq@\*(Aq, \*(Aq+\*(Aq and \*(Aq&\*(Aq are interpreted using the same rules as described in the
\fIinvalid users\fR
parameter\&.
.sp
If this is empty (the default) then any user can login\&. If a username is in both this list and the
\fIinvalid users\fR
list then access is denied for that user\&.
.sp
The current servicename is substituted for
\fI%S\fR\&. This is useful in the [homes] section\&.
.sp
\fINote: \fRWhen used in the [global] section this parameter may have unwanted side effects\&. For example: If samba is configured as a MASTER BROWSER (see
\fIlocal master\fR,
\fIos level\fR,
\fIdomain master\fR,
\fIpreferred master\fR) this option will prevent workstations from being able to browse the network\&.
.sp
Default:
\fI\fIvalid users\fR\fR\fI = \fR\fI # No valid users list (anyone can login) \fR\fI \fR
.sp
Example:
\fI\fIvalid users\fR\fR\fI = \fR\fIgreg, @pcusers\fR\fI \fR
.RE

veto files (S)
.PP
.RS 4
This is a list of files and directories that are neither visible nor accessible\&. Each entry in the list must be separated by a \*(Aq/\*(Aq, which allows spaces to be included in the entry\&. \*(Aq*\*(Aq and \*(Aq?\*(Aq can be used to specify multiple files or directories as in DOS wildcards\&.
.sp
Each entry must be a unix path, not a DOS path and must
\fInot\fR
include the unix directory separator \*(Aq/\*(Aq\&.
.sp
Note that the
\m[blue]\fBcase sensitive\fR\m[]
option is applicable in vetoing files\&.
.sp
One feature of the veto files parameter that it is important to be aware of is Samba\*(Aqs behaviour when trying to delete a directory\&. If a directory that is to be deleted contains nothing but veto files this deletion will
\fIfail\fR
unless you also set the
\m[blue]\fBdelete veto files\fR\m[]
parameter to
\fIyes\fR\&.
.sp
Setting this parameter will affect the performance of Samba, as it will be forced to check all files and directories for a match as they are scanned\&.
.sp
Examples of use include:
.sp
.if n \{\
.RS 4
.\}
.nf
; Veto any files containing the word Security,
; any ending in \&.tmp, and any directory containing the
; word root\&.
veto files = /*Security*/*\&.tmp/*root*/

; Veto the Apple specific files that a NetAtalk server
; creates\&.
veto files = /\&.AppleDouble/\&.bin/\&.AppleDesktop/Network Trash Folder/
.fi
.if n \{\
.RE
.\}
.sp
Default:
\fI\fIveto files\fR\fR\fI = \fR\fI # No files or directories are vetoed\fR\fI \fR
.RE

veto oplock files (S)
.PP
.RS 4
This parameter is only valid when the
\m[blue]\fBoplocks\fR\m[]
parameter is turned on for a share\&. It allows the Samba administrator to selectively turn off the granting of oplocks on selected files that match a wildcarded list, similar to the wildcarded list used in the
\m[blue]\fBveto files\fR\m[]
parameter\&.
.sp
You might want to do this on files that you know will be heavily contended for by clients\&. A good example of this is in the NetBench SMB benchmark program, which causes heavy client contention for files ending in
\&.SEM\&. To cause Samba not to grant oplocks on these files you would use the line (either in the [global] section or in the section for the particular NetBench share\&.
.sp
An example of use is:
.sp
.if n \{\
.RS 4
.\}
.nf
veto oplock files = /\&.*SEM/
.fi
.if n \{\
.RE
.\}
.sp
Default:
\fI\fIveto oplock files\fR\fR\fI = \fR\fI # No files are vetoed for oplock grants\fR\fI \fR
.RE

vfs object
.PP
.RS 4
This parameter is a synonym for
vfs objects\&.
.RE

vfs objects (S)
.PP
.RS 4
This parameter specifies the backend names which are used for Samba VFS I/O operations\&. By default, normal disk I/O operations are used but these can be overloaded with one or more VFS objects\&.
.sp
Default:
\fI\fIvfs objects\fR\fR\fI = \fR\fI\fR\fI \fR
.sp
Example:
\fI\fIvfs objects\fR\fR\fI = \fR\fIextd_audit recycle\fR\fI \fR
.RE

volume (S)
.PP
.RS 4
This allows you to override the volume label returned for a share\&. Useful for CDROMs with installation programs that insist on a particular volume label\&.
.sp
Default:
\fI\fIvolume\fR\fR\fI = \fR\fI # the name of the share\fR\fI \fR
.RE

web port (G)
.PP
.RS 4
Specifies which port the Samba web server should listen on\&.
.sp
Default:
\fI\fIweb port\fR\fR\fI = \fR\fI901\fR\fI \fR
.sp
Example:
\fI\fIweb port\fR\fR\fI = \fR\fI80\fR\fI \fR
.RE

wide links (S)
.PP
.RS 4
This parameter controls whether or not links in the UNIX file system may be followed by the server\&. Links that point to areas within the directory tree exported by the server are always allowed; this parameter controls access only to areas that are outside the directory tree being exported\&.
.sp
Note: Turning this parameter on when UNIX extensions are enabled will allow UNIX clients to create symbolic links on the share that can point to files or directories outside restricted path exported by the share definition\&. This can cause access to areas outside of the share\&. Due to this problem, this parameter will be automatically disabled (with a message in the log file) if the
\m[blue]\fBunix extensions\fR\m[]
option is on\&.
.sp
See the parameter
\m[blue]\fBallow insecure wide links\fR\m[]
if you wish to change this coupling between the two parameters\&.
.sp
Default:
\fI\fIwide links\fR\fR\fI = \fR\fIno\fR\fI \fR
.RE

winbind cache time (G)
.PP
.RS 4
This parameter specifies the number of seconds the
\fBwinbindd\fR(8)
daemon will cache user and group information before querying a Windows NT server again\&.
.sp
This does not apply to authentication requests, these are always evaluated in real time unless the
\m[blue]\fBwinbind offline logon\fR\m[]
option has been enabled\&.
.sp
Default:
\fI\fIwinbind cache time\fR\fR\fI = \fR\fI300\fR\fI \fR
.RE

winbindd socket directory (G)
.PP
.RS 4
This setting controls the location of the winbind daemon\*(Aqs socket\&.
.sp
Except within automated test scripts, this should not be altered, as the client tools (nss_winbind etc) do not honour this parameter\&. Client tools must then be advised of the altered path with the WINBINDD_SOCKET_DIR environment varaible\&.
.sp
Default:
\fI\fIwinbindd socket directory\fR\fR\fI = \fR\fI${prefix}/var/run/winbindd\fR\fI \fR
.RE

winbind enum groups (G)
.PP
.RS 4
On large installations using
\fBwinbindd\fR(8)
it may be necessary to suppress the enumeration of groups through the
setgrent(),
getgrent()
and
endgrent()
group of system calls\&. If the
\fIwinbind enum groups\fR
parameter is
\fBno\fR, calls to the
getgrent()
system call will not return any data\&.
.if n \{\
.sp
.\}
.RS 4
.it 1 an-trap
.nr an-no-space-flag 1
.nr an-break-flag 1
.br
.ps +1
\fBWarning\fR
.ps -1
.br
Turning off group enumeration may cause some programs to behave oddly\&.
.sp .5v
.RE
Default:
\fI\fIwinbind enum groups\fR\fR\fI = \fR\fIno\fR\fI \fR
.RE

winbind enum users (G)
.PP
.RS 4
On large installations using
\fBwinbindd\fR(8)
it may be necessary to suppress the enumeration of users through the
setpwent(),
getpwent()
and
endpwent()
group of system calls\&. If the
\fIwinbind enum users\fR
parameter is
\fBno\fR, calls to the
getpwent
system call will not return any data\&.
.if n \{\
.sp
.\}
.RS 4
.it 1 an-trap
.nr an-no-space-flag 1
.nr an-break-flag 1
.br
.ps +1
\fBWarning\fR
.ps -1
.br
Turning off user enumeration may cause some programs to behave oddly\&. For example, the finger program relies on having access to the full user list when searching for matching usernames\&.
.sp .5v
.RE
Default:
\fI\fIwinbind enum users\fR\fR\fI = \fR\fIno\fR\fI \fR
.RE

winbind expand groups (G)
.PP
.RS 4
This option controls the maximum depth that winbindd will traverse when flattening nested group memberships of Windows domain groups\&. This is different from the
\m[blue]\fBwinbind nested groups\fR\m[]
option which implements the Windows NT4 model of local group nesting\&. The "winbind expand groups" parameter specifically applies to the membership of domain groups\&.
.sp
This option also affects the return of non nested group memberships of Windows domain users\&. With the new default "winbind expand groups = 0" winbind does not query group memberships at all\&.
.sp
Be aware that a high value for this parameter can result in system slowdown as the main parent winbindd daemon must perform the group unrolling and will be unable to answer incoming NSS or authentication requests during this time\&.
.sp
The default value was changed from 1 to 0 with Samba 4\&.2\&. Some broken applications (including some implementations of newgrp and sg) calculate the group memberships of users by traversing groups, such applications will require "winbind expand groups = 1"\&. But the new default makes winbindd more reliable as it doesn\*(Aqt require SAMR access to domain controllers of trusted domains\&.
.sp
Default:
\fI\fIwinbind expand groups\fR\fR\fI = \fR\fI0\fR\fI \fR
.RE

winbind:ignore domains (G)
.PP
.RS 4
Allows one to enter a list of trusted domains winbind should ignore (untrust)\&. This can avoid the overhead of resources from attempting to login to DCs that should not be communicated with\&.
.sp
Default:
\fI\fIwinbind:ignore domains\fR\fR\fI = \fR\fI\fR\fI \fR
.sp
Example:
\fI\fIwinbind:ignore domains\fR\fR\fI = \fR\fIDOMAIN1, DOMAIN2\fR\fI \fR
.RE

winbind max clients (G)
.PP
.RS 4
This parameter specifies the maximum number of clients the
\fBwinbindd\fR(8)
daemon can connect with\&. The parameter is not a hard limit\&. The
\fBwinbindd\fR(8)
daemon configures itself to be able to accept at least that many connections, and if the limit is reached, an attempt is made to disconnect idle clients\&.
.sp
Default:
\fI\fIwinbind max clients\fR\fR\fI = \fR\fI200\fR\fI \fR
.RE

winbind max domain connections (G)
.PP
.RS 4
This parameter specifies the maximum number of simultaneous connections that the
\fBwinbindd\fR(8)
daemon should open to the domain controller of one domain\&. Setting this parameter to a value greater than 1 can improve scalability with many simultaneous winbind requests, some of which might be slow\&.
.sp
Note that if
\m[blue]\fBwinbind offline logon\fR\m[]
is set to
\fBYes\fR, then only one DC connection is allowed per domain, regardless of this setting\&.
.sp
Default:
\fI\fIwinbind max domain connections\fR\fR\fI = \fR\fI1\fR\fI \fR
.sp
Example:
\fI\fIwinbind max domain connections\fR\fR\fI = \fR\fI10\fR\fI \fR
.RE

winbind nested groups (G)
.PP
.RS 4
If set to yes, this parameter activates the support for nested groups\&. Nested groups are also called local groups or aliases\&. They work like their counterparts in Windows: Nested groups are defined locally on any machine (they are shared between DC\*(Aqs through their SAM) and can contain users and global groups from any trusted SAM\&. To be able to use nested groups, you need to run nss_winbind\&.
.sp
Default:
\fI\fIwinbind nested groups\fR\fR\fI = \fR\fIyes\fR\fI \fR
.RE

winbind normalize names (G)
.PP
.RS 4
This parameter controls whether winbindd will replace whitespace in user and group names with an underscore (_) character\&. For example, whether the name "Space Kadet" should be replaced with the string "space_kadet"\&. Frequently Unix shell scripts will have difficulty with usernames contains whitespace due to the default field separator in the shell\&. If your domain possesses names containing the underscore character, this option may cause problems unless the name aliasing feature is supported by your nss_info plugin\&.
.sp
This feature also enables the name aliasing API which can be used to make domain user and group names to a non\-qualified version\&. Please refer to the manpage for the configured idmap and nss_info plugin for the specifics on how to configure name aliasing for a specific configuration\&. Name aliasing takes precedence (and is mutually exclusive) over the whitespace replacement mechanism discussed previously\&.
.sp
Default:
\fI\fIwinbind normalize names\fR\fR\fI = \fR\fIno\fR\fI \fR
.sp
Example:
\fI\fIwinbind normalize names\fR\fR\fI = \fR\fIyes\fR\fI \fR
.RE

winbind nss info (G)
.PP
.RS 4
This parameter is designed to control how Winbind retrieves Name Service Information to construct a user\*(Aqs home directory and login shell\&. Currently the following settings are available:
.RS
.sp
.RS 4
.ie n \{\
\h'-04'\(bu\h'+03'\c
.\}
.el \{\
.sp -1
.IP \(bu 2.3
.\}
\fItemplate\fR
\- The default, using the parameters of
\fItemplate shell\fR
and
\fItemplate homedir\fR)
.RE
.sp
.RS 4
.ie n \{\
\h'-04'\(bu\h'+03'\c
.\}
.el \{\
.sp -1
.IP \(bu 2.3
.\}
\fI<sfu | sfu20 | rfc2307 >\fR
\- When Samba is running in security = ads and your Active Directory Domain Controller does support the Microsoft "Services for Unix" (SFU) LDAP schema, winbind can retrieve the login shell and the home directory attributes directly from your Directory Server\&. For SFU 3\&.0 or 3\&.5 simply choose "sfu", if you use SFU 2\&.0 please choose "sfu20"\&. Note that retrieving UID and GID from your ADS\-Server requires to use
\fIidmap config DOMAIN:backend\fR
= ad as well\&. The primary group membership is currently always calculated via the "primaryGroupID" LDAP attribute\&.
.RE
.sp
.RE
.sp
Default:
\fI\fIwinbind nss info\fR\fR\fI = \fR\fItemplate\fR\fI \fR
.sp
Example:
\fI\fIwinbind nss info\fR\fR\fI = \fR\fIsfu\fR\fI \fR
.RE

winbind offline logon (G)
.PP
.RS 4
This parameter is designed to control whether Winbind should allow one to login with the
\fIpam_winbind\fR
module using Cached Credentials\&. If enabled, winbindd will store user credentials from successful logins encrypted in a local cache\&.
.sp
Default:
\fI\fIwinbind offline logon\fR\fR\fI = \fR\fIno\fR\fI \fR
.sp
Example:
\fI\fIwinbind offline logon\fR\fR\fI = \fR\fIyes\fR\fI \fR
.RE

winbind reconnect delay (G)
.PP
.RS 4
This parameter specifies the number of seconds the
\fBwinbindd\fR(8)
daemon will wait between attempts to contact a Domain controller for a domain that is determined to be down or not contactable\&.
.sp
Default:
\fI\fIwinbind reconnect delay\fR\fR\fI = \fR\fI30\fR\fI \fR
.RE

winbind refresh tickets (G)
.PP
.RS 4
This parameter is designed to control whether Winbind should refresh Kerberos Tickets retrieved using the
\fIpam_winbind\fR
module\&.
.sp
Default:
\fI\fIwinbind refresh tickets\fR\fR\fI = \fR\fIno\fR\fI \fR
.sp
Example:
\fI\fIwinbind refresh tickets\fR\fR\fI = \fR\fIyes\fR\fI \fR
.RE

winbind request timeout (G)
.PP
.RS 4
This parameter specifies the number of seconds the
\fBwinbindd\fR(8)
daemon will wait before disconnecting either a client connection with no outstanding requests (idle) or a client connection with a request that has remained outstanding (hung) for longer than this number of seconds\&.
.sp
Default:
\fI\fIwinbind request timeout\fR\fR\fI = \fR\fI60\fR\fI \fR
.RE

winbind rpc only (G)
.PP
.RS 4
Setting this parameter to
yes
forces winbindd to use RPC instead of LDAP to retrieve information from Domain Controllers\&.
.sp
Default:
\fI\fIwinbind rpc only\fR\fR\fI = \fR\fIno\fR\fI \fR
.RE

winbind scan trusted domains (G)
.PP
.RS 4
This option only takes effect when the
\m[blue]\fBsecurity\fR\m[]
option is set to
\fBdomain\fR
or
\fBads\fR\&. If it is set to yes (the default), winbindd periodically tries to scan for new trusted domains and adds them to a global list inside of winbindd\&. The list can be extracted with
wbinfo \-\-trusted\-domains \-\-verbose\&. This matches the behaviour of Samba 4\&.7 and older\&.
.sp
The construction of that global list is not reliable and often incomplete in complex trust setups\&. In most situations the list is not needed any more for winbindd to operate correctly\&. E\&.g\&. for plain file serving via SMB using a simple idmap setup with
\fBautorid\fR,
\fBtdb\fR
or
\fBad\fR\&. However some more complex setups require the list, e\&.g\&. if you specify idmap backends for specific domains\&. Some pam_winbind setups may also require the global list\&.
.sp
If you have a setup that doesn\*(Aqt require the global list, you should set
\m[blue]\fBwinbind scan trusted domains = no\fR\m[]\&.
.sp
Default:
\fI\fIwinbind scan trusted domains\fR\fR\fI = \fR\fIyes\fR\fI \fR
.RE

winbind sealed pipes (G)
.PP
.RS 4
This option controls whether any requests from winbindd to domain controllers pipe will be sealed\&. Disabling sealing can be useful for debugging purposes\&.
.sp
The behavior can be controlled per netbios domain by using \*(Aqwinbind sealed pipes:NETBIOSDOMAIN = no\*(Aq as option\&.
.sp
Default:
\fI\fIwinbind sealed pipes\fR\fR\fI = \fR\fIyes\fR\fI \fR
.RE

winbind separator (G)
.PP
.RS 4
This parameter allows an admin to define the character used when listing a username of the form of
\fIDOMAIN \fR\e\fIuser\fR\&. This parameter is only applicable when using the
pam_winbind\&.so
and
nss_winbind\&.so
modules for UNIX services\&.
.sp
Please note that setting this parameter to + causes problems with group membership at least on glibc systems, as the character + is used as a special character for NIS in /etc/group\&.
.sp
Default:
\fI\fIwinbind separator\fR\fR\fI = \fR\fI\e\fR\fI \fR
.sp
Example:
\fI\fIwinbind separator\fR\fR\fI = \fR\fI+\fR\fI \fR
.RE

winbind use default domain (G)
.PP
.RS 4
This parameter specifies whether the
\fBwinbindd\fR(8)
daemon should operate on users without domain component in their username\&. Users without a domain component are treated as is part of the winbindd server\*(Aqs own domain\&. While this does not benefit Windows users, it makes SSH, FTP and e\-mail function in a way much closer to the way they would in a native unix system\&.
.sp
This option should be avoided if possible\&. It can cause confusion about responsibilities for a user or group\&. In many situations it is not clear whether winbind or /etc/passwd should be seen as authoritative for a user, likewise for groups\&.
.sp
Default:
\fI\fIwinbind use default domain\fR\fR\fI = \fR\fIno\fR\fI \fR
.sp
Example:
\fI\fIwinbind use default domain\fR\fR\fI = \fR\fIyes\fR\fI \fR
.RE

winsdb:local_owner (G)
.PP
.RS 4
This specifies the address that is stored in the winsOwner attribute, of locally registered winsRecord\-objects\&. The default is to use the ip\-address of the first network interface\&.
.sp
\fINo default\fR
.RE

winsdb:dbnosync (G)
.PP
.RS 4
This parameter disables fsync() after changes of the WINS database\&.
.sp
Default:
\fI\fIwinsdb:dbnosync\fR\fR\fI = \fR\fIno\fR\fI \fR
.RE

wins hook (G)
.PP
.RS 4
When Samba is running as a WINS server this allows you to call an external program for all changes to the WINS database\&. The primary use for this option is to allow the dynamic update of external name resolution databases such as dynamic DNS\&.
.sp
The wins hook parameter specifies the name of a script or executable that will be called as follows:
.sp
wins_hook operation name nametype ttl IP_list
.RS
.sp
.RS 4
.ie n \{\
\h'-04'\(bu\h'+03'\c
.\}
.el \{\
.sp -1
.IP \(bu 2.3
.\}
The first argument is the operation and is one of "add", "delete", or "refresh"\&. In most cases the operation can be ignored as the rest of the parameters provide sufficient information\&. Note that "refresh" may sometimes be called when the name has not previously been added, in that case it should be treated as an add\&.
.RE
.sp
.RS 4
.ie n \{\
\h'-04'\(bu\h'+03'\c
.\}
.el \{\
.sp -1
.IP \(bu 2.3
.\}
The second argument is the NetBIOS name\&. If the name is not a legal name then the wins hook is not called\&. Legal names contain only letters, digits, hyphens, underscores and periods\&.
.RE
.sp
.RS 4
.ie n \{\
\h'-04'\(bu\h'+03'\c
.\}
.el \{\
.sp -1
.IP \(bu 2.3
.\}
The third argument is the NetBIOS name type as a 2 digit hexadecimal number\&.
.RE
.sp
.RS 4
.ie n \{\
\h'-04'\(bu\h'+03'\c
.\}
.el \{\
.sp -1
.IP \(bu 2.3
.\}
The fourth argument is the TTL (time to live) for the name in seconds\&.
.RE
.sp
.RS 4
.ie n \{\
\h'-04'\(bu\h'+03'\c
.\}
.el \{\
.sp -1
.IP \(bu 2.3
.\}
The fifth and subsequent arguments are the IP addresses currently registered for that name\&. If this list is empty then the name should be deleted\&.
.RE
.sp
.RE
An example script that calls the BIND dynamic DNS update program
nsupdate
is provided in the examples directory of the Samba source code\&.
.sp
\fINo default\fR
.RE

wins proxy (G)
.PP
.RS 4
This is a boolean that controls if
\fBnmbd\fR(8)
will respond to broadcast name queries on behalf of other hosts\&. You may need to set this to
\fByes\fR
for some older clients\&.
.sp
Default:
\fI\fIwins proxy\fR\fR\fI = \fR\fIno\fR\fI \fR
.RE

wins server (G)
.PP
.RS 4
This specifies the IP address (or DNS name: IP address for preference) of the WINS server that
\fBnmbd\fR(8)
should register with\&. If you have a WINS server on your network then you should set this to the WINS server\*(Aqs IP\&.
.sp
You should point this at your WINS server if you have a multi\-subnetted network\&.
.sp
If you want to work in multiple namespaces, you can give every wins server a \*(Aqtag\*(Aq\&. For each tag, only one (working) server will be queried for a name\&. The tag should be separated from the ip address by a colon\&.
.if n \{\
.sp
.\}
.RS 4
.it 1 an-trap
.nr an-no-space-flag 1
.nr an-break-flag 1
.br
.ps +1
\fBNote\fR
.ps -1
.br
You need to set up Samba to point to a WINS server if you have multiple subnets and wish cross\-subnet browsing to work correctly\&.
.sp .5v
.RE
See the chapter in the Samba3\-HOWTO on Network Browsing\&.
.sp
Default:
\fI\fIwins server\fR\fR\fI = \fR\fI\fR\fI \fR
.sp
Example:
\fI\fIwins server\fR\fR\fI = \fR\fImary:192\&.9\&.200\&.1 fred:192\&.168\&.3\&.199 mary:192\&.168\&.2\&.61 # For this example when querying a certain name, 192\&.19\&.200\&.1 will be asked first and if that doesn\*(Aqt respond 192\&.168\&.2\&.61\&. If either of those doesn\*(Aqt know the name 192\&.168\&.3\&.199 will be queried\&.\fR\fI \fR
.sp
Example:
\fI\fIwins server\fR\fR\fI = \fR\fI192\&.9\&.200\&.1 192\&.168\&.2\&.61\fR\fI \fR
.RE

wins support (G)
.PP
.RS 4
This boolean controls if the
\fBnmbd\fR(8)
process in Samba will act as a WINS server\&. You should not set this to
\fByes\fR
unless you have a multi\-subnetted network and you wish a particular
nmbd
to be your WINS server\&. Note that you should
\fINEVER\fR
set this to
\fByes\fR
on more than one machine in your network\&.
.sp
Default:
\fI\fIwins support\fR\fR\fI = \fR\fIno\fR\fI \fR
.RE

workgroup (G)
.PP
.RS 4
This controls what workgroup your server will appear to be in when queried by clients\&. Note that this parameter also controls the Domain name used with the
\m[blue]\fBsecurity = domain\fR\m[]
setting\&.
.sp
Default:
\fI\fIworkgroup\fR\fR\fI = \fR\fIWORKGROUP\fR\fI \fR
.sp
Example:
\fI\fIworkgroup\fR\fR\fI = \fR\fIMYGROUP\fR\fI \fR
.RE

wreplsrv:periodic_interval (G)
.PP
.RS 4
This maximum interval in seconds between 2 periodically scheduled runs where we check for wins\&.ldb changes and do push notifications to our push partners\&. Also wins_config\&.ldb changes are checked in that interval and partner configuration reloads are done\&.
.sp
Default:
\fI\fIwreplsrv:periodic_interval\fR\fR\fI = \fR\fI15\fR\fI \fR
.RE

wreplsrv:propagate name releases (G)
.PP
.RS 4
If this parameter is enabled, then explicit (from the client) and implicit (via the scavenging) name releases are propagated to the other servers directly, even if there are still other addresses active, this applies to SPECIAL GROUP (2) and MULTIHOMED (3) entries\&. Also the replication conflict merge algorithm for SPECIAL GROUP (2) entries discards replica addresses where the address owner is the local server, if the address was not stored locally before\&. The merge result is propagated directly in case an address was discarded\&. A Windows servers doesn\*(Aqt propagate name releases of SPECIAL GROUP (2) and MULTIHOMED (3) entries directly, which means that Windows servers may return different results to name queries for SPECIAL GROUP (2) and MULTIHOMED (3) names\&. The option doesn\*(Aqt have much negative impact if Windows servers are around, but be aware that they might return unexpected results\&.
.sp
Default:
\fI\fIwreplsrv:propagate name releases\fR\fR\fI = \fR\fIno\fR\fI \fR
.RE

wreplsrv:scavenging_interval (G)
.PP
.RS 4
This is the interval in s between 2 scavenging runs which clean up the WINS database and changes the states of expired name records\&. Defaults to half of the value of wreplsrv:renew_interval\&.
.sp
\fINo default\fR
.RE

wreplsrv:tombstone_extra_timeout (G)
.PP
.RS 4
This is the time in s the server needs to be up till we\*(Aqll remove tombstone records from our database\&. Defaults to 3 days\&.
.sp
Default:
\fI\fIwreplsrv:tombstone_extra_timeout\fR\fR\fI = \fR\fI259200\fR\fI \fR
.RE

wreplsrv:tombstone_interval (G)
.PP
.RS 4
This is the interval in s till released records of the WINS server become tombstone\&. Defaults to 6 days\&.
.sp
Default:
\fI\fIwreplsrv:tombstone_interval\fR\fR\fI = \fR\fI518400\fR\fI \fR
.RE

wreplsrv:tombstone_timeout (G)
.PP
.RS 4
This is the interval in s till tombstone records are deleted from the WINS database\&. Defaults to 1 day\&.
.sp
Default:
\fI\fIwreplsrv:tombstone_timeout\fR\fR\fI = \fR\fI86400\fR\fI \fR
.RE

wreplsrv:verify_interval (G)
.PP
.RS 4
This is the interval in s till we verify active replica records with the owning WINS server\&. Unfortunately not implemented yet\&. Defaults to 24 days\&.
.sp
Default:
\fI\fIwreplsrv:verify_interval\fR\fR\fI = \fR\fI2073600\fR\fI \fR
.RE

writable
.PP
.RS 4
This parameter is a synonym for
writeable\&.
.RE

write ok
.PP
.RS 4
This parameter is a synonym for
writeable\&.
.RE

writeable (S)
.PP
.RS 4
Inverted synonym for
\m[blue]\fBread only\fR\m[]\&.
.sp
Default:
\fI\fIwriteable\fR\fR\fI = \fR\fIno\fR\fI \fR
.RE

write cache size (S)
.PP
.RS 4
If this integer parameter is set to non\-zero value, Samba will create an in\-memory cache for each oplocked file (it does
\fInot\fR
do this for non\-oplocked files)\&. All writes that the client does not request to be flushed directly to disk will be stored in this cache if possible\&. The cache is flushed onto disk when a write comes in whose offset would not fit into the cache or when the file is closed by the client\&. Reads for the file are also served from this cache if the data is stored within it\&.
.sp
This cache allows Samba to batch client writes into a more efficient write size for RAID disks (i\&.e\&. writes may be tuned to be the RAID stripe size) and can improve performance on systems where the disk subsystem is a bottleneck but there is free memory for userspace programs\&.
.sp
The integer parameter specifies the size of this cache (per oplocked file) in bytes\&.
.sp
Note that the write cache won\*(Aqt be used for file handles with a smb2 write lease\&.
.sp
Default:
\fI\fIwrite cache size\fR\fR\fI = \fR\fI0\fR\fI \fR
.sp
Example:
\fI\fIwrite cache size\fR\fR\fI = \fR\fI262144 # for a 256k cache size per file\fR\fI \fR
.RE

write list (S)
.PP
.RS 4
This is a list of users that are given read\-write access to a service\&. If the connecting user is in this list then they will be given write access, no matter what the
\m[blue]\fBread only\fR\m[]
option is set to\&. The list can include group names using the @group syntax\&.
.sp
Note that if a user is in both the read list and the write list then they will be given write access\&.
.sp
Default:
\fI\fIwrite list\fR\fR\fI = \fR\fI\fR\fI \fR
.sp
Example:
\fI\fIwrite list\fR\fR\fI = \fR\fIadmin, root, @staff\fR\fI \fR
.RE

write raw (G)
.PP
.RS 4
This is ignored if
\m[blue]\fBasync smb echo handler\fR\m[]
is set, because this feature is incompatible with raw write SMB requests
.sp
If enabled, raw writes allow writes of 65535 bytes in one packet\&. This typically provides a major performance benefit for some very, very old clients\&.
.sp
However, some clients either negotiate the allowable block size incorrectly or are incapable of supporting larger block sizes, and for these clients you may need to disable raw writes\&.
.sp
In general this parameter should be viewed as a system tuning tool and left severely alone\&.
.sp
Default:
\fI\fIwrite raw\fR\fR\fI = \fR\fIyes\fR\fI \fR
.RE

wtmp directory (G)
.PP
.RS 4
This parameter is only available if Samba has been configured and compiled with the option
\-\-with\-utmp\&. It specifies a directory pathname that is used to store the wtmp or wtmpx files (depending on the UNIX system) that record user connections to a Samba server\&. The difference with the utmp directory is the fact that user info is kept after a user has logged out\&.
.sp
By default this is not set, meaning the system will use whatever utmp file the native system is set to use (usually
/var/run/wtmp
on Linux)\&.
.sp
Default:
\fI\fIwtmp directory\fR\fR\fI = \fR\fI\fR\fI \fR
.sp
Example:
\fI\fIwtmp directory\fR\fR\fI = \fR\fI/var/log/wtmp\fR\fI \fR
.RE
.SH "WARNINGS"
.PP
Although the configuration file permits service names to contain spaces, your client software may not\&. Spaces will be ignored in comparisons anyway, so it shouldn\*(Aqt be a problem \- but be aware of the possibility\&.
.PP
On a similar note, many clients \- especially DOS clients \- limit service names to eight characters\&.
\fBsmbd\fR(8)
has no such limitation, but attempts to connect from such clients will fail if they truncate the service names\&. For this reason you should probably keep your service names down to eight characters in length\&.
.PP
Use of the
[homes]
and
[printers]
special sections make life for an administrator easy, but the various combinations of default attributes can be tricky\&. Take extreme care when designing these sections\&. In particular, ensure that the permissions on spool directories are correct\&.
.SH "VERSION"
.PP
<<<<<<< HEAD
This man page is part of version 4\&.9\&.13 of the Samba suite\&.
=======
This man page is part of version 4\&.10\&.7 of the Samba suite\&.
>>>>>>> c67d9a39
.SH "SEE ALSO"
.PP
\fBsamba\fR(7),
\fBsmbpasswd\fR(8),
\fBsmbd\fR(8),
\fBnmbd\fR(8),
\fBwinbindd\fR(8),
\fBsamba\fR(8),
\fBsamba-tool\fR(8),
\fBsmbclient\fR(1),
\fBnmblookup\fR(1),
\fBtestparm\fR(1)\&.
.SH "AUTHOR"
.PP
The original Samba software and related utilities were created by Andrew Tridgell\&. Samba is now developed by the Samba Team as an Open Source project similar to the way the Linux kernel is developed\&.<|MERGE_RESOLUTION|>--- conflicted
+++ resolved
@@ -2,21 +2,12 @@
 .\"     Title: smb.conf
 .\"    Author: [see the "AUTHOR" section]
 .\" Generator: DocBook XSL Stylesheets v1.79.1 <http://docbook.sf.net/>
-<<<<<<< HEAD
-.\"      Date: 08/28/2019
-.\"    Manual: File Formats and Conventions
-.\"    Source: Samba 4.9.13
-.\"  Language: English
-.\"
-.TH "SMB\&.CONF" "5" "08/28/2019" "Samba 4\&.9\&.13" "File Formats and Conventions"
-=======
 .\"      Date: 08/22/2019
 .\"    Manual: File Formats and Conventions
 .\"    Source: Samba 4.10.7
 .\"  Language: English
 .\"
 .TH "SMB\&.CONF" "5" "08/22/2019" "Samba 4\&.10\&.7" "File Formats and Conventions"
->>>>>>> c67d9a39
 .\" -----------------------------------------------------------------
 .\" * Define some portability stuff
 .\" -----------------------------------------------------------------
@@ -13248,11 +13239,7 @@
 special sections make life for an administrator easy, but the various combinations of default attributes can be tricky\&. Take extreme care when designing these sections\&. In particular, ensure that the permissions on spool directories are correct\&.
 .SH "VERSION"
 .PP
-<<<<<<< HEAD
-This man page is part of version 4\&.9\&.13 of the Samba suite\&.
-=======
 This man page is part of version 4\&.10\&.7 of the Samba suite\&.
->>>>>>> c67d9a39
 .SH "SEE ALSO"
 .PP
 \fBsamba\fR(7),
