'\" t
.\"     Title: idmap_ad
.\"    Author: [see the "AUTHOR" section]
.\" Generator: DocBook XSL Stylesheets v1.79.1 <http://docbook.sf.net/>
<<<<<<< HEAD
.\"      Date: 08/28/2019
.\"    Manual: System Administration tools
.\"    Source: Samba 4.9.13
.\"  Language: English
.\"
.TH "IDMAP_AD" "8" "08/28/2019" "Samba 4\&.9\&.13" "System Administration tools"
=======
.\"      Date: 08/22/2019
.\"    Manual: System Administration tools
.\"    Source: Samba 4.10.7
.\"  Language: English
.\"
.TH "IDMAP_AD" "8" "08/22/2019" "Samba 4\&.10\&.7" "System Administration tools"
>>>>>>> c67d9a39
.\" -----------------------------------------------------------------
.\" * Define some portability stuff
.\" -----------------------------------------------------------------
.\" ~~~~~~~~~~~~~~~~~~~~~~~~~~~~~~~~~~~~~~~~~~~~~~~~~~~~~~~~~~~~~~~~~
.\" http://bugs.debian.org/507673
.\" http://lists.gnu.org/archive/html/groff/2009-02/msg00013.html
.\" ~~~~~~~~~~~~~~~~~~~~~~~~~~~~~~~~~~~~~~~~~~~~~~~~~~~~~~~~~~~~~~~~~
.ie \n(.g .ds Aq \(aq
.el       .ds Aq '
.\" -----------------------------------------------------------------
.\" * set default formatting
.\" -----------------------------------------------------------------
.\" disable hyphenation
.nh
.\" disable justification (adjust text to left margin only)
.ad l
.\" -----------------------------------------------------------------
.\" * MAIN CONTENT STARTS HERE *
.\" -----------------------------------------------------------------
.SH "NAME"
idmap_ad \- Samba\*(Aqs idmap_ad Backend for Winbind
.SH "DESCRIPTION"
.PP
The idmap_ad plugin provides a way for Winbind to read id mappings from an AD server that uses RFC2307/SFU schema extensions\&. This module implements only the "idmap" API, and is READONLY\&. Mappings must be provided in advance by the administrator by adding the uidNumber attributes for users and gidNumber attributes for groups in the AD\&. Winbind will only map users that have a uidNumber and whose primary group have a gidNumber attribute set\&. It is however recommended that all groups in use have gidNumber attributes assigned, otherwise they are not working\&.
.PP
Currently, the
\fIad\fR
backend does not work as the default idmap backend, but one has to configure it separately for each domain for which one wants to use it, using disjoint ranges\&. One usually needs to configure a writeable default idmap range, using for example the
\fItdb\fR
or
\fIldap\fR
backend, in order to be able to map the BUILTIN sids and possibly other trusted domains\&. The writeable default config is also needed in order to be able to create group mappings\&. This catch\-all default idmap configuration should have a range that is disjoint from any explicitly configured domain with idmap backend
\fIad\fR\&. See the example below\&.
.SH "IDMAP OPTIONS"
.PP
range = low \- high
.RS 4
Defines the available matching UID and GID range for which the backend is authoritative\&. Note that the range acts as a filter\&. If specified any UID or GID stored in AD that fall outside the range is ignored and the corresponding map is discarded\&. It is intended as a way to avoid accidental UID/GID overlaps between local and remotely defined IDs\&.
.RE
.PP
schema_mode = <rfc2307 | sfu | sfu20>
.RS 4
Defines the schema that idmap_ad should use when querying Active Directory regarding user and group information\&. This can be either the RFC2307 schema support included in Windows 2003 R2 or the Service for Unix (SFU) schema\&. For SFU 3\&.0 or 3\&.5 please choose "sfu", for SFU 2\&.0 please choose "sfu20"\&. Please note that the behavior of primary group membership is controlled by the
\fIunix_primary_group\fR
option\&.
.RE
.PP
unix_primary_group = yes/no
.RS 4
Defines whether the user\*(Aqs primary group is fetched from the SFU attributes or the AD primary group\&. If set to
\fIyes\fR
the primary group membership is fetched from the LDAP attributes (gidNumber)\&. If set to
\fIno\fR
the primary group membership is calculated via the "primaryGroupID" LDAP attribute\&.
.sp
Default: no
.RE
.PP
unix_nss_info = yes/no
.RS 4
If set to
\fIyes\fR
winbind will retrieve the login shell and home directory from the LDAP attributes\&. If set to
\fIno\fR
the or the AD LDAP entry lacks the SFU attributes the options
\fItemplate shell\fR
and
\fItemplate homedir\fR
are used\&.
.sp
Default: no
.RE
.SH "EXAMPLES"
.PP
The following example shows how to retrieve idmappings from our principal and trusted AD domains\&. If trusted domains are present id conflicts must be resolved beforehand, there is no guarantee on the order conflicting mappings would be resolved at this point\&. This example also shows how to leave a small non conflicting range for local id allocation that may be used in internal backends like BUILTIN\&.
.sp
.if n \{\
.RS 4
.\}
.nf
	[global]
	workgroup = CORP

	idmap config * : backend = tdb
	idmap config * : range = 1000000\-1999999

	idmap config CORP : backend  = ad
	idmap config CORP : range = 1000\-999999
	
.fi
.if n \{\
.RE
.\}
.SH "AUTHOR"
.PP
The original Samba software and related utilities were created by Andrew Tridgell\&. Samba is now developed by the Samba Team as an Open Source project similar to the way the Linux kernel is developed\&.<|MERGE_RESOLUTION|>--- conflicted
+++ resolved
@@ -2,21 +2,12 @@
 .\"     Title: idmap_ad
 .\"    Author: [see the "AUTHOR" section]
 .\" Generator: DocBook XSL Stylesheets v1.79.1 <http://docbook.sf.net/>
-<<<<<<< HEAD
-.\"      Date: 08/28/2019
-.\"    Manual: System Administration tools
-.\"    Source: Samba 4.9.13
-.\"  Language: English
-.\"
-.TH "IDMAP_AD" "8" "08/28/2019" "Samba 4\&.9\&.13" "System Administration tools"
-=======
 .\"      Date: 08/22/2019
 .\"    Manual: System Administration tools
 .\"    Source: Samba 4.10.7
 .\"  Language: English
 .\"
 .TH "IDMAP_AD" "8" "08/22/2019" "Samba 4\&.10\&.7" "System Administration tools"
->>>>>>> c67d9a39
 .\" -----------------------------------------------------------------
 .\" * Define some portability stuff
 .\" -----------------------------------------------------------------
