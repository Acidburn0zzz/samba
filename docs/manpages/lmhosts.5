'\" t
.\"     Title: lmhosts
.\"    Author: [see the "AUTHOR" section]
.\" Generator: DocBook XSL Stylesheets v1.79.1 <http://docbook.sf.net/>
<<<<<<< HEAD
.\"      Date: 08/28/2019
.\"    Manual: File Formats and Conventions
.\"    Source: Samba 4.9.13
.\"  Language: English
.\"
.TH "LMHOSTS" "5" "08/28/2019" "Samba 4\&.9\&.13" "File Formats and Conventions"
=======
.\"      Date: 08/22/2019
.\"    Manual: File Formats and Conventions
.\"    Source: Samba 4.10.7
.\"  Language: English
.\"
.TH "LMHOSTS" "5" "08/22/2019" "Samba 4\&.10\&.7" "File Formats and Conventions"
>>>>>>> c67d9a39
.\" -----------------------------------------------------------------
.\" * Define some portability stuff
.\" -----------------------------------------------------------------
.\" ~~~~~~~~~~~~~~~~~~~~~~~~~~~~~~~~~~~~~~~~~~~~~~~~~~~~~~~~~~~~~~~~~
.\" http://bugs.debian.org/507673
.\" http://lists.gnu.org/archive/html/groff/2009-02/msg00013.html
.\" ~~~~~~~~~~~~~~~~~~~~~~~~~~~~~~~~~~~~~~~~~~~~~~~~~~~~~~~~~~~~~~~~~
.ie \n(.g .ds Aq \(aq
.el       .ds Aq '
.\" -----------------------------------------------------------------
.\" * set default formatting
.\" -----------------------------------------------------------------
.\" disable hyphenation
.nh
.\" disable justification (adjust text to left margin only)
.ad l
.\" -----------------------------------------------------------------
.\" * MAIN CONTENT STARTS HERE *
.\" -----------------------------------------------------------------
.SH "NAME"
lmhosts \- The Samba NetBIOS hosts file
.SH "SYNOPSIS"
.PP
lmhosts
is the
\fBsamba\fR(7)
NetBIOS name to IP address mapping file\&.
.SH "DESCRIPTION"
.PP
This file is part of the
\fBsamba\fR(7)
suite\&.
.PP
lmhosts
is the
\fISamba \fR
NetBIOS name to IP address mapping file\&. It is very similar to the
/etc/hosts
file format, except that the hostname component must correspond to the NetBIOS naming format\&.
.SH "FILE FORMAT"
.PP
It is an ASCII file containing one line for NetBIOS name\&. The two fields on each line are separated from each other by white space\&. Any entry beginning with \*(Aq#\*(Aq is ignored\&. Each line in the lmhosts file contains the following information:
.RS
.sp
.RS 4
.ie n \{\
\h'-04'\(bu\h'+03'\c
.\}
.el \{\
.sp -1
.IP \(bu 2.3
.\}
IP Address \- in dotted decimal format\&.
.RE
.sp
.RS 4
.ie n \{\
\h'-04'\(bu\h'+03'\c
.\}
.el \{\
.sp -1
.IP \(bu 2.3
.\}
NetBIOS Name \- This name format is a maximum fifteen character host name, with an optional trailing \*(Aq#\*(Aq character followed by the NetBIOS name type as two hexadecimal digits\&.
.sp
If the trailing \*(Aq#\*(Aq is omitted then the given IP address will be returned for all names that match the given name, whatever the NetBIOS name type in the lookup\&.
.RE
.sp
.RE
.PP
An example follows:
.sp
.if n \{\
.RS 4
.\}
.nf
#
# Sample Samba lmhosts file\&.
#
192\&.9\&.200\&.1	TESTPC
192\&.9\&.200\&.20	NTSERVER#20
192\&.9\&.200\&.21	SAMBASERVER
.fi
.if n \{\
.RE
.\}
.PP
Contains three IP to NetBIOS name mappings\&. The first and third will be returned for any queries for the names "TESTPC" and "SAMBASERVER" respectively, whatever the type component of the NetBIOS name requested\&.
.PP
The second mapping will be returned only when the "0x20" name type for a name "NTSERVER" is queried\&. Any other name type will not be resolved\&.
.PP
The default location of the
lmhosts
file is in the same directory as the
\fBsmb.conf\fR(5)
file\&.
.SH "FILES"
.PP
lmhosts is loaded from the configuration directory\&. This is usually
/etc/samba
or
/usr/local/samba/lib\&.
.SH "VERSION"
.PP
<<<<<<< HEAD
This man page is part of version 4\&.9\&.13 of the Samba suite\&.
=======
This man page is part of version 4\&.10\&.7 of the Samba suite\&.
>>>>>>> c67d9a39
.SH "SEE ALSO"
.PP
\fBsmbclient\fR(1),
\fBsmb.conf\fR(5), and
\fBsmbpasswd\fR(8)
.SH "AUTHOR"
.PP
The original Samba software and related utilities were created by Andrew Tridgell\&. Samba is now developed by the Samba Team as an Open Source project similar to the way the Linux kernel is developed\&.<|MERGE_RESOLUTION|>--- conflicted
+++ resolved
@@ -2,21 +2,12 @@
 .\"     Title: lmhosts
 .\"    Author: [see the "AUTHOR" section]
 .\" Generator: DocBook XSL Stylesheets v1.79.1 <http://docbook.sf.net/>
-<<<<<<< HEAD
-.\"      Date: 08/28/2019
-.\"    Manual: File Formats and Conventions
-.\"    Source: Samba 4.9.13
-.\"  Language: English
-.\"
-.TH "LMHOSTS" "5" "08/28/2019" "Samba 4\&.9\&.13" "File Formats and Conventions"
-=======
 .\"      Date: 08/22/2019
 .\"    Manual: File Formats and Conventions
 .\"    Source: Samba 4.10.7
 .\"  Language: English
 .\"
 .TH "LMHOSTS" "5" "08/22/2019" "Samba 4\&.10\&.7" "File Formats and Conventions"
->>>>>>> c67d9a39
 .\" -----------------------------------------------------------------
 .\" * Define some portability stuff
 .\" -----------------------------------------------------------------
@@ -121,11 +112,7 @@
 /usr/local/samba/lib\&.
 .SH "VERSION"
 .PP
-<<<<<<< HEAD
-This man page is part of version 4\&.9\&.13 of the Samba suite\&.
-=======
 This man page is part of version 4\&.10\&.7 of the Samba suite\&.
->>>>>>> c67d9a39
 .SH "SEE ALSO"
 .PP
 \fBsmbclient\fR(1),
