#########################################################################
# Makefile.in for Samba - rewritten for autoconf support
# Copyright Andrew Tridgell 1992-1998
# Copyright (C) 2001 by Martin Pool <mbp@samba.org>
# Copyright Andrew Bartlett 2002
# Copyright (C) 2003 Jim McDonough <jmcd@us.ibm.com>
# Copyright (C) 2002-2003 Jelmer Vernooij <jelmer@samba.org>
###########################################################################

prefix=@prefix@
exec_prefix=@exec_prefix@

LIBS=@LIBS@
CC=@CC@
SHLD=@SHLD@
CFLAGS=@CFLAGS@
CPPFLAGS=@CPPFLAGS@
EXEEXT=@EXEEXT@
LDFLAGS=@LDFLAGS@
AR=@AR@
LDSHFLAGS=@LDSHFLAGS@ @LDFLAGS@
WINBIND_NSS_LDSHFLAGS=@WINBIND_NSS_LDSHFLAGS@ @LDFLAGS@
AWK=@AWK@
DYNEXP=@DYNEXP@
PYTHON=@PYTHON@
PERL=@PERL@

TERMLDFLAGS=@TERMLDFLAGS@
TERMLIBS=@TERMLIBS@
PRINT_LIBS=@PRINT_LIBS@
AUTH_LIBS=@AUTH_LIBS@
ACL_LIBS=@ACL_LIBS@
PASSDB_LIBS=@PASSDB_LIBS@
IDMAP_LIBS=@IDMAP_LIBS@
KRB5LIBS=@KRB5_LIBS@
LDAP_LIBS=@LDAP_LIBS@

LINK=$(CC) $(FLAGS) $(LDFLAGS)

INSTALLCMD=@INSTALL@
INSTALLCLIENTCMD_SH=@INSTALLCLIENTCMD_SH@
INSTALLCLIENTCMD_A=@INSTALLCLIENTCMD_A@

VPATH=@srcdir@
srcdir=@abs_srcdir@
builddir=@abs_builddir@
SHELL=/bin/sh
DESTDIR=/

# XXX: Perhaps this should be @SHELL@ instead -- apparently autoconf
# will search for a POSIX-compliant shell, and that might not be
# /bin/sh on some platforms.  I guess it's not a big problem -- mbp

# See the autoconf manual "Installation Directory Variables" for a
# discussion of the subtle use of these variables.

BASEDIR= @prefix@
BINDIR = @bindir@
# sbindir is mapped to bindir when compiling SAMBA in 2.0.x compatibility mode.
SBINDIR = @sbindir@
LIBDIR = @libdir@
VFSLIBDIR = $(LIBDIR)/vfs
PDBLIBDIR = $(LIBDIR)/pdb
RPCLIBDIR = $(LIBDIR)/rpc
IDMAPLIBDIR = $(LIBDIR)/idmap
CHARSETLIBDIR = $(LIBDIR)/charset
AUTHLIBDIR = $(LIBDIR)/auth
CONFIGLIBDIR = $(LIBDIR)/config
CONFIGDIR = @configdir@
VARDIR = @localstatedir@
MANDIR = @mandir@
DATADIR = @datadir@

# The permissions to give the executables
INSTALLPERMS = 0755

# set these to where to find various files
# These can be overridden by command line switches (see smbd(8))
# or in smb.conf (see smb.conf(5))
LOGFILEBASE = @logfilebase@
CONFIGFILE = $(CONFIGDIR)/smb.conf
LMHOSTSFILE = $(CONFIGDIR)/lmhosts

# This is where smbpasswd et al go
PRIVATEDIR = @privatedir@

SMB_PASSWD_FILE = $(PRIVATEDIR)/smbpasswd
PRIVATE_DIR = $(PRIVATEDIR)

# This is where SWAT images and help files go
SWATDIR = @swatdir@

# the directory where lock files go
LOCKDIR = @lockdir@

# the directory where pid files go
PIDDIR = @piddir@

LIBSMBCLIENT=bin/libsmbclient.a @LIBSMBCLIENT_SHARED@
LIBSMBCLIENT_MAJOR=0
LIBSMBCLIENT_MINOR=1


FLAGS1 = $(CFLAGS) @FLAGS1@ -Iinclude -I$(srcdir)/include -I$(srcdir)/ubiqx @SMBWRAP_INC@ -I. $(CPPFLAGS) -I$(srcdir)
FLAGS2 = 
FLAGS3 = 
FLAGS4 = 
FLAGS5 = $(FLAGS1) $(FLAGS2) $(FLAGS3) $(FLAGS4)
FLAGS  = $(ISA) $(FLAGS5) 

PASSWD_FLAGS = -DSMB_PASSWD_FILE=\"$(SMB_PASSWD_FILE)\" -DPRIVATE_DIR=\"$(PRIVATE_DIR)\"
PATH_FLAGS1 = -DCONFIGFILE=\"$(CONFIGFILE)\"  -DSBINDIR=\"$(SBINDIR)\"
PATH_FLAGS2 = $(PATH_FLAGS1) -DBINDIR=\"$(BINDIR)\" -DDRIVERFILE=\"$(DRIVERFILE)\" 
PATH_FLAGS3 = $(PATH_FLAGS2) -DLMHOSTSFILE=\"$(LMHOSTSFILE)\" 
PATH_FLAGS4 = $(PATH_FLAGS3) -DSWATDIR=\"$(SWATDIR)\"  -DLOCKDIR=\"$(LOCKDIR)\" -DPIDDIR=\"$(PIDDIR)\"
PATH_FLAGS5 = $(PATH_FLAGS4) -DLIBDIR=\"$(LIBDIR)\" \
	      -DLOGFILEBASE=\"$(LOGFILEBASE)\" -DSHLIBEXT=\"@SHLIBEXT@\"
PATH_FLAGS6 = $(PATH_FLAGS5) -DCONFIGDIR=\"$(CONFIGDIR)\"
PATH_FLAGS = $(PATH_FLAGS6) $(PASSWD_FLAGS)

# Note that all executable programs now provide for an optional executable suffix.

SBIN_PROGS = bin/smbd@EXEEXT@ bin/nmbd@EXEEXT@ bin/swat@EXEEXT@ @EXTRA_SBIN_PROGS@

BIN_PROGS1 = bin/smbclient@EXEEXT@ bin/net@EXEEXT@ bin/smbspool@EXEEXT@ \
	bin/testparm@EXEEXT@ bin/smbstatus@EXEEXT@ 
BIN_PROGS2 = bin/smbcontrol@EXEEXT@ bin/smbtree@EXEEXT@ bin/tdbbackup@EXEEXT@ \
	bin/nmblookup@EXEEXT@ bin/pdbedit@EXEEXT@ bin/tdbdump@EXEEXT@ \
	bin/tdbtool@EXEEXT@
BIN_PROGS3 = bin/smbpasswd@EXEEXT@ bin/rpcclient@EXEEXT@ bin/smbcacls@EXEEXT@ \
	bin/profiles@EXEEXT@ bin/ntlm_auth@EXEEXT@ \
	bin/smbcquotas@EXEEXT@

TORTURE_PROGS = bin/smbtorture@EXEEXT@ bin/msgtest@EXEEXT@ \
	bin/masktest@EXEEXT@ bin/locktest@EXEEXT@ \
	bin/locktest2@EXEEXT@ bin/nsstest@EXEEXT@ bin/vfstest@EXEEXT@

BIN_PROGS = $(BIN_PROGS1) $(BIN_PROGS2) $(BIN_PROGS3) @EXTRA_BIN_PROGS@

EVERYTHING_PROGS = bin/debug2html@EXEEXT@ bin/smbfilter@EXEEXT@ bin/talloctort@EXEEXT@ \
	bin/log2pcap@EXEEXT@

SHLIBS = @SHLIB_PROGS@ @LIBSMBCLIENT@

SCRIPTS = $(srcdir)/script/smbtar $(builddir)/script/findsmb

VFS_MODULES = @VFS_MODULES@
PDB_MODULES = @PDB_MODULES@
RPC_MODULES = @RPC_MODULES@
IDMAP_MODULES = @IDMAP_MODULES@
CHARSET_MODULES = @CHARSET_MODULES@
AUTH_MODULES = @AUTH_MODULES@
CONFIG_MODULES = @CONFIG_MODULES@
MODULES = $(VFS_MODULES) $(PDB_MODULES) $(RPC_MODULES) $(IDMAP_MODULES) $(CHARSET_MODULES) $(AUTH_MODULES) $(CONFIG_MODULES)

######################################################################
# object file lists
######################################################################

TDBBASE_OBJ = tdb/tdb.o tdb/spinlock.o

TDB_OBJ = $(TDBBASE_OBJ) tdb/tdbutil.o tdb/tdbback.o

<<<<<<< HEAD
SMBLDAP_OBJ = @SMBLDAP@ @SMBLDAPUTIL@
=======
SMBLDAP_OBJ = @SMBLDAP@ @SMBLDAPUTIL@ 
>>>>>>> ee7a1662

VERSION_OBJ = lib/version.o

DOSERR_OBJ = libsmb/doserr.o

SNPRINTF_OBJ = lib/snprintf.o

WBCOMMON_OBJ = nsswitch/wb_common.o

AFS_OBJ = lib/afs.o

AFS_SETTOKEN_OBJ = lib/afs_settoken.o

SERVER_MUTEX_OBJ = lib/server_mutex.o

ERRORMAP_OBJ = libsmb/errormap.o

PASSCHANGE_OBJ = libsmb/passchange.o

SOCKET_WRAPPER_OBJ = lib/socket_wrapper.o

RPC_PARSE_OBJ0 = rpc_parse/parse_prs.o rpc_parse/parse_misc.o

LIB_OBJ = $(VERSION_OBJ) lib/charcnv.o lib/debug.o lib/fault.o \
          lib/getsmbpass.o lib/interface.o lib/md4.o \
          lib/interfaces.o lib/pidfile.o lib/replace.o lib/replace1.o \
          lib/signal.o lib/system.o lib/sendfile.o lib/time.o \
	  lib/ufc.o lib/genrand.o lib/username.o \
	  lib/util_getent.o lib/util_pw.o lib/access.o lib/smbrun.o \
	  lib/bitmap.o lib/crc32.o $(SNPRINTF_OBJ) lib/dprintf.o \
	  lib/xfile.o lib/wins_srv.o \
	  lib/util_str.o lib/clobber.o lib/util_sid.o lib/util_uuid.o \
	  lib/util_unistr.o lib/util_file.o lib/data_blob.o \
	  lib/util.o lib/util_sock.o lib/sock_exec.o lib/util_sec.o \
	  lib/talloc.o lib/substitute.o lib/fsusage.o \
	  lib/ms_fnmatch.o lib/select.o lib/messages.o \
	  lib/tallocmsg.o lib/dmallocmsg.o libsmb/smb_signing.o \
	  lib/md5.o lib/hmacmd5.o lib/iconv.o \
	  nsswitch/wb_client.o $(WBCOMMON_OBJ) \
	  lib/pam_errors.o intl/lang_tdb.o \
	  lib/adt_tree.o lib/gencache.o $(TDB_OBJ) \
	  lib/module.o lib/ldap_escape.o @CHARSET_STATIC@ \
<<<<<<< HEAD
	  lib/secdesc.o lib/secace.o lib/secacl.o 
=======
	  lib/privileges.o lib/secdesc.o lib/secace.o lib/secacl.o @SOCKWRAP@
>>>>>>> ee7a1662

LIB_NONSMBD_OBJ = $(LIB_OBJ) lib/dummysmbd.o lib/dummyroot.o

READLINE_OBJ = lib/readline.o

# Also depends on  $(SECRETS_OBJ) $(LIBSAMBA_OBJ)
# Be sure to include them into your application
POPT_LIB_OBJ = lib/popt_common.o 

UBIQX_OBJ = ubiqx/ubi_BinTree.o ubiqx/ubi_Cache.o ubiqx/ubi_SplayTree.o \
            ubiqx/ubi_dLinkList.o ubiqx/ubi_sLinkList.o 

PARAM_OBJ = dynconfig.o param/loadparm.o param/params.o param/modconf.o

KRBCLIENT_OBJ = libads/kerberos.o libads/ads_status.o 

LIBADS_OBJ = libads/ldap.o libads/ldap_printer.o libads/sasl.o \
	     libads/krb5_setpw.o libads/ldap_user.o \
	     libads/ads_struct.o libads/kerberos_keytab.o \
             libads/disp_sec.o libads/ads_utils.o libads/ldap_utils.o \
	     libads/ads_ldap.o libads/authdata.o

LIBADS_SERVER_OBJ = libads/util.o libads/kerberos_verify.o

SECRETS_OBJ = passdb/secrets.o passdb/machine_sid.o 

LIBNMB_OBJ = libsmb/unexpected.o libsmb/namecache.o libsmb/nmblib.o \
	     libsmb/namequery.o libsmb/conncache.o 

LIBSAMBA_OBJ = libsmb/nterr.o libsmb/smbdes.o libsmb/smbencrypt.o libsmb/ntlm_check.o \
	libsmb/ntlmssp.o libsmb/ntlmssp_parse.o libsmb/ntlmssp_sign.o

LIBSMB_OBJ = libsmb/clientgen.o libsmb/cliconnect.o libsmb/clifile.o \
	     libsmb/clikrb5.o libsmb/clispnego.o libsmb/asn1.o \
	     libsmb/clirap.o libsmb/clierror.o libsmb/climessage.o \
	     libsmb/clireadwrite.o libsmb/clilist.o libsmb/cliprint.o \
	     libsmb/clitrans.o libsmb/clisecdesc.o libsmb/clidgram.o \
	     libsmb/clistr.o lib/util_seaccess.o \
	     libsmb/cliquota.o libsmb/clifsinfo.o libsmb/clidfs.o \
             libsmb/smberr.o libsmb/credentials.o libsmb/pwd_cache.o \
	     libsmb/clioplock.o $(ERRORMAP_OBJ) libsmb/clirap2.o \
	     $(DOSERR_OBJ) \
	     $(RPC_PARSE_OBJ1) $(LIBSAMBA_OBJ) $(LIBNMB_OBJ) 

LIBMSRPC_OBJ = rpc_client/cli_lsarpc.o rpc_client/cli_samr.o \
	       rpc_client/cli_netlogon.o rpc_client/cli_srvsvc.o \
	       rpc_client/cli_wkssvc.o rpc_client/cli_dfs.o \
	       rpc_client/cli_reg.o $(RPC_CLIENT_OBJ) \
	       rpc_client/cli_spoolss.o rpc_client/cli_spoolss_notify.o  \
	       rpc_client/cli_ds.o rpc_client/cli_echo.o \
<<<<<<< HEAD
	       rpc_client/cli_shutdown.o rpc_client/cli_svcctl.o \
	       rpc_client/cli_unixinfo.o
=======
	       rpc_client/cli_shutdown.o rpc_client/cli_svcctl.o
>>>>>>> ee7a1662

REGOBJS_OBJ = registry/reg_objects.o

REGISTRY_OBJ = registry/reg_frontend.o registry/reg_cachehook.o registry/reg_printing.o \
               registry/reg_db.o registry/reg_eventlog.o registry/reg_shares.o \
               registry/reg_util.o

RPC_LSA_OBJ = rpc_server/srv_lsa.o rpc_server/srv_lsa_nt.o

RPC_NETLOG_OBJ = rpc_server/srv_netlog.o rpc_server/srv_netlog_nt.o

RPC_SAMR_OBJ = rpc_server/srv_samr.o rpc_server/srv_samr_nt.o \
               rpc_server/srv_samr_util.o

<<<<<<< HEAD
RPC_UNIXINFO_OBJ = rpc_server/srv_unixinfo.o rpc_server/srv_unixinfo_nt.o
=======
>>>>>>> ee7a1662
REGFIO_OBJ = registry/regfio.o

RPC_REG_OBJ =  rpc_server/srv_reg.o rpc_server/srv_reg_nt.o $(REGFIO_OBJ)

RPC_LSA_DS_OBJ =  rpc_server/srv_lsa_ds.o rpc_server/srv_lsa_ds_nt.o

RPC_SVC_OBJ = rpc_server/srv_srvsvc.o rpc_server/srv_srvsvc_nt.o

RPC_WKS_OBJ =  rpc_server/srv_wkssvc.o rpc_server/srv_wkssvc_nt.o

<<<<<<< HEAD
RPC_SVCCTL_OBJ =  rpc_server/srv_svcctl.o rpc_server/srv_svcctl_nt.o
=======
RPC_SVCCTL_OBJ =  rpc_server/srv_svcctl.o rpc_server/srv_svcctl_nt.o \
                  services/svc_spoolss.o services/svc_rcinit.o services/services_db.o
>>>>>>> ee7a1662

RPC_DFS_OBJ =  rpc_server/srv_dfs.o rpc_server/srv_dfs_nt.o

RPC_SPOOLSS_OBJ = rpc_server/srv_spoolss.o rpc_server/srv_spoolss_nt.o 

RPC_EVENTLOG_OBJ = rpc_server/srv_eventlog.o rpc_server/srv_eventlog_nt.o

RPC_PIPE_OBJ = rpc_server/srv_pipe_hnd.o rpc_server/srv_util.o \
               rpc_server/srv_pipe.o rpc_server/srv_lsa_hnd.o

RPC_ECHO_OBJ = rpc_server/srv_echo.o rpc_server/srv_echo_nt.o

RPC_SERVER_OBJ = @RPC_STATIC@ $(RPC_PIPE_OBJ)

# this includes only the low level parse code, not stuff
# that requires knowledge of security contexts
RPC_PARSE_OBJ1 = $(RPC_PARSE_OBJ0) rpc_parse/parse_sec.o

RPC_PARSE_OBJ = rpc_parse/parse_lsa.o rpc_parse/parse_net.o \
                rpc_parse/parse_reg.o rpc_parse/parse_rpc.o \
                rpc_parse/parse_samr.o rpc_parse/parse_srv.o \
                rpc_parse/parse_wks.o rpc_parse/parse_ds.o \
		rpc_parse/parse_spoolss.o rpc_parse/parse_dfs.o \
		rpc_parse/parse_echo.o rpc_parse/parse_shutdown.o \
<<<<<<< HEAD
		rpc_parse/parse_svcctl.o rpc_parse/parse_unixinfo.o \
=======
		rpc_parse/parse_svcctl.o \
>>>>>>> ee7a1662
		rpc_parse/parse_eventlog.o rpc_parse/parse_buffer.o $(REGOBJS_OBJ)

RPC_CLIENT_OBJ = rpc_client/cli_pipe.o

LOCKING_OBJ = locking/locking.o locking/brlock.o locking/posix.o

PASSDB_GET_SET_OBJ = passdb/pdb_get_set.o

PASSDB_OBJ = $(PASSDB_GET_SET_OBJ) passdb/passdb.o passdb/pdb_interface.o \
		passdb/util_sam_sid.o passdb/pdb_compat.o \
		passdb/lookup_sid.o \
		passdb/login_cache.o @PDB_STATIC@ passdb/pdb_sql.o \
		lib/system_smbd.o lib/account_pol.o lib/privileges.o

XML_OBJ = passdb/pdb_xml.o
MYSQL_OBJ = passdb/pdb_mysql.o
PGSQL_OBJ = passdb/pdb_pgsql.o
DEVEL_HELP_WEIRD_OBJ = modules/weird.o
CP850_OBJ = modules/CP850.o
CP437_OBJ = modules/CP437.o
CHARSET_MACOSXFS_OBJ = modules/charset_macosxfs.o

GROUPDB_OBJ = groupdb/mapping.o

PROFILE_OBJ = profile/profile.o
PROFILES_OBJ = utils/profiles.o

OPLOCK_OBJ = smbd/oplock.o smbd/oplock_irix.o smbd/oplock_linux.o

NOTIFY_OBJ = smbd/notify.o smbd/notify_hash.o smbd/notify_kernel.o

VFS_AUDIT_OBJ = modules/vfs_audit.o
VFS_EXTD_AUDIT_OBJ = modules/vfs_extd_audit.o
VFS_FULL_AUDIT_OBJ = modules/vfs_full_audit.o
VFS_FAKE_PERMS_OBJ = modules/vfs_fake_perms.o
VFS_RECYCLE_OBJ = modules/vfs_recycle.o
VFS_NETATALK_OBJ = modules/vfs_netatalk.o
VFS_DEFAULT_QUOTA_OBJ = modules/vfs_default_quota.o
VFS_READONLY_OBJ = modules/vfs_readonly.o modules/getdate.o
VFS_CAP_OBJ = modules/vfs_cap.o
VFS_EXPAND_MSDFS_OBJ = modules/vfs_expand_msdfs.o
VFS_SHADOW_COPY_OBJ = modules/vfs_shadow_copy.o
VFS_AFSACL_OBJ = modules/vfs_afsacl.o
VFS_CATIA_OBJ = modules/vfs_catia.o

PLAINTEXT_AUTH_OBJ = auth/pampass.o auth/pass_check.o

SLCACHE_OBJ = libsmb/samlogon_cache.o

DCUTIL_OBJ  = libsmb/namequery_dc.o libsmb/trustdom_cache.o libsmb/trusts_util.o

AUTH_BUILTIN_OBJ = auth/auth_builtin.o
AUTH_DOMAIN_OBJ = auth/auth_domain.o
AUTH_SAM_OBJ = auth/auth_sam.o
AUTH_RHOSTS_OBJ = auth/auth_rhosts.o
AUTH_SERVER_OBJ = auth/auth_server.o
AUTH_UNIX_OBJ = auth/auth_unix.o
AUTH_WINBIND_OBJ = auth/auth_winbind.o

AUTH_OBJ = auth/auth.o @AUTH_STATIC@ auth/auth_util.o auth/auth_compat.o \
	   auth/auth_ntlmssp.o \
	   $(PLAINTEXT_AUTH_OBJ) $(SLCACHE_OBJ) $(DCUTIL_OBJ)

MANGLE_OBJ = smbd/mangle.o smbd/mangle_hash.o smbd/mangle_map.o smbd/mangle_hash2.o

CONFIG_LDAP_OBJ = param/config_ldap.o

SMBD_OBJ_MAIN = smbd/server.o

BUILDOPT_OBJ = smbd/build_options.o

SMBD_OBJ_SRV = smbd/files.o smbd/chgpasswd.o smbd/connection.o \
	       smbd/utmp.o smbd/session.o \
               smbd/dfree.o smbd/dir.o smbd/password.o smbd/conn.o smbd/fileio.o \
               smbd/ipc.o smbd/lanman.o smbd/negprot.o \
               smbd/message.o smbd/nttrans.o smbd/pipes.o \
               smbd/reply.o smbd/sesssetup.o smbd/trans2.o smbd/uid.o \
	       smbd/dosmode.o smbd/filename.o smbd/open.o smbd/close.o \
	       smbd/blocking.o smbd/sec_ctx.o smbd/srvstr.o \
	       smbd/vfs.o smbd/vfs-wrap.o smbd/statcache.o \
               smbd/posix_acls.o lib/sysacls.o $(SERVER_MUTEX_OBJ) \
	       smbd/process.o smbd/service.o smbd/error.o \
	       printing/printfsp.o lib/sysquotas.o lib/sysquotas_linux.o \
	       lib/sysquotas_xfs.o lib/sysquotas_4A.o \
	       smbd/change_trust_pw.o smbd/fake_file.o \
	       smbd/quotas.o smbd/ntquotas.o $(AFS_OBJ) smbd/msdfs.o \
	       $(AFS_SETTOKEN_OBJ) smbd/aio.o \
	       $(MANGLE_OBJ) @VFS_STATIC@

SMBD_OBJ_BASE = $(PARAM_OBJ) $(SMBD_OBJ_SRV) $(LIBSMB_OBJ) \
		$(RPC_SERVER_OBJ) $(RPC_PARSE_OBJ) $(SECRETS_OBJ) \
		$(LOCKING_OBJ) $(PASSDB_OBJ) $(PRINTING_OBJ) $(PROFILE_OBJ) \
		$(LIB_OBJ) $(PRINTBACKEND_OBJ) $(OPLOCK_OBJ) \
		$(NOTIFY_OBJ) $(GROUPDB_OBJ) $(AUTH_OBJ) \
		$(LIBMSRPC_OBJ) \
		$(LIBADS_OBJ) $(KRBCLIENT_OBJ) $(LIBADS_SERVER_OBJ) \
		$(REGISTRY_OBJ) $(POPT_LIB_OBJ) \
		$(BUILDOPT_OBJ) $(SMBLDAP_OBJ)

PRINTING_OBJ = printing/pcap.o printing/print_svid.o printing/print_aix.o \
               printing/print_cups.o printing/print_generic.o \
               printing/lpq_parse.o printing/load.o

PRINTBASE_OBJ = printing/notify.o printing/printing_db.o
PRINTBACKEND_OBJ = printing/printing.o printing/nt_printing.o $(PRINTBASE_OBJ) 

SMBD_OBJ = $(SMBD_OBJ_BASE) $(SMBD_OBJ_MAIN)
NMBD_OBJ1 = nmbd/asyncdns.o nmbd/nmbd.o nmbd/nmbd_become_dmb.o \
            nmbd/nmbd_become_lmb.o nmbd/nmbd_browserdb.o \
            nmbd/nmbd_browsesync.o nmbd/nmbd_elections.o \
            nmbd/nmbd_incomingdgrams.o nmbd/nmbd_incomingrequests.o \
            nmbd/nmbd_lmhosts.o nmbd/nmbd_logonnames.o nmbd/nmbd_mynames.o \
            nmbd/nmbd_namelistdb.o nmbd/nmbd_namequery.o \
            nmbd/nmbd_nameregister.o nmbd/nmbd_namerelease.o \
            nmbd/nmbd_nodestatus.o nmbd/nmbd_packets.o \
            nmbd/nmbd_processlogon.o nmbd/nmbd_responserecordsdb.o \
            nmbd/nmbd_sendannounce.o nmbd/nmbd_serverlistdb.o \
            nmbd/nmbd_subnetdb.o nmbd/nmbd_winsproxy.o nmbd/nmbd_winsserver.o \
            nmbd/nmbd_workgroupdb.o nmbd/nmbd_synclists.o

NMBD_OBJ = $(NMBD_OBJ1) $(PARAM_OBJ) $(LIBSMB_OBJ) $(KRBCLIENT_OBJ) $(UBIQX_OBJ) \
           $(PROFILE_OBJ) $(LIB_NONSMBD_OBJ) $(SECRETS_OBJ) $(POPT_LIB_OBJ) 

WREPL_OBJ1 = wrepld/server.o wrepld/process.o wrepld/parser.o wrepld/socket.o \
             wrepld/partners.o

WREPL_OBJ = $(WREPL_OBJ1)  $(PARAM_OBJ) $(UBIQX_OBJ) \
	    $(PROFILE_OBJ) $(LIB_NONSMBD_OBJ) $(POPT_LIB_OBJ) $(SECRETS_OBJ) \
	    $(LIBSAMBA_OBJ)

SWAT_OBJ1 = web/cgi.o web/diagnose.o web/startstop.o web/statuspage.o \
           web/swat.o web/neg_lang.o 

SWAT_OBJ = $(SWAT_OBJ1) $(PARAM_OBJ) $(PRINTING_OBJ) $(LIBSMB_OBJ) \
	   $(LOCKING_OBJ) $(PASSDB_OBJ) $(SECRETS_OBJ) $(KRBCLIENT_OBJ) \
	   $(LIB_NONSMBD_OBJ) $(GROUPDB_OBJ) $(PLAINTEXT_AUTH_OBJ) \
	   $(POPT_LIB_OBJ) $(SMBLDAP_OBJ) $(RPC_PARSE_OBJ) $(LIBMSRPC_OBJ) \
           $(PASSCHANGE_OBJ)

SMBSH_OBJ = smbwrapper/smbsh.o smbwrapper/shared.o \
            $(PARAM_OBJ) $(LIB_NONSMBD_OBJ)

STATUS_OBJ = utils/status.o $(LOCKING_OBJ) $(PARAM_OBJ) \
             $(PROFILE_OBJ) $(LIB_NONSMBD_OBJ) $(POPT_LIB_OBJ) \
	     $(SECRETS_OBJ) $(LIBSAMBA_OBJ) $(ERRORMAP_OBJ) 
             

SMBCONTROL_OBJ = utils/smbcontrol.o $(LOCKING_OBJ) $(PARAM_OBJ) \
	$(PROFILE_OBJ) $(LIB_NONSMBD_OBJ) $(POPT_LIB_OBJ) \
	$(SECRETS_OBJ) $(LIBSAMBA_OBJ) \
	$(PRINTBASE_OBJ) $(ERRORMAP_OBJ)

SMBTREE_OBJ = utils/smbtree.o $(PARAM_OBJ) \
             $(PROFILE_OBJ) $(LIB_NONSMBD_OBJ) $(LIBSMB_OBJ) \
	     $(KRBCLIENT_OBJ) $(POPT_LIB_OBJ) $(SECRETS_OBJ) 

TESTPARM_OBJ = utils/testparm.o \
               $(PARAM_OBJ) $(LIB_NONSMBD_OBJ) $(POPT_LIB_OBJ) \
	       $(SECRETS_OBJ) $(LIBSAMBA_OBJ)

SMBPASSWD_OBJ = utils/smbpasswd.o $(PASSCHANGE_OBJ) $(PARAM_OBJ) $(SECRETS_OBJ) \
		$(LIBSMB_OBJ) $(PASSDB_OBJ) $(GROUPDB_OBJ)\
                $(LIB_NONSMBD_OBJ) $(KRBCLIENT_OBJ) \
		$(SMBLDAP_OBJ) $(RPC_PARSE_OBJ) $(LIBMSRPC_OBJ)

PDBEDIT_OBJ = utils/pdbedit.o $(PARAM_OBJ) $(PASSDB_OBJ) $(LIBSAMBA_OBJ) \
		$(LIB_NONSMBD_OBJ) $(GROUPDB_OBJ) $(SECRETS_OBJ) \
		$(POPT_LIB_OBJ) $(SMBLDAP_OBJ) libsmb/asn1.o

SMBGET_OBJ = utils/smbget.o $(POPT_LIB_OBJ) $(LIBSMBCLIENT_OBJ)

RPCCLIENT_OBJ1 = rpcclient/rpcclient.o rpcclient/cmd_lsarpc.o \
	         rpcclient/cmd_samr.o rpcclient/cmd_spoolss.o \
		 rpcclient/cmd_netlogon.o rpcclient/cmd_srvsvc.o \
		 rpcclient/cmd_dfs.o rpcclient/cmd_reg.o \
		 rpcclient/display_sec.o rpcclient/cmd_ds.o \
		 rpcclient/cmd_echo.o rpcclient/cmd_shutdown.o \
		 rpcclient/cmd_test.o rpcclient/cmd_unixinfo.o

RPCCLIENT_OBJ = $(RPCCLIENT_OBJ1) \
             $(PARAM_OBJ) $(LIBSMB_OBJ) $(LIB_NONSMBD_OBJ) \
             $(RPC_PARSE_OBJ) $(PASSDB_OBJ) $(LIBMSRPC_OBJ) \
             $(READLINE_OBJ) $(GROUPDB_OBJ) $(KRBCLIENT_OBJ) \
	     $(LIBADS_OBJ) $(SECRETS_OBJ) $(POPT_LIB_OBJ) \
	     $(SMBLDAP_OBJ) $(DCUTIL_OBJ)

PAM_WINBIND_PICOBJ = nsswitch/pam_winbind.@PICSUFFIX@ \
	nsswitch/wb_common.@PICSUFFIX@ lib/replace1.@PICSUFFIX@ \
	lib/snprintf.@PICSUFFIX@

SMBW_OBJ1 = smbwrapper/smbw.o \
		smbwrapper/smbw_dir.o smbwrapper/smbw_stat.o \
		smbwrapper/realcalls.o smbwrapper/shared.o \
		smbwrapper/smbw_cache.o

SMBW_OBJ = $(SMBW_OBJ1) $(LIBSMB_OBJ) $(KRBCLIENT_OBJ) $(PARAM_OBJ) \
                $(LIB_NONSMBD_OBJ)

SMBWRAPPER_OBJ1 = smbwrapper/wrapped.o

SMBWRAPPER_OBJ = $(SMBW_OBJ) $(SMBWRAPPER_OBJ1)

LIBSMBCLIENT_OBJ = libsmb/libsmbclient.o libsmb/libsmb_compat.o \
		   libsmb/libsmb_cache.o \
		   $(PARAM_OBJ) $(LIB_NONSMBD_OBJ) \
	  	   $(LIBSMB_OBJ) $(KRBCLIENT_OBJ) \
		   $(LIBMSRPC_OBJ) $(RPC_PARSE_OBJ) \
		   $(SECRETS_OBJ) $(PASSDB_OBJ) $(SMBLDAP_OBJ) $(GROUPDB_OBJ)

# This shared library is intended for linking with unit test programs
# to test Samba internals.  It's called libbigballofmud.so to
# discourage casual usage.

LIBBIGBALLOFMUD_MAJOR = 0

LIBBIGBALLOFMUD_OBJ = $(PARAM_OBJ) $(LIB_NONSMBD_OBJ) $(UBIQX_OBJ) $(SECRETS_OBJ) \
	$(LIBSMB_OBJ) $(LIBMSRPC_OBJ) $(RPC_PARSE_OBJ) $(PASSDB_OBJ) \
	$(GROUPDB_OBJ) $(KRBCLIENT_OBJ) $(SMBLDAP_OBJ)

LIBBIGBALLOFMUD_PICOBJS = $(LIBBIGBALLOFMUD_OBJ:.o=.@PICSUFFIX@)

CLIENT_OBJ1 = client/client.o client/clitar.o 

CLIENT_OBJ = $(CLIENT_OBJ1) $(PARAM_OBJ) $(LIBSMB_OBJ) \
	     $(LIB_NONSMBD_OBJ) $(KRBCLIENT_OBJ) \
             $(READLINE_OBJ) $(POPT_LIB_OBJ) $(SECRETS_OBJ)

NET_OBJ1 = utils/net.o utils/net_ads.o utils/net_ads_cldap.o utils/net_help.o \
	   utils/net_rap.o utils/net_rpc.o utils/net_rpc_samsync.o \
	   utils/net_rpc_join.o utils/net_time.o utils/net_lookup.o \
	   utils/net_cache.o utils/net_groupmap.o utils/net_idmap.o \
	   utils/net_status.o utils/net_rpc_printer.o utils/net_rpc_rights.o \
	   utils/net_rpc_service.o utils/net_rpc_registry.o 

NET_OBJ = $(NET_OBJ1) $(PARAM_OBJ) $(SECRETS_OBJ) $(LIBSMB_OBJ) \
	  $(RPC_PARSE_OBJ) $(PASSDB_OBJ) $(GROUPDB_OBJ) \
	  $(KRBCLIENT_OBJ) $(LIB_NONSMBD_OBJ) \
	  $(LIBMSRPC_OBJ) $(IDMAP_OBJ) \
	  $(LIBADS_OBJ) $(LIBADS_SERVER_OBJ) $(POPT_LIB_OBJ) \
	  $(SMBLDAP_OBJ) $(DCUTIL_OBJ) $(SERVER_MUTEX_OBJ) \
<<<<<<< HEAD
	  $(AFS_OBJ) $(AFS_SETTOKEN_OBJ) $(REGFIO_OBJ)
=======
	  $(AFS_OBJ) $(AFS_SETTOKEN_OBJ) $(PRINTERDB_OBJ) $(REGFIO_OBJ)
>>>>>>> ee7a1662

CUPS_OBJ = client/smbspool.o $(PARAM_OBJ) $(LIBSMB_OBJ) \
	  $(LIB_NONSMBD_OBJ) $(KRBCLIENT_OBJ) $(SECRETS_OBJ)

MOUNT_OBJ = client/smbmount.o \
             $(PARAM_OBJ) $(LIBSMB_OBJ) $(KRBCLIENT_OBJ) $(LIB_NONSMBD_OBJ) $(SECRETS_OBJ)

MNT_OBJ = client/smbmnt.o $(VERSION_OBJ) $(SNPRINTF_OBJ)

UMOUNT_OBJ = client/smbumount.o

NMBLOOKUP_OBJ = utils/nmblookup.o $(PARAM_OBJ) $(LIBNMB_OBJ) \
               $(LIB_NONSMBD_OBJ) $(POPT_LIB_OBJ) $(SECRETS_OBJ) $(LIBSAMBA_OBJ)

SMBTORTURE_OBJ1 = torture/torture.o torture/nbio.o torture/scanner.o torture/utable.o \
		torture/denytest.o torture/mangle_test.o 

SMBTORTURE_OBJ = $(SMBTORTURE_OBJ1) $(PARAM_OBJ) \
	$(LIBSMB_OBJ) $(KRBCLIENT_OBJ) $(LIB_NONSMBD_OBJ) $(SECRETS_OBJ)

MASKTEST_OBJ = torture/masktest.o $(PARAM_OBJ) $(LIBSMB_OBJ) $(KRBCLIENT_OBJ) \
                 $(LIB_NONSMBD_OBJ) $(SECRETS_OBJ)

MSGTEST_OBJ = torture/msgtest.o $(PARAM_OBJ) $(LIBSMB_OBJ) $(KRBCLIENT_OBJ) \
                 $(LIB_NONSMBD_OBJ) $(SECRETS_OBJ)

LOCKTEST_OBJ = torture/locktest.o $(PARAM_OBJ) $(LOCKING_OBJ) $(KRBCLIENT_OBJ) \
               $(LIBSMB_OBJ) $(LIB_NONSMBD_OBJ) $(SECRETS_OBJ)  

NSSTEST_OBJ = torture/nsstest.o $(PARAM_OBJ) $(LIBSMB_OBJ) $(KRBCLIENT_OBJ) \
                 $(LIB_NONSMBD_OBJ) $(SECRETS_OBJ)

VFSTEST_OBJ = torture/cmd_vfs.o torture/vfstest.o $(SMBD_OBJ_BASE) $(READLINE_OBJ)

SMBICONV_OBJ = $(PARAM_OBJ) torture/smbiconv.o $(LIB_NONSMBD_OBJ) $(POPT_LIB_OBJ) $(SECRETS_OBJ) $(LIBSAMBA_OBJ)

LOG2PCAP_OBJ = utils/log2pcaphex.o

LOCKTEST2_OBJ = torture/locktest2.o $(PARAM_OBJ) $(LOCKING_OBJ) $(LIBSMB_OBJ) \
		$(KRBCLIENT_OBJ) $(LIB_NONSMBD_OBJ) $(SECRETS_OBJ)

SMBCACLS_OBJ = utils/smbcacls.o $(PARAM_OBJ) $(LIBSMB_OBJ) \
			   $(KRBCLIENT_OBJ) $(LIB_NONSMBD_OBJ) $(RPC_PARSE_OBJ) \
			   $(PASSDB_OBJ) $(GROUPDB_OBJ) $(LIBMSRPC_OBJ) $(SECRETS_OBJ) \
			   $(POPT_LIB_OBJ) $(DCUTIL_OBJ) $(LIBADS_OBJ) $(SMBLDAP_OBJ)

SMBCQUOTAS_OBJ = utils/smbcquotas.o $(LIBSMB_OBJ) $(KRBCLIENT_OBJ) \
		$(PARAM_OBJ) \
		$(LIB_NONSMBD_OBJ) $(RPC_PARSE_OBJ) \
		$(LIBMSRPC_OBJ) $(SECRETS_OBJ) $(POPT_LIB_OBJ) \
		$(PASSDB_OBJ) $(SMBLDAP_OBJ) $(GROUPDB_OBJ)

TALLOCTORT_OBJ = lib/talloctort.o $(PARAM_OBJ) $(LIB_NONSMBD_OBJ) libsmb/nterr.o

RPCTORTURE_OBJ = torture/rpctorture.o \
             rpcclient/display.o \
             rpcclient/cmd_lsarpc.o \
             rpcclient/cmd_wkssvc.o \
             rpcclient/cmd_samr.o \
             rpcclient/cmd_srvsvc.o \
             rpcclient/cmd_netlogon.o \
             $(PARAM_OBJ) $(LIBSMB_OBJ) $(LIB_NONSMBD_OBJ) $(KRBCLIENT_OBJ) \
             $(RPC_CLIENT_OBJ) $(RPC_PARSE_OBJ) $(PASSDB_GET_SET_OBJ)

DEBUG2HTML_OBJ = utils/debug2html.o ubiqx/debugparse.o

SMBFILTER_OBJ = utils/smbfilter.o $(PARAM_OBJ) $(LIBSMB_OBJ) $(SECRETS_OBJ) \
                 $(LIB_NONSMBD_OBJ) $(KRBCLIENT_OBJ) 

PROTO_OBJ = $(SMBD_OBJ_MAIN) \
	    $(SMBD_OBJ_SRV) $(NMBD_OBJ1) $(SWAT_OBJ1) $(LIB_OBJ) $(LIBSMB_OBJ) \
	    $(SMBTORTURE_OBJ1) $(RPCCLIENT_OBJ1) \
	    $(LIBMSRPC_OBJ) @SMBWRAP_OBJS@ \
	    $(RPC_PIPE_OBJ) $(RPC_PARSE_OBJ) $(KRBCLIENT_OBJ) \
	    $(AUTH_OBJ) $(PARAM_OBJ) $(LOCKING_OBJ) $(SECRETS_OBJ) \
	    $(PRINTING_OBJ) $(PRINTBACKEND_OBJ) $(OPLOCK_OBJ) $(NOTIFY_OBJ) \
	    $(PASSDB_OBJ) $(GROUPDB_OBJ) \
	    $(READLINE_OBJ) $(PROFILE_OBJ) $(LIBADS_OBJ) $(LIBADS_SERVER_OBJ) \
	    $(AUTH_SAM_OBJ) $(REGISTRY_OBJ) $(POPT_LIB_OBJ) \
	    $(RPC_LSA_OBJ) $(RPC_NETLOG_OBJ) $(RPC_SAMR_OBJ) $(RPC_REG_OBJ) $(RPC_LSA_DS_OBJ) \
	    $(RPC_SVC_OBJ) $(RPC_WKS_OBJ) $(RPC_DFS_OBJ) $(RPC_SPOOLSS_OBJ) \
	    $(RPC_ECHO_OBJ) $(RPC_SVCCTL_OBJ) $(RPC_EVENTLOG_OBJ) $(SMBLDAP_OBJ) \
<<<<<<< HEAD
            $(IDMAP_OBJ) libsmb/spnego.o $(PASSCHANGE_OBJ) $(RPC_UNIXINFO_OBJ)
=======
            $(IDMAP_OBJ) libsmb/spnego.o $(PASSCHANGE_OBJ)
>>>>>>> ee7a1662

WINBIND_WINS_NSS_OBJ = nsswitch/wins.o $(PARAM_OBJ) \
	$(LIBSMB_OBJ) $(LIB_NONSMBD_OBJ) $(NSSWINS_OBJ) $(KRBCLIENT_OBJ)

WINBIND_WINS_NSS_PICOBJS = $(WINBIND_WINS_NSS_OBJ:.o=.@PICSUFFIX@)

PICOBJS = $(SMBWRAPPER_OBJ:.o=.@PICSUFFIX@)
LIBSMBCLIENT_PICOBJS = $(LIBSMBCLIENT_OBJ:.o=.@PICSUFFIX@)

PAM_SMBPASS_OBJ_0 = pam_smbpass/pam_smb_auth.o pam_smbpass/pam_smb_passwd.o \
               pam_smbpass/pam_smb_acct.o pam_smbpass/support.o \
               $(PARAM_OBJ) $(LIB_NONSMBD_OBJ) $(PASSDB_OBJ) $(GROUPDB_OBJ) \
               $(SECRETS_OBJ) $(SMBLDAP_OBJ) $(LIBSAMBA_OBJ)

PAM_SMBPASS_PICOOBJ = $(PAM_SMBPASS_OBJ_0:.o=.@PICSUFFIX@)

IDMAP_OBJ     = sam/idmap.o sam/idmap_util.o @IDMAP_STATIC@

WINBINDD_OBJ1 = \
		nsswitch/winbindd.o       \
		nsswitch/winbindd_user.o  \
		nsswitch/winbindd_group.o \
		nsswitch/winbindd_util.o  \
		nsswitch/winbindd_cache.o \
		nsswitch/winbindd_pam.o   \
		nsswitch/winbindd_sid.o   \
		nsswitch/winbindd_misc.o  \
		nsswitch/winbindd_cm.o \
		nsswitch/winbindd_wins.o \
		nsswitch/winbindd_rpc.o \
		nsswitch/winbindd_reconnect.o \
		nsswitch/winbindd_ads.o \
		nsswitch/winbindd_passdb.o \
		nsswitch/winbindd_dual.o \
		nsswitch/winbindd_async.o

WINBINDD_OBJ = \
		$(WINBINDD_OBJ1) $(PASSDB_OBJ) $(GROUPDB_OBJ) \
		$(PARAM_OBJ) $(LIB_NONSMBD_OBJ) \
		$(LIBSMB_OBJ) $(LIBMSRPC_OBJ) $(RPC_PARSE_OBJ) \
		$(PROFILE_OBJ) $(SLCACHE_OBJ) $(SMBLDAP_OBJ) \
		$(SECRETS_OBJ) $(LIBADS_OBJ) $(KRBCLIENT_OBJ) $(POPT_LIB_OBJ) \
		$(DCUTIL_OBJ) $(IDMAP_OBJ) \
		$(AFS_OBJ) $(AFS_SETTOKEN_OBJ)

WBINFO_OBJ = nsswitch/wbinfo.o $(LIBSAMBA_OBJ) $(PARAM_OBJ) $(LIB_NONSMBD_OBJ) \
		$(SECRETS_OBJ) $(POPT_LIB_OBJ) $(AFS_SETTOKEN_OBJ)

WINBIND_NSS_OBJ = $(WBCOMMON_OBJ) lib/replace1.o @WINBIND_NSS_EXTRA_OBJS@

WINBIND_NSS_PICOBJS = $(WINBIND_NSS_OBJ:.o=.@PICSUFFIX@) lib/snprintf.@PICSUFFIX@

POPT_OBJS=popt/findme.o popt/popt.o popt/poptconfig.o \
          popt/popthelp.o popt/poptparse.o

TDBBACKUP_OBJ = tdb/tdbbackup.o tdb/tdbback.o $(SNPRINTF_OBJ) $(TDBBASE_OBJ)

TDBTOOL_OBJ = tdb/tdbtool.o $(TDBBASE_OBJ)

TDBDUMP_OBJ = tdb/tdbdump.o $(TDBBASE_OBJ)

NTLM_AUTH_OBJ1 = utils/ntlm_auth.o utils/ntlm_auth_diagnostics.o 

NTLM_AUTH_OBJ = ${NTLM_AUTH_OBJ1} $(LIBSAMBA_OBJ) $(POPT_LIB_OBJ) \
		libsmb/asn1.o libsmb/spnego.o libsmb/clikrb5.o libads/kerberos.o \
		libads/kerberos_verify.o $(SECRETS_OBJ) $(SERVER_MUTEX_OBJ) \
		libads/authdata.o $(RPC_PARSE_OBJ0) $(PASSDB_OBJ) $(GROUPDB_OBJ) \
		$(SMBLDAP_OBJ) $(DOSERR_OBJ)

######################################################################
# now the rules...
######################################################################
all : SHOWFLAGS proto_exists $(SBIN_PROGS) $(BIN_PROGS) $(SHLIBS) \
	$(MODULES) @EXTRA_ALL_TARGETS@

pam_smbpass : SHOWFLAGS bin/pam_smbpass.@SHLIBEXT@

smbwrapper : SHOWFLAGS @SMBWRAPPER@

torture : SHOWFLAGS $(TORTURE_PROGS)

smbtorture : SHOWFLAGS bin/smbtorture@EXEEXT@

masktest : SHOWFLAGS bin/masktest@EXEEXT@

msgtest : SHOWFLAGS bin/msgtest@EXEEXT@

locktest : SHOWFLAGS bin/locktest@EXEEXT@

smbcacls : SHOWFLAGS bin/smbcacls@EXEEXT@

smbcquotas : SHOWFLAGS bin/smbcquotas@EXEEXT@

locktest2 : SHOWFLAGS bin/locktest2@EXEEXT@

rpctorture : SHOWFLAGS bin/rpctorture@EXEEXT@

debug2html : SHOWFLAGS bin/debug2html@EXEEXT@

smbfilter : SHOWFLAGS bin/smbfilter@EXEEXT@

talloctort : SHOWFLAGS bin/talloctort@EXEEXT@

nsswitch : SHOWFLAGS bin/winbindd@EXEEXT@ bin/wbinfo@EXEEXT@ @WINBIND_NSS@ \
	@WINBIND_WINS_NSS@ nsswitch/pam_winbind.@SHLIBEXT@

wins : SHOWFLAGS @WINBIND_WINS_NSS@

modules: SHOWFLAGS proto_exists $(MODULES)

everything: all libsmbclient debug2html smbfilter talloctort modules torture \
	$(EVERYTHING_PROGS)

.SUFFIXES:
.SUFFIXES: .c .o .@PICSUFFIX@ .lo

SHOWFLAGS:
	@echo "Using FLAGS = $(FLAGS)"
	@echo "      LIBS = $(LIBS)"
	@echo "      LDSHFLAGS = $(LDSHFLAGS)"
	@echo "      LDFLAGS = $(LDFLAGS)"

MAKEDIR = || exec false; \
	  if test -d "$$dir"; then :; else \
	  echo mkdir "$$dir"; \
	  mkdir -p "$$dir" >/dev/null 2>&1 || \
	  test -d "$$dir" || \
	  mkdir "$$dir" || \
	  exec false; fi || exec false

.c.o:
	@if (: >> $@ || : > $@) >/dev/null 2>&1; then rm -f $@; else \
	 dir=`echo $@ | sed 's,/[^/]*$$,,;s,^$$,.,'` $(MAKEDIR); fi
	@echo Compiling $*.c
	@$(CC) -I. -I$(srcdir) $(FLAGS) -c $< \
	  -o $@ 
@BROKEN_CC@	-mv `echo $@ | sed 's%^.*/%%g'` $@

# this adds support for precompiled headers. To use it, install a snapshot
# of gcc-3.4 and run 'make pch' before you do the main build. 
pch:
	rm -f $(srcdir)/include/includes.h.gch
	$(CC) -I. -I$(srcdir) $(FLAGS) -c $(srcdir)/include/includes.h -o $(srcdir)/include/includes.h.gch

# These dependencies are only approximately correct: we want to make
# sure Samba's paths are updated if ./configure is re-run.  Really it
# would be nice if "make prefix=/opt/samba all" also rebuilt things,
# but since we also require "make install prefix=/opt/samba" *not* to
# rebuild it's a bit hard.

dynconfig.o: dynconfig.c Makefile
	@echo Compiling $*.c
	@$(CC) $(FLAGS) $(PATH_FLAGS) -c dynconfig.c -o $@ 

dynconfig.@PICSUFFIX@: dynconfig.c Makefile
	@if (: >> $@ || : > $@) >/dev/null 2>&1; then rm -f $@; else \
	  dir=`echo $@ | sed 's,/[^/]*$$,,;s,^$$,.,'` $(MAKEDIR); fi
	@echo Compiling $*.c with @PICFLAGS@
	@$(CC) -I. -I$(srcdir) $(FLAGS) $(PATH_FLAGS) @PICFLAGS@ -c dynconfig.c -o $@
@BROKEN_CC@	-mv `echo $@ | sed -e 's%^.*/%%g' -e 's%\.@PICSUFFIX@$$%.o%'` $@

lib/version.o: lib/version.c include/version.h
	@echo Compiling $*.c
	@$(CC) -I. -I$(srcdir) $(FLAGS) $(PATH_FLAGS) -c lib/version.c -o $@ 

lib/version.@PICSUFFIX@: lib/version.c include/version.h
	@if (: >> $@ || : > $@) >/dev/null 2>&1; then rm -f $@; else \
	  dir=`echo $@ | sed 's,/[^/]*$$,,;s,^$$,.,'` $(MAKEDIR); fi
	@echo Compiling $*.c with @PICFLAGS@
	@$(CC) -I. -I$(srcdir) $(FLAGS) $(PATH_FLAGS) @PICFLAGS@ -c lib/version.c -o $@
@BROKEN_CC@	-mv `echo $@ | sed -e 's%^.*/%%g' -e 's%\.@PICSUFFIX@$$%.o%'` $@

smbd/build_options.o: smbd/build_options.c Makefile include/config.h include/build_env.h include/proto.h
	@echo Compiling $*.c
	@$(CC) $(FLAGS) $(PATH_FLAGS) -c smbd/build_options.c -o $@

smbd/build_options.c: include/config.h.in script/mkbuildoptions.awk
	@echo Generating $@
	@dir=smbd $(MAKEDIR) && $(AWK) -f $(srcdir)/script/mkbuildoptions.awk > $(builddir)/smbd/build_options.c < $(srcdir)/include/config.h.in

.c.@PICSUFFIX@: 
	@if (: >> $@ || : > $@) >/dev/null 2>&1; then rm -f $@; else \
	  dir=`echo $@ | sed 's,/[^/]*$$,,;s,^$$,.,'` $(MAKEDIR); fi
	@echo Compiling $*.c with @PICFLAGS@
	@$(CC) -I. -I$(srcdir) $(FLAGS) @PICFLAGS@ -c $< -o $*.@PICSUFFIX@
@BROKEN_CC@	-mv `echo $@ | sed -e 's%^.*/%%g' -e 's%\.@PICSUFFIX@$$%.o%'` $@

bin/.dummy:
	@if (: >> $@ || : > $@) >/dev/null 2>&1; then :; else \
	  dir=bin $(MAKEDIR); fi
	@: >> $@ || : > $@ # what a fancy emoticon!

bin/smbd@EXEEXT@: $(SMBD_OBJ) @BUILD_POPT@ bin/.dummy
	@echo Linking $@
	@$(CC) $(FLAGS) -o $@ $(SMBD_OBJ) $(LDFLAGS) $(LDAP_LIBS) \
		$(KRB5LIBS) $(DYNEXP) $(PRINT_LIBS) $(AUTH_LIBS) \
		$(ACL_LIBS) $(PASSDB_LIBS) $(LIBS) @POPTLIBS@

bin/nmbd@EXEEXT@: $(NMBD_OBJ) @BUILD_POPT@ bin/.dummy
	@echo Linking $@
	@$(CC) $(FLAGS) -o $@ $(NMBD_OBJ) $(LDFLAGS) $(DYNEXP) $(LIBS) @POPTLIBS@ $(KRB5LIBS) $(LDAP_LIBS)

bin/wrepld@EXEEXT@: $(WREPL_OBJ) @BUILD_POPT@ bin/.dummy
	@echo Linking $@
	@$(CC) $(FLAGS) -o $@ $(WREPL_OBJ) $(LDFLAGS) $(DYNEXP) $(LIBS) @POPTLIBS@

bin/swat@EXEEXT@: $(SWAT_OBJ) @BUILD_POPT@ bin/.dummy
	@echo Linking $@
	@$(CC) $(FLAGS) -o $@ $(SWAT_OBJ) $(LDFLAGS) $(DYNEXP) $(PRINT_LIBS) \
	  $(AUTH_LIBS) $(LIBS) $(PASSDB_LIBS) @POPTLIBS@ $(KRB5LIBS) $(LDAP_LIBS)

bin/rpcclient@EXEEXT@: $(RPCCLIENT_OBJ) @BUILD_POPT@ bin/.dummy
	@echo Linking $@
	@$(CC) $(FLAGS) -o $@ $(LDFLAGS) $(PASSDB_LIBS) $(RPCCLIENT_OBJ) \
		$(DYNEXP) $(TERMLDFLAGS) $(TERMLIBS) $(LIBS) @POPTLIBS@ \
		$(KRB5LIBS) $(LDAP_LIBS)

bin/smbclient@EXEEXT@: $(CLIENT_OBJ) @BUILD_POPT@ bin/.dummy
	@echo Linking $@
	@$(CC) $(FLAGS) -o $@ $(CLIENT_OBJ) $(LDFLAGS) $(DYNEXP) $(TERMLDFLAGS) $(TERMLIBS) $(LIBS) @POPTLIBS@ $(KRB5LIBS) $(LDAP_LIBS)

bin/net@EXEEXT@: $(NET_OBJ) @BUILD_POPT@ bin/.dummy
	@echo Linking $@
	@$(CC) $(FLAGS) -o $@ $(NET_OBJ) $(DYNEXP) $(LDFLAGS) $(LIBS) @POPTLIBS@ $(KRB5LIBS) $(LDAP_LIBS) $(PASSDB_LIBS)

bin/profiles@EXEEXT@: $(PROFILES_OBJ) @BUILD_POPT@ bin/.dummy
	@echo Linking $@
	@$(CC) $(FLAGS) -o $@ $(PROFILES_OBJ) $(DYNEXP) $(LDFLAGS) $(LIBS) @POPTLIBS@ @SOCKWRAP@

bin/smbspool@EXEEXT@: $(CUPS_OBJ) bin/.dummy
	@echo Linking $@
	@$(CC) $(FLAGS) -o $@ $(CUPS_OBJ) $(DYNEXP) $(LDFLAGS) $(LIBS) $(KRB5LIBS) $(LDAP_LIBS)

bin/smbmount@EXEEXT@: $(MOUNT_OBJ) bin/.dummy
	@echo Linking $@
	@$(CC) $(FLAGS) -o $@ $(MOUNT_OBJ) $(DYNEXP) $(LDFLAGS) $(LIBS) $(KRB5LIBS) $(LDAP_LIBS)

bin/smbmnt@EXEEXT@: $(MNT_OBJ) bin/.dummy
	@echo Linking $@
	@$(CC) $(FLAGS) -o $@ $(MNT_OBJ) $(DYNEXP) $(LDFLAGS) 

bin/smbumount@EXEEXT@: $(UMOUNT_OBJ) bin/.dummy
	@echo Linking $@
	@$(CC) $(FLAGS) -o $@ $(UMOUNT_OBJ) $(DYNEXP) $(LDFLAGS)

bin/testparm@EXEEXT@: $(TESTPARM_OBJ) @BUILD_POPT@ bin/.dummy
	@echo Linking $@
	@$(CC) $(FLAGS) -o $@ $(TESTPARM_OBJ) $(LDFLAGS) $(DYNEXP) $(LIBS) @POPTLIBS@

bin/smbstatus@EXEEXT@: $(STATUS_OBJ) @BUILD_POPT@ bin/.dummy
	@echo Linking $@
	@$(CC) $(FLAGS) -o $@ $(STATUS_OBJ) $(LDFLAGS) $(DYNEXP) $(LIBS) \
	@POPTLIBS@

bin/smbcontrol@EXEEXT@: $(SMBCONTROL_OBJ) @BUILD_POPT@ bin/.dummy
	@echo Linking $@
	@$(CC) -DUSING_SMBCONTROL $(FLAGS) -o $@ $(SMBCONTROL_OBJ) $(DYNEXP) \
	$(LDFLAGS) $(LIBS) \
	@POPTLIBS@

bin/smbtree@EXEEXT@: $(SMBTREE_OBJ) @BUILD_POPT@ bin/.dummy
	@echo Linking $@
	@$(CC) $(FLAGS) -o $@ $(SMBTREE_OBJ) $(LDFLAGS) $(DYNEXP) $(LIBS) @POPTLIBS@ $(KRB5LIBS) $(LDAP_LIBS) 

bin/smbpasswd@EXEEXT@: $(SMBPASSWD_OBJ) bin/.dummy
	@echo Linking $@
	@$(CC) $(FLAGS) -o $@ $(SMBPASSWD_OBJ) $(LDFLAGS) $(PASSDB_LIBS) \
		$(DYNEXP) $(LIBS) $(KRB5LIBS) $(LDAP_LIBS) 

bin/pdbedit@EXEEXT@: $(PDBEDIT_OBJ) @BUILD_POPT@ bin/.dummy
	@echo Linking $@
	@$(CC) $(FLAGS) -o $@ $(PDBEDIT_OBJ) $(LDFLAGS) $(DYNEXP) $(LIBS) @POPTLIBS@ $(PASSDB_LIBS) $(LDAP_LIBS)

bin/smbget@EXEEXT@: $(SMBGET_OBJ) @BUILD_POPT@ bin/.dummy
	@echo Linking $@
	@$(CC) $(FLAGS) -o $@ $(SMBGET_OBJ) $(LDFLAGS) $(DYNEXP) $(LIBS) @POPTLIBS@  $(KRB5LIBS) $(LDAP_LIBS)

bin/samtest@EXEEXT@: $(SAMTEST_OBJ) @BUILD_POPT@ bin/.dummy
	@echo Linking $@
	@$(CC) $(FLAGS) -o $@ $(SAMTEST_OBJ) $(LDFLAGS) $(TERMLDFLAGS) $(TERMLIBS) $(DYNEXP) $(LIBS) @POPTLIBS@ $(PASSDB_LIBS) $(KRB5LIBS) $(LDAP_LIBS)

bin/nmblookup@EXEEXT@: $(NMBLOOKUP_OBJ) @BUILD_POPT@ bin/.dummy
	@echo Linking $@
	@$(CC) $(FLAGS) -o $@ $(NMBLOOKUP_OBJ) $(LDFLAGS) $(DYNEXP) $(LIBS) @POPTLIBS@ $(LDAP_LIBS)

bin/smbtorture@EXEEXT@: $(SMBTORTURE_OBJ) bin/.dummy
	@echo Linking $@
	@$(CC) $(FLAGS) -o $@ $(SMBTORTURE_OBJ) $(LDFLAGS) $(DYNEXP) $(LIBS) $(KRB5LIBS) $(LDAP_LIBS) 

bin/talloctort@EXEEXT@: $(TALLOCTORT_OBJ) bin/.dummy
	@echo Linking $@
	@$(CC) $(FLAGS) -o $@ $(TALLOCTORT_OBJ) $(LDFLAGS) $(DYNEXP) $(LIBS)

bin/masktest@EXEEXT@: $(MASKTEST_OBJ) bin/.dummy
	@echo Linking $@
	@$(CC) $(FLAGS) -o $@ $(MASKTEST_OBJ) $(LDFLAGS) $(DYNEXP) $(LIBS) $(KRB5LIBS) $(LDAP_LIBS)

bin/msgtest@EXEEXT@: $(MSGTEST_OBJ) bin/.dummy
	@echo Linking $@
	@$(CC) $(FLAGS) -o $@ $(MSGTEST_OBJ) $(LDFLAGS) $(DYNEXP) $(LIBS) $(KRB5LIBS) $(LDAP_LIBS) 

bin/smbcacls@EXEEXT@: $(SMBCACLS_OBJ) @BUILD_POPT@ bin/.dummy
	@echo Linking $@
	@$(CC) $(FLAGS) -o $@ $(SMBCACLS_OBJ) $(DYNEXP) $(LDFLAGS) $(LIBS) @POPTLIBS@ $(KRB5LIBS) $(LDAP_LIBS)

bin/smbcquotas@EXEEXT@: $(SMBCQUOTAS_OBJ) @BUILD_POPT@ bin/.dummy
	@echo Linking $@
	@$(CC) $(FLAGS) -o $@ $(SMBCQUOTAS_OBJ) $(DYNEXP) $(LDFLAGS) $(LIBS) @POPTLIBS@ $(KRB5LIBS) $(LDAP_LIBS)

bin/locktest@EXEEXT@: $(LOCKTEST_OBJ) bin/.dummy
	@echo Linking $@
	@$(CC) $(FLAGS) -o $@ $(LOCKTEST_OBJ) $(LDFLAGS) $(DYNEXP) $(LIBS) $(KRB5LIBS) $(LDAP_LIBS)

bin/nsstest@EXEEXT@: $(NSSTEST_OBJ) bin/.dummy
	@echo Linking $@
	@$(CC) $(FLAGS) -o $@ $(NSSTEST_OBJ) $(LDFLAGS) $(DYNEXP) $(LIBS) $(KRB5LIBS)  $(LDAP_LIBS)

bin/vfstest@EXEEXT@: $(VFSTEST_OBJ) @BUILD_POPT@ bin/.dummy
	@echo Linking $@
	@$(CC) $(FLAGS) -o $@ $(VFSTEST_OBJ) $(LDFLAGS) $(TERMLDFLAGS) $(TERMLIBS) $(DYNEXP) $(PRINT_LIBS) $(AUTH_LIBS) $(ACL_LIBS) $(LIBS) @POPTLIBS@ $(KRB5LIBS) $(LDAP_LIBS)

bin/smbiconv@EXEEXT@: $(SMBICONV_OBJ) @BUILD_POPT@ bin/.dummy
	@echo Linking $@
	@$(CC) $(FLAGS) -o $@ $(SMBICONV_OBJ) $(LDFLAGS) $(TERMLDFLAGS) $(TERMLIBS) $(DYNEXP) $(LIBS) @POPTLIBS@

bin/log2pcap@EXEEXT@: $(LOG2PCAP_OBJ) @BUILD_POPT@ bin/.dummy
	@echo Linking $@
	@$(CC) $(FLAGS) -o $@ $(LOG2PCAP_OBJ) $(LDFLAGS) $(DYNEXP) @POPTLIBS@ $(LIBS)

bin/locktest2@EXEEXT@: $(LOCKTEST2_OBJ) bin/.dummy
	@echo Linking $@
	@$(CC) $(FLAGS) -o $@ $(LOCKTEST2_OBJ) $(LDFLAGS) $(DYNEXP) $(LIBS) $(KRB5LIBS) $(LDAP_LIBS)

bin/rpctorture@EXEEXT@: $(RPCTORTURE_OBJ) bin/.dummy
	@echo Linking $@
	@$(CC) $(FLAGS) -o $@ $(RPCTORTURE_OBJ) $(DYNEXP) $(LDFLAGS) $(LIBS) $(KRB5LIBS) $(LDAP_LIBS)

bin/debug2html@EXEEXT@: $(DEBUG2HTML_OBJ) bin/.dummy
	@echo Linking $@
	@$(CC) $(FLAGS) -o $@ $(DEBUG2HTML_OBJ) $(LDFLAGS) $(DYNEXP) $(LIBS)

bin/smbfilter@EXEEXT@: $(SMBFILTER_OBJ) bin/.dummy
	@echo Linking $@
	@$(CC) $(FLAGS) -o $@ $(SMBFILTER_OBJ) $(LDFLAGS) $(LIBS) $(KRB5LIBS) $(LDAP_LIBS)

bin/smbw_sample@EXEEXT@: $(SMBW_OBJ) utils/smbw_sample.o bin/.dummy
	@echo Linking $@
	@$(CC) $(FLAGS) -o $@ $(SMBW_OBJ) utils/smbw_sample.o $(LDFLAGS) $(DYNEXP) $(LIBS) $(KRB5LIBS) $(LDAP_LIBS)

bin/smbsh@EXEEXT@: $(SMBSH_OBJ) bin/.dummy
	@echo Linking $@
	@$(CC) $(FLAGS) -o $@ $(SMBSH_OBJ) $(LDFLAGS) $(DYNEXP) $(LIBS)

bin/smbwrapper.@SHLIBEXT@: $(PICOBJS) bin/.dummy
	@echo Linking shared library $@
	@$(SHLD) $(LDSHFLAGS) -o $@ $(PICOBJS) $(LIBS) \
		$(KRB5LIBS) $(LDAP_LIBS) \
		@SONAMEFLAG@`basename $@`

bin/libsmbclient.@SHLIBEXT@: $(LIBSMBCLIENT_PICOBJS)
	@echo Linking libsmbclient shared library $@
	@$(SHLD) $(LDSHFLAGS) -o $@ $(LIBSMBCLIENT_PICOBJS) $(LDFLAGS) $(LIBS) \
		$(KRB5LIBS) $(LDAP_LIBS) \
		@SONAMEFLAG@`basename $@`.$(LIBSMBCLIENT_MAJOR)

bin/libsmbclient.a: $(LIBSMBCLIENT_PICOBJS)
	@echo Linking libsmbclient non-shared library $@
	@-$(AR) -rc $@ $(LIBSMBCLIENT_PICOBJS)

# This is probably wrong for anything other than the GNU linker. 
bin/libbigballofmud.@SHLIBEXT@: $(LIBBIGBALLOFMUD_PICOBJS)
	@echo Linking bigballofmud shared library $@
	@$(SHLD) $(LDSHFLAGS) -o $@ $(LIBBIGBALLOFMUD_PICOBJS) $(LIBS) \
		$(PASSDB_LIBS) $(IDMAP_LIBS) $(KRB5LIBS) $(LDAP_LIBS) \
		@SONAMEFLAG@`basename $@`.$(LIBBIGBALLOFMUD_MAJOR)
	ln -snf libbigballofmud.so bin/libbigballofmud.so.0

# It would be nice to build a static bigballofmud too, but when I try
# I get linker errors about dl_open and similar things.  I'm not sure if
# it can be fixed or if they just can't be called from a static
# library.

libsmbclient: $(LIBSMBCLIENT)

bin/librpc_lsarpc.@SHLIBEXT@: $(RPC_LSA_OBJ)
	@echo "Linking $@"
	@$(SHLD) $(LDSHFLAGS) -o $@ $(RPC_LSA_OBJ) -lc \
		@SONAMEFLAG@`basename $@`

bin/librpc_samr.@SHLIBEXT@: $(RPC_SAMR_OBJ)
	@echo "Linking $@"
	@$(SHLD) $(LDSHFLAGS) -o $@ $(RPC_SAMR_OBJ) -lc \
		@SONAMEFLAG@`basename $@`

bin/librpc_unixinfo.@SHLIBEXT@: $(RPC_UNIXINFO_OBJ)
	@echo "Linking $@"
	@$(SHLD) $(LDSHFLAGS) -o $@ $(RPC_UNIXINFO_OBJ) -lc \
		@SONAMEFLAG@`basename $@`

bin/librpc_srvsvc.@SHLIBEXT@: $(RPC_SVC_OBJ)
	@echo "Linking $@"
	@$(SHLD) $(LDSHFLAGS) -o $@ $(RPC_SVC_OBJ) -lc \
		@SONAMEFLAG@`basename $@`

bin/librpc_svcctl.@SHLIBEXT@: $(RPC_SVCCTL_OBJ)
	@echo "Linking $@"
	@$(SHLD) $(LDSHFLAGS) -o $@ $(RPC_SVCCTL_OBJ) -lc \
		@SONAMEFLAG@`basename $@`

bin/librpc_wkssvc.@SHLIBEXT@: $(RPC_WKS_OBJ)
	@echo "Linking $@"
	@$(SHLD) $(LDSHFLAGS) -o $@ $(RPC_WKS_OBJ) -lc \
		@SONAMEFLAG@`basename $@`

bin/librpc_NETLOGON.@SHLIBEXT@: $(RPC_NETLOG_OBJ)
	@echo "Linking $@"
	@$(SHLD) $(LDSHFLAGS) -o $@ $(RPC_NETLOG_OBJ) -lc \
		@SONAMEFLAG@`basename $@`

bin/librpc_winreg.@SHLIBEXT@: $(RPC_REG_OBJ)
	@echo "Linking $@"
	@$(SHLD) $(LDSHFLAGS) -o $@ $(RPC_REG_OBJ) -lc \
		@SONAMEFLAG@`basename $@`

bin/librpc_lsa_ds.@SHLIBEXT@: $(RPC_LSA_DS_OBJ)
	@echo "Linking $@"
	@$(SHLD) $(LDSHFLAGS) -o $@ $(RPC_LSA_DS_OBJ) -lc \
		@SONAMEFLAG@`basename $@`

bin/librpc_spoolss.@SHLIBEXT@: $(RPC_SPOOLSS_OBJ)
	@echo "Linking $@"
	@$(SHLD) $(LDSHFLAGS) -o $@ $(RPC_SPOOLSS_OBJ) -lc \
		@SONAMEFLAG@`basename $@`

bin/librpc_eventlog.@SHLIBEXT@: $(RPC_EVENTLOG_OBJ)
	@echo "Linking $@"
	@$(SHLD) $(LDSHFLAGS) -o $@ $(RPC_EVENTLOG_OBJ) -lc \
		@SONAMEFLAG@`basename $@`

bin/librpc_netdfs.@SHLIBEXT@: $(RPC_DFS_OBJ)
	@echo "Linking $@"
	@$(SHLD) $(LDSHFLAGS) -o $@ $(RPC_DFS_OBJ) -lc \
		@SONAMEFLAG@`basename $@`

bin/librpc_echo.@SHLIBEXT@: $(RPC_ECHO_OBJ)
	@echo "Linking $@"
	@$(SHLD) $(LDSHFLAGS) -o $@ $(RPC_ECHO_OBJ) -lc \
		@SONAMEFLAG@`basename $@`

bin/winbindd@EXEEXT@: $(WINBINDD_OBJ) @BUILD_POPT@ bin/.dummy
	@echo "Linking $@"
	@$(CC) $(FLAGS) -o $@ $(WINBINDD_OBJ) $(LDFLAGS) $(DYNEXP) $(LIBS) \
		@POPTLIBS@ $(KRB5LIBS) $(LDAP_LIBS) $(PASSDB_LIBS)

# Please don't add .o files to libnss_winbind, libnss_wins, or the pam_winbind
# libraries.  Add to the appropriate PICOBJ variable instead.

@WINBIND_NSS@: $(WINBIND_NSS_PICOBJS)
	@echo "Linking $@"
	@$(SHLD) $(WINBIND_NSS_LDSHFLAGS) -o $@ $(WINBIND_NSS_PICOBJS) \
		@WINBIND_NSS_EXTRA_LIBS@ @SONAMEFLAG@`basename $@`

@WINBIND_WINS_NSS@: $(WINBIND_WINS_NSS_PICOBJS)
	@echo "Linking $@"
	@$(SHLD) $(LDSHFLAGS) -o $@ $(WINBIND_WINS_NSS_PICOBJS) \
		$(LDAP_LIBS) $(KRB5LIBS) -lc \
		@SONAMEFLAG@`basename $@`

nsswitch/pam_winbind.@SHLIBEXT@: $(PAM_WINBIND_PICOBJ) bin/.dummy
	@echo "Linking $@"
	@$(SHLD) $(LDSHFLAGS) -o $@ $(PAM_WINBIND_PICOBJ) \
		@SONAMEFLAG@`basename $@` -lpam

bin/rhosts.@SHLIBEXT@: $(AUTH_RHOSTS_OBJ:.o=.@PICSUFFIX@)
	@echo "Building plugin $@"
	@$(SHLD) $(LDSHFLAGS) -o $@ $(AUTH_RHOSTS_OBJ:.o=.@PICSUFFIX@) @SONAMEFLAG@`basename $@`

bin/builtin.@SHLIBEXT@: $(AUTH_BUILTIN_OBJ:.o=.@PICSUFFIX@)
	@echo "Building plugin $@"
	@$(SHLD) $(LDSHFLAGS) -o $@ $(AUTH_BUILTIN_OBJ:.o=.@PICSUFFIX@) @SONAMEFLAG@`basename $@`

bin/domain.@SHLIBEXT@: $(AUTH_DOMAIN_OBJ:.o=.@PICSUFFIX@)
	@echo "Building plugin $@"
	@$(SHLD) $(LDSHFLAGS) -o $@ $(AUTH_DOMAIN_OBJ:.o=.@PICSUFFIX@) @SONAMEFLAG@`basename $@`

bin/smbserver.@SHLIBEXT@: $(AUTH_SERVER_OBJ:.o=.@PICSUFFIX@)
	@echo "Building plugin $@"
	@$(SHLD) $(LDSHFLAGS) -o $@ $(AUTH_SERVER_OBJ:.o=.@PICSUFFIX@) @SONAMEFLAG@`basename $@`

bin/winbind.@SHLIBEXT@: $(AUTH_WINBIND_OBJ:.o=.@PICSUFFIX@)
	@echo "Building plugin $@"
	@$(SHLD) $(LDSHFLAGS) -o $@ $(AUTH_WINBIND_OBJ:.o=.@PICSUFFIX@) @SONAMEFLAG@`basename $@`

bin/unix.@SHLIBEXT@: $(AUTH_UNIX_OBJ:.o=.@PICSUFFIX@)
	@echo "Building plugin $@"
	@$(SHLD) $(LDSHFLAGS) -o $@ $(AUTH_UNIX_OBJ:.o=.@PICSUFFIX@) @SONAMEFLAG@`basename $@`

bin/sam.@SHLIBEXT@: $(AUTH_SAM_OBJ:.o=.@PICSUFFIX@)
	@echo "Building plugin $@"
	@$(SHLD) $(LDSHFLAGS) -o $@ $(AUTH_SAM_OBJ:.o=.@PICSUFFIX@) @SONAMEFLAG@`basename $@`

bin/mysql.@SHLIBEXT@: $(MYSQL_OBJ:.o=.@PICSUFFIX@)
	@echo "Building plugin $@"
	@$(SHLD) $(LDSHFLAGS) -o $@ $(MYSQL_OBJ:.o=.@PICSUFFIX@) @MYSQL_LIBS@ \
		@SONAMEFLAG@`basename $@`

bin/pgsql.@SHLIBEXT@: $(PGSQL_OBJ:.o=.@PICSUFFIX@)
	@echo "Building plugin $@"
	@$(SHLD) $(LDSHFLAGS) -o $@ $(PGSQL_OBJ:.o=.@PICSUFFIX@) @PGSQL_LIBS@ \
      @SONAMEFLAG@`basename $@`

bin/ldapsam.@SHLIBEXT@: passdb/pdb_ldap.@PICSUFFIX@
	@echo "Building plugin $@"
	@$(SHLD) $(LDSHFLAGS) $(LDAP_LIBS) -o $@ passdb/pdb_ldap.@PICSUFFIX@ \
		@SONAMEFLAG@`basename $@`

bin/tdbsam.@SHLIBEXT@: passdb/pdb_tdb.@PICSUFFIX@
	@echo "Building plugin $@"
	@$(SHLD) $(LDSHFLAGS) -o $@ passdb/pdb_tdb.@PICSUFFIX@ \
		@SONAMEFLAG@`basename $@`

bin/smbpasswd.@SHLIBEXT@: passdb/pdb_smbpasswd.@PICSUFFIX@
	@echo "Building plugin $@"
	@$(SHLD) $(LDSHFLAGS) -o $@ passdb/pdb_smbpasswd.@PICSUFFIX@ \
		@SONAMEFLAG@`basename $@`

bin/idmap_rid.@SHLIBEXT@: sam/idmap_rid.@PICSUFFIX@
	@echo "Building plugin $@"
	@$(SHLD) $(LDSHFLAGS) -o $@ sam/idmap_rid.@PICSUFFIX@ \
		@SONAMEFLAG@`basename $@`

bin/weird.@SHLIBEXT@: $(DEVEL_HELP_WEIRD_OBJ:.o=.@PICSUFFIX@)
	@echo "Building plugin $@"
	@$(SHLD) $(LDSHFLAGS) -o $@ $(DEVEL_HELP_WEIRD_OBJ:.o=.@PICSUFFIX@) \
		@SONAMEFLAG@`basename $@`

bin/CP850.@SHLIBEXT@: $(CP850_OBJ:.o=.@PICSUFFIX@)
	@echo "Building plugin $@"
	@$(SHLD) $(LDSHFLAGS) -o $@ $(CP850_OBJ:.o=.@PICSUFFIX@) \
		@SONAMEFLAG@`basename $@`

bin/CP437.@SHLIBEXT@: $(CP437_OBJ:.o=.@PICSUFFIX@)
	@echo "Building plugin $@"
	@$(SHLD) $(LDSHFLAGS) -o $@ $(CP437_OBJ:.o=.@PICSUFFIX@) \
		@SONAMEFLAG@`basename $@`

bin/macosxfs.@SHLIBEXT@: $(CHARSET_MACOSXFS_OBJ:.o=.@PICSUFFIX@)
	@echo "Building plugin $@"
	@$(SHLD) $(LDSHFLAGS) -o $@ $(CHARSET_MACOSXFS_OBJ:.o=.@PICSUFFIX@) \
		-framework CoreFoundation @SONAMEFLAG@`basename $@`

bin/xml.@SHLIBEXT@: $(XML_OBJ:.o=.@PICSUFFIX@)
	@echo "Building plugin $@"
	@$(SHLD) $(LDSHFLAGS) -o $@ $(XML_OBJ:.o=.@PICSUFFIX@) @XML_LIBS@ \
		@SONAMEFLAG@`basename $@`

bin/audit.@SHLIBEXT@: $(VFS_AUDIT_OBJ:.o=.@PICSUFFIX@)
	@echo "Building plugin $@"
	@$(SHLD) $(LDSHFLAGS) -o $@ $(VFS_AUDIT_OBJ:.o=.@PICSUFFIX@) \
		@SONAMEFLAG@`basename $@`

bin/extd_audit.@SHLIBEXT@: $(VFS_EXTD_AUDIT_OBJ:.o=.@PICSUFFIX@)
	@echo "Building plugin $@"
	@$(SHLD) $(LDSHFLAGS) -o $@ $(VFS_EXTD_AUDIT_OBJ:.o=.@PICSUFFIX@) \
		@SONAMEFLAG@`basename $@`

bin/full_audit.@SHLIBEXT@: $(VFS_FULL_AUDIT_OBJ:.o=.@PICSUFFIX@)
	@echo "Building plugin $@"
	@$(SHLD) $(LDSHFLAGS) -o $@ $(VFS_FULL_AUDIT_OBJ:.o=.@PICSUFFIX@) \
		@SONAMEFLAG@`basename $@`

bin/recycle.@SHLIBEXT@: $(VFS_RECYCLE_OBJ:.o=.@PICSUFFIX@)
	@echo "Building plugin $@"
	@$(SHLD) $(LDSHFLAGS) -o $@ $(VFS_RECYCLE_OBJ:.o=.@PICSUFFIX@) \
		@SONAMEFLAG@`basename $@`

bin/netatalk.@SHLIBEXT@: $(VFS_NETATALK_OBJ:.o=.@PICSUFFIX@)
	@echo "Building plugin $@"
	@$(SHLD) $(LDSHFLAGS) -o $@ $(VFS_NETATALK_OBJ:.o=.@PICSUFFIX@) \
		@SONAMEFLAG@`basename $@`

bin/fake_perms.@SHLIBEXT@: $(VFS_FAKE_PERMS_OBJ:.o=.@PICSUFFIX@)
	@echo "Building plugin $@"
	@$(SHLD) $(LDSHFLAGS) -o $@ $(VFS_FAKE_PERMS_OBJ:.o=.@PICSUFFIX@) \
		@SONAMEFLAG@`basename $@`

bin/default_quota.@SHLIBEXT@: $(VFS_DEFAULT_QUOTA_OBJ:.o=.@PICSUFFIX@)
	@echo "Building plugin $@"
	@$(SHLD) $(LDSHFLAGS) -o $@ $(VFS_DEFAULT_QUOTA_OBJ:.o=.@PICSUFFIX@) \
		@SONAMEFLAG@`basename $@`

bin/readonly.@SHLIBEXT@: $(VFS_READONLY_OBJ:.o=.@PICSUFFIX@)
	@echo "Building plugin $@"
	@$(SHLD) $(LDSHFLAGS) -o $@ $(VFS_READONLY_OBJ:.o=.@PICSUFFIX@) \
		@SONAMEFLAG@`basename $@`

bin/shadow_copy.@SHLIBEXT@: $(VFS_SHADOW_COPY_OBJ:.o=.@PICSUFFIX@)
	@echo "Building plugin $@"
	@$(SHLD) $(LDSHFLAGS) -o $@ $(VFS_SHADOW_COPY_OBJ:.o=.@PICSUFFIX@) \
		@SONAMEFLAG@`basename $@`

bin/cap.@SHLIBEXT@: $(VFS_CAP_OBJ:.o=.@PICSUFFIX@)
	@echo "Building plugin $@"
	@$(SHLD) $(LDSHFLAGS) -o $@ $(VFS_CAP_OBJ:.o=.@PICSUFFIX@) \
		@SONAMEFLAG@`basename $@`

bin/expand_msdfs.@SHLIBEXT@: $(VFS_EXPAND_MSDFS_OBJ:.o=.@PICSUFFIX@)
	@echo "Building plugin $@"
	@$(SHLD) $(LDSHFLAGS) -o $@ $(VFS_EXPAND_MSDFS_OBJ:.o=.@PICSUFFIX@) \
		@SONAMEFLAG@`basename $@`

bin/config_ldap.@SHLIBEXT@: $(CONFIG_LDAP_OBJ:.o=.@PICSUFFIX@)
	@echo "Building plugin $@"
	 @$(SHLD) $(LDSHFLAGS) -o $@ $(CONFIG_LDAP_OBJ:.o=.@PICSUFFIX@) \
		@SMBLDAP@ @LDAP_LIBS@ @SONAMEFLAG@`basename $@`

bin/afsacl.@SHLIBEXT@: $(VFS_AFSACL_OBJ:.o=.po)
	@echo "Building plugin $@"
	@$(SHLD) $(LDSHFLAGS) -o $@ $(VFS_AFSACL_OBJ:.o=.po) \
		@SONAMEFLAG@`basename $@`

bin/catia.@SHLIBEXT@: $(VFS_CATIA_OBJ:.o=.@PICSUFFIX@)
	@echo "Building plugin $@"
	@$(SHLD) $(LDSHFLAGS) -o $@ $(VFS_CATIA_OBJ:.o=.@PICSUFFIX@) \
		@SONAMEFLAG@`basename $@`


bin/wbinfo@EXEEXT@: $(WBINFO_OBJ) @BUILD_POPT@ bin/.dummy
	@echo Linking $@
	@$(CC) $(FLAGS) -o $@ $(LDFLAGS) $(WBINFO_OBJ) $(DYNEXP) $(LIBS) @POPTLIBS@

bin/ntlm_auth@EXEEXT@: $(NTLM_AUTH_OBJ) $(PARAM_OBJ) $(LIB_NONSMBD_OBJ) \
		@BUILD_POPT@ bin/.dummy
	@echo Linking $@
	@$(CC) $(FLAGS) -o $@ $(LDFLAGS) $(DYNEXP) $(NTLM_AUTH_OBJ) \
		$(PARAM_OBJ) $(LIB_NONSMBD_OBJ) $(LIBS) \
		@POPTLIBS@ $(KRB5LIBS) $(LDAP_LIBS)

bin/pam_smbpass.@SHLIBEXT@: $(PAM_SMBPASS_PICOOBJ)
	@echo "Linking shared library $@"
	@$(SHLD) $(LDSHFLAGS) -o $@ $(PAM_SMBPASS_PICOOBJ) -lpam $(DYNEXP) $(LIBS) -lc $(LDAP_LIBS) $(KRB5LIBS)

bin/libmsrpc.a: $(LIBMSRPC_PICOBJ)
	@-$(AR) -rc $@ $(LIBMSRPC_PICOBJ) 

bin/tdbbackup@EXEEXT@: $(TDBBACKUP_OBJ) bin/.dummy
	@echo Linking $@
	@$(CC) $(FLAGS) -o $@ $(DYNEXP) $(TDBBACKUP_OBJ) @SOCKWRAP@

bin/tdbtool@EXEEXT@: $(TDBTOOL_OBJ) bin/.dummy
	@echo Linking $@
	@$(CC) $(FLAGS) -o $@ $(DYNEXP) $(TDBTOOL_OBJ) @SOCKWRAP@

bin/tdbdump@EXEEXT@: $(TDBDUMP_OBJ) bin/.dummy
	@echo Linking $@
	@$(CC) $(FLAGS) -o $@ $(DYNEXP) $(TDBDUMP_OBJ) @SOCKWRAP@

bin/t_strcmp@EXEEXT@: bin/libbigballofmud.@SHLIBEXT@ torture/t_strcmp.o
	$(CC) $(FLAGS) -o $@ $(DYNEXP) $(LIBS) torture/t_strcmp.o -L ./bin -lbigballofmud

bin/t_strstr@EXEEXT@: bin/libbigballofmud.@SHLIBEXT@ torture/t_strstr.o
	$(CC) $(FLAGS) -o $@ $(DYNEXP) $(LIBS) torture/t_strstr.o -L ./bin -lbigballofmud

bin/t_strappend@EXEEXT@: bin/libbigballofmud.@SHLIBEXT@ torture/t_strappend.o
	$(CC) $(FLAGS) -o $@ $(DYNEXP) $(LIBS) torture/t_strappend.o -L ./bin -lbigballofmud

bin/t_stringoverflow@EXEEXT@: bin/libbigballofmud.@SHLIBEXT@ torture/t_stringoverflow.o
	$(CC) $(FLAGS) -o $@ $(DYNEXP) torture/t_stringoverflow.o -L./bin -lbigballofmud

bin/t_doschar@EXEEXT@: bin/libbigballofmud.@SHLIBEXT@ torture/t_doschar.o
	$(CC) $(FLAGS) -o $@ $(DYNEXP) $(LIBS) torture/t_doschar.o -L ./bin -lbigballofmud
bin/t_push_ucs2@EXEEXT@: bin/libbigballofmud.@SHLIBEXT@ torture/t_push_ucs2.o
	$(CC) $(FLAGS) -o $@ $(DYNEXP) $(LIBS) torture/t_push_ucs2.o -L ./bin -lbigballofmud

bin/t_snprintf@EXEEXT@: lib/snprintf.c
	$(CC) $(FLAGS) -o $@ $(DYNEXP) -DTEST_SNPRINTF lib/snprintf.c -lm
install: installbin installman installscripts installdat installswat installmodules @INSTALLCLIENT@

install-everything: install installmodules

# DESTDIR is used here to prevent packagers wasting their time
# duplicating the Makefile. Remove it and you will have the privelege
# of package each samba release for muliple versions of multiple
# distributions and operating systems, or at least supplying patches
# to all the packaging files required for this, prior to committing
# the removal of DESTDIR. Do not remove it even though you think it
# is not used

installdirs:
	@$(SHELL) $(srcdir)/script/installdirs.sh $(DESTDIR)$(BASEDIR) $(DESTDIR)$(BINDIR) $(DESTDIR)$(SBINDIR) $(DESTDIR)$(LIBDIR) $(DESTDIR)$(VARDIR) $(DESTDIR)$(PRIVATEDIR) $(DESTDIR)$(PIDDIR) $(DESTDIR)$(LOCKDIR) $(DESTDIR)$(MANDIR)

installservers: all installdirs
	@$(SHELL) $(srcdir)/script/installbin.sh $(INSTALLPERMS) $(DESTDIR)$(BASEDIR) $(DESTDIR)$(SBINDIR) $(DESTDIR)$(LIBDIR) $(DESTDIR)$(VARDIR) $(SBIN_PROGS)

installbin: all installdirs
	@$(SHELL) $(srcdir)/script/installbin.sh $(INSTALLPERMS) $(DESTDIR) $(DESTDIR)$(BASEDIR) $(DESTDIR)$(SBINDIR) $(DESTDIR)$(LIBDIR) $(DESTDIR)$(VARDIR) $(SBIN_PROGS)
	@$(SHELL) $(srcdir)/script/installbin.sh $(INSTALLPERMS) $(DESTDIR) $(DESTDIR)$(BASEDIR) $(DESTDIR)$(BINDIR) $(DESTDIR)$(LIBDIR) $(DESTDIR)$(VARDIR) $(BIN_PROGS)


# Some symlinks are required for the 'probing' of modules. 
# This mechanism should go at some point..
installmodules: modules installdirs
	@$(SHELL) $(srcdir)/script/installmodules.sh $(INSTALLPERMS) $(DESTDIR)$(BASEDIR) $(DESTDIR)$(VFSLIBDIR) $(VFS_MODULES)
	@$(SHELL) $(srcdir)/script/installmodules.sh $(INSTALLPERMS) $(DESTDIR)$(BASEDIR) $(DESTDIR)$(PDBLIBDIR) $(PDB_MODULES)
	@$(SHELL) $(srcdir)/script/installmodules.sh $(INSTALLPERMS) $(DESTDIR)$(BASEDIR) $(DESTDIR)$(RPCLIBDIR) $(RPC_MODULES)
	@$(SHELL) $(srcdir)/script/installmodules.sh $(INSTALLPERMS) $(DESTDIR)$(BASEDIR) $(DESTDIR)$(IDMAPLIBDIR) $(IDMAP_MODULES)
	@$(SHELL) $(srcdir)/script/installmodules.sh $(INSTALLPERMS) $(DESTDIR)$(BASEDIR) $(DESTDIR)$(CHARSETLIBDIR) $(CHARSET_MODULES)
	@$(SHELL) $(srcdir)/script/installmodules.sh $(INSTALLPERMS) $(DESTDIR)$(BASEDIR) $(DESTDIR)$(AUTHLIBDIR) $(AUTH_MODULES)
	@$(SHELL) $(srcdir)/script/linkmodules.sh $(DESTDIR)$(PDBLIBDIR) ldapsam.@SHLIBEXT@ ldapsam_compat.@SHLIBEXT@
	@$(SHELL) $(srcdir)/script/linkmodules.sh $(DESTDIR)$(AUTHLIBDIR) rhosts.@SHLIBEXT@ hostsequiv.@SHLIBEXT@
	@$(SHELL) $(srcdir)/script/linkmodules.sh $(DESTDIR)$(AUTHLIBDIR) sam.@SHLIBEXT@ sam_ignoredomain.@SHLIBEXT@
	@$(SHELL) $(srcdir)/script/linkmodules.sh $(DESTDIR)$(AUTHLIBDIR) domain.@SHLIBEXT@ trustdomain.@SHLIBEXT@ ntdomain.@SHLIBEXT@
	@$(SHELL) $(srcdir)/script/linkmodules.sh $(DESTDIR)$(AUTHLIBDIR) builtin.@SHLIBEXT@ guest.@SHLIBEXT@ fixed_challenge.@SHLIBEXT@ name_to_ntstatus.@SHLIBEXT@

installscripts: installdirs
	@$(SHELL) $(srcdir)/script/installscripts.sh $(INSTALLPERMS) $(DESTDIR)$(BINDIR) $(SCRIPTS)

installdat: installdirs
	@$(SHELL) $(srcdir)/script/installdat.sh $(DESTDIR)$(LIBDIR) $(srcdir)

installmsg: installdirs
	@$(SHELL) $(srcdir)/script/installmsg.sh $(DESTDIR)$(LIBDIR) $(srcdir)

installswat: installdirs installmsg
	@$(SHELL) $(srcdir)/script/installswat.sh $(DESTDIR)$(SWATDIR) $(srcdir)

installclientlib: installdirs libsmbclient
	@$(SHELL) $(srcdir)/script/installdirs.sh $(DESTDIR)$(LIBDIR)
	-$(INSTALLCLIENTCMD_SH) bin/libsmbclient.@SHLIBEXT@ $(DESTDIR)$(LIBDIR)
	-$(INSTALLCLIENTCMD_A) bin/libsmbclient.a $(DESTDIR)$(LIBDIR)
	@$(SHELL) $(srcdir)/script/installdirs.sh $(DESTDIR)${prefix}/include
	-$(INSTALLCMD) $(srcdir)/include/libsmbclient.h $(DESTDIR)${prefix}/include

# Python extensions

PYTHON_OBJS = $(PARAM_OBJ) $(LIB_NONSMBD_OBJ) $(LIBSMB_OBJ) $(RPC_PARSE_OBJ) \
	$(LIBMSRPC_OBJ) $(PASSDB_OBJ) $(GROUPDB_OBJ) \
	$(SECRETS_OBJ) $(KRBCLIENT_OBJ) $(SMBLDAP_OBJ)

PYTHON_PICOBJS = $(PYTHON_OBJS:.o=.@PICSUFFIX@)

python_ext: $(PYTHON_PICOBJS)
	@if test -z "$(PYTHON)"; then \
		echo Use the option --with-python to configure python; \
		exit 1; \
	fi
	PYTHON_OBJS="$(PYTHON_PICOBJS)" \
	PYTHON_CFLAGS="$(CFLAGS) $(CPPFLAGS) $(FLAGS)" \
	LIBS="$(LDFLAGS) $(LIBS) $(PASSDB_LIBS) $(IDMAP_LIBS) $(KRB5LIBS) $(LDAP_LIBS)" \
		$(PYTHON) python/setup.py build

python_install: $(PYTHON_PICOBJS)
	@if test -z "$(PYTHON)"; then \
		echo Use the option --with-python to configure python; \
		exit 1; \
	fi
	PYTHON_OBJS="$(PYTHON_PICOBJS)" \
	PYTHON_CFLAGS="$(CFLAGS) $(CPPFLAGS)" \
	LIBS="$(LDFLAGS) $(LIBS)" \
		$(PYTHON) python/setup.py install

python_clean:
	@-if test -n "$(PYTHON)"; then $(PYTHON) python/setup.py clean; fi

# revert to the previously installed version
revert:
	@$(SHELL) $(srcdir)/script/revert.sh $(SBINDIR) $(SBIN_PROGS) 
	@$(SHELL) $(srcdir)/script/revert.sh $(BINDIR) $(BIN_PROGS) $(SCRIPTS)

installman: installdirs
	@$(SHELL) $(srcdir)/script/installman.sh $(DESTDIR)$(MANDIR) $(srcdir) C "@ROFF@"

.PHONY: showlayout

showlayout: 
	@echo "Samba will be installed into:"
	@echo "  basedir:     $(BASEDIR)"
	@echo "  bindir:      $(BINDIR)"
	@echo "  sbindir:     $(SBINDIR)"
	@echo "  libdir:      $(LIBDIR)"
	@echo "  vardir:      $(VARDIR)"
	@echo "  mandir:      $(MANDIR)"
	@echo "  privatedir:  $(PRIVATE_DIR)"
	@echo "  configdir:   $(CONFIGDIR)"
	@echo "  lockdir:     $(LOCKDIR)"
	@echo "  piddir:      $(PIDDIR)"
	@echo "  swatdir:     $(SWATDIR)"


uninstall: uninstallman uninstallbin uninstallscripts uninstallmodules

uninstallman:
	@$(SHELL) $(srcdir)/script/uninstallman.sh $(DESTDIR)$(MANDIR) $(srcdir) C

uninstallbin:
	@$(SHELL) $(srcdir)/script/uninstallbin.sh $(INSTALLPERMS) $(DESTDIR)$(BASEDIR) $(DESTDIR)$(SBINDIR) $(DESTDIR)$(LIBDIR) $(DESTDIR)$(VARDIR) $(DESTDIR)$(SBIN_PROGS)
	@$(SHELL) $(srcdir)/script/uninstallbin.sh $(INSTALLPERMS) $(DESTDIR)$(BASEDIR) $(DESTDIR)$(BINDIR) $(DESTDIR)$(LIBDIR) $(DESTDIR)$(VARDIR) $(DESTDIR)$(BIN_PROGS)

uninstallmodules:
	@$(SHELL) $(srcdir)/script/uninstallmodules.sh $(INSTALLPERMS) $(DESTDIR)$(BASEDIR) $(DESTDIR)$(VFSLIBDIR) $(DESTDIR)$(VFS_MODULES)
	@$(SHELL) $(srcdir)/script/uninstallmodules.sh $(INSTALLPERMS) $(DESTDIR)$(BASEDIR) $(DESTDIR)$(PDBLIBDIR) $(DESTDIR)$(PDB_MODULES)
	@$(SHELL) $(srcdir)/script/uninstallmodules.sh $(INSTALLPERMS) $(DESTDIR)$(BASEDIR) $(DESTDIR)$(RPCLIBDIR) $(DESTDIR)$(RPC_MODULES)
	@$(SHELL) $(srcdir)/script/uninstallmodules.sh $(INSTALLPERMS) $(DESTDIR)$(BASEDIR) $(DESTDIR)$(CHARSETLIBDIR) $(DESTDIR)$(CHARSET_MODULES)
	@$(SHELL) $(srcdir)/script/uninstallmodules.sh $(INSTALLPERMS) $(DESTDIR)$(BASEDIR) $(DESTDIR)$(AUTHLIBDIR) $(DESTDIR)$(AUTH_MODULES)

uninstallscripts:
	@$(SHELL) $(srcdir)/script/uninstallscripts.sh $(INSTALLPERMS) $(DESTDIR)$(BINDIR) $(SCRIPTS)

# Toplevel clean files
TOPFILES=dynconfig.o dynconfig.@PICSUFFIX@

clean: delheaders python_clean
	-rm -f core */*~ *~ */*.o */*.@PICSUFFIX@ */*.@SHLIBEXT@ \
		$(TOPFILES) $(BIN_PROGS) $(SBIN_PROGS) $(MODULES) $(TORTURE_PROGS) \
		$(LIBSMBCLIENT) $(EVERYTHING_PROGS) .headers.stamp

# Making this target will just make sure that the prototype files
# exist, not necessarily that they are up to date.  Since they're
# removed by "make clean" this will always be run when you do anything
# afterwards.
proto_exists: include/proto.h include/wrepld_proto.h include/build_env.h \
	nsswitch/winbindd_proto.h web/swat_proto.h \
	client/client_proto.h utils/net_proto.h utils/ntlm_auth_proto.h smbd/build_options.c

delheaders:
	@echo Removing prototype headers
	@rm -f include/proto.h include/build_env.h  include/wrepld_proto.h \
		nsswitch/winbindd_proto.h web/swat_proto.h \
		client/client_proto.h utils/net_proto.h \
		smbd/build_options.c

MKPROTO_SH = $(srcdir)/script/mkproto.sh

include/proto.h: smbd/build_options.c
	@echo Building include/proto.h
	@cd $(srcdir) && $(SHELL) $(MKPROTO_SH) $(AWK) \
	  -h _PROTO_H_ $(builddir)/include/proto.h \
	  $(PROTO_OBJ)

include/build_env.h: script/build_env.sh
	@echo Building include/build_env.h
	@$(SHELL) $(srcdir)/script/build_env.sh $(srcdir) $(builddir) $(CC) \
	  > $(builddir)/include/build_env.h

include/wrepld_proto.h:
	@echo Building include/wrepld_proto.h
	@cd $(srcdir) && $(SHELL) $(MKPROTO_SH) $(AWK) \
	  -h _WREPLD_PROTO_H_ $(builddir)/include/wrepld_proto.h \
	  $(WREPL_OBJ1)

nsswitch/winbindd_proto.h: 
	@cd $(srcdir) && $(SHELL) $(MKPROTO_SH) $(AWK) \
	  -h _WINBINDD_PROTO_H_ $(builddir)/nsswitch/winbindd_proto.h \
	  $(WINBINDD_OBJ1)

web/swat_proto.h: 
	@cd $(srcdir) && $(SHELL) $(MKPROTO_SH) $(AWK) \
	  -h _SWAT_PROTO_H_ $(builddir)/web/swat_proto.h \
	  $(SWAT_OBJ1)

client/client_proto.h: 
	@cd $(srcdir) && $(SHELL) $(MKPROTO_SH) $(AWK) \
	  -h _CLIENT_PROTO_H_ $(builddir)/client/client_proto.h \
	  $(CLIENT_OBJ1)

utils/net_proto.h: 
	@cd $(srcdir) && $(SHELL) $(MKPROTO_SH) $(AWK) \
	  -h _NET_PROTO_H_ $(builddir)/utils/net_proto.h \
	  $(NET_OBJ1)

utils/ntlm_auth_proto.h: 
	@cd $(srcdir) && $(SHELL) $(MKPROTO_SH) $(AWK) \
	  -h _NTLM_AUTH_PROTO_H_ $(builddir)/utils/ntlm_auth_proto.h \
	  $(NTLM_AUTH_OBJ1)

# "make headers" or "make proto" calls a subshell because we need to
# make sure these commands are executed in sequence even for a
# parallel make.
headers: 
	$(MAKE) delheaders; \
	$(MAKE) smbd/build_options.c; \
	$(MAKE) include/proto.h; \
	$(MAKE) include/build_env.h; \
	$(MAKE) include/wrepld_proto.h; \
	$(MAKE) nsswitch/winbindd_proto.h; \
	$(MAKE) web/swat_proto.h; \
	$(MAKE) client/client_proto.h; \
	$(MAKE) utils/ntlm_auth_proto.h; \
	$(MAKE) utils/net_proto.h;
<<<<<<< HEAD

prebuiltheaders:
	$(MAKE) include/tdbsam2_parse_info.h
=======
>>>>>>> ee7a1662

proto: headers 

.PHONY: headers proto

etags:
	etags `find $(srcdir) -name "*.[ch]" | grep -v /CVS/`

ctags:
	ctags `find $(srcdir) -name "*.[ch]" | grep -v /CVS/`

realclean: clean delheaders
	-rm -f config.log bin/.dummy script/findsmb

distclean: realclean
	-rm -f include/stamp-h
	-rm -f include/config.h Makefile
	-rm -f config.status config.cache so_locations
	-rm -rf .deps TAGS

realdistclean: distclean
	-rm -f include/config.h.in
	-rm -f include/version.h
	-rm -f configure

# this target is really just for my use. It only works on a limited
# range of machines and is used to produce a list of potentially
# dead (ie. unused) functions in the code. (tridge)
finddead:
	nm */*.o |grep 'U ' | awk '{print $$2}' | sort -u > nmused.txt
	nm */*.o |grep 'T ' | awk '{print $$3}' | sort -u > nmfns.txt
	comm -13 nmused.txt nmfns.txt 


# when configure.in is updated, reconfigure
$(srcdir)/configure: $(srcdir)/configure.in
	@echo "WARNING: you need to rerun ./autogen.sh"

config.status: $(srcdir)/configure
	@echo "WARNING: you need to run ./configure"

Makefile: $(srcdir)/Makefile.in config.status
	@echo "WARNING: you need to run ./config.status"

######################################################################
# Samba Testing Framework

# FIXME: LD_LIBRARY_PATH is not portable, but in the absence of
# libtool I don't know a better way to do it.  Perhaps we should fix
# libbigballofmud to link statically?

check: check-programs
	LD_LIBRARY_PATH="`pwd`/bin:$$LD_LIBRARY_PATH" \
	PATH="`pwd`/bin:$$PATH" \
	python stf/standardcheck.py; \
	if test -n "$(PYTHON)"; then \
		python stf/pythoncheck.py; \
	fi

# These are called by the test suite and need to be built before
# running it.  For the time being we don't build all of BIN_PROGS,
# because they're not all needed.
<<<<<<< HEAD
check-programs: bin/t_strcmp bin/t_strstr bin/t_push_ucs2 bin/smbcontrol bin/t_snprintf bin/t_asn1
=======
check-programs: bin/t_strcmp bin/t_strstr bin/t_push_ucs2 bin/smbcontrol bin/t_snprintf

test: all
	@if test -z "$(SMB4TORTURE)"; then \
		echo "Please set the SMB4TORTURE environment variable"; \
		exit 1; \
	fi
	./script/smb4torture.sh `pwd`/prefix-test $(SMB4TORTURE)
>>>>>>> ee7a1662
<|MERGE_RESOLUTION|>--- conflicted
+++ resolved
@@ -161,11 +161,7 @@
 
 TDB_OBJ = $(TDBBASE_OBJ) tdb/tdbutil.o tdb/tdbback.o
 
-<<<<<<< HEAD
 SMBLDAP_OBJ = @SMBLDAP@ @SMBLDAPUTIL@
-=======
-SMBLDAP_OBJ = @SMBLDAP@ @SMBLDAPUTIL@ 
->>>>>>> ee7a1662
 
 VERSION_OBJ = lib/version.o
 
@@ -184,8 +180,6 @@
 ERRORMAP_OBJ = libsmb/errormap.o
 
 PASSCHANGE_OBJ = libsmb/passchange.o
-
-SOCKET_WRAPPER_OBJ = lib/socket_wrapper.o
 
 RPC_PARSE_OBJ0 = rpc_parse/parse_prs.o rpc_parse/parse_misc.o
 
@@ -208,11 +202,7 @@
 	  lib/pam_errors.o intl/lang_tdb.o \
 	  lib/adt_tree.o lib/gencache.o $(TDB_OBJ) \
 	  lib/module.o lib/ldap_escape.o @CHARSET_STATIC@ \
-<<<<<<< HEAD
 	  lib/secdesc.o lib/secace.o lib/secacl.o 
-=======
-	  lib/privileges.o lib/secdesc.o lib/secace.o lib/secacl.o @SOCKWRAP@
->>>>>>> ee7a1662
 
 LIB_NONSMBD_OBJ = $(LIB_OBJ) lib/dummysmbd.o lib/dummyroot.o
 
@@ -263,12 +253,8 @@
 	       rpc_client/cli_reg.o $(RPC_CLIENT_OBJ) \
 	       rpc_client/cli_spoolss.o rpc_client/cli_spoolss_notify.o  \
 	       rpc_client/cli_ds.o rpc_client/cli_echo.o \
-<<<<<<< HEAD
 	       rpc_client/cli_shutdown.o rpc_client/cli_svcctl.o \
 	       rpc_client/cli_unixinfo.o
-=======
-	       rpc_client/cli_shutdown.o rpc_client/cli_svcctl.o
->>>>>>> ee7a1662
 
 REGOBJS_OBJ = registry/reg_objects.o
 
@@ -283,10 +269,7 @@
 RPC_SAMR_OBJ = rpc_server/srv_samr.o rpc_server/srv_samr_nt.o \
                rpc_server/srv_samr_util.o
 
-<<<<<<< HEAD
 RPC_UNIXINFO_OBJ = rpc_server/srv_unixinfo.o rpc_server/srv_unixinfo_nt.o
-=======
->>>>>>> ee7a1662
 REGFIO_OBJ = registry/regfio.o
 
 RPC_REG_OBJ =  rpc_server/srv_reg.o rpc_server/srv_reg_nt.o $(REGFIO_OBJ)
@@ -297,12 +280,8 @@
 
 RPC_WKS_OBJ =  rpc_server/srv_wkssvc.o rpc_server/srv_wkssvc_nt.o
 
-<<<<<<< HEAD
-RPC_SVCCTL_OBJ =  rpc_server/srv_svcctl.o rpc_server/srv_svcctl_nt.o
-=======
 RPC_SVCCTL_OBJ =  rpc_server/srv_svcctl.o rpc_server/srv_svcctl_nt.o \
                   services/svc_spoolss.o services/svc_rcinit.o services/services_db.o
->>>>>>> ee7a1662
 
 RPC_DFS_OBJ =  rpc_server/srv_dfs.o rpc_server/srv_dfs_nt.o
 
@@ -327,11 +306,7 @@
                 rpc_parse/parse_wks.o rpc_parse/parse_ds.o \
 		rpc_parse/parse_spoolss.o rpc_parse/parse_dfs.o \
 		rpc_parse/parse_echo.o rpc_parse/parse_shutdown.o \
-<<<<<<< HEAD
 		rpc_parse/parse_svcctl.o rpc_parse/parse_unixinfo.o \
-=======
-		rpc_parse/parse_svcctl.o \
->>>>>>> ee7a1662
 		rpc_parse/parse_eventlog.o rpc_parse/parse_buffer.o $(REGOBJS_OBJ)
 
 RPC_CLIENT_OBJ = rpc_client/cli_pipe.o
@@ -358,6 +333,7 @@
 
 PROFILE_OBJ = profile/profile.o
 PROFILES_OBJ = utils/profiles.o
+EDITREG_OBJ = utils/editreg.o
 
 OPLOCK_OBJ = smbd/oplock.o smbd/oplock_irix.o smbd/oplock_linux.o
 
@@ -453,7 +429,7 @@
             nmbd/nmbd_workgroupdb.o nmbd/nmbd_synclists.o
 
 NMBD_OBJ = $(NMBD_OBJ1) $(PARAM_OBJ) $(LIBSMB_OBJ) $(KRBCLIENT_OBJ) $(UBIQX_OBJ) \
-           $(PROFILE_OBJ) $(LIB_NONSMBD_OBJ) $(SECRETS_OBJ) $(POPT_LIB_OBJ) 
+           $(PROFILE_OBJ) $(LIB_NONSMBD_OBJ) $(SECRETS_OBJ) $(POPT_LIB_OBJ)
 
 WREPL_OBJ1 = wrepld/server.o wrepld/process.o wrepld/parser.o wrepld/socket.o \
              wrepld/partners.o
@@ -572,11 +548,7 @@
 	  $(LIBMSRPC_OBJ) $(IDMAP_OBJ) \
 	  $(LIBADS_OBJ) $(LIBADS_SERVER_OBJ) $(POPT_LIB_OBJ) \
 	  $(SMBLDAP_OBJ) $(DCUTIL_OBJ) $(SERVER_MUTEX_OBJ) \
-<<<<<<< HEAD
 	  $(AFS_OBJ) $(AFS_SETTOKEN_OBJ) $(REGFIO_OBJ)
-=======
-	  $(AFS_OBJ) $(AFS_SETTOKEN_OBJ) $(PRINTERDB_OBJ) $(REGFIO_OBJ)
->>>>>>> ee7a1662
 
 CUPS_OBJ = client/smbspool.o $(PARAM_OBJ) $(LIBSMB_OBJ) \
 	  $(LIB_NONSMBD_OBJ) $(KRBCLIENT_OBJ) $(SECRETS_OBJ)
@@ -659,11 +631,7 @@
 	    $(RPC_LSA_OBJ) $(RPC_NETLOG_OBJ) $(RPC_SAMR_OBJ) $(RPC_REG_OBJ) $(RPC_LSA_DS_OBJ) \
 	    $(RPC_SVC_OBJ) $(RPC_WKS_OBJ) $(RPC_DFS_OBJ) $(RPC_SPOOLSS_OBJ) \
 	    $(RPC_ECHO_OBJ) $(RPC_SVCCTL_OBJ) $(RPC_EVENTLOG_OBJ) $(SMBLDAP_OBJ) \
-<<<<<<< HEAD
             $(IDMAP_OBJ) libsmb/spnego.o $(PASSCHANGE_OBJ) $(RPC_UNIXINFO_OBJ)
-=======
-            $(IDMAP_OBJ) libsmb/spnego.o $(PASSCHANGE_OBJ)
->>>>>>> ee7a1662
 
 WINBIND_WINS_NSS_OBJ = nsswitch/wins.o $(PARAM_OBJ) \
 	$(LIBSMB_OBJ) $(LIB_NONSMBD_OBJ) $(NSSWINS_OBJ) $(KRBCLIENT_OBJ)
@@ -891,7 +859,11 @@
 
 bin/profiles@EXEEXT@: $(PROFILES_OBJ) @BUILD_POPT@ bin/.dummy
 	@echo Linking $@
-	@$(CC) $(FLAGS) -o $@ $(PROFILES_OBJ) $(DYNEXP) $(LDFLAGS) $(LIBS) @POPTLIBS@ @SOCKWRAP@
+	@$(CC) $(FLAGS) -o $@ $(PROFILES_OBJ) $(DYNEXP) $(LDFLAGS) $(LIBS) @POPTLIBS@
+
+bin/editreg@EXEEXT@: $(EDITREG_OBJ) @BUILD_POPT@ bin/.dummy
+	@echo Linking $@
+	@$(CC) $(FLAGS) -o $@ $(EDITREG_OBJ) $(DYNEXP) $(LDFLAGS) $(LIBS) @POPTLIBS@
 
 bin/smbspool@EXEEXT@: $(CUPS_OBJ) bin/.dummy
 	@echo Linking $@
@@ -1311,15 +1283,15 @@
 
 bin/tdbbackup@EXEEXT@: $(TDBBACKUP_OBJ) bin/.dummy
 	@echo Linking $@
-	@$(CC) $(FLAGS) -o $@ $(DYNEXP) $(TDBBACKUP_OBJ) @SOCKWRAP@
+	@$(CC) $(FLAGS) -o $@ $(DYNEXP) $(TDBBACKUP_OBJ)
 
 bin/tdbtool@EXEEXT@: $(TDBTOOL_OBJ) bin/.dummy
 	@echo Linking $@
-	@$(CC) $(FLAGS) -o $@ $(DYNEXP) $(TDBTOOL_OBJ) @SOCKWRAP@
+	@$(CC) $(FLAGS) -o $@ $(DYNEXP) $(TDBTOOL_OBJ)
 
 bin/tdbdump@EXEEXT@: $(TDBDUMP_OBJ) bin/.dummy
 	@echo Linking $@
-	@$(CC) $(FLAGS) -o $@ $(DYNEXP) $(TDBDUMP_OBJ) @SOCKWRAP@
+	@$(CC) $(FLAGS) -o $@ $(DYNEXP) $(TDBDUMP_OBJ)
 
 bin/t_strcmp@EXEEXT@: bin/libbigballofmud.@SHLIBEXT@ torture/t_strcmp.o
 	$(CC) $(FLAGS) -o $@ $(DYNEXP) $(LIBS) torture/t_strcmp.o -L ./bin -lbigballofmud
@@ -1553,12 +1525,9 @@
 	$(MAKE) client/client_proto.h; \
 	$(MAKE) utils/ntlm_auth_proto.h; \
 	$(MAKE) utils/net_proto.h;
-<<<<<<< HEAD
 
 prebuiltheaders:
 	$(MAKE) include/tdbsam2_parse_info.h
-=======
->>>>>>> ee7a1662
 
 proto: headers 
 
@@ -1621,15 +1590,4 @@
 # These are called by the test suite and need to be built before
 # running it.  For the time being we don't build all of BIN_PROGS,
 # because they're not all needed.
-<<<<<<< HEAD
-check-programs: bin/t_strcmp bin/t_strstr bin/t_push_ucs2 bin/smbcontrol bin/t_snprintf bin/t_asn1
-=======
-check-programs: bin/t_strcmp bin/t_strstr bin/t_push_ucs2 bin/smbcontrol bin/t_snprintf
-
-test: all
-	@if test -z "$(SMB4TORTURE)"; then \
-		echo "Please set the SMB4TORTURE environment variable"; \
-		exit 1; \
-	fi
-	./script/smb4torture.sh `pwd`/prefix-test $(SMB4TORTURE)
->>>>>>> ee7a1662
+check-programs: bin/t_strcmp bin/t_strstr bin/t_push_ucs2 bin/smbcontrol bin/t_snprintf bin/t_asn1