--- conflicted
+++ resolved
@@ -112,31 +112,6 @@
 
 static void notify_deferred_opens(struct share_mode_lock *lck)
 {
-<<<<<<< HEAD
-	deferred_open_entry *de_array = NULL;
-	int num_de_entries, i;
-	pid_t mypid = sys_getpid();
-
-	if (!lp_defer_sharing_violations()) {
-		return;
-	}
-
-	num_de_entries = get_deferred_opens(fsp->conn, fsp->dev, fsp->inode, &de_array);
-	for (i = 0; i < num_de_entries; i++) {
-		deferred_open_entry *entry = &de_array[i];
-		if (entry->pid == mypid) {
-			/*
-			 * We need to notify ourself to retry the open.
-			 * Do this by finding the queued SMB record, moving it
-			 * to the head of the queue and changing the wait time to zero.
-			 */
-			schedule_sharing_violation_open_smb_message(entry->mid);
-		} else {
-			send_deferred_open_retry_message(entry);
-		}
-	}
-	SAFE_FREE(de_array);
-=======
  	int i;
  
  	for (i=0; i<lck->num_share_modes; i++) {
@@ -159,7 +134,6 @@
  					 e, sizeof(*e), True);
  		}
  	}
->>>>>>> 9fc825ba
 }
 
 /****************************************************************************
