--- conflicted
+++ resolved
@@ -3,10 +3,7 @@
    file closing
    Copyright (C) Andrew Tridgell 1992-1998
    Copyright (C) Jeremy Allison 1992-2004.
-<<<<<<< HEAD
-=======
    Copyright (C) Volker Lendecke 2005
->>>>>>> 369c89d3
    
    This program is free software; you can redistribute it and/or modify
    it under the terms of the GNU General Public License as published by
