#!/usr/bin/env python

import os

VERSION="1.0.7"

def find_library(library_names, lookup_paths):
    for directory in lookup_paths:
        for filename in library_names:
            so_path = os.path.join(directory, filename)
            if os.path.exists(so_path):
                return so_path
    return ''

def configure(conf):
    if conf.CHECK_PAM_WRAPPER():
        conf.DEFINE('USING_SYSTEM_PAM_WRAPPER', 1)
        libpam_wrapper_so_path = 'libpam_wrapper.so'
<<<<<<< HEAD

        pam_set_items_so_path = find_library(['pam_set_items.so'],
                                             ['/usr/lib64/pam_wrapper', '/usr/lib/pam_wrapper'])
    else:
        # check HAVE_GCC_THREAD_LOCAL_STORAGE
        conf.CHECK_CODE('''
            __thread int tls;

            int main(void) {
                return 0;
            }
            ''',
            'HAVE_GCC_THREAD_LOCAL_STORAGE',
            addmain=False,
            msg='Checking for thread local storage')

        # check HAVE_DESTRUCTOR_ATTRIBUTE
        conf.CHECK_CODE('''
            void test_destructor_attribute(void) __attribute__ ((destructor));
=======
>>>>>>> 5b2a3764

        pam_set_items_so_path = find_library(['pam_set_items.so'],
                                             ['/usr/lib64/pam_wrapper', '/usr/lib/pam_wrapper'])
    else:

        if conf.CONFIG_SET("HAVE___THREAD"):
            conf.DEFINE("HAVE_GCC_THREAD_LOCAL_STORAGE", 1)

        # check HAVE_FUNCTION_ATTRIBUTE_FORMAT
        conf.CHECK_CODE('''
            void log_fn(const char *format, ...) __attribute__ ((format (printf, 1, 2)));

            int main(void) {
                return 0;
            }
            ''',
            'HAVE_FUNCTION_ATTRIBUTE_FORMAT',
            addmain=False,
            strict=True,
            msg='Checking for printf format validation support')

        conf.CHECK_HEADERS('security/pam_appl.h')
        conf.CHECK_HEADERS('security/pam_modules.h')
        conf.CHECK_HEADERS('security/pam_ext.h')

        conf.CHECK_FUNCS_IN('pam_vsyslog',
                            'pam',
                            checklibc=False,
                            headers='security/pam_ext.h')

        conf.CHECK_FUNCS_IN('pam_syslog',
                            'pam',
                            checklibc=False,
                            headers='security/pam_ext.h')

        conf.CHECK_C_PROTOTYPE('pam_vprompt',
                               'int pam_vprompt(const pam_handle_t *_pamh, int _style, char **_resp, const char *_fmt, va_list _ap)',
                               define='HAVE_PAM_VPROMPT_CONST', headers='stdio.h sys/types.h security/pam_appl.h security/pam_modules.h')

        conf.CHECK_C_PROTOTYPE('pam_prompt',
                               'int pam_prompt(const pam_handle_t *_pamh, int _style, char **_resp, const char *_fmt, ...)',
                               define='HAVE_PAM_PROMPT_CONST', headers='stdio.h sys/types.h security/pam_appl.h security/pam_modules.h')

        conf.CHECK_C_PROTOTYPE(
            'pam_strerror',
            'const char *pam_strerror(const pam_handle_t *pamh, int errnum)',
            define='HAVE_PAM_STRERROR_CONST',
            headers='''stdio.h sys/types.h security/pam_appl.h
                       security/pam_modules.h''')

        # Find the absolute path to libpam.so.0
        libpam_path = find_library(['libpam.so.0', 'libpam.so'], conf.env.STANDARD_LIBPATH)
        conf.DEFINE('PAM_LIBRARY', ('"%s"' % libpam_path ))

        # Create full path to pam_wrapper
        blddir = os.path.realpath(conf.bldnode.abspath())
        libpam_wrapper_so_path = blddir + '/default/third_party/pam_wrapper/libpam-wrapper.so'
        pam_set_items_so_path = blddir + '/default/third_party/pam_wrapper/libpam-set-items.so'

    conf.DEFINE('LIBPAM_WRAPPER_SO_PATH', libpam_wrapper_so_path)
    conf.DEFINE('PAM_SET_ITEMS_SO_PATH', pam_set_items_so_path)
    conf.DEFINE('PAM_WRAPPER', 1)

def build(bld):
    if not bld.CONFIG_SET("USING_SYSTEM_PAM_WRAPPER"):
        # We need to do it this way or the library wont work.
        # Using private_library=True will add symbol version which
        # breaks preloading!
        bld.SAMBA_LIBRARY('pam_wrapper',
                          source='pam_wrapper.c',
                          deps='dl',
                          install=False,
                          realname='libpam-wrapper.so')

        bld.SAMBA_SUBSYSTEM('libpamtest',
                            source='libpamtest.c',
                            deps='dl pam')

        bld.SAMBA_LIBRARY('pam_set_items',
                          source='modules/pam_set_items.c',
                          deps='pam',
                          install=False,
                          realname='pam_set_items.so')

        # Can be used to write pam tests in python
        for env in bld.gen_python_environments():
            bld.SAMBA_PYTHON('pypamtest',
                             source='python/pypamtest.c',
                             deps='libpamtest',
                             install=False)<|MERGE_RESOLUTION|>--- conflicted
+++ resolved
@@ -16,28 +16,6 @@
     if conf.CHECK_PAM_WRAPPER():
         conf.DEFINE('USING_SYSTEM_PAM_WRAPPER', 1)
         libpam_wrapper_so_path = 'libpam_wrapper.so'
-<<<<<<< HEAD
-
-        pam_set_items_so_path = find_library(['pam_set_items.so'],
-                                             ['/usr/lib64/pam_wrapper', '/usr/lib/pam_wrapper'])
-    else:
-        # check HAVE_GCC_THREAD_LOCAL_STORAGE
-        conf.CHECK_CODE('''
-            __thread int tls;
-
-            int main(void) {
-                return 0;
-            }
-            ''',
-            'HAVE_GCC_THREAD_LOCAL_STORAGE',
-            addmain=False,
-            msg='Checking for thread local storage')
-
-        # check HAVE_DESTRUCTOR_ATTRIBUTE
-        conf.CHECK_CODE('''
-            void test_destructor_attribute(void) __attribute__ ((destructor));
-=======
->>>>>>> 5b2a3764
 
         pam_set_items_so_path = find_library(['pam_set_items.so'],
                                              ['/usr/lib64/pam_wrapper', '/usr/lib/pam_wrapper'])
