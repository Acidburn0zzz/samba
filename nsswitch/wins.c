/*
   Unix SMB/CIFS implementation.
   a WINS nsswitch module
   Copyright (C) Andrew Tridgell 1999

   This program is free software; you can redistribute it and/or modify
   it under the terms of the GNU General Public License as published by
   the Free Software Foundation; either version 3 of the License, or
   (at your option) any later version.

   This program is distributed in the hope that it will be useful,
   but WITHOUT ANY WARRANTY; without even the implied warranty of
   MERCHANTABILITY or FITNESS FOR A PARTICULAR PURPOSE.  See the
   GNU General Public License for more details.

   You should have received a copy of the GNU General Public License
   along with this program.  If not, see <http://www.gnu.org/licenses/>.

*/

#include "includes.h"
#include "nsswitch/winbind_nss.h"
#include "nsswitch/libwbclient/wbclient.h"

#ifdef HAVE_NS_API_H

#include <ns_daemon.h>
#endif

#if HAVE_PTHREAD_H
#include <pthread.h>
#endif

#if HAVE_PTHREAD
static pthread_mutex_t wins_nss_mutex = PTHREAD_MUTEX_INITIALIZER;
#endif

#ifndef INADDRSZ
#define INADDRSZ 4
#endif

NSS_STATUS _nss_wins_gethostbyname_r(const char *hostname, struct hostent *he,
			  char *buffer, size_t buflen, int *h_errnop);
NSS_STATUS _nss_wins_gethostbyname2_r(const char *name, int af, struct hostent *he,
			   char *buffer, size_t buflen, int *h_errnop);

<<<<<<< HEAD
static void nss_wins_init(void)
{
	initialised = 1;
	lp_set_cmdline("log level", "0");

	TimeInit();
	setup_logging("nss_wins",False);
	lp_load_global_no_reinit(get_dyn_CONFIGFILE());
	load_interfaces();
}

static struct in_addr *lookup_byname_backend(const char *name, int *count)
=======
static char *lookup_byname_backend(const char *name)
>>>>>>> 92b8875a
{
	const char *p;
	char *ip;
	size_t nbt_len;
	wbcErr result;

	nbt_len = strlen(name);
	if (nbt_len > MAX_NETBIOSNAME_LEN - 1) {
		return NULL;
	}
	p = strchr(name, '.');
	if (p != NULL) {
		return NULL;
	}

	result = wbcResolveWinsByName(name, &ip);
	if (result != WBC_ERR_SUCCESS) {
		return NULL;
	}

	return ip;
}

#ifdef HAVE_NS_API_H

static char *lookup_byaddr_backend(const char *ip)
{
	wbcErr result;
	char *name = NULL;

	result = wbcResolveWinsByIP(ip, &name);
	if (result != WBC_ERR_SUCCESS) {
		return NULL;
	}

	return name;
}

/* IRIX version */

int init(void)
{
	bool ok;

	nsd_logprintf(NSD_LOG_MIN, "entering init (wins)\n");

	ok = nss_wins_init();
	if (!ok) {
		return NSD_ERROR;
	}

	return NSD_OK;
}

int lookup(nsd_file_t *rq)
{
	char *map;
	char *key;
	char *addr;
	int i, count, len, size;
	char response[1024];
	bool found = False;

	nsd_logprintf(NSD_LOG_MIN, "entering lookup (wins)\n");
	if (! rq)
		return NSD_ERROR;

	map = nsd_attr_fetch_string(rq->f_attrs, "table", (char*)0);
	if (! map) {
		rq->f_status = NS_FATAL;
		return NSD_ERROR;
	}

	key = nsd_attr_fetch_string(rq->f_attrs, "key", (char*)0);
	if (! key || ! *key) {
		rq->f_status = NS_FATAL;
		return NSD_ERROR;
	}

	response[0] = '\0';
	len = sizeof(response) - 2;

	/*
	 * response needs to be a string of the following format
	 * ip_address[ ip_address]*\tname[ alias]*
	 */
	if (strcasecmp_m(map,"hosts.byaddr") == 0) {
		char *name;

		name = lookup_byaddr_backend(key);
		if (name != NULL) {
			size = strlen(key) + 1;
			if (size > len) {
				return NSD_ERROR;
			}
			len -= size;
			strncat(response,key,size);
			strncat(response,"\t",1);

			size = strlen(name) + 1;
			if (size > len) {
				return NSD_ERROR;
			}
			len -= size;
			strncat(response, name, size);
			strncat(response, " ", 1);
			found = True;
		}
		response[strlen(response)-1] = '\n';
	} else if (strcasecmp_m(map,"hosts.byname") == 0) {
		char *ip;

		ip = lookup_byname_backend(key);
		if (ip != NULL) {
			size = strlen(ip) + 1;
			if (size > len) {
				wbcFreeMemory(ip);
				return NSD_ERROR;
			}
			len -= size;
			strncat(response,ip,size);
			strncat(response,"\t",1);
			size = strlen(key) + 1;
			wbcFreeMemory(ip);
			if (size > len) {
				return NSD_ERROR;
			}
			strncat(response,key,size);
			strncat(response,"\n",1);

			found = True;
		}
	}

	if (found) {
	    nsd_logprintf(NSD_LOG_LOW, "lookup (wins %s) %s\n",map,response);
	    nsd_set_result(rq,NS_SUCCESS,response,strlen(response),VOLATILE);
	    return NSD_OK;
	}
	nsd_logprintf(NSD_LOG_LOW, "lookup (wins) not found\n");
	rq->f_status = NS_NOTFOUND;
	return NSD_NEXT;
}

#else

/* Allocate some space from the nss static buffer.  The buffer and buflen
   are the pointers passed in by the C library to the _nss_*_*
   functions. */

static char *get_static(char **buffer, size_t *buflen, size_t len)
{
	char *result;

	/* Error check.  We return false if things aren't set up right, or
	   there isn't enough buffer space left. */

	if ((buffer == NULL) || (buflen == NULL) || (*buflen < len)) {
		return NULL;
	}

	/* Return an index into the static buffer */

	result = *buffer;
	*buffer += len;
	*buflen -= len;

	return result;
}

/****************************************************************************
gethostbyname() - we ignore any domain portion of the name and only
handle names that are at most 15 characters long
  **************************************************************************/
NSS_STATUS
_nss_wins_gethostbyname_r(const char *hostname, struct hostent *he,
			  char *buffer, size_t buflen, int *h_errnop)
{
	NSS_STATUS nss_status = NSS_STATUS_SUCCESS;
	char *ip;
	struct in_addr in;
	int i;
	fstring name;
	size_t namelen;
	int rc;

#if HAVE_PTHREAD
	pthread_mutex_lock(&wins_nss_mutex);
#endif

	memset(he, '\0', sizeof(*he));
	fstrcpy(name, hostname);

	/* Do lookup */

	ip = lookup_byname_backend(name);
	if (ip == NULL) {
		nss_status = NSS_STATUS_NOTFOUND;
		goto out;
	}

	rc = inet_pton(AF_INET, ip, &in);
	wbcFreeMemory(ip);
	if (rc == 0) {
		nss_status = NSS_STATUS_TRYAGAIN;
		goto out;
	}

	/* Copy h_name */

	namelen = strlen(name) + 1;

	if ((he->h_name = get_static(&buffer, &buflen, namelen)) == NULL) {
		nss_status = NSS_STATUS_TRYAGAIN;
		goto out;
	}

	memcpy(he->h_name, name, namelen);

	/* Copy h_addr_list, align to pointer boundary first */

	if ((i = (unsigned long)(buffer) % sizeof(char*)) != 0)
		i = sizeof(char*) - i;

	if (get_static(&buffer, &buflen, i) == NULL) {
		nss_status = NSS_STATUS_TRYAGAIN;
		goto out;
	}

	if ((he->h_addr_list = (char **)get_static(
		     &buffer, &buflen, i * sizeof(char *))) == NULL) {
		nss_status = NSS_STATUS_TRYAGAIN;
		goto out;
	}

	if ((he->h_addr_list[0] = get_static(&buffer, &buflen,
					     INADDRSZ)) == NULL) {
		nss_status = NSS_STATUS_TRYAGAIN;
		goto out;
	}

	memcpy(he->h_addr_list[i], &in, INADDRSZ);

	he->h_addr_list[0] = NULL;

	/* Set h_addr_type and h_length */

	he->h_addrtype = AF_INET;
	he->h_length = INADDRSZ;

	/* Set h_aliases */

	if ((i = (unsigned long)(buffer) % sizeof(char*)) != 0)
		i = sizeof(char*) - i;

	if (get_static(&buffer, &buflen, i) == NULL) {
		nss_status = NSS_STATUS_TRYAGAIN;
		goto out;
	}

	if ((he->h_aliases = (char **)get_static(
		     &buffer, &buflen, sizeof(char *))) == NULL) {
		nss_status = NSS_STATUS_TRYAGAIN;
		goto out;
	}

	he->h_aliases[0] = NULL;

	nss_status = NSS_STATUS_SUCCESS;

  out:

#if HAVE_PTHREAD
	pthread_mutex_unlock(&wins_nss_mutex);
#endif
	return nss_status;
}


NSS_STATUS
_nss_wins_gethostbyname2_r(const char *name, int af, struct hostent *he,
			   char *buffer, size_t buflen, int *h_errnop)
{
	NSS_STATUS nss_status;

	if(af!=AF_INET) {
		*h_errnop = NO_DATA;
		nss_status = NSS_STATUS_UNAVAIL;
	} else {
		nss_status = _nss_wins_gethostbyname_r(
				name, he, buffer, buflen, h_errnop);
	}
	return nss_status;
}
#endif<|MERGE_RESOLUTION|>--- conflicted
+++ resolved
@@ -44,22 +44,7 @@
 NSS_STATUS _nss_wins_gethostbyname2_r(const char *name, int af, struct hostent *he,
 			   char *buffer, size_t buflen, int *h_errnop);
 
-<<<<<<< HEAD
-static void nss_wins_init(void)
-{
-	initialised = 1;
-	lp_set_cmdline("log level", "0");
-
-	TimeInit();
-	setup_logging("nss_wins",False);
-	lp_load_global_no_reinit(get_dyn_CONFIGFILE());
-	load_interfaces();
-}
-
-static struct in_addr *lookup_byname_backend(const char *name, int *count)
-=======
 static char *lookup_byname_backend(const char *name)
->>>>>>> 92b8875a
 {
 	const char *p;
 	char *ip;
