/* pam_winbind module

   Copyright Andrew Tridgell <tridge@samba.org> 2000
   Copyright Tim Potter <tpot@samba.org> 2000
   Copyright Andrew Bartlett <abartlet@samba.org> 2002
   Copyright Guenther Deschner <gd@samba.org> 2005-2008

   largely based on pam_userdb by Cristian Gafton <gafton@redhat.com> also
   contains large slabs of code from pam_unix by Elliot Lee
   <sopwith@redhat.com> (see copyright below for full details)
*/

#include "pam_winbind.h"

enum pam_winbind_request_type 
{
	PAM_WINBIND_AUTHENTICATE,
	PAM_WINBIND_SETCRED,
	PAM_WINBIND_ACCT_MGMT,
	PAM_WINBIND_OPEN_SESSION,
	PAM_WINBIND_CLOSE_SESSION,
	PAM_WINBIND_CHAUTHTOK,
	PAM_WINBIND_CLEANUP
};

static int wbc_error_to_pam_error(wbcErr status)
{
	switch (status) {
		case WBC_ERR_SUCCESS:
			return PAM_SUCCESS;
		case WBC_ERR_NOT_IMPLEMENTED:
			return PAM_SERVICE_ERR;
		case WBC_ERR_UNKNOWN_FAILURE:
			break;
		case WBC_ERR_NO_MEMORY:
			return PAM_BUF_ERR;
		case WBC_ERR_INVALID_SID:
		case WBC_ERR_INVALID_PARAM:
			break;
		case WBC_ERR_WINBIND_NOT_AVAILABLE:
			return PAM_AUTHINFO_UNAVAIL;
		case WBC_ERR_DOMAIN_NOT_FOUND:
			return PAM_AUTHINFO_UNAVAIL;
		case WBC_ERR_INVALID_RESPONSE:
			return PAM_BUF_ERR;
		case WBC_ERR_NSS_ERROR:
			return PAM_USER_UNKNOWN;
		case WBC_ERR_AUTH_ERROR:
			return PAM_AUTH_ERR;
		case WBC_ERR_UNKNOWN_USER:
			return PAM_USER_UNKNOWN;
		case WBC_ERR_UNKNOWN_GROUP:
			return PAM_USER_UNKNOWN;
		case WBC_ERR_PWD_CHANGE_FAILED:
			break;
	}

	/* be paranoid */
	return PAM_AUTH_ERR;
}

static const char *_pam_error_code_str(int err)
{
	switch (err) {
		case PAM_SUCCESS:
			return "PAM_SUCCESS";
		case PAM_OPEN_ERR:
			return "PAM_OPEN_ERR";
		case PAM_SYMBOL_ERR:
			return "PAM_SYMBOL_ERR";
		case PAM_SERVICE_ERR:
			return "PAM_SERVICE_ERR";
		case PAM_SYSTEM_ERR:
			return "PAM_SYSTEM_ERR";
		case PAM_BUF_ERR:
			return "PAM_BUF_ERR";
		case PAM_PERM_DENIED:
			return "PAM_PERM_DENIED";
		case PAM_AUTH_ERR:
			return "PAM_AUTH_ERR";
		case PAM_CRED_INSUFFICIENT:
			return "PAM_CRED_INSUFFICIENT";
		case PAM_AUTHINFO_UNAVAIL:
			return "PAM_AUTHINFO_UNAVAIL";
		case PAM_USER_UNKNOWN:
			return "PAM_USER_UNKNOWN";
		case PAM_MAXTRIES:
			return "PAM_MAXTRIES";
		case PAM_NEW_AUTHTOK_REQD:
			return "PAM_NEW_AUTHTOK_REQD";
		case PAM_ACCT_EXPIRED:
			return "PAM_ACCT_EXPIRED";
		case PAM_SESSION_ERR:
			return "PAM_SESSION_ERR";
		case PAM_CRED_UNAVAIL:
			return "PAM_CRED_UNAVAIL";
		case PAM_CRED_EXPIRED:
			return "PAM_CRED_EXPIRED";
		case PAM_CRED_ERR:
			return "PAM_CRED_ERR";
		case PAM_NO_MODULE_DATA:
			return "PAM_NO_MODULE_DATA";
		case PAM_CONV_ERR:
			return "PAM_CONV_ERR";
		case PAM_AUTHTOK_ERR:
			return "PAM_AUTHTOK_ERR";
		case PAM_AUTHTOK_RECOVER_ERR:
			return "PAM_AUTHTOK_RECOVER_ERR";
		case PAM_AUTHTOK_LOCK_BUSY:
			return "PAM_AUTHTOK_LOCK_BUSY";
		case PAM_AUTHTOK_DISABLE_AGING:
			return "PAM_AUTHTOK_DISABLE_AGING";
		case PAM_TRY_AGAIN:
			return "PAM_TRY_AGAIN";
		case PAM_IGNORE:
			return "PAM_IGNORE";
		case PAM_ABORT:
			return "PAM_ABORT";
		case PAM_AUTHTOK_EXPIRED:
			return "PAM_AUTHTOK_EXPIRED";
#ifdef PAM_MODULE_UNKNOWN
		case PAM_MODULE_UNKNOWN:
			return "PAM_MODULE_UNKNOWN";
#endif
#ifdef PAM_BAD_ITEM
		case PAM_BAD_ITEM:
			return "PAM_BAD_ITEM";
#endif
#ifdef PAM_CONV_AGAIN
		case PAM_CONV_AGAIN:
			return "PAM_CONV_AGAIN";
#endif
#ifdef PAM_INCOMPLETE
		case PAM_INCOMPLETE:
			return "PAM_INCOMPLETE";
#endif
		default:
			return NULL;
	}
}

#define _PAM_LOG_FUNCTION_ENTER(function, ctx) \
	do { \
		_pam_log_debug(ctx, LOG_DEBUG, "[pamh: %p] ENTER: " \
			       function " (flags: 0x%04x)", ctx->pamh, ctx->flags); \
		_pam_log_state(ctx); \
	} while (0)

#define _PAM_LOG_FUNCTION_LEAVE(function, ctx, retval) \
	do { \
		_pam_log_debug(ctx, LOG_DEBUG, "[pamh: %p] LEAVE: " \
			       function " returning %d (%s)", ctx ? ctx->pamh : NULL, retval, \
			       _pam_error_code_str(retval)); \
		_pam_log_state(ctx); \
	} while (0)

/* data tokens */

#define MAX_PASSWD_TRIES	3

#ifdef HAVE_GETTEXT
static char initialized = 0;

static inline void textdomain_init(void);
static inline void textdomain_init(void)
{
	if (!initialized) {
		bindtextdomain(MODULE_NAME, LOCALEDIR);
		initialized = 1;
	}
	return;
}
#endif


/* some syslogging */

#ifdef HAVE_PAM_VSYSLOG
static void _pam_log_int(const pam_handle_t *pamh,
			 int err,
			 const char *format,
			 va_list args)
{
	pam_vsyslog(pamh, err, format, args);
}
#else
static void _pam_log_int(const pam_handle_t *pamh,
			 int err,
			 const char *format,
			 va_list args)
{
	char *format2 = NULL;
	const char *service;

	pam_get_item(pamh, PAM_SERVICE, (const void **) &service);

	format2 = (char *)malloc(strlen(MODULE_NAME)+strlen(format)+strlen(service)+5);
	if (format2 == NULL) {
		/* what else todo ? */
		vsyslog(err, format, args);
		return;
	}

	sprintf(format2, "%s(%s): %s", MODULE_NAME, service, format);
	vsyslog(err, format2, args);
	SAFE_FREE(format2);
}
#endif /* HAVE_PAM_VSYSLOG */

static bool _pam_log_is_silent(int ctrl)
{
	return on(ctrl, WINBIND_SILENT);
}

static void _pam_log(struct pwb_context *r, int err, const char *format, ...) PRINTF_ATTRIBUTE(3,4);
static void _pam_log(struct pwb_context *r, int err, const char *format, ...)
{
	va_list args;

	if (_pam_log_is_silent(r->ctrl)) {
		return;
	}

	va_start(args, format);
	_pam_log_int(r->pamh, err, format, args);
	va_end(args);
}
static void __pam_log(const pam_handle_t *pamh, int ctrl, int err, const char *format, ...) PRINTF_ATTRIBUTE(4,5);
static void __pam_log(const pam_handle_t *pamh, int ctrl, int err, const char *format, ...)
{
	va_list args;

	if (_pam_log_is_silent(ctrl)) {
		return;
	}

	va_start(args, format);
	_pam_log_int(pamh, err, format, args);
	va_end(args);
}

static bool _pam_log_is_debug_enabled(int ctrl)
{
	if (ctrl == -1) {
		return false;
	}

	if (_pam_log_is_silent(ctrl)) {
		return false;
	}

	if (!(ctrl & WINBIND_DEBUG_ARG)) {
		return false;
	}

	return true;
}

static bool _pam_log_is_debug_state_enabled(int ctrl)
{
	if (!(ctrl & WINBIND_DEBUG_STATE)) {
		return false;
	}

	return _pam_log_is_debug_enabled(ctrl);
}

static void _pam_log_debug(struct pwb_context *r, int err, const char *format, ...) PRINTF_ATTRIBUTE(3,4);
static void _pam_log_debug(struct pwb_context *r, int err, const char *format, ...)
{
	va_list args;

	if (!r || !_pam_log_is_debug_enabled(r->ctrl)) {
		return;
	}

	va_start(args, format);
	_pam_log_int(r->pamh, err, format, args);
	va_end(args);
}
static void __pam_log_debug(const pam_handle_t *pamh, int ctrl, int err, const char *format, ...) PRINTF_ATTRIBUTE(4,5);
static void __pam_log_debug(const pam_handle_t *pamh, int ctrl, int err, const char *format, ...)
{
	va_list args;

	if (!_pam_log_is_debug_enabled(ctrl)) {
		return;
	}

	va_start(args, format);
	_pam_log_int(pamh, err, format, args);
	va_end(args);
}

static void _pam_log_state_datum(struct pwb_context *ctx,
				 int item_type,
				 const char *key,
				 int is_string)
{
	const void *data = NULL;
	if (item_type != 0) {
		pam_get_item(ctx->pamh, item_type, &data);
	} else {
		pam_get_data(ctx->pamh, key, &data);
	}
	if (data != NULL) {
		const char *type = (item_type != 0) ? "ITEM" : "DATA";
		if (is_string != 0) {
			_pam_log_debug(ctx, LOG_DEBUG,
				       "[pamh: %p] STATE: %s(%s) = \"%s\" (%p)",
				       ctx->pamh, type, key, (const char *)data,
				       data);
		} else {
			_pam_log_debug(ctx, LOG_DEBUG,
				       "[pamh: %p] STATE: %s(%s) = %p",
				       ctx->pamh, type, key, data);
		}
	}
}

#define _PAM_LOG_STATE_DATA_POINTER(ctx, module_data_name) \
	_pam_log_state_datum(ctx, 0, module_data_name, 0)

#define _PAM_LOG_STATE_DATA_STRING(ctx, module_data_name) \
	_pam_log_state_datum(ctx, 0, module_data_name, 1)

#define _PAM_LOG_STATE_ITEM_POINTER(ctx, item_type) \
	_pam_log_state_datum(ctx, item_type, #item_type, 0)

#define _PAM_LOG_STATE_ITEM_STRING(ctx, item_type) \
	_pam_log_state_datum(ctx, item_type, #item_type, 1)

#ifdef DEBUG_PASSWORD
#define _LOG_PASSWORD_AS_STRING 1
#else
#define _LOG_PASSWORD_AS_STRING 0
#endif

#define _PAM_LOG_STATE_ITEM_PASSWORD(ctx, item_type) \
	_pam_log_state_datum(ctx, item_type, #item_type, \
			     _LOG_PASSWORD_AS_STRING)
/*
 * wrapper to preserve old behaviour of iniparser which ignored
 * key values that had no value assigned like
 *    key =
 * for a key like above newer iniparser will return a zero-length
 * string, previously iniparser would return NULL
 *
 * JRA: For compatibility, tiniparser behaves like iniparser.
 */
static const char *tiniparser_getstring_nonempty(struct tiniparser_dictionary *d,
			const char *key,
			const char *def)
{
	const char *ret = tiniparser_getstring(d, key, def);
	if (ret && strlen(ret) == 0) {
		ret = NULL;
	}
	return ret;
}

static void _pam_log_state(struct pwb_context *ctx)
{
	if (!ctx || !_pam_log_is_debug_state_enabled(ctx->ctrl)) {
		return;
	}

	_PAM_LOG_STATE_ITEM_STRING(ctx, PAM_SERVICE);
	_PAM_LOG_STATE_ITEM_STRING(ctx, PAM_USER);
	_PAM_LOG_STATE_ITEM_STRING(ctx, PAM_TTY);
	_PAM_LOG_STATE_ITEM_STRING(ctx, PAM_RHOST);
	_PAM_LOG_STATE_ITEM_STRING(ctx, PAM_RUSER);
	_PAM_LOG_STATE_ITEM_PASSWORD(ctx, PAM_OLDAUTHTOK);
	_PAM_LOG_STATE_ITEM_PASSWORD(ctx, PAM_AUTHTOK);
	_PAM_LOG_STATE_ITEM_STRING(ctx, PAM_USER_PROMPT);
	_PAM_LOG_STATE_ITEM_POINTER(ctx, PAM_CONV);
#ifdef PAM_FAIL_DELAY
	_PAM_LOG_STATE_ITEM_POINTER(ctx, PAM_FAIL_DELAY);
#endif
#ifdef PAM_REPOSITORY
	_PAM_LOG_STATE_ITEM_POINTER(ctx, PAM_REPOSITORY);
#endif

	_PAM_LOG_STATE_DATA_STRING(ctx, PAM_WINBIND_HOMEDIR);
	_PAM_LOG_STATE_DATA_STRING(ctx, PAM_WINBIND_LOGONSCRIPT);
	_PAM_LOG_STATE_DATA_STRING(ctx, PAM_WINBIND_LOGONSERVER);
	_PAM_LOG_STATE_DATA_STRING(ctx, PAM_WINBIND_PROFILEPATH);
	_PAM_LOG_STATE_DATA_STRING(ctx,
				   PAM_WINBIND_NEW_AUTHTOK_REQD);
				   /* Use atoi to get PAM result code */
	_PAM_LOG_STATE_DATA_STRING(ctx,
				   PAM_WINBIND_NEW_AUTHTOK_REQD_DURING_AUTH);
	_PAM_LOG_STATE_DATA_POINTER(ctx, PAM_WINBIND_PWD_LAST_SET);
}

static int _pam_parse(const pam_handle_t *pamh,
		      int flags,
		      int argc,
		      const char **argv,
		      enum pam_winbind_request_type type,
		      struct tiniparser_dictionary **result_d)
{
	int ctrl = 0;
	const char *config_file = NULL;
	int i;
	const char **v;
	struct tiniparser_dictionary *d = NULL;

	if (flags & PAM_SILENT) {
		ctrl |= WINBIND_SILENT;
	}

	for (i=argc,v=argv; i-- > 0; ++v) {
		if (!strncasecmp(*v, "config", strlen("config"))) {
			ctrl |= WINBIND_CONFIG_FILE;
			config_file = v[i];
			break;
		}
	}

	if (config_file == NULL) {
		config_file = PAM_WINBIND_CONFIG_FILE;
	}

	d = tiniparser_load(config_file);
	if (d == NULL) {
		goto config_from_pam;
	}

	if (tiniparser_getboolean(d, "global:debug", false)) {
		ctrl |= WINBIND_DEBUG_ARG;
	}

	if (tiniparser_getboolean(d, "global:debug_state", false)) {
		ctrl |= WINBIND_DEBUG_STATE;
	}

	if (tiniparser_getboolean(d, "global:cached_login", false)) {
		ctrl |= WINBIND_CACHED_LOGIN;
	}

	if (tiniparser_getboolean(d, "global:krb5_auth", false)) {
		ctrl |= WINBIND_KRB5_AUTH;
	}

	if (tiniparser_getboolean(d, "global:silent", false)) {
		ctrl |= WINBIND_SILENT;
	}

	if (tiniparser_getstring_nonempty(d, "global:krb5_ccache_type", NULL) != NULL) {
		ctrl |= WINBIND_KRB5_CCACHE_TYPE;
	}

	if ((tiniparser_getstring_nonempty(d, "global:require-membership-of", NULL)
	     != NULL) ||
	    (tiniparser_getstring_nonempty(d, "global:require_membership_of", NULL)
	     != NULL)) {
		ctrl |= WINBIND_REQUIRED_MEMBERSHIP;
	}

	if (tiniparser_getboolean(d, "global:try_first_pass", false)) {
		ctrl |= WINBIND_TRY_FIRST_PASS_ARG;
	}

	if (tiniparser_getint(d, "global:warn_pwd_expire", 0)) {
		ctrl |= WINBIND_WARN_PWD_EXPIRE;
	}

	if (tiniparser_getboolean(d, "global:mkhomedir", false)) {
		ctrl |= WINBIND_MKHOMEDIR;
	}

config_from_pam:
	/* step through arguments */
	for (i=argc,v=argv; i-- > 0; ++v) {

		/* generic options */
		if (!strcmp(*v,"debug"))
			ctrl |= WINBIND_DEBUG_ARG;
		else if (!strcasecmp(*v, "debug_state"))
			ctrl |= WINBIND_DEBUG_STATE;
		else if (!strcasecmp(*v, "silent"))
			ctrl |= WINBIND_SILENT;
		else if (!strcasecmp(*v, "use_authtok"))
			ctrl |= WINBIND_USE_AUTHTOK_ARG;
		else if (!strcasecmp(*v, "use_first_pass"))
			ctrl |= WINBIND_USE_FIRST_PASS_ARG;
		else if (!strcasecmp(*v, "try_first_pass"))
			ctrl |= WINBIND_TRY_FIRST_PASS_ARG;
		else if (!strcasecmp(*v, "unknown_ok"))
			ctrl |= WINBIND_UNKNOWN_OK_ARG;
		else if ((type == PAM_WINBIND_AUTHENTICATE
			  || type == PAM_WINBIND_SETCRED) 
			 && !strncasecmp(*v, "require_membership_of",
					 strlen("require_membership_of")))
			ctrl |= WINBIND_REQUIRED_MEMBERSHIP;
		else if ((type == PAM_WINBIND_AUTHENTICATE 
			  || type == PAM_WINBIND_SETCRED) 
			 && !strncasecmp(*v, "require-membership-of",
					 strlen("require-membership-of")))
			ctrl |= WINBIND_REQUIRED_MEMBERSHIP;
		else if (!strcasecmp(*v, "krb5_auth"))
			ctrl |= WINBIND_KRB5_AUTH;
		else if (!strncasecmp(*v, "krb5_ccache_type",
				      strlen("krb5_ccache_type")))
			ctrl |= WINBIND_KRB5_CCACHE_TYPE;
		else if (!strcasecmp(*v, "cached_login"))
			ctrl |= WINBIND_CACHED_LOGIN;
		else if (!strcasecmp(*v, "mkhomedir"))
			ctrl |= WINBIND_MKHOMEDIR;
		else if (!strncasecmp(*v, "warn_pwd_expire",
			strlen("warn_pwd_expire")))
			ctrl |= WINBIND_WARN_PWD_EXPIRE;
		else if (type != PAM_WINBIND_CLEANUP) {
			__pam_log(pamh, ctrl, LOG_ERR,
				 "pam_parse: unknown option: %s", *v);
			return -1;
		}

	}

	if (result_d) {
		*result_d = d;
	} else {
		if (d) {
			tiniparser_freedict(d);
		}
	}

	return ctrl;
};

static int _pam_winbind_free_context(struct pwb_context *ctx)
{
	if (!ctx) {
		return 0;
	}

	if (ctx->dict) {
		tiniparser_freedict(ctx->dict);
	}

	return 0;
}

static int _pam_winbind_init_context(pam_handle_t *pamh,
				     int flags,
				     int argc,
				     const char **argv,
				     enum pam_winbind_request_type type,
				     struct pwb_context **ctx_p)
{
	struct pwb_context *r = NULL;

#ifdef HAVE_GETTEXT
	textdomain_init();
#endif

	r = talloc_zero(NULL, struct pwb_context);
	if (!r) {
		return PAM_BUF_ERR;
	}

	talloc_set_destructor(r, _pam_winbind_free_context);

	r->pamh = pamh;
	r->flags = flags;
	r->argc = argc;
	r->argv = argv;
	r->ctrl = _pam_parse(pamh, flags, argc, argv, type, &r->dict);
	if (r->ctrl == -1) {
		TALLOC_FREE(r);
		return PAM_SYSTEM_ERR;
	}

	*ctx_p = r;

	return PAM_SUCCESS;
}

static void _pam_winbind_cleanup_func(pam_handle_t *pamh,
				      void *data,
				      int error_status)
{
	int ctrl = _pam_parse(pamh, 0, 0, NULL, PAM_WINBIND_CLEANUP, NULL);
	if (_pam_log_is_debug_state_enabled(ctrl)) {
		__pam_log_debug(pamh, ctrl, LOG_DEBUG,
			       "[pamh: %p] CLEAN: cleaning up PAM data %p "
			       "(error_status = %d)", pamh, data,
			       error_status);
	}
	TALLOC_FREE(data);
}


static const struct ntstatus_errors {
	const char *ntstatus_string;
	const char *error_string;
} ntstatus_errors[] = {
	{"NT_STATUS_OK",
		N_("Success")},
	{"NT_STATUS_BACKUP_CONTROLLER",
		N_("No primary Domain Controler available")},
	{"NT_STATUS_DOMAIN_CONTROLLER_NOT_FOUND",
		N_("No domain controllers found")},
	{"NT_STATUS_NO_LOGON_SERVERS",
		N_("No logon servers")},
	{"NT_STATUS_PWD_TOO_SHORT",
		N_("Password too short")},
	{"NT_STATUS_PWD_TOO_RECENT",
		N_("The password of this user is too recent to change")},
	{"NT_STATUS_PWD_HISTORY_CONFLICT",
		N_("Password is already in password history")},
	{"NT_STATUS_PASSWORD_EXPIRED",
		N_("Your password has expired")},
	{"NT_STATUS_PASSWORD_MUST_CHANGE",
		N_("You need to change your password now")},
	{"NT_STATUS_INVALID_WORKSTATION",
		N_("You are not allowed to logon from this workstation")},
	{"NT_STATUS_INVALID_LOGON_HOURS",
		N_("You are not allowed to logon at this time")},
	{"NT_STATUS_ACCOUNT_EXPIRED",
		N_("Your account has expired. "
		   "Please contact your System administrator")}, /* SCNR */
	{"NT_STATUS_ACCOUNT_DISABLED",
		N_("Your account is disabled. "
		   "Please contact your System administrator")}, /* SCNR */
	{"NT_STATUS_ACCOUNT_LOCKED_OUT",
		N_("Your account has been locked. "
		   "Please contact your System administrator")}, /* SCNR */
	{"NT_STATUS_NOLOGON_WORKSTATION_TRUST_ACCOUNT",
		N_("Invalid Trust Account")},
	{"NT_STATUS_NOLOGON_SERVER_TRUST_ACCOUNT",
		N_("Invalid Trust Account")},
	{"NT_STATUS_NOLOGON_INTERDOMAIN_TRUST_ACCOUNT",
		N_("Invalid Trust Account")},
	{"NT_STATUS_ACCESS_DENIED",
		N_("Access is denied")},
	{NULL, NULL}
};

static const char *_get_ntstatus_error_string(const char *nt_status_string)
{
	int i;
	for (i=0; ntstatus_errors[i].ntstatus_string != NULL; i++) {
		if (!strcasecmp(ntstatus_errors[i].ntstatus_string,
				nt_status_string)) {
			return _(ntstatus_errors[i].error_string);
		}
	}
	return NULL;
}

/* --- authentication management functions --- */

/* Attempt a conversation */

static int converse(const pam_handle_t *pamh,
		    int nargs,
		    struct pam_message **message,
		    struct pam_response **response)
{
	int retval;
	struct pam_conv *conv;

	retval = pam_get_item(pamh, PAM_CONV, (const void **) &conv);
	if (retval == PAM_SUCCESS) {
		retval = conv->conv(nargs,
				    discard_const_p(const struct pam_message *, message),
				    response, conv->appdata_ptr);
	}

	return retval; /* propagate error status */
}


static int _make_remark(struct pwb_context *ctx,
			int type,
			const char *text)
{
	int retval = PAM_SUCCESS;

	struct pam_message *pmsg[1], msg[1];
	struct pam_response *resp;

	if (ctx->flags & WINBIND_SILENT) {
		return PAM_SUCCESS;
	}

	pmsg[0] = &msg[0];
	msg[0].msg = discard_const_p(char, text);
	msg[0].msg_style = type;

	resp = NULL;
	retval = converse(ctx->pamh, 1, pmsg, &resp);

	if (resp) {
		_pam_drop_reply(resp, 1);
	}
	return retval;
}

static int _make_remark_v(struct pwb_context *ctx,
			  int type,
			  const char *format,
			  va_list args)
{
	char *var;
	int ret;

	ret = vasprintf(&var, format, args);
	if (ret < 0) {
		_pam_log(ctx, LOG_ERR, "memory allocation failure");
		return ret;
	}

	ret = _make_remark(ctx, type, var);
	SAFE_FREE(var);
	return ret;
}

static int _make_remark_format(struct pwb_context *ctx, int type, const char *format, ...) PRINTF_ATTRIBUTE(3,4);
static int _make_remark_format(struct pwb_context *ctx, int type, const char *format, ...)
{
	int ret;
	va_list args;

	va_start(args, format);
	ret = _make_remark_v(ctx, type, format, args);
	va_end(args);
	return ret;
}

static int pam_winbind_request_log(struct pwb_context *ctx,
				   int retval,
				   const char *user,
				   const char *fn)
{
	switch (retval) {
	case PAM_AUTH_ERR:
		/* incorrect password */
		_pam_log(ctx, LOG_WARNING, "user '%s' denied access "
			 "(incorrect password or invalid membership)", user);
		return retval;
	case PAM_ACCT_EXPIRED:
		/* account expired */
		_pam_log(ctx, LOG_WARNING, "user '%s' account expired",
			 user);
		return retval;
	case PAM_AUTHTOK_EXPIRED:
		/* password expired */
		_pam_log(ctx, LOG_WARNING, "user '%s' password expired",
			 user);
		return retval;
	case PAM_NEW_AUTHTOK_REQD:
		/* new password required */
		_pam_log(ctx, LOG_WARNING, "user '%s' new password "
			 "required", user);
		return retval;
	case PAM_USER_UNKNOWN:
		/* the user does not exist */
		_pam_log_debug(ctx, LOG_NOTICE, "user '%s' not found",
			       user);
		if (ctx->ctrl & WINBIND_UNKNOWN_OK_ARG) {
			return PAM_IGNORE;
		}
		return retval;
	case PAM_SUCCESS:
		/* Otherwise, the authentication looked good */
		if (strcmp(fn, "wbcLogonUser") == 0) {
			_pam_log(ctx, LOG_NOTICE,
				 "user '%s' granted access", user);
		} else {
			_pam_log(ctx, LOG_NOTICE,
				 "user '%s' OK", user);
		}
		return retval;
	default:
		/* we don't know anything about this return value */
		_pam_log(ctx, LOG_ERR,
			 "internal module error (retval = %s(%d), user = '%s')",
			_pam_error_code_str(retval), retval, user);
		return retval;
	}
}

static int wbc_auth_error_to_pam_error(struct pwb_context *ctx,
				       struct wbcAuthErrorInfo *e,
				       wbcErr status,
				       const char *username,
				       const char *fn)
{
	int ret = PAM_AUTH_ERR;

	if (WBC_ERROR_IS_OK(status)) {
		_pam_log_debug(ctx, LOG_DEBUG, "request %s succeeded",
			fn);
		ret = PAM_SUCCESS;
		return pam_winbind_request_log(ctx, ret, username, fn);
	}

	if (e) {
		if (e->pam_error != PAM_SUCCESS) {
			_pam_log(ctx, LOG_ERR,
				 "request %s failed: %s, "
				 "PAM error: %s (%d), NTSTATUS: %s, "
				 "Error message was: %s",
				 fn,
				 wbcErrorString(status),
				 _pam_error_code_str(e->pam_error),
				 e->pam_error,
				 e->nt_string,
				 e->display_string);
			ret = e->pam_error;
			return pam_winbind_request_log(ctx, ret, username, fn);
		}

		_pam_log(ctx, LOG_ERR, "request %s failed, but PAM error 0!", fn);

		ret = PAM_SERVICE_ERR;
		return pam_winbind_request_log(ctx, ret, username, fn);
	}

	ret = wbc_error_to_pam_error(status);
	return pam_winbind_request_log(ctx, ret, username, fn);
}

#if defined(HAVE_PAM_RADIO_TYPE)
static bool _pam_winbind_change_pwd(struct pwb_context *ctx)
{
	struct pam_message msg, *pmsg;
	struct pam_response *resp = NULL;
	int ret;
	bool retval = false;
	pmsg = &msg;
	msg.msg_style = PAM_RADIO_TYPE;
	msg.msg = _("Do you want to change your password now?");
	ret = converse(ctx->pamh, 1, &pmsg, &resp);
	if (resp == NULL) {
		if (ret == PAM_SUCCESS) {
			_pam_log(ctx, LOG_CRIT, "pam_winbind: system error!\n");
			return false;
		}
	}
	if (ret != PAM_SUCCESS) {
		return false;
	}
	_pam_log(ctx, LOG_CRIT, "Received [%s] reply from application.\n", resp->resp);

	if ((resp->resp != NULL) && (strcasecmp(resp->resp, "yes") == 0)) {
		retval = true;
	}

	_pam_drop_reply(resp, 1);
	return retval;
}
#else
static bool _pam_winbind_change_pwd(struct pwb_context *ctx)
{
	return false;
}
#endif

/**
 * send a password expiry message if required
 *
 * @param ctx PAM winbind context.
 * @param next_change expected (calculated) next expiry date.
 * @param already_expired pointer to a boolean to indicate if the password is
 *        already expired.
 *
 * @return boolean Returns true if message has been sent, false if not.
 */

static bool _pam_send_password_expiry_message(struct pwb_context *ctx,
					      time_t next_change,
					      time_t now,
					      int warn_pwd_expire,
					      bool *already_expired,
					      bool *change_pwd)
{
	int days = 0;
	struct tm tm_now, tm_next_change;
	bool retval = false;
	int ret;

	if (already_expired) {
		*already_expired = false;
	}

	if (change_pwd) {
		*change_pwd = false;
	}

	if (next_change <= now) {
		PAM_WB_REMARK_DIRECT(ctx, "NT_STATUS_PASSWORD_EXPIRED");
		if (already_expired) {
			*already_expired = true;
		}
		return true;
	}

	if ((next_change < 0) ||
	    (next_change > now + warn_pwd_expire * SECONDS_PER_DAY)) {
		return false;
	}

	if ((localtime_r(&now, &tm_now) == NULL) ||
	    (localtime_r(&next_change, &tm_next_change) == NULL)) {
		return false;
	}

	days = (tm_next_change.tm_yday+tm_next_change.tm_year*365) -
	       (tm_now.tm_yday+tm_now.tm_year*365);

	if (days == 0) {
		ret = _make_remark(ctx, PAM_TEXT_INFO,
				_("Your password expires today.\n"));

		/*
		 * If change_pwd and already_expired is null.
		 * We are just sending a notification message.
		 * We don't expect any response in this case.
		 */

		if (!change_pwd && !already_expired) {
			return true;
		}

		/*
		 * successfully sent the warning message.
		 * Give the user a chance to change pwd.
		 */
		if (ret == PAM_SUCCESS) {
			if (change_pwd) {
				retval = _pam_winbind_change_pwd(ctx);
				if (retval) {
					*change_pwd = true;
				}
			}
		}
		return true;
	}

	if (days > 0 && days < warn_pwd_expire) {

		ret = _make_remark_format(ctx, PAM_TEXT_INFO,
					_("Your password will expire in %d %s.\n"),
					days, (days > 1) ? _("days"):_("day"));
		/*
		 * If change_pwd and already_expired is null.
		 * We are just sending a notification message.
		 * We don't expect any response in this case.
		 */

		if (!change_pwd && !already_expired) {
			return true;
		}

		/*
		 * successfully sent the warning message.
		 * Give the user a chance to change pwd.
		 */
		if (ret == PAM_SUCCESS) {
			if (change_pwd) {
				retval = _pam_winbind_change_pwd(ctx);
				if (retval) {
					*change_pwd = true;
				}
			}
		}
		return true;
	}

	return false;
}

/**
 * Send a warning if the password expires in the near future
 *
 * @param ctx PAM winbind context.
 * @param response The full authentication response structure.
 * @param already_expired boolean, is the pwd already expired?
 *
 * @return void.
 */

static void _pam_warn_password_expiry(struct pwb_context *ctx,
				      const struct wbcAuthUserInfo *info,
				      const struct wbcUserPasswordPolicyInfo *policy,
				      int warn_pwd_expire,
				      bool *already_expired,
				      bool *change_pwd)
{
	time_t now = time(NULL);
	time_t next_change = 0;

	if (!info || !policy) {
		return;
	}

	if (already_expired) {
		*already_expired = false;
	}

	if (change_pwd) {
		*change_pwd = false;
	}

	/* accounts with WBC_ACB_PWNOEXP set never receive a warning */
	if (info->acct_flags & WBC_ACB_PWNOEXP) {
		return;
	}

	/* no point in sending a warning if this is a grace logon */
	if (PAM_WB_GRACE_LOGON(info->user_flags)) {
		return;
	}

	/* check if the info3 must change timestamp has been set */
	next_change = info->pass_must_change_time;

	if (_pam_send_password_expiry_message(ctx, next_change, now,
					      warn_pwd_expire,
					      already_expired,
					      change_pwd)) {
		return;
	}

	/* now check for the global password policy */
	/* good catch from Ralf Haferkamp: an expiry of "never" is translated
	 * to -1 */
	if ((policy->expire == (int64_t)-1) ||
	    (policy->expire == 0)) {
		return;
	}

	next_change = info->pass_last_set_time + policy->expire;

	if (_pam_send_password_expiry_message(ctx, next_change, now,
					      warn_pwd_expire,
					      already_expired,
					      change_pwd)) {
		return;
	}

	/* no warning sent */
}

#define IS_SID_STRING(name) (strncmp("S-", name, 2) == 0)

/**
 * Append a string, making sure not to overflow and to always return a
 * NULL-terminated string.
 *
 * @param dest Destination string buffer (must already be NULL-terminated).
 * @param src Source string buffer.
 * @param dest_buffer_size Size of dest buffer in bytes.
 *
 * @return false if dest buffer is not big enough (no bytes copied), true on
 * success.
 */

static bool safe_append_string(char *dest,
			       const char *src,
			       int dest_buffer_size)
{
	size_t len;
	len = strlcat(dest, src, dest_buffer_size);
	return (len < dest_buffer_size);
}

/**
 * Convert a names into a SID string, appending it to a buffer.
 *
 * @param ctx PAM winbind context.
 * @param user User in PAM request.
 * @param name Name to convert.
 * @param sid_list_buffer Where to append the string sid.
 * @param sid_list_buffer Size of sid_list_buffer (in bytes).
 *
 * @return false on failure, true on success.
 */
static bool winbind_name_to_sid_string(struct pwb_context *ctx,
				       const char *user,
				       const char *name,
				       char *sid_list_buffer,
				       int sid_list_buffer_size)
{
	char sid_string[WBC_SID_STRING_BUFLEN];

	/* lookup name? */
	if (IS_SID_STRING(name)) {
		strlcpy(sid_string, name, sizeof(sid_string));
	} else {
		wbcErr wbc_status;
		struct wbcDomainSid sid;
		enum wbcSidType type;

		_pam_log_debug(ctx, LOG_DEBUG,
			       "no sid given, looking up: %s\n", name);

		wbc_status = wbcLookupName("", name, &sid, &type);
		if (!WBC_ERROR_IS_OK(wbc_status)) {
			_pam_log(ctx, LOG_INFO,
				 "could not lookup name: %s\n", name);
			return false;
		}

		wbcSidToStringBuf(&sid, sid_string, sizeof(sid_string));
	}

	if (!safe_append_string(sid_list_buffer, sid_string,
				sid_list_buffer_size)) {
		return false;
	}
	return true;
}

/**
 * Convert a list of names into a list of sids.
 *
 * @param ctx PAM winbind context.
 * @param user User in PAM request.
 * @param name_list List of names or string sids, separated by commas.
 * @param sid_list_buffer Where to put the list of string sids.
 * @param sid_list_buffer Size of sid_list_buffer (in bytes).
 *
 * @return false on failure, true on success.
 */
static bool winbind_name_list_to_sid_string_list(struct pwb_context *ctx,
						 const char *user,
						 const char *name_list,
						 char *sid_list_buffer,
						 int sid_list_buffer_size)
{
	bool result = false;
	char *current_name = NULL;
	const char *search_location;
	const char *comma;
	int len;

	if (sid_list_buffer_size > 0) {
		sid_list_buffer[0] = 0;
	}

	search_location = name_list;
	while ((comma = strchr(search_location, ',')) != NULL) {
		current_name = strndup(search_location,
				       comma - search_location);
		if (NULL == current_name) {
			goto out;
		}

		if (!winbind_name_to_sid_string(ctx, user,
						current_name,
						sid_list_buffer,
						sid_list_buffer_size)) {
			/*
			 * If one group name failed, we must not fail
			 * the authentication totally, continue with
			 * the following group names. If user belongs to
			 * one of the valid groups, we must allow it
			 * login. -- BoYang
			 */

			_pam_log(ctx, LOG_INFO, "cannot convert group %s to sid, "
				 "check if group %s is valid group.", current_name,
				 current_name);
			_make_remark_format(ctx, PAM_TEXT_INFO, _("Cannot convert group %s "
					"to sid, please contact your administrator to see "
					"if group %s is valid."), current_name, current_name);
			SAFE_FREE(current_name);
			search_location = comma + 1;
			continue;
		}

		SAFE_FREE(current_name);

		if (!safe_append_string(sid_list_buffer, ",",
					sid_list_buffer_size)) {
			goto out;
		}

		search_location = comma + 1;
	}

	if (!winbind_name_to_sid_string(ctx, user, search_location,
					sid_list_buffer,
					sid_list_buffer_size)) {
		_pam_log(ctx, LOG_INFO, "cannot convert group %s to sid, "
			 "check if group %s is valid group.", search_location,
			 search_location);
		_make_remark_format(ctx, PAM_TEXT_INFO, _("Cannot convert group %s "
				"to sid, please contact your administrator to see "
				"if group %s is valid."), search_location, search_location);

		/* If no valid groups were converted we should fail outright */
		if (name_list != NULL && strlen(sid_list_buffer) == 0) {
			result = false;
			goto out;
		}
		/*
		 * The lookup of the last name failed..
		 * It results in require_member_of_sid ends with ','
		 * It is malformated parameter here, overwrite the last ','.
		 */
		len = strlen(sid_list_buffer);
		if ((len != 0) && (sid_list_buffer[len - 1] == ',')) {
			sid_list_buffer[len - 1] = '\0';
		}
	}

	result = true;

out:
	SAFE_FREE(current_name);
	return result;
}

/**
 * put krb5ccname variable into environment
 *
 * @param ctx PAM winbind context.
 * @param krb5ccname env variable retrieved from winbindd.
 *
 * @return void.
 */

static void _pam_setup_krb5_env(struct pwb_context *ctx,
				struct wbcLogonUserInfo *info)
{
	char *var = NULL;
	int ret;
	uint32_t i;
	const char *krb5ccname = NULL;

	if (off(ctx->ctrl, WINBIND_KRB5_AUTH)) {
		return;
	}

	if (!info) {
		return;
	}

	for (i=0; i < info->num_blobs; i++) {
		if (strcasecmp(info->blobs[i].name, "krb5ccname") == 0) {
			krb5ccname = (const char *)info->blobs[i].blob.data;
			break;
		}
	}

	if (!krb5ccname || (strlen(krb5ccname) == 0)) {
		return;
	}

	_pam_log_debug(ctx, LOG_DEBUG,
		       "request returned KRB5CCNAME: %s", krb5ccname);

	if (asprintf(&var, "KRB5CCNAME=%s", krb5ccname) == -1) {
		return;
	}

	ret = pam_putenv(ctx->pamh, var);
	if (ret != PAM_SUCCESS) {
		_pam_log(ctx, LOG_ERR,
			 "failed to set KRB5CCNAME to %s: %s",
			 var, pam_strerror(ctx->pamh, ret));
	}
	free(var);
}

/**
 * Copy unix username if available (further processed in PAM).
 *
 * @param ctx PAM winbind context
 * @param user_ret A pointer that holds a pointer to a string
 * @param unix_username A username
 *
 * @return void.
 */

static void _pam_setup_unix_username(struct pwb_context *ctx,
				     char **user_ret,
				     struct wbcLogonUserInfo *info)
{
	const char *unix_username = NULL;
	uint32_t i;

	if (!user_ret || !info) {
		return;
	}

	for (i=0; i < info->num_blobs; i++) {
		if (strcasecmp(info->blobs[i].name, "unix_username") == 0) {
			unix_username = (const char *)info->blobs[i].blob.data;
			break;
		}
	}

	if (!unix_username || !unix_username[0]) {
		return;
	}

	*user_ret = strdup(unix_username);
}

/**
 * Set string into the PAM stack.
 *
 * @param ctx PAM winbind context.
 * @param data_name Key name for pam_set_data.
 * @param value String value.
 *
 * @return void.
 */

static void _pam_set_data_string(struct pwb_context *ctx,
				 const char *data_name,
				 const char *value)
{
	int ret;

	if (!data_name || !value || (strlen(data_name) == 0) ||
	     (strlen(value) == 0)) {
		return;
	}

	ret = pam_set_data(ctx->pamh, data_name, talloc_strdup(NULL, value),
			   _pam_winbind_cleanup_func);
	if (ret != PAM_SUCCESS) {
		_pam_log_debug(ctx, LOG_DEBUG,
			       "Could not set data %s: %s\n",
			       data_name, pam_strerror(ctx->pamh, ret));
	}
}

/**
 * Set info3 strings into the PAM stack.
 *
 * @param ctx PAM winbind context.
 * @param data_name Key name for pam_set_data.
 * @param value String value.
 *
 * @return void.
 */

static void _pam_set_data_info3(struct pwb_context *ctx,
				const struct wbcAuthUserInfo *info)
{
	_pam_set_data_string(ctx, PAM_WINBIND_HOMEDIR,
			     info->home_directory);
	_pam_set_data_string(ctx, PAM_WINBIND_LOGONSCRIPT,
			     info->logon_script);
	_pam_set_data_string(ctx, PAM_WINBIND_LOGONSERVER,
			     info->logon_server);
	_pam_set_data_string(ctx, PAM_WINBIND_PROFILEPATH,
			     info->profile_path);
}

/**
 * Free info3 strings in the PAM stack.
 *
 * @param pamh PAM handle
 *
 * @return void.
 */

static void _pam_free_data_info3(pam_handle_t *pamh)
{
	pam_set_data(pamh, PAM_WINBIND_HOMEDIR, NULL, NULL);
	pam_set_data(pamh, PAM_WINBIND_LOGONSCRIPT, NULL, NULL);
	pam_set_data(pamh, PAM_WINBIND_LOGONSERVER, NULL, NULL);
	pam_set_data(pamh, PAM_WINBIND_PROFILEPATH, NULL, NULL);
}

/**
 * Send PAM_ERROR_MSG for cached or grace logons.
 *
 * @param ctx PAM winbind context.
 * @param username User in PAM request.
 * @param info3_user_flgs Info3 flags containing logon type bits.
 *
 * @return void.
 */

static void _pam_warn_logon_type(struct pwb_context *ctx,
				 const char *username,
				 uint32_t info3_user_flgs)
{
	/* inform about logon type */
	if (PAM_WB_GRACE_LOGON(info3_user_flgs)) {

		_make_remark(ctx, PAM_ERROR_MSG,
			     _("Grace login. "
			       "Please change your password as soon you're "
			       "online again"));
		_pam_log_debug(ctx, LOG_DEBUG,
			       "User %s logged on using grace logon\n",
			       username);

	} else if (PAM_WB_CACHED_LOGON(info3_user_flgs)) {

		_make_remark(ctx, PAM_ERROR_MSG,
			     _("Domain Controller unreachable, "
			       "using cached credentials instead. "
			       "Network resources may be unavailable"));
		_pam_log_debug(ctx, LOG_DEBUG,
			       "User %s logged on using cached credentials\n",
			       username);
	}
}

/**
 * Send PAM_ERROR_MSG for krb5 errors.
 *
 * @param ctx PAM winbind context.
 * @param username User in PAM request.
 * @param info3_user_flgs Info3 flags containing logon type bits.
 *
 * @return void.
 */

static void _pam_warn_krb5_failure(struct pwb_context *ctx,
				   const char *username,
				   uint32_t info3_user_flgs)
{
	if (PAM_WB_KRB5_CLOCK_SKEW(info3_user_flgs)) {
		_make_remark(ctx, PAM_ERROR_MSG,
			     _("Failed to establish your Kerberos Ticket cache "
			       "due time differences\n"
			       "with the domain controller.  "
			       "Please verify the system time.\n"));
		_pam_log_debug(ctx, LOG_DEBUG,
			       "User %s: Clock skew when getting Krb5 TGT\n",
			       username);
	}
}

static bool _pam_check_remark_auth_err(struct pwb_context *ctx,
				       const struct wbcAuthErrorInfo *e,
				       const char *nt_status_string,
				       int *pam_err)
{
	const char *ntstatus = NULL;
	const char *error_string = NULL;

	if (!e || !pam_err) {
		return false;
	}

	ntstatus = e->nt_string;
	if (!ntstatus) {
		return false;
	}

	if (strcasecmp(ntstatus, nt_status_string) == 0) {

		error_string = _get_ntstatus_error_string(nt_status_string);
		if (error_string) {
			_make_remark(ctx, PAM_ERROR_MSG, error_string);
			*pam_err = e->pam_error;
			return true;
		}

		if (e->display_string) {
			_make_remark(ctx, PAM_ERROR_MSG, _(e->display_string));
			*pam_err = e->pam_error;
			return true;
		}

		_make_remark(ctx, PAM_ERROR_MSG, nt_status_string);
		*pam_err = e->pam_error;

		return true;
	}

	return false;
};

/**
 * Compose Password Restriction String for a PAM_ERROR_MSG conversation.
 *
 * @param i The wbcUserPasswordPolicyInfo struct.
 *
 * @return string (caller needs to talloc_free).
 */

static char *_pam_compose_pwd_restriction_string(struct pwb_context *ctx,
						 struct wbcUserPasswordPolicyInfo *i)
{
	char *str = NULL;

	if (!i) {
		goto failed;
	}

	str = talloc_asprintf(ctx, _("Your password "));
	if (!str) {
		goto failed;
	}

	if (i->min_length_password > 0) {
		str = talloc_asprintf_append(str,
			       _("must be at least %d characters; "),
			       i->min_length_password);
		if (!str) {
			goto failed;
		}
	}

	if (i->password_history > 0) {
		str = talloc_asprintf_append(str,
			       _("cannot repeat any of your previous %d "
			        "passwords; "),
			       i->password_history);
		if (!str) {
			goto failed;
		}
	}

	if (i->password_properties & WBC_DOMAIN_PASSWORD_COMPLEX) {
		str = talloc_asprintf_append(str,
			       _("must contain capitals, numerals "
			         "or punctuation; "
			         "and cannot contain your account "
			         "or full name; "));
		if (!str) {
			goto failed;
		}
	}

	str = talloc_asprintf_append(str,
		       _("Please type a different password. "
		         "Type a password which meets these requirements in "
		         "both text boxes."));
	if (!str) {
		goto failed;
	}

	return str;

 failed:
	TALLOC_FREE(str);
	return NULL;
}

static int _pam_create_homedir(struct pwb_context *ctx,
			       const char *dirname,
			       mode_t mode)
{
	struct stat sbuf;

	if (stat(dirname, &sbuf) == 0) {
		return PAM_SUCCESS;
	}

	if (mkdir(dirname, mode) != 0) {

		_make_remark_format(ctx, PAM_TEXT_INFO,
				    _("Creating directory: %s failed: %s"),
				    dirname, strerror(errno));
		_pam_log(ctx, LOG_ERR, "could not create dir: %s (%s)",
		 dirname, strerror(errno));
		 return PAM_PERM_DENIED;
	}

	return PAM_SUCCESS;
}

static int _pam_chown_homedir(struct pwb_context *ctx,
			      const char *dirname,
			      uid_t uid,
			      gid_t gid)
{
	if (chown(dirname, uid, gid) != 0) {
		_pam_log(ctx, LOG_ERR, "failed to chown user homedir: %s (%s)",
			 dirname, strerror(errno));
		return PAM_PERM_DENIED;
	}

	return PAM_SUCCESS;
}

static int _pam_mkhomedir(struct pwb_context *ctx)
{
	struct passwd *pwd = NULL;
	char *token = NULL;
	char *create_dir = NULL;
	char *user_dir = NULL;
	int ret;
	const char *username;
	mode_t mode = 0700;
	char *safe_ptr = NULL;
	char *p = NULL;

	/* Get the username */
	ret = pam_get_user(ctx->pamh, &username, NULL);
	if ((ret != PAM_SUCCESS) || (!username)) {
		_pam_log_debug(ctx, LOG_DEBUG, "can not get the username");
		return PAM_SERVICE_ERR;
	}

	pwd = getpwnam(username);
	if (pwd == NULL) {
		_pam_log_debug(ctx, LOG_DEBUG, "can not get the username");
		return PAM_USER_UNKNOWN;
	}
	_pam_log_debug(ctx, LOG_DEBUG, "homedir is: %s", pwd->pw_dir);

	ret = _pam_create_homedir(ctx, pwd->pw_dir, 0700);
	if (ret == PAM_SUCCESS) {
		ret = _pam_chown_homedir(ctx, pwd->pw_dir,
					 pwd->pw_uid,
					 pwd->pw_gid);
	}

	if (ret == PAM_SUCCESS) {
		return ret;
	}

	/* maybe we need to create parent dirs */
	create_dir = talloc_strdup(ctx, "/");
	if (!create_dir) {
		return PAM_BUF_ERR;
	}

	/* find final directory */
	user_dir = strrchr(pwd->pw_dir, '/');
	if (!user_dir) {
		return PAM_BUF_ERR;
	}
	user_dir++;

	_pam_log(ctx, LOG_DEBUG, "final directory: %s", user_dir);

	p = pwd->pw_dir;

	while ((token = strtok_r(p, "/", &safe_ptr)) != NULL) {

		mode = 0755;

		p = NULL;

		_pam_log_debug(ctx, LOG_DEBUG, "token is %s", token);

		create_dir = talloc_asprintf_append(create_dir, "%s/", token);
		if (!create_dir) {
			return PAM_BUF_ERR;
		}
		_pam_log_debug(ctx, LOG_DEBUG, "current_dir is %s", create_dir);

		if (strcmp(token, user_dir) == 0) {
			_pam_log_debug(ctx, LOG_DEBUG, "assuming last directory: %s", token);
			mode = 0700;
		}

		ret = _pam_create_homedir(ctx, create_dir, mode);
		if (ret != PAM_SUCCESS) {
			return ret;
		}
	}

	return _pam_chown_homedir(ctx, create_dir,
				  pwd->pw_uid,
				  pwd->pw_gid);
}

/* talk to winbindd */
static int winbind_auth_request(struct pwb_context *ctx,
				const char *user,
				const char *pass,
				const char *member,
				const char *cctype,
				const int warn_pwd_expire,
				struct wbcAuthErrorInfo **p_error,
				struct wbcLogonUserInfo **p_info,
				struct wbcUserPasswordPolicyInfo **p_policy,
				time_t *pwd_last_set,
				char **user_ret)
{
	wbcErr wbc_status;

	struct wbcLogonUserParams logon;
	char membership_of[1024];
	uid_t user_uid = -1;
	uint32_t flags = WBFLAG_PAM_INFO3_TEXT |
			 WBFLAG_PAM_GET_PWD_POLICY;

	struct wbcLogonUserInfo *info = NULL;
	struct wbcAuthUserInfo *user_info = NULL;
	struct wbcAuthErrorInfo *error = NULL;
	struct wbcUserPasswordPolicyInfo *policy = NULL;

	int ret = PAM_AUTH_ERR;
	int i;
	const char *codes[] = {
		"NT_STATUS_PASSWORD_EXPIRED",
		"NT_STATUS_PASSWORD_MUST_CHANGE",
		"NT_STATUS_INVALID_WORKSTATION",
		"NT_STATUS_INVALID_LOGON_HOURS",
		"NT_STATUS_ACCOUNT_EXPIRED",
		"NT_STATUS_ACCOUNT_DISABLED",
		"NT_STATUS_ACCOUNT_LOCKED_OUT",
		"NT_STATUS_NOLOGON_WORKSTATION_TRUST_ACCOUNT",
		"NT_STATUS_NOLOGON_SERVER_TRUST_ACCOUNT",
		"NT_STATUS_NOLOGON_INTERDOMAIN_TRUST_ACCOUNT",
		"NT_STATUS_DOMAIN_CONTROLLER_NOT_FOUND",
		"NT_STATUS_NO_LOGON_SERVERS",
		"NT_STATUS_WRONG_PASSWORD",
		"NT_STATUS_ACCESS_DENIED"
	};

	if (pwd_last_set) {
		*pwd_last_set = 0;
	}

	/* Krb5 auth always has to go against the KDC of the user's realm */

	if (ctx->ctrl & WINBIND_KRB5_AUTH) {
		flags		|= WBFLAG_PAM_CONTACT_TRUSTDOM;
	}

	if (ctx->ctrl & (WINBIND_KRB5_AUTH|WINBIND_CACHED_LOGIN)) {
		struct passwd *pwd = NULL;

		pwd = getpwnam(user);
		if (pwd == NULL) {
			return PAM_USER_UNKNOWN;
		}
		user_uid	= pwd->pw_uid;
	}

	if (ctx->ctrl & WINBIND_KRB5_AUTH) {

		_pam_log_debug(ctx, LOG_DEBUG,
			       "enabling krb5 login flag\n");

		flags		|= WBFLAG_PAM_KRB5 |
				   WBFLAG_PAM_FALLBACK_AFTER_KRB5;
	}

	if (ctx->ctrl & WINBIND_CACHED_LOGIN) {
		_pam_log_debug(ctx, LOG_DEBUG,
			       "enabling cached login flag\n");
		flags		|= WBFLAG_PAM_CACHED_LOGIN;
	}

	if (user_ret) {
		*user_ret = NULL;
		flags		|= WBFLAG_PAM_UNIX_NAME;
	}

	if (cctype != NULL) {
		_pam_log_debug(ctx, LOG_DEBUG,
			       "enabling request for a %s krb5 ccache\n",
			       cctype);
	}

	if (member != NULL) {

		ZERO_STRUCT(membership_of);

		if (!winbind_name_list_to_sid_string_list(ctx, user, member,
							  membership_of,
							  sizeof(membership_of))) {
			_pam_log_debug(ctx, LOG_ERR,
				       "failed to serialize membership of sid "
				       "\"%s\"\n", member);
			return PAM_AUTH_ERR;
		}
	}

	ZERO_STRUCT(logon);

	logon.username			= user;
	logon.password			= pass;

	if (cctype) {
		wbc_status = wbcAddNamedBlob(&logon.num_blobs,
					     &logon.blobs,
					     "krb5_cc_type",
					     0,
					     discard_const_p(uint8_t, cctype),
					     strlen(cctype)+1);
		if (!WBC_ERROR_IS_OK(wbc_status)) {
			goto done;
		}
	}

	wbc_status = wbcAddNamedBlob(&logon.num_blobs,
				     &logon.blobs,
				     "flags",
				     0,
				     (uint8_t *)&flags,
				     sizeof(flags));
	if (!WBC_ERROR_IS_OK(wbc_status)) {
		goto done;
	}

	wbc_status = wbcAddNamedBlob(&logon.num_blobs,
				     &logon.blobs,
				     "user_uid",
				     0,
				     (uint8_t *)&user_uid,
				     sizeof(user_uid));
	if (!WBC_ERROR_IS_OK(wbc_status)) {
		goto done;
	}

	if (member) {
		wbc_status = wbcAddNamedBlob(&logon.num_blobs,
					     &logon.blobs,
					     "membership_of",
					     0,
					     (uint8_t *)membership_of,
					     sizeof(membership_of));
		if (!WBC_ERROR_IS_OK(wbc_status)) {
			goto done;
		}
	}

	wbc_status = wbcLogonUser(&logon, &info, &error, &policy);
	ret = wbc_auth_error_to_pam_error(ctx, error, wbc_status,
					  user, "wbcLogonUser");
	wbcFreeMemory(logon.blobs);
	logon.blobs = NULL;

	if (info && info->info) {
		user_info = info->info;
	}

	if (pwd_last_set && user_info) {
		*pwd_last_set = user_info->pass_last_set_time;
	}

	if (p_info && info) {
		*p_info = info;
	}

	if (p_policy && policy) {
		*p_policy = policy;
	}

	if (p_error && error) {
		/* We want to process the error in the caller. */
		*p_error = error;
		return ret;
	}

	for (i=0; i<ARRAY_SIZE(codes); i++) {
		int _ret = ret;
		if (_pam_check_remark_auth_err(ctx, error, codes[i], &_ret)) {
			ret = _ret;
			goto done;
		}
	}

	if ((ret == PAM_SUCCESS) && user_info && policy && info) {

		bool already_expired = false;
		bool change_pwd = false;

		/* warn a user if the password is about to expire soon */
		_pam_warn_password_expiry(ctx, user_info, policy,
					  warn_pwd_expire,
					  &already_expired,
					  &change_pwd);

		if (already_expired == true) {

			SMB_TIME_T last_set = user_info->pass_last_set_time;

			_pam_log_debug(ctx, LOG_DEBUG,
				       "Password has expired "
				       "(Password was last set: %lld, "
				       "the policy says it should expire here "
				       "%lld (now it's: %ld))\n",
				       (long long int)last_set,
				       (long long int)last_set +
				       policy->expire,
				       (long)time(NULL));

			return PAM_AUTHTOK_EXPIRED;
		}

		if (change_pwd) {
			ret = PAM_NEW_AUTHTOK_REQD;
			goto done;
		}

		/* inform about logon type */
		_pam_warn_logon_type(ctx, user, user_info->user_flags);

		/* inform about krb5 failures */
		_pam_warn_krb5_failure(ctx, user, user_info->user_flags);

		/* set some info3 info for other modules in the stack */
		_pam_set_data_info3(ctx, user_info);

		/* put krb5ccname into env */
		_pam_setup_krb5_env(ctx, info);

		/* If winbindd returned a username, return the pointer to it
		 * here. */
		_pam_setup_unix_username(ctx, user_ret, info);
	}

 done:
	wbcFreeMemory(logon.blobs);
	if (info && info->blobs && !p_info) {
		wbcFreeMemory(info->blobs);
	}
	if (error && !p_error) {
		wbcFreeMemory(error);
	}
	if (info && !p_info) {
		wbcFreeMemory(info);
	}
	if (policy && !p_policy) {
		wbcFreeMemory(policy);
	}

	return ret;
}

/* talk to winbindd */
static int winbind_chauthtok_request(struct pwb_context *ctx,
				     const char *user,
				     const char *oldpass,
				     const char *newpass,
				     time_t pwd_last_set)
{
	wbcErr wbc_status;
	struct wbcChangePasswordParams params;
	struct wbcAuthErrorInfo *error = NULL;
	struct wbcUserPasswordPolicyInfo *policy = NULL;
	enum wbcPasswordChangeRejectReason reject_reason = -1;
	uint32_t flags = 0;

	int i;
	const char *codes[] = {
		"NT_STATUS_BACKUP_CONTROLLER",
		"NT_STATUS_DOMAIN_CONTROLLER_NOT_FOUND",
		"NT_STATUS_NO_LOGON_SERVERS",
		"NT_STATUS_ACCESS_DENIED",
		"NT_STATUS_PWD_TOO_SHORT", /* TODO: tell the min pwd length ? */
		"NT_STATUS_PWD_TOO_RECENT", /* TODO: tell the minage ? */
		"NT_STATUS_PWD_HISTORY_CONFLICT" /* TODO: tell the history length ? */
	};
	int ret = PAM_AUTH_ERR;

	ZERO_STRUCT(params);

	if (ctx->ctrl & WINBIND_KRB5_AUTH) {
		flags |= WBFLAG_PAM_KRB5 |
			 WBFLAG_PAM_CONTACT_TRUSTDOM;
	}

	if (ctx->ctrl & WINBIND_CACHED_LOGIN) {
		flags |= WBFLAG_PAM_CACHED_LOGIN;
	}

	params.account_name		= user;
	params.level			= WBC_CHANGE_PASSWORD_LEVEL_PLAIN;
	params.old_password.plaintext	= oldpass;
	params.new_password.plaintext	= newpass;
	params.flags			= flags;

	wbc_status = wbcChangeUserPasswordEx(&params, &error, &reject_reason, &policy);
	ret = wbc_auth_error_to_pam_error(ctx, error, wbc_status,
					  user, "wbcChangeUserPasswordEx");

	if (WBC_ERROR_IS_OK(wbc_status)) {
		_pam_log(ctx, LOG_NOTICE,
			 "user '%s' password changed", user);
		return PAM_SUCCESS;
	}

	if (!error) {
		wbcFreeMemory(policy);
		return ret;
	}

	for (i=0; i<ARRAY_SIZE(codes); i++) {
		int _ret = ret;
		if (_pam_check_remark_auth_err(ctx, error, codes[i], &_ret)) {
			ret = _ret;
			goto done;
		}
	}

	if (!strcasecmp(error->nt_string,
			"NT_STATUS_PASSWORD_RESTRICTION")) {

		char *pwd_restriction_string = NULL;
		SMB_TIME_T min_pwd_age = 0;

		if (policy) {
			min_pwd_age	= policy->min_passwordage;
		}

		/* FIXME: avoid to send multiple PAM messages after another */
		switch ((int)reject_reason) {
			case -1:
				break;
			case WBC_PWD_CHANGE_NO_ERROR:
				if ((min_pwd_age > 0) &&
				    (pwd_last_set + min_pwd_age > time(NULL))) {
					PAM_WB_REMARK_DIRECT(ctx,
					     "NT_STATUS_PWD_TOO_RECENT");
				}
				break;
			case WBC_PWD_CHANGE_PASSWORD_TOO_SHORT:
				PAM_WB_REMARK_DIRECT(ctx,
					"NT_STATUS_PWD_TOO_SHORT");
				break;
			case WBC_PWD_CHANGE_PWD_IN_HISTORY:
				PAM_WB_REMARK_DIRECT(ctx,
					"NT_STATUS_PWD_HISTORY_CONFLICT");
				break;
			case WBC_PWD_CHANGE_NOT_COMPLEX:
				_make_remark(ctx, PAM_ERROR_MSG,
					     _("Password does not meet "
					       "complexity requirements"));
				break;
			default:
				_pam_log_debug(ctx, LOG_DEBUG,
					       "unknown password change "
					       "reject reason: %d",
					       reject_reason);
				break;
		}

		pwd_restriction_string =
			_pam_compose_pwd_restriction_string(ctx, policy);
		if (pwd_restriction_string) {
			_make_remark(ctx, PAM_ERROR_MSG,
				     pwd_restriction_string);
			TALLOC_FREE(pwd_restriction_string);
		}
	}
 done:
	wbcFreeMemory(error);
	wbcFreeMemory(policy);

	return ret;
}

/*
 * Checks if a user has an account
 *
 * return values:
 *	 1  = User not found
 *	 0  = OK
 * 	-1  = System error
 */
static int valid_user(struct pwb_context *ctx,
		      const char *user)
{
	/* check not only if the user is available over NSS calls, also make
	 * sure it's really a winbind user, this is important when stacking PAM
	 * modules in the 'account' or 'password' facility. */

	wbcErr wbc_status;
	struct passwd *pwd = NULL;
	struct passwd *wb_pwd = NULL;

	pwd = getpwnam(user);
	if (pwd == NULL) {
		return 1;
	}

	wbc_status = wbcGetpwnam(user, &wb_pwd);
	wbcFreeMemory(wb_pwd);
	if (!WBC_ERROR_IS_OK(wbc_status)) {
		_pam_log(ctx, LOG_DEBUG, "valid_user: wbcGetpwnam gave %s\n",
			wbcErrorString(wbc_status));
	}

	switch (wbc_status) {
		case WBC_ERR_UNKNOWN_USER:
		/* match other insane libwbclient return codes */
		case WBC_ERR_WINBIND_NOT_AVAILABLE:
		case WBC_ERR_DOMAIN_NOT_FOUND:
			return 1;
		case WBC_ERR_SUCCESS:
			return 0;
		default:
			break;
	}
	return -1;
}

static char *_pam_delete(register char *xx)
{
	_pam_overwrite(xx);
	_pam_drop(xx);
	return NULL;
}

/*
 * obtain a password from the user
 */

static int _winbind_read_password(struct pwb_context *ctx,
				  unsigned int ctrl,
				  const char *comment,
				  const char *prompt1,
				  const char *prompt2,
				  const char **pass)
{
	int authtok_flag;
	int retval;
	const char *item;
	char *token;

	_pam_log(ctx, LOG_DEBUG, "getting password (0x%08x)", ctrl);

	/*
	 * make sure nothing inappropriate gets returned
	 */

	*pass = token = NULL;

	/*
	 * which authentication token are we getting?
	 */

	if (on(WINBIND__OLD_PASSWORD, ctrl)) {
		authtok_flag = PAM_OLDAUTHTOK;
	} else {
		authtok_flag = PAM_AUTHTOK;
	}

	/*
	 * should we obtain the password from a PAM item ?
	 */

	if (on(WINBIND_TRY_FIRST_PASS_ARG, ctrl) ||
	    on(WINBIND_USE_FIRST_PASS_ARG, ctrl)) {
		retval = pam_get_item(ctx->pamh,
				      authtok_flag,
				      (const void **) &item);
		if (retval != PAM_SUCCESS) {
			/* very strange. */
			_pam_log(ctx, LOG_ALERT,
				 "pam_get_item returned error "
				 "to unix-read-password");
			return retval;
		} else if (item != NULL) {	/* we have a password! */
			*pass = item;
			item = NULL;
			_pam_log(ctx, LOG_DEBUG,
				 "pam_get_item returned a password");
			return PAM_SUCCESS;
		} else if (on(WINBIND_USE_FIRST_PASS_ARG, ctrl)) {
			return PAM_AUTHTOK_RECOVER_ERR;	/* didn't work */
		} else if (on(WINBIND_USE_AUTHTOK_ARG, ctrl)
			   && off(WINBIND__OLD_PASSWORD, ctrl)) {
			return PAM_AUTHTOK_RECOVER_ERR;
		}
	}
	/*
	 * getting here implies we will have to get the password from the
	 * user directly.
	 */

	{
		struct pam_message msg[3], *pmsg[3];
		struct pam_response *resp;
		int i, replies;

		/* prepare to converse */

		if (comment != NULL && off(ctrl, WINBIND_SILENT)) {
			pmsg[0] = &msg[0];
			msg[0].msg_style = PAM_TEXT_INFO;
			msg[0].msg = discard_const_p(char, comment);
			i = 1;
		} else {
			i = 0;
		}

		pmsg[i] = &msg[i];
		msg[i].msg_style = PAM_PROMPT_ECHO_OFF;
		msg[i++].msg = discard_const_p(char, prompt1);
		replies = 1;

		if (prompt2 != NULL) {
			pmsg[i] = &msg[i];
			msg[i].msg_style = PAM_PROMPT_ECHO_OFF;
			msg[i++].msg = discard_const_p(char, prompt2);
			++replies;
		}
		/* so call the conversation expecting i responses */
		resp = NULL;
		retval = converse(ctx->pamh, i, pmsg, &resp);
		if (resp == NULL) {
			if (retval == PAM_SUCCESS) {
				retval = PAM_AUTHTOK_RECOVER_ERR;
			}
			goto done;
		}
		if (retval != PAM_SUCCESS) {
			_pam_drop_reply(resp, i);
			goto done;
		}

		/* interpret the response */

		token = x_strdup(resp[i - replies].resp);
		if (!token) {
			_pam_log(ctx, LOG_NOTICE,
				 "could not recover "
				 "authentication token");
			retval = PAM_AUTHTOK_RECOVER_ERR;
			goto done;
		}

		if (replies == 2) {
			/* verify that password entered correctly */
			if (!resp[i - 1].resp ||
			    strcmp(token, resp[i - 1].resp)) {
				_pam_delete(token);	/* mistyped */
				retval = PAM_AUTHTOK_RECOVER_ERR;
				_make_remark(ctx, PAM_ERROR_MSG,
					     MISTYPED_PASS);
			}
		}

		/*
		 * tidy up the conversation (resp_retcode) is ignored
		 * -- what is it for anyway? AGM
		 */
		_pam_drop_reply(resp, i);
	}

 done:
	if (retval != PAM_SUCCESS) {
		_pam_log_debug(ctx, LOG_DEBUG,
			       "unable to obtain a password");
		return retval;
	}
	/* 'token' is the entered password */

	/* we store this password as an item */

	retval = pam_set_item(ctx->pamh, authtok_flag, token);
	_pam_delete(token);	/* clean it up */
	if (retval != PAM_SUCCESS ||
	    (retval = pam_get_item(ctx->pamh, authtok_flag, (const void **) &item)) != PAM_SUCCESS) {

		_pam_log(ctx, LOG_CRIT, "error manipulating password");
		return retval;

	}

	*pass = item;
	item = NULL;		/* break link to password */

	return PAM_SUCCESS;
}

static const char *get_conf_item_string(struct pwb_context *ctx,
					const char *item,
					int config_flag)
{
	int i = 0;
	const char *parm_opt = NULL;

	if (!(ctx->ctrl & config_flag)) {
		goto out;
	}

	/* let the pam opt take precedence over the pam_winbind.conf option */
	for (i=0; i<ctx->argc; i++) {

		if ((strncmp(ctx->argv[i], item, strlen(item)) == 0)) {
			char *p;

			if ((p = strchr(ctx->argv[i], '=')) == NULL) {
				_pam_log(ctx, LOG_INFO,
					 "no \"=\" delimiter for \"%s\" found\n",
					 item);
				goto out;
			}
			_pam_log_debug(ctx, LOG_INFO,
				       "PAM config: %s '%s'\n", item, p+1);
			return p + 1;
		}
	}

	if (ctx->dict) {
		char *key = NULL;

		key = talloc_asprintf(ctx, "global:%s", item);
		if (!key) {
			goto out;
		}

		parm_opt = tiniparser_getstring_nonempty(ctx->dict, key, NULL);
		TALLOC_FREE(key);

		_pam_log_debug(ctx, LOG_INFO, "CONFIG file: %s '%s'\n",
			       item, parm_opt);
	}
out:
	return parm_opt;
}

static int get_config_item_int(struct pwb_context *ctx,
			       const char *item,
			       int config_flag)
{
	int i, parm_opt = -1;

	if (!(ctx->ctrl & config_flag)) {
		goto out;
	}

	/* let the pam opt take precedence over the pam_winbind.conf option */
	for (i = 0; i < ctx->argc; i++) {

		if ((strncmp(ctx->argv[i], item, strlen(item)) == 0)) {
			char *p;

			if ((p = strchr(ctx->argv[i], '=')) == NULL) {
				_pam_log(ctx, LOG_INFO,
					 "no \"=\" delimiter for \"%s\" found\n",
					 item);
				goto out;
			}
			parm_opt = atoi(p + 1);
			_pam_log_debug(ctx, LOG_INFO,
				       "PAM config: %s '%d'\n",
				       item, parm_opt);
			return parm_opt;
		}
	}

	if (ctx->dict) {
		char *key = NULL;

		key = talloc_asprintf(ctx, "global:%s", item);
		if (!key) {
			goto out;
		}

		parm_opt = tiniparser_getint(ctx->dict, key, -1);
		TALLOC_FREE(key);

		_pam_log_debug(ctx, LOG_INFO,
			       "CONFIG file: %s '%d'\n",
			       item, parm_opt);
	}
out:
	return parm_opt;
}

static const char *get_krb5_cc_type_from_config(struct pwb_context *ctx)
{
	return get_conf_item_string(ctx, "krb5_ccache_type",
				    WINBIND_KRB5_CCACHE_TYPE);
}

static const char *get_member_from_config(struct pwb_context *ctx)
{
	const char *ret = NULL;
	ret = get_conf_item_string(ctx, "require_membership_of",
				   WINBIND_REQUIRED_MEMBERSHIP);
	if (ret != NULL) {
		return ret;
	}
	return get_conf_item_string(ctx, "require-membership-of",
				    WINBIND_REQUIRED_MEMBERSHIP);
}

static int get_warn_pwd_expire_from_config(struct pwb_context *ctx)
{
	int ret;
	ret = get_config_item_int(ctx, "warn_pwd_expire",
				  WINBIND_WARN_PWD_EXPIRE);
	/* no or broken setting */
	if (ret < 0) {
		return DEFAULT_DAYS_TO_WARN_BEFORE_PWD_EXPIRES;
	}
	return ret;
}

/**
 * Retrieve the winbind separator.
 *
 * @param ctx PAM winbind context.
 *
 * @return string separator character. NULL on failure.
 */

static char winbind_get_separator(struct pwb_context *ctx)
{
	wbcErr wbc_status;
	static struct wbcInterfaceDetails *details = NULL;

	wbc_status = wbcInterfaceDetails(&details);
	if (!WBC_ERROR_IS_OK(wbc_status)) {
		_pam_log(ctx, LOG_ERR,
			 "Could not retrieve winbind interface details: %s",
			 wbcErrorString(wbc_status));
		return '\0';
	}

	if (!details) {
		return '\0';
	}

	return details->winbind_separator;
}


/**
 * Convert a upn to a name.
 *
 * @param ctx PAM winbind context.
 * @param upn  User UPN to be translated.
 *
 * @return converted name. NULL pointer on failure. Caller needs to free.
 */

static char* winbind_upn_to_username(struct pwb_context *ctx,
				     const char *upn)
{
	char sep;
	wbcErr wbc_status = WBC_ERR_UNKNOWN_FAILURE;
	struct wbcDomainSid sid;
	enum wbcSidType type;
	char *domain = NULL;
	char *name;
	char *p;
	char *result;

	/* This cannot work when the winbind separator = @ */

	sep = winbind_get_separator(ctx);
	if (!sep || sep == '@') {
		return NULL;
	}

	name = talloc_strdup(ctx, upn);
	if (!name) {
		return NULL;
	}
	if ((p = strchr(name, '@')) != NULL) {
		*p = 0;
		domain = p + 1;
	}

	/* Convert the UPN to a SID */

	wbc_status = wbcLookupName(domain, name, &sid, &type);
	if (!WBC_ERROR_IS_OK(wbc_status)) {
		return NULL;
	}

	/* Convert the the SID back to the sAMAccountName */

	wbc_status = wbcLookupSid(&sid, &domain, &name, &type);
	if (!WBC_ERROR_IS_OK(wbc_status)) {
		return NULL;
	}

	result = talloc_asprintf(ctx, "%s%c%s", domain, sep, name);
	wbcFreeMemory(domain);
	wbcFreeMemory(name);
	return result;
}

static int _pam_delete_cred(pam_handle_t *pamh, int flags,
			    int argc, enum pam_winbind_request_type type, 
			    const char **argv)
{
	int retval = PAM_SUCCESS;
	struct pwb_context *ctx = NULL;
	struct wbcLogoffUserParams logoff;
	struct wbcAuthErrorInfo *error = NULL;
	const char *user;
	wbcErr wbc_status = WBC_ERR_SUCCESS;

	ZERO_STRUCT(logoff);

	retval = _pam_winbind_init_context(pamh, flags, argc, argv, type, &ctx);
<<<<<<< HEAD
	if (retval) {
=======
	if (retval != PAM_SUCCESS) {
>>>>>>> 92b8875a
		return retval;
	}

	_PAM_LOG_FUNCTION_ENTER("_pam_delete_cred", ctx);

	if (ctx->ctrl & WINBIND_KRB5_AUTH) {

		/* destroy the ccache here */

		uint32_t wbc_flags = 0;
		const char *ccname = NULL;
		struct passwd *pwd = NULL;

		retval = pam_get_user(pamh, &user, _("Username: "));
		if (retval != PAM_SUCCESS) {
			_pam_log(ctx, LOG_ERR,
				 "could not identify user");
			goto out;
		}

		if (user == NULL) {
			_pam_log(ctx, LOG_ERR,
				 "username was NULL!");
			retval = PAM_USER_UNKNOWN;
			goto out;
		}

		_pam_log_debug(ctx, LOG_DEBUG,
			       "username [%s] obtained", user);

		ccname = pam_getenv(pamh, "KRB5CCNAME");
		if (ccname == NULL) {
			_pam_log_debug(ctx, LOG_DEBUG,
				       "user has no KRB5CCNAME environment");
		}

		pwd = getpwnam(user);
		if (pwd == NULL) {
			retval = PAM_USER_UNKNOWN;
			goto out;
		}

		wbc_flags = WBFLAG_PAM_KRB5 |
			WBFLAG_PAM_CONTACT_TRUSTDOM;

		logoff.username		= user;

		if (ccname) {
			wbc_status = wbcAddNamedBlob(&logoff.num_blobs,
						     &logoff.blobs,
						     "ccfilename",
						     0,
						     discard_const_p(uint8_t, ccname),
						     strlen(ccname)+1);
			if (!WBC_ERROR_IS_OK(wbc_status)) {
				goto out;
			}
		}

		wbc_status = wbcAddNamedBlob(&logoff.num_blobs,
					     &logoff.blobs,
					     "flags",
					     0,
					     (uint8_t *)&wbc_flags,
					     sizeof(wbc_flags));
		if (!WBC_ERROR_IS_OK(wbc_status)) {
			goto out;
		}

		wbc_status = wbcAddNamedBlob(&logoff.num_blobs,
					     &logoff.blobs,
					     "user_uid",
					     0,
					     (uint8_t *)&pwd->pw_uid,
					     sizeof(pwd->pw_uid));
		if (!WBC_ERROR_IS_OK(wbc_status)) {
			goto out;
		}

		wbc_status = wbcLogoffUserEx(&logoff, &error);
		retval = wbc_auth_error_to_pam_error(ctx, error, wbc_status,
						     user, "wbcLogoffUser");
		wbcFreeMemory(error);
		wbcFreeMemory(logoff.blobs);
		logoff.blobs = NULL;

		if (!WBC_ERROR_IS_OK(wbc_status)) {
			_pam_log(ctx, LOG_INFO,
				 "failed to logoff user %s: %s\n",
					 user, wbcErrorString(wbc_status));
		}
	}

out:
	if (logoff.blobs) {
		wbcFreeMemory(logoff.blobs);
	}

	if (!WBC_ERROR_IS_OK(wbc_status)) {
		retval = wbc_auth_error_to_pam_error(ctx, error, wbc_status,
		     user, "wbcLogoffUser");
	}

	/*
	 * Delete the krb5 ccname variable from the PAM environment
	 * if it was set by winbind.
	 */
	if ((ctx->ctrl & WINBIND_KRB5_AUTH) && pam_getenv(pamh, "KRB5CCNAME")) {
		pam_putenv(pamh, "KRB5CCNAME");
	}

	_PAM_LOG_FUNCTION_LEAVE("_pam_delete_cred", ctx, retval);

	TALLOC_FREE(ctx);

	return retval;
}

PAM_EXTERN
int pam_sm_authenticate(pam_handle_t *pamh, int flags,
			int argc, const char **argv)
{
	const char *username;
	const char *password;
	const char *member = NULL;
	const char *cctype = NULL;
	int warn_pwd_expire;
	int retval = PAM_AUTH_ERR;
	char *username_ret = NULL;
	char *new_authtok_required = NULL;
	char *real_username = NULL;
	struct pwb_context *ctx = NULL;

	retval = _pam_winbind_init_context(pamh, flags, argc, argv,
					   PAM_WINBIND_AUTHENTICATE, &ctx);
<<<<<<< HEAD
	if (retval) {
=======
	if (retval != PAM_SUCCESS) {
>>>>>>> 92b8875a
		return retval;
	}

	_PAM_LOG_FUNCTION_ENTER("pam_sm_authenticate", ctx);

	/* Get the username */
	retval = pam_get_user(pamh, &username, NULL);
	if ((retval != PAM_SUCCESS) || (!username)) {
		_pam_log_debug(ctx, LOG_DEBUG,
			       "can not get the username");
		retval = PAM_SERVICE_ERR;
		goto out;
	}


#if defined(AIX)
	/* Decode the user name since AIX does not support logn user
	   names by default.  The name is encoded as _#uid.  */

	if (username[0] == '_') {
		uid_t id = atoi(&username[1]);
		struct passwd *pw = NULL;

		if ((id!=0) && ((pw = getpwuid(id)) != NULL)) {
			real_username = strdup(pw->pw_name);
		}
	}
#endif

	if (!real_username) {
		/* Just making a copy of the username we got from PAM */
		if ((real_username = strdup(username)) == NULL) {
			_pam_log_debug(ctx, LOG_DEBUG,
				       "memory allocation failure when copying "
				       "username");
			retval = PAM_SERVICE_ERR;
			goto out;
		}
	}

	/* Maybe this was a UPN */

	if (strchr(real_username, '@') != NULL) {
		char *samaccountname = NULL;

		samaccountname = winbind_upn_to_username(ctx,
							 real_username);
		if (samaccountname) {
			free(real_username);
			real_username = strdup(samaccountname);
		}
	}

	retval = _winbind_read_password(ctx, ctx->ctrl, NULL,
					_("Password: "), NULL,
					&password);

	if (retval != PAM_SUCCESS) {
		_pam_log(ctx, LOG_ERR,
			 "Could not retrieve user's password");
		retval = PAM_AUTHTOK_ERR;
		goto out;
	}

	/* Let's not give too much away in the log file */

#ifdef DEBUG_PASSWORD
	_pam_log_debug(ctx, LOG_INFO,
		       "Verify user '%s' with password '%s'",
		       real_username, password);
#else
	_pam_log_debug(ctx, LOG_INFO,
		       "Verify user '%s'", real_username);
#endif

	member = get_member_from_config(ctx);
	cctype = get_krb5_cc_type_from_config(ctx);
	warn_pwd_expire = get_warn_pwd_expire_from_config(ctx);

	/* Now use the username to look up password */
	retval = winbind_auth_request(ctx, real_username, password,
				      member, cctype, warn_pwd_expire,
				      NULL, NULL, NULL,
				      NULL, &username_ret);

	if (retval == PAM_NEW_AUTHTOK_REQD ||
	    retval == PAM_AUTHTOK_EXPIRED) {

		char *new_authtok_required_during_auth = NULL;

		new_authtok_required = talloc_asprintf(NULL, "%d", retval);
		if (!new_authtok_required) {
			retval = PAM_BUF_ERR;
			goto out;
		}

		pam_set_data(pamh, PAM_WINBIND_NEW_AUTHTOK_REQD,
			     new_authtok_required,
			     _pam_winbind_cleanup_func);

		retval = PAM_SUCCESS;

		new_authtok_required_during_auth = talloc_asprintf(NULL, "%d", true);
		if (!new_authtok_required_during_auth) {
			retval = PAM_BUF_ERR;
			goto out;
		}

		pam_set_data(pamh, PAM_WINBIND_NEW_AUTHTOK_REQD_DURING_AUTH,
			     new_authtok_required_during_auth,
			     _pam_winbind_cleanup_func);

		goto out;
	}

out:
	if (username_ret) {
		pam_set_item (pamh, PAM_USER, username_ret);
		_pam_log_debug(ctx, LOG_INFO,
			       "Returned user was '%s'", username_ret);
		free(username_ret);
	}

	if (real_username) {
		free(real_username);
	}

	if (!new_authtok_required) {
		pam_set_data(pamh, PAM_WINBIND_NEW_AUTHTOK_REQD, NULL, NULL);
	}

	if (retval != PAM_SUCCESS) {
		_pam_free_data_info3(pamh);
	}

	_PAM_LOG_FUNCTION_LEAVE("pam_sm_authenticate", ctx, retval);

	TALLOC_FREE(ctx);

	return retval;
}

PAM_EXTERN
int pam_sm_setcred(pam_handle_t *pamh, int flags,
		   int argc, const char **argv)
{
	int ret = PAM_SYSTEM_ERR;
	struct pwb_context *ctx = NULL;

	ret = _pam_winbind_init_context(pamh, flags, argc, argv,
					PAM_WINBIND_SETCRED, &ctx);
<<<<<<< HEAD
	if (ret) {
=======
	if (ret != PAM_SUCCESS) {
>>>>>>> 92b8875a
		return ret;
	}

	_PAM_LOG_FUNCTION_ENTER("pam_sm_setcred", ctx);

	switch (flags & ~PAM_SILENT) {

		case PAM_DELETE_CRED:
			ret = _pam_delete_cred(pamh, flags, argc,
					       PAM_WINBIND_SETCRED, argv);
			break;
		case PAM_REFRESH_CRED:
			_pam_log_debug(ctx, LOG_WARNING,
				       "PAM_REFRESH_CRED not implemented");
			ret = PAM_SUCCESS;
			break;
		case PAM_REINITIALIZE_CRED:
			_pam_log_debug(ctx, LOG_WARNING,
				       "PAM_REINITIALIZE_CRED not implemented");
			ret = PAM_SUCCESS;
			break;
		case PAM_ESTABLISH_CRED:
			_pam_log_debug(ctx, LOG_WARNING,
				       "PAM_ESTABLISH_CRED not implemented");
			ret = PAM_SUCCESS;
			break;
		default:
			ret = PAM_SYSTEM_ERR;
			break;
	}

	_PAM_LOG_FUNCTION_LEAVE("pam_sm_setcred", ctx, ret);

	TALLOC_FREE(ctx);

	return ret;
}

/*
 * Account management. We want to verify that the account exists
 * before returning PAM_SUCCESS
 */
PAM_EXTERN
int pam_sm_acct_mgmt(pam_handle_t *pamh, int flags,
		   int argc, const char **argv)
{
	const char *username;
	int ret = PAM_USER_UNKNOWN;
	const char *tmp = NULL;
	struct pwb_context *ctx = NULL;

	ret = _pam_winbind_init_context(pamh, flags, argc, argv,
					PAM_WINBIND_ACCT_MGMT, &ctx);
<<<<<<< HEAD
	if (ret) {
=======
	if (ret != PAM_SUCCESS) {
>>>>>>> 92b8875a
		return ret;
	}

	_PAM_LOG_FUNCTION_ENTER("pam_sm_acct_mgmt", ctx);


	/* Get the username */
	ret = pam_get_user(pamh, &username, NULL);
	if ((ret != PAM_SUCCESS) || (!username)) {
		_pam_log_debug(ctx, LOG_DEBUG,
			       "can not get the username");
		ret = PAM_SERVICE_ERR;
		goto out;
	}

	/* Verify the username */
	ret = valid_user(ctx, username);
	switch (ret) {
	case -1:
		/* some sort of system error. The log was already printed */
		ret = PAM_SERVICE_ERR;
		goto out;
	case 1:
		/* the user does not exist */
		_pam_log_debug(ctx, LOG_NOTICE, "user '%s' not found",
			       username);
		if (ctx->ctrl & WINBIND_UNKNOWN_OK_ARG) {
			ret = PAM_IGNORE;
			goto out;
		}
		ret = PAM_USER_UNKNOWN;
		goto out;
	case 0:
		pam_get_data(pamh, PAM_WINBIND_NEW_AUTHTOK_REQD,
			     (const void **)&tmp);
		if (tmp != NULL) {
			ret = atoi(tmp);
			switch (ret) {
			case PAM_AUTHTOK_EXPIRED:
				/* fall through, since new token is required in this case */
			case PAM_NEW_AUTHTOK_REQD:
				_pam_log(ctx, LOG_WARNING,
					 "pam_sm_acct_mgmt success but %s is set",
					 PAM_WINBIND_NEW_AUTHTOK_REQD);
				_pam_log(ctx, LOG_NOTICE,
					 "user '%s' needs new password",
					 username);
				/* PAM_AUTHTOKEN_REQD does not exist, but is documented in the manpage */
				ret = PAM_NEW_AUTHTOK_REQD;
				goto out;
			default:
				_pam_log(ctx, LOG_WARNING,
					 "pam_sm_acct_mgmt success");
				_pam_log(ctx, LOG_NOTICE,
					 "user '%s' granted access", username);
				ret = PAM_SUCCESS;
				goto out;
			}
		}

		/* Otherwise, the authentication looked good */
		_pam_log(ctx, LOG_NOTICE,
			 "user '%s' granted access", username);
		ret = PAM_SUCCESS;
		goto out;
	default:
		/* we don't know anything about this return value */
		_pam_log(ctx, LOG_ERR,
			 "internal module error (ret = %d, user = '%s')",
			 ret, username);
		ret = PAM_SERVICE_ERR;
		goto out;
	}

	/* should not be reached */
	ret = PAM_IGNORE;

 out:

	_PAM_LOG_FUNCTION_LEAVE("pam_sm_acct_mgmt", ctx, ret);

	TALLOC_FREE(ctx);

	return ret;
}

PAM_EXTERN
int pam_sm_open_session(pam_handle_t *pamh, int flags,
			int argc, const char **argv)
{
	int ret = PAM_SUCCESS;
	struct pwb_context *ctx = NULL;

	ret = _pam_winbind_init_context(pamh, flags, argc, argv,
					PAM_WINBIND_OPEN_SESSION, &ctx);
<<<<<<< HEAD
	if (ret) {
=======
	if (ret != PAM_SUCCESS) {
>>>>>>> 92b8875a
		return ret;
	}

	_PAM_LOG_FUNCTION_ENTER("pam_sm_open_session", ctx);

	if (ctx->ctrl & WINBIND_MKHOMEDIR) {
		/* check and create homedir */
		ret = _pam_mkhomedir(ctx);
	}

	_PAM_LOG_FUNCTION_LEAVE("pam_sm_open_session", ctx, ret);

	TALLOC_FREE(ctx);

	return ret;
}

PAM_EXTERN
int pam_sm_close_session(pam_handle_t *pamh, int flags,
			 int argc, const char **argv)
{
	int ret = PAM_SUCCESS;
	struct pwb_context *ctx = NULL;

	ret = _pam_winbind_init_context(pamh, flags, argc, argv,
					PAM_WINBIND_CLOSE_SESSION, &ctx);
<<<<<<< HEAD
	if (ret) {
=======
	if (ret != PAM_SUCCESS) {
>>>>>>> 92b8875a
		return ret;
	}

	_PAM_LOG_FUNCTION_ENTER("pam_sm_close_session", ctx);

	_PAM_LOG_FUNCTION_LEAVE("pam_sm_close_session", ctx, ret);

	TALLOC_FREE(ctx);

	return ret;
}

/**
 * evaluate whether we need to re-authenticate with kerberos after a
 * password change
 *
 * @param ctx PAM winbind context.
 * @param user The username
 *
 * @return boolean Returns true if required, false if not.
 */

static bool _pam_require_krb5_auth_after_chauthtok(struct pwb_context *ctx,
						   const char *user)
{

	/* Make sure that we only do this if a) the chauthtok got initiated
	 * during a logon attempt (authenticate->acct_mgmt->chauthtok) b) any
	 * later password change via the "passwd" command if done by the user
	 * itself
	 * NB. If we login from gdm or xdm and the password expires,
	 * we change the password, but there is no memory cache.
	 * Thus, even for passthrough login, we should do the
	 * authentication again to update memory cache.
	 * --- BoYang
	 * */

	char *new_authtok_reqd_during_auth = NULL;
	struct passwd *pwd = NULL;

	pam_get_data(ctx->pamh, PAM_WINBIND_NEW_AUTHTOK_REQD_DURING_AUTH,
		      (const void **) &new_authtok_reqd_during_auth);
	pam_set_data(ctx->pamh, PAM_WINBIND_NEW_AUTHTOK_REQD_DURING_AUTH,
		     NULL, NULL);

	if (new_authtok_reqd_during_auth) {
		return true;
	}

	pwd = getpwnam(user);
	if (!pwd) {
		return false;
	}

	if (getuid() == pwd->pw_uid) {
		return true;
	}

	return false;
}


PAM_EXTERN
int pam_sm_chauthtok(pam_handle_t * pamh, int flags,
		     int argc, const char **argv)
{
	unsigned int lctrl;
	int ret;
	bool cached_login = false;

	/* <DO NOT free() THESE> */
	const char *user;
	const char *pass_old;
	const char *pass_new;
	/* </DO NOT free() THESE> */

	char *Announce;

	int retry = 0;
	char *username_ret = NULL;
	struct wbcAuthErrorInfo *error = NULL;
	struct pwb_context *ctx = NULL;

	ret = _pam_winbind_init_context(pamh, flags, argc, argv,
					PAM_WINBIND_CHAUTHTOK, &ctx);
<<<<<<< HEAD
	if (ret) {
=======
	if (ret != PAM_SUCCESS) {
>>>>>>> 92b8875a
		return ret;
	}

	_PAM_LOG_FUNCTION_ENTER("pam_sm_chauthtok", ctx);

	cached_login = (ctx->ctrl & WINBIND_CACHED_LOGIN);

	/* clearing offline bit for auth */
	ctx->ctrl &= ~WINBIND_CACHED_LOGIN;

	/*
	 * First get the name of a user
	 */
	ret = pam_get_user(pamh, &user, _("Username: "));
	if (ret != PAM_SUCCESS) {
		_pam_log(ctx, LOG_ERR,
			 "password - could not identify user");
		goto out;
	}

	if (user == NULL) {
		_pam_log(ctx, LOG_ERR, "username was NULL!");
		ret = PAM_USER_UNKNOWN;
		goto out;
	}

	_pam_log_debug(ctx, LOG_DEBUG, "username [%s] obtained", user);

	/* check if this is really a user in winbindd, not only in NSS */
	ret = valid_user(ctx, user);
	switch (ret) {
		case 1:
			ret = PAM_USER_UNKNOWN;
			goto out;
		case -1:
			ret = PAM_SYSTEM_ERR;
			goto out;
		default:
			break;
	}

	/*
	 * obtain and verify the current password (OLDAUTHTOK) for
	 * the user.
	 */

	if (flags & PAM_PRELIM_CHECK) {
		time_t pwdlastset_prelim = 0;

		/* instruct user what is happening */

#define greeting _("Changing password for")
		Announce = talloc_asprintf(ctx, "%s %s", greeting, user);
		if (!Announce) {
			_pam_log(ctx, LOG_CRIT,
				 "password - out of memory");
			ret = PAM_BUF_ERR;
			goto out;
		}
#undef greeting

		lctrl = ctx->ctrl | WINBIND__OLD_PASSWORD;
		ret = _winbind_read_password(ctx, lctrl,
						Announce,
						_("(current) NT password: "),
						NULL,
						(const char **) &pass_old);
		TALLOC_FREE(Announce);
		if (ret != PAM_SUCCESS) {
			_pam_log(ctx, LOG_NOTICE,
				 "password - (old) token not obtained");
			goto out;
		}

		/* verify that this is the password for this user */

		ret = winbind_auth_request(ctx, user, pass_old,
					   NULL, NULL, 0,
					   &error, NULL, NULL,
					   &pwdlastset_prelim, NULL);

		if (ret != PAM_ACCT_EXPIRED &&
		    ret != PAM_AUTHTOK_EXPIRED &&
		    ret != PAM_NEW_AUTHTOK_REQD &&
		    ret != PAM_SUCCESS) {
			pass_old = NULL;
			goto out;
		}

		pam_set_data(pamh, PAM_WINBIND_PWD_LAST_SET,
			     (void *)pwdlastset_prelim, NULL);

		ret = pam_set_item(pamh, PAM_OLDAUTHTOK,
				   (const void *) pass_old);
		pass_old = NULL;
		if (ret != PAM_SUCCESS) {
			_pam_log(ctx, LOG_CRIT,
				 "failed to set PAM_OLDAUTHTOK");
		}
	} else if (flags & PAM_UPDATE_AUTHTOK) {

		time_t pwdlastset_update = 0;

		/*
		 * obtain the proposed password
		 */

		/*
		 * get the old token back.
		 */

		ret = pam_get_item(pamh, PAM_OLDAUTHTOK, (const void **) &pass_old);

		if (ret != PAM_SUCCESS) {
			_pam_log(ctx, LOG_NOTICE,
				 "user not authenticated");
			goto out;
		}

		lctrl = ctx->ctrl & ~WINBIND_TRY_FIRST_PASS_ARG;

		if (on(WINBIND_USE_AUTHTOK_ARG, lctrl)) {
			lctrl |= WINBIND_USE_FIRST_PASS_ARG;
		}
		retry = 0;
		ret = PAM_AUTHTOK_ERR;
		while ((ret != PAM_SUCCESS) && (retry++ < MAX_PASSWD_TRIES)) {
			/*
			 * use_authtok is to force the use of a previously entered
			 * password -- needed for pluggable password strength checking
			 */

			ret = _winbind_read_password(ctx, lctrl,
						     NULL,
						     _("Enter new NT password: "),
						     _("Retype new NT password: "),
						     (const char **)&pass_new);

			if (ret != PAM_SUCCESS) {
				_pam_log_debug(ctx, LOG_ALERT,
					       "password - "
					       "new password not obtained");
				pass_old = NULL;/* tidy up */
				goto out;
			}

			/*
			 * At this point we know who the user is and what they
			 * propose as their new password. Verify that the new
			 * password is acceptable.
			 */

			if (pass_new[0] == '\0') {/* "\0" password = NULL */
				pass_new = NULL;
			}
		}

		/*
		 * By reaching here we have approved the passwords and must now
		 * rebuild the password database file.
		 */
		pam_get_data(pamh, PAM_WINBIND_PWD_LAST_SET,
			     (const void **) &pwdlastset_update);

		/*
		 * if cached creds were enabled, make sure to set the
		 * WINBIND_CACHED_LOGIN bit here in order to have winbindd
		 * update the cached creds storage - gd
		 */
		if (cached_login) {
			ctx->ctrl |= WINBIND_CACHED_LOGIN;
		}

		ret = winbind_chauthtok_request(ctx, user, pass_old,
						pass_new, pwdlastset_update);
		if (ret != PAM_SUCCESS) {
			pass_old = pass_new = NULL;
			goto out;
		}

		if (_pam_require_krb5_auth_after_chauthtok(ctx, user)) {

			const char *member = NULL;
			const char *cctype = NULL;
			int warn_pwd_expire;
			struct wbcLogonUserInfo *info = NULL;
			struct wbcUserPasswordPolicyInfo *policy = NULL;

			member = get_member_from_config(ctx);
			cctype = get_krb5_cc_type_from_config(ctx);
			warn_pwd_expire = get_warn_pwd_expire_from_config(ctx);

			/* Keep WINBIND_CACHED_LOGIN bit for
			 * authentication after changing the password.
			 * This will update the cached credentials in case
			 * that winbindd_dual_pam_chauthtok() fails
			 * to update them.
			 * --- BoYang
			 * */

			ret = winbind_auth_request(ctx, user, pass_new,
						   member, cctype, 0,
						   &error, &info, &policy,
						   NULL, &username_ret);
			pass_old = pass_new = NULL;

			if (ret == PAM_SUCCESS) {

				struct wbcAuthUserInfo *user_info = NULL;

				if (info && info->info) {
					user_info = info->info;
				}

				/* warn a user if the password is about to
				 * expire soon */
				_pam_warn_password_expiry(ctx, user_info, policy,
							  warn_pwd_expire,
							  NULL, NULL);

				/* set some info3 info for other modules in the
				 * stack */
				_pam_set_data_info3(ctx, user_info);

				/* put krb5ccname into env */
				_pam_setup_krb5_env(ctx, info);

				if (username_ret) {
					pam_set_item(pamh, PAM_USER,
						     username_ret);
					_pam_log_debug(ctx, LOG_INFO,
						       "Returned user was '%s'",
						       username_ret);
					free(username_ret);
				}

			}

			if (info && info->blobs) {
				wbcFreeMemory(info->blobs);
			}
			wbcFreeMemory(info);
			wbcFreeMemory(policy);

			goto out;
		}
	} else {
		ret = PAM_SERVICE_ERR;
	}

out:
	{
		/* Deal with offline errors. */
		int i;
		const char *codes[] = {
			"NT_STATUS_DOMAIN_CONTROLLER_NOT_FOUND",
			"NT_STATUS_NO_LOGON_SERVERS",
			"NT_STATUS_ACCESS_DENIED"
		};

		for (i=0; i<ARRAY_SIZE(codes); i++) {
			int _ret;
			if (_pam_check_remark_auth_err(ctx, error, codes[i], &_ret)) {
				break;
			}
		}
	}

	wbcFreeMemory(error);

	_PAM_LOG_FUNCTION_LEAVE("pam_sm_chauthtok", ctx, ret);

	TALLOC_FREE(ctx);

	return ret;
}

#ifdef PAM_STATIC

/* static module data */

struct pam_module _pam_winbind_modstruct = {
	MODULE_NAME,
	pam_sm_authenticate,
	pam_sm_setcred,
	pam_sm_acct_mgmt,
	pam_sm_open_session,
	pam_sm_close_session,
	pam_sm_chauthtok
};

#endif

/*
 * Copyright (c) Andrew Tridgell  <tridge@samba.org>   2000
 * Copyright (c) Tim Potter       <tpot@samba.org>     2000
 * Copyright (c) Andrew Bartlettt <abartlet@samba.org> 2002
 * Copyright (c) Guenther Deschner <gd@samba.org>      2005-2008
 * Copyright (c) Jan Rêkorajski 1999.
 * Copyright (c) Andrew G. Morgan 1996-8.
 * Copyright (c) Alex O. Yuriev, 1996.
 * Copyright (c) Cristian Gafton 1996.
 * Copyright (C) Elliot Lee <sopwith@redhat.com> 1996, Red Hat Software.
 *
 * Redistribution and use in source and binary forms, with or without
 * modification, are permitted provided that the following conditions
 * are met:
 * 1. Redistributions of source code must retain the above copyright
 *    notice, and the entire permission notice in its entirety,
 *    including the disclaimer of warranties.
 * 2. Redistributions in binary form must reproduce the above copyright
 *    notice, this list of conditions and the following disclaimer in the
 *    documentation and/or other materials provided with the distribution.
 * 3. The name of the author may not be used to endorse or promote
 *    products derived from this software without specific prior
 *    written permission.
 *
 * ALTERNATIVELY, this product may be distributed under the terms of
 * the GNU Public License, in which case the provisions of the GPL are
 * required INSTEAD OF the above restrictions.  (This clause is
 * necessary due to a potential bad interaction between the GPL and
 * the restrictions contained in a BSD-style copyright.)
 *
 * THIS SOFTWARE IS PROVIDED `AS IS'' AND ANY EXPRESS OR IMPLIED
 * WARRANTIES, INCLUDING, BUT NOT LIMITED TO, THE IMPLIED WARRANTIES
 * OF MERCHANTABILITY AND FITNESS FOR A PARTICULAR PURPOSE ARE
 * DISCLAIMED.  IN NO EVENT SHALL THE AUTHOR BE LIABLE FOR ANY DIRECT,
 * INDIRECT, INCIDENTAL, SPECIAL, EXEMPLARY, OR CONSEQUENTIAL DAMAGES
 * (INCLUDING, BUT NOT LIMITED TO, PROCUREMENT OF SUBSTITUTE GOODS OR
 * SERVICES; LOSS OF USE, DATA, OR PROFITS; OR BUSINESS INTERRUPTION)
 * HOWEVER CAUSED AND ON ANY THEORY OF LIABILITY, WHETHER IN CONTRACT,
 * STRICT LIABILITY, OR TORT (INCLUDING NEGLIGENCE OR OTHERWISE)
 * ARISING IN ANY WAY OUT OF THE USE OF THIS SOFTWARE, EVEN IF ADVISED
 * OF THE POSSIBILITY OF SUCH DAMAGE.
 */<|MERGE_RESOLUTION|>--- conflicted
+++ resolved
@@ -2488,11 +2488,7 @@
 	ZERO_STRUCT(logoff);
 
 	retval = _pam_winbind_init_context(pamh, flags, argc, argv, type, &ctx);
-<<<<<<< HEAD
-	if (retval) {
-=======
 	if (retval != PAM_SUCCESS) {
->>>>>>> 92b8875a
 		return retval;
 	}
 
@@ -2628,11 +2624,7 @@
 
 	retval = _pam_winbind_init_context(pamh, flags, argc, argv,
 					   PAM_WINBIND_AUTHENTICATE, &ctx);
-<<<<<<< HEAD
-	if (retval) {
-=======
 	if (retval != PAM_SUCCESS) {
->>>>>>> 92b8875a
 		return retval;
 	}
 
@@ -2784,11 +2776,7 @@
 
 	ret = _pam_winbind_init_context(pamh, flags, argc, argv,
 					PAM_WINBIND_SETCRED, &ctx);
-<<<<<<< HEAD
-	if (ret) {
-=======
 	if (ret != PAM_SUCCESS) {
->>>>>>> 92b8875a
 		return ret;
 	}
 
@@ -2842,11 +2830,7 @@
 
 	ret = _pam_winbind_init_context(pamh, flags, argc, argv,
 					PAM_WINBIND_ACCT_MGMT, &ctx);
-<<<<<<< HEAD
-	if (ret) {
-=======
 	if (ret != PAM_SUCCESS) {
->>>>>>> 92b8875a
 		return ret;
 	}
 
@@ -2942,11 +2926,7 @@
 
 	ret = _pam_winbind_init_context(pamh, flags, argc, argv,
 					PAM_WINBIND_OPEN_SESSION, &ctx);
-<<<<<<< HEAD
-	if (ret) {
-=======
 	if (ret != PAM_SUCCESS) {
->>>>>>> 92b8875a
 		return ret;
 	}
 
@@ -2973,11 +2953,7 @@
 
 	ret = _pam_winbind_init_context(pamh, flags, argc, argv,
 					PAM_WINBIND_CLOSE_SESSION, &ctx);
-<<<<<<< HEAD
-	if (ret) {
-=======
 	if (ret != PAM_SUCCESS) {
->>>>>>> 92b8875a
 		return ret;
 	}
 
@@ -3063,11 +3039,7 @@
 
 	ret = _pam_winbind_init_context(pamh, flags, argc, argv,
 					PAM_WINBIND_CHAUTHTOK, &ctx);
-<<<<<<< HEAD
-	if (ret) {
-=======
 	if (ret != PAM_SUCCESS) {
->>>>>>> 92b8875a
 		return ret;
 	}
 
