--- conflicted
+++ resolved
@@ -284,15 +284,12 @@
 
 testit "wbinfo --separator against $TARGET" $wbinfo --separator || failed=`expr $failed + 1`
 
-<<<<<<< HEAD
-=======
 if test "$TARGET" = "ad_member"; then
 	testit "wbinfo --domain-info=$DOMAIN" $wbinfo --domain-info=$DOMAIN || failed=`expr $failed + 1`
 
 	testit "wbinfo --dc-info=$DOMAIN" $wbinfo --dc-info=$DOMAIN || failed=`expr $failed + 1`
 fi
 
->>>>>>> aaa7d4da
 testit_expect_failure "wbinfo -a against $TARGET with invalid password" $wbinfo -a "$DOMAIN/$USERNAME%InvalidPassword" && failed=`expr $failed + 1`
 
 testit_expect_failure "wbinfo -K against $TARGET with invalid password" $wbinfo -K "$DOMAIN/$USERNAME%InvalidPassword" && failed=`expr $failed + 1`
