#!/bin/sh
# Test id mapping through idmap_rfc2307 module
if [ $# -lt 15 ]; then
    echo Usage: $0 DOMAIN USERNAME UID USERNAME2 UID2 \
	 GROUPNAME GID GROUPNAME2 GID2 GID_START NUMGROUPS \
	 LDAPPREFIX DC_SERVER DC_USERNAME DC_PASSWORD
	exit 1
fi

DOMAIN="$1"
USERNAME="$2"
USERUID="$3"
USERNAME2="$4"
USERUID2="$5"
GROUPNAME="$6"
GROUPGID="$7"
GROUPNAME2="$8"
GROUPGID2="$9"
shift 9
GID_START="$1"
NUMGROUPS="$2"
LDAPPREFIX="$3"
DC_SERVER="$4"
DC_USERNAME="$5"
DC_PASSWORD="$6"

wbinfo="$VALGRIND $BINDIR/wbinfo"
net="$VALGRIND $BINDIR/net"

ldbsearch="ldbsearch"
if [ -x "$BINDIR/ldbsearch" ]; then
	ldbsearch="$BINDIR/ldbsearch"
fi

ldbadd="ldbadd"
if [ -x "$BINDIR/ldbadd" ]; then
	ldbadd="$BINDIR/ldbadd"
fi

ldbdel="ldbdel"
if [ -x "$BINDIR/ldbdel" ]; then
	ldbdel="$BINDIR/ldbdel"
fi

failed=0

. `dirname $0`/../../testprogs/blackbox/subunit.sh

# Delete LDAP records
<<<<<<< HEAD
$VALGRIND $ldbsearch -H ldap://$DC_SERVER -U$DOMAIN/$DC_USERNAME%$DC_PASSWORD \
	  -s one -b "$LDAPPREFIX" | grep '^dn:' | cut -d ' ' -f 2- |
    xargs -d '\n' -n 1 -IDEL_DN \
	  $ldbdel -H ldap://$DC_SERVER -U$DOMAIN/$DC_USERNAME%$DC_PASSWORD \
	  "DEL_DN"
$VALGRIND $ldbdel -H ldap://$DC_SERVER -U$DOMAIN/$DC_USERNAME%$DC_PASSWORD "$LDAPPREFIX"
=======
$VALGRIND $ldbdel -H ldap://$DC_SERVER -U$DOMAIN/$DC_USERNAME%$DC_PASSWORD "$LDAPPREFIX" --controls="tree_delete:1"
>>>>>>> aaa7d4da

# Add id mapping information to LDAP

testit "add ldap prefix" $VALGRIND $ldbadd -H ldap://$DC_SERVER \
        -U$DOMAIN/$DC_USERNAME%$DC_PASSWORD <<EOF
dn: $LDAPPREFIX
objectclass: organizationalUnit
EOF

testit "add ldap user mapping record" $VALGRIND $ldbadd -H ldap://$DC_SERVER \
        -U$DOMAIN/$DC_USERNAME%$DC_PASSWORD <<EOF
dn: cn=$USERNAME,$LDAPPREFIX
objectClass: organizationalPerson
objectClass: posixAccount
ou: People
cn: $USERNAME
uid: $USERNAME
uidNumber: $USERUID
gidNumber: 1
homeDirectory: /home/admin
EOF

testit "add second ldap user mapping record" $VALGRIND $ldbadd \
       -H ldap://$DC_SERVER -U$DOMAIN/$DC_USERNAME%$DC_PASSWORD <<EOF
dn: cn=$USERNAME2,$LDAPPREFIX
objectClass: organizationalPerson
objectClass: posixAccount
ou: People
cn: $USERNAME2
uid: $USERNAME2
uidNumber: $USERUID2
gidNumber: 2
homeDirectory: /home/admin
EOF

testit "add ldap group mapping record" $VALGRIND $ldbadd \
       -H ldap://$DC_SERVER -U$DOMAIN/$DC_USERNAME%$DC_PASSWORD <<EOF
dn: cn=$GROUPNAME,$LDAPPREFIX
objectClass: posixGroup
objectClass: groupOfNames
cn: $GROUPNAME
gidNumber: $GROUPGID
member: cn=$USERNAME,$LDAPPREFIX
EOF

testit "add second ldap group mapping record" $VALGRIND $ldbadd \
       -H ldap://$DC_SERVER -U$DOMAIN/$DC_USERNAME%$DC_PASSWORD <<EOF
dn: cn=$GROUPNAME2,$LDAPPREFIX
objectClass: posixGroup
objectClass: groupOfNames
cn: $GROUPNAME2
gidNumber: $GROUPGID2
member: cn=$USERNAME,$LDAPPREFIX
EOF

testit "wbinfo --name-to-sid" $wbinfo --name-to-sid "$DOMAIN/$USERNAME" || failed=$(expr $failed + 1)
user_sid=$($wbinfo -n "$DOMAIN/$USERNAME" | cut -d " " -f1)
echo "$DOMAIN/$USERNAME resolved to $user_sid"

testit "wbinfo --sid-to-uid=$user_sid" $wbinfo --sid-to-uid=$user_sid || failed=$(expr $failed + 1)
user_uid=$($wbinfo --sid-to-uid=$user_sid | cut -d " " -f1)
echo "$DOMAIN/$USERNAME resolved to $user_uid"

testit "test $user_uid -eq $USERUID" test $user_uid -eq $USERUID || failed=$(expr $failed + 1)

# Not sure how to get group names with spaces to resolve through testit
#testit "wbinfo --name-to-sid" $wbinfo --name-to-sid="$DOMAIN/$GROUPNAME" || failed=$(expr $failed + 1)
group_sid=$($wbinfo --name-to-sid="$DOMAIN/$GROUPNAME" | cut -d " " -f1)
echo "$DOMAIN/$GROUPNAME resolved to $group_sid"

testit "wbinfo --sid-to-gid=$group_sid" $wbinfo --sid-to-gid=$group_sid || failed=$(expr $failed + 1)
group_gid=$($wbinfo --sid-to-gid=$group_sid | cut -d " " -f1)
echo "$DOMAIN/$GROUPNAME resolved to $group_gid"

testit "test $group_gid -eq $GROUPGID" test $group_gid -eq $GROUPGID || failed=$(expr $failed + 1)

# Use different user and group for reverse lookup to not read from cache

testit "$wbinfo --uid-to-sid=$USERUID2" $wbinfo --uid-to-sid=$USERUID2 || failed=$(expr $failed + 1)
user_sid2=$($wbinfo --uid-to-sid=$USERUID2 | cut -d " " -f1)
echo "UID $USERUID2 resolved to SID $user_sid2"

testit "$wbinfo --sid-to-name=$user_sid2" $wbinfo --sid-to-name=$user_sid2 || failed=$(expr $failed + 1)
user_name2=$($wbinfo --sid-to-name=$user_sid2 | cut -d " " -f1)
echo "SID $user_sid2 resolved to $user_name2"

testit "test $user_name2 = $DOMAIN/$USERNAME2" test "$(echo $user_name2 | tr A-Z a-z)" = "$(echo $DOMAIN/$USERNAME2 | tr A-Z a-z)" || failed=$(expr $failed + 1)

testit "$wbinfo --gid-to-sid=$GROUPGID2" $wbinfo --gid-to-sid=$GROUPGID2 || failed=$(expr $failed + 1)
group_sid2=$($wbinfo --gid-to-sid=$GROUPGID2 | cut -d " " -f1)
echo "GID $GROUPGID2 resolved to SID $group_sid2"

testit "$wbinfo --sid-to-name=$group_sid2" $wbinfo --sid-to-name=$group_sid2 || failed=$(expr $failed + 1)
group_name2=$($wbinfo --sid-to-name=$group_sid2 | cut -d " " -f1)
echo "SID $group_sid2 resolved to $group_name2"

testit "test $group_name2 = $DOMAIN/$GROUPNAME2" test "$(echo $group_name2 | tr A-Z a-z)" = "$(echo $DOMAIN/$GROUPNAME2 | tr A-Z a-z)" || failed=$(expr $failed + 1)

i=0
while [ ${i} -lt ${NUMGROUPS} ] ; do
    GRP=$(printf "test_rfc2307_group_%3.3d" "$i")
    GRP_GID=$(expr "$GID_START" + "$i")
    testit "Add group $GRP" $net rpc group add "$GRP" -S "$DC_SERVER" \
	   -U"${DOMAIN}\\${DC_USERNAME}"%"${DC_PASSWORD}" ||
	failed=$(expr $failed + 1)
    testit "Add groupmem $GRP $USERNAME" \
	   $net rpc group addmem "$GRP" "$USERNAME" \
	   -S "$DC_SERVER" \
	   -U"${DOMAIN}\\${DC_USERNAME}"%"${DC_PASSWORD}" ||
	failed=$(expr $failed + 1)
    testit "Add group object for $GRP $GRP_GID" \
	   $VALGRIND $ldbadd \
       -H ldap://$DC_SERVER -U$DOMAIN/$DC_USERNAME%$DC_PASSWORD <<EOF
dn: cn=$GRP,$LDAPPREFIX
objectClass: posixGroup
objectClass: groupOfNames
cn: $GRP
gidNumber: $GRP_GID
member: cn=$USERNAME,$LDAPPREFIX
EOF
    i=$(expr "$i" + 1)
done

# Test whether wbinfo --xids-to-sids finds everything

GIDS=""
i=0
while [ ${i} -lt ${NUMGROUPS} ] ; do
    GIDS="$GIDS g$(expr ${i} + ${GID_START})"
    i=$(expr "$i" + 1)
done
NUM_VALID_SIDS=$($wbinfo --unix-ids-to-sids="$GIDS" | grep -v ^S-0-0 | wc -l)

testit "Count number of valid sids found" \
       test ${NUM_VALID_SIDS} = ${NUMGROUPS} ||
       failed=$(expr $failed + 1)

<<<<<<< HEAD
=======
# Prime the cache so we test idmap, not the harder problem of
# consistent group memberships for users without a login.

testit "Authenticate the user to prime the netlogon cache" \
       $wbinfo -a $DOMAIN/$DC_USERNAME%$DC_PASSWORD || failed=$(expr $failed + 1)

>>>>>>> aaa7d4da
# Test whether wbinfo -r shows all groups

EXPECTED_USERGROUPS="1000000/1000001/2000002/"
i=0
while [ ${i} -lt ${NUMGROUPS} ] ; do
    EXPECTED_USERGROUPS="$EXPECTED_USERGROUPS$(expr ${i} + ${GID_START})/"
    i=$(expr "$i" + 1)
done

USERGROUPS=$($wbinfo -r $DOMAIN/$USERNAME | sort -n | tr '\n' '/')

testit "Testing for expected group memberships" \
       test "$USERGROUPS" = "$EXPECTED_USERGROUPS" ||
       failed=$(expr $failed + 1)

i=0
while [ ${i} -lt ${NUMGROUPS} ] ; do
    GRP=$(printf "test_rfc2307_group_%3.3d" ${i})
    testit "Del group $GRP" $net rpc group delete "$GRP" -S "$DC_SERVER" \
	   -U"${DOMAIN}\\${DC_USERNAME}"%"${DC_PASSWORD}" ||
	failed=$(expr $failed + 1)
    i=$(expr "$i" + 1)
done

# Delete LDAP records
<<<<<<< HEAD
$VALGRIND $ldbsearch -H ldap://$DC_SERVER -U$DOMAIN/$DC_USERNAME%$DC_PASSWORD \
	  -s one -b "$LDAPPREFIX" | grep '^dn:' | cut -d ' ' -f 2- |
    xargs -d '\n' -n 1 -IDEL_DN \
	  $ldbdel -H ldap://$DC_SERVER -U$DOMAIN/$DC_USERNAME%$DC_PASSWORD \
	  "DEL_DN"
$VALGRIND $ldbdel -H ldap://$DC_SERVER -U$DOMAIN/$DC_USERNAME%$DC_PASSWORD "$LDAPPREFIX"
=======
$VALGRIND $ldbdel -H ldap://$DC_SERVER -U$DOMAIN/$DC_USERNAME%$DC_PASSWORD "$LDAPPREFIX" --controls="tree_delete:1"
>>>>>>> aaa7d4da

exit $failed<|MERGE_RESOLUTION|>--- conflicted
+++ resolved
@@ -47,16 +47,7 @@
 . `dirname $0`/../../testprogs/blackbox/subunit.sh
 
 # Delete LDAP records
-<<<<<<< HEAD
-$VALGRIND $ldbsearch -H ldap://$DC_SERVER -U$DOMAIN/$DC_USERNAME%$DC_PASSWORD \
-	  -s one -b "$LDAPPREFIX" | grep '^dn:' | cut -d ' ' -f 2- |
-    xargs -d '\n' -n 1 -IDEL_DN \
-	  $ldbdel -H ldap://$DC_SERVER -U$DOMAIN/$DC_USERNAME%$DC_PASSWORD \
-	  "DEL_DN"
-$VALGRIND $ldbdel -H ldap://$DC_SERVER -U$DOMAIN/$DC_USERNAME%$DC_PASSWORD "$LDAPPREFIX"
-=======
 $VALGRIND $ldbdel -H ldap://$DC_SERVER -U$DOMAIN/$DC_USERNAME%$DC_PASSWORD "$LDAPPREFIX" --controls="tree_delete:1"
->>>>>>> aaa7d4da
 
 # Add id mapping information to LDAP
 
@@ -194,15 +185,12 @@
        test ${NUM_VALID_SIDS} = ${NUMGROUPS} ||
        failed=$(expr $failed + 1)
 
-<<<<<<< HEAD
-=======
 # Prime the cache so we test idmap, not the harder problem of
 # consistent group memberships for users without a login.
 
 testit "Authenticate the user to prime the netlogon cache" \
        $wbinfo -a $DOMAIN/$DC_USERNAME%$DC_PASSWORD || failed=$(expr $failed + 1)
 
->>>>>>> aaa7d4da
 # Test whether wbinfo -r shows all groups
 
 EXPECTED_USERGROUPS="1000000/1000001/2000002/"
@@ -228,15 +216,6 @@
 done
 
 # Delete LDAP records
-<<<<<<< HEAD
-$VALGRIND $ldbsearch -H ldap://$DC_SERVER -U$DOMAIN/$DC_USERNAME%$DC_PASSWORD \
-	  -s one -b "$LDAPPREFIX" | grep '^dn:' | cut -d ' ' -f 2- |
-    xargs -d '\n' -n 1 -IDEL_DN \
-	  $ldbdel -H ldap://$DC_SERVER -U$DOMAIN/$DC_USERNAME%$DC_PASSWORD \
-	  "DEL_DN"
-$VALGRIND $ldbdel -H ldap://$DC_SERVER -U$DOMAIN/$DC_USERNAME%$DC_PASSWORD "$LDAPPREFIX"
-=======
 $VALGRIND $ldbdel -H ldap://$DC_SERVER -U$DOMAIN/$DC_USERNAME%$DC_PASSWORD "$LDAPPREFIX" --controls="tree_delete:1"
->>>>>>> aaa7d4da
 
 exit $failed