/*
   Unix SMB/CIFS implementation.

   winbind client common code

   Copyright (C) Tim Potter 2000
   Copyright (C) Andrew Tridgell 2000
   Copyright (C) Andrew Bartlett 2002
   Copyright (C) Matthew Newton 2015


   This library is free software; you can redistribute it and/or
   modify it under the terms of the GNU Lesser General Public
   License as published by the Free Software Foundation; either
   version 3 of the License, or (at your option) any later version.

   This library is distributed in the hope that it will be useful,
   but WITHOUT ANY WARRANTY; without even the implied warranty of
   MERCHANTABILITY or FITNESS FOR A PARTICULAR PURPOSE.  See the GNU
   Library General Public License for more details.

   You should have received a copy of the GNU Lesser General Public License
   along with this program.  If not, see <http://www.gnu.org/licenses/>.
*/

#include "replace.h"
#include "system/select.h"
#include "winbind_client.h"

/* Global context */

struct winbindd_context {
	int winbindd_fd;	/* winbind file descriptor */
	bool is_privileged;	/* using the privileged socket? */
	pid_t our_pid;		/* calling process pid */
};

static struct winbindd_context wb_global_ctx = {
	.winbindd_fd = -1,
	.is_privileged = 0,
	.our_pid = 0
};

/* Free a response structure */

void winbindd_free_response(struct winbindd_response *response)
{
	/* Free any allocated extra_data */

	if (response)
		SAFE_FREE(response->extra_data.data);
}

/* Initialise a request structure */

static void winbindd_init_request(struct winbindd_request *request,
				  int request_type)
{
	request->length = sizeof(struct winbindd_request);

	request->cmd = (enum winbindd_cmd)request_type;
	request->pid = getpid();

}

/* Initialise a response structure */

static void init_response(struct winbindd_response *response)
{
	/* Initialise return value */

	response->result = WINBINDD_ERROR;
}

/* Close established socket */

static void winbind_close_sock(struct winbindd_context *ctx)
{
	if (!ctx) {
		return;
	}

	if (ctx->winbindd_fd != -1) {
		close(ctx->winbindd_fd);
		ctx->winbindd_fd = -1;
	}
}

/* Destructor for global context to ensure fd is closed */

#if HAVE_FUNCTION_ATTRIBUTE_DESTRUCTOR
__attribute__((destructor))
#endif
static void winbind_destructor(void)
{
	winbind_close_sock(&wb_global_ctx);
}

#define CONNECT_TIMEOUT 30

/* Make sure socket handle isn't stdin, stdout or stderr */
#define RECURSION_LIMIT 3

static int make_nonstd_fd_internals(int fd, int limit /* Recursion limiter */)
{
	int new_fd;
	if (fd >= 0 && fd <= 2) {
#ifdef F_DUPFD
		if ((new_fd = fcntl(fd, F_DUPFD, 3)) == -1) {
			return -1;
		}
		/* Paranoia */
		if (new_fd < 3) {
			close(new_fd);
			return -1;
		}
		close(fd);
		return new_fd;
#else
		if (limit <= 0)
			return -1;

		new_fd = dup(fd);
		if (new_fd == -1)
			return -1;

		/* use the program stack to hold our list of FDs to close */
		new_fd = make_nonstd_fd_internals(new_fd, limit - 1);
		close(fd);
		return new_fd;
#endif
	}
	return fd;
}

/****************************************************************************
 Set a fd into blocking/nonblocking mode. Uses POSIX O_NONBLOCK if available,
 else
 if SYSV use O_NDELAY
 if BSD use FNDELAY
 Set close on exec also.
****************************************************************************/

static int make_safe_fd(int fd)
{
	int result, flags;
	int new_fd = make_nonstd_fd_internals(fd, RECURSION_LIMIT);
	if (new_fd == -1) {
		close(fd);
		return -1;
	}

	/* Socket should be nonblocking. */
#ifdef O_NONBLOCK
#define FLAG_TO_SET O_NONBLOCK
#else
#ifdef SYSV
#define FLAG_TO_SET O_NDELAY
#else /* BSD */
#define FLAG_TO_SET FNDELAY
#endif
#endif

	if ((flags = fcntl(new_fd, F_GETFL)) == -1) {
		close(new_fd);
		return -1;
	}

	flags |= FLAG_TO_SET;
	if (fcntl(new_fd, F_SETFL, flags) == -1) {
		close(new_fd);
		return -1;
	}

#undef FLAG_TO_SET

	/* Socket should be closed on exec() */
#ifdef FD_CLOEXEC
	result = flags = fcntl(new_fd, F_GETFD, 0);
	if (flags >= 0) {
		flags |= FD_CLOEXEC;
		result = fcntl( new_fd, F_SETFD, flags );
	}
	if (result < 0) {
		close(new_fd);
		return -1;
	}
#endif
	return new_fd;
}

/**
 * @internal
 *
 * @brief Check if we talk to the priviliged pipe which should be owned by root.
 *
 * This checks if we have uid_wrapper running and if this is the case it will
 * allow to connect to the winbind privileged pipe even it is not owned by root.
 *
 * @param[in]  uid      The uid to check if we can safely talk to the pipe.
 *
 * @return              If we have access it returns true, else false.
 */
static bool winbind_privileged_pipe_is_root(uid_t uid)
{
	if (uid == 0) {
		return true;
	}

	if (uid_wrapper_enabled()) {
		return true;
	}

	return false;
}

/* Connect to winbindd socket */

static int winbind_named_pipe_sock(const char *dir)
{
	struct sockaddr_un sunaddr;
	struct stat st;
	int fd;
	int wait_time;
	int slept;
	int ret;

	/* Check permissions on unix socket directory */

	if (lstat(dir, &st) == -1) {
		errno = ENOENT;
		return -1;
	}

	/*
	 * This tells us that the pipe is owned by a privileged
	 * process, as we will be sending passwords to it.
	 */
	if (!S_ISDIR(st.st_mode) ||
	    !winbind_privileged_pipe_is_root(st.st_uid)) {
		errno = ENOENT;
		return -1;
	}

	/* Connect to socket */

	sunaddr = (struct sockaddr_un) { .sun_family = AF_UNIX };

	ret = snprintf(sunaddr.sun_path, sizeof(sunaddr.sun_path),
		       "%s/%s", dir, WINBINDD_SOCKET_NAME);
	if ((ret == -1) || (ret >= sizeof(sunaddr.sun_path))) {
		errno = ENAMETOOLONG;
		return -1;
	}

	/* If socket file doesn't exist, don't bother trying to connect
	   with retry.  This is an attempt to make the system usable when
	   the winbindd daemon is not running. */

	if (lstat(sunaddr.sun_path, &st) == -1) {
		errno = ENOENT;
		return -1;
	}

	/* Check permissions on unix socket file */

	/*
	 * This tells us that the pipe is owned by a privileged
	 * process, as we will be sending passwords to it.
	 */
	if (!S_ISSOCK(st.st_mode) ||
	    !winbind_privileged_pipe_is_root(st.st_uid)) {
		errno = ENOENT;
		return -1;
	}

	/* Connect to socket */

	if ((fd = socket(AF_UNIX, SOCK_STREAM, 0)) == -1) {
		return -1;
	}

	/* Set socket non-blocking and close on exec. */

	if ((fd = make_safe_fd( fd)) == -1) {
		return fd;
	}

	for (wait_time = 0; connect(fd, (struct sockaddr *)&sunaddr, sizeof(sunaddr)) == -1;
			wait_time += slept) {
		struct pollfd pfd;
		int connect_errno = 0;
		socklen_t errnosize;

		if (wait_time >= CONNECT_TIMEOUT)
			goto error_out;

		switch (errno) {
			case EINPROGRESS:
				pfd.fd = fd;
				pfd.events = POLLOUT;

				ret = poll(&pfd, 1, (CONNECT_TIMEOUT - wait_time) * 1000);

				if (ret > 0) {
					errnosize = sizeof(connect_errno);

					ret = getsockopt(fd, SOL_SOCKET,
							SO_ERROR, &connect_errno, &errnosize);

					if (ret >= 0 && connect_errno == 0) {
						/* Connect succeed */
						goto out;
					}
				}

				slept = CONNECT_TIMEOUT;
				break;
			case EAGAIN:
				slept = rand() % 3 + 1;
				sleep(slept);
				break;
			default:
				goto error_out;
		}

	}

  out:

	return fd;

  error_out:

	close(fd);
	return -1;
}

static const char *winbindd_socket_dir(void)
{
	if (nss_wrapper_enabled()) {
		const char *env_dir;

		env_dir = getenv("SELFTEST_WINBINDD_SOCKET_DIR");
		if (env_dir != NULL) {
			return env_dir;
		}
	}

	return WINBINDD_SOCKET_DIR;
}

/* Connect to winbindd socket */

static int winbind_open_pipe_sock(struct winbindd_context *ctx,
				  int recursing, int need_priv)
{
#ifdef HAVE_UNIXSOCKET
	struct winbindd_request request;
	struct winbindd_response response;

	ZERO_STRUCT(request);
	ZERO_STRUCT(response);

	if (!ctx) {
		return -1;
<<<<<<< HEAD
	}

	if (ctx->our_pid != getpid()) {
		winbind_close_sock(ctx);
		ctx->our_pid = getpid();
	}

	if ((need_priv != 0) && (ctx->is_privileged == 0)) {
		winbind_close_sock(ctx);
	}

=======
	}

	if (ctx->our_pid != getpid()) {
		winbind_close_sock(ctx);
		ctx->our_pid = getpid();
	}

	if ((need_priv != 0) && (ctx->is_privileged == 0)) {
		winbind_close_sock(ctx);
	}

>>>>>>> b85f6018
	if (ctx->winbindd_fd != -1) {
		return ctx->winbindd_fd;
	}

	if (recursing) {
		return -1;
	}

	ctx->winbindd_fd = winbind_named_pipe_sock(winbindd_socket_dir());

	if (ctx->winbindd_fd == -1) {
		return -1;
	}

	ctx->is_privileged = 0;

	/* version-check the socket */

	request.wb_flags = WBFLAG_RECURSE;
	if ((winbindd_request_response(ctx, WINBINDD_INTERFACE_VERSION, &request,
				       &response) != NSS_STATUS_SUCCESS) ||
	    (response.data.interface_version != WINBIND_INTERFACE_VERSION)) {
		winbind_close_sock(ctx);
		return -1;
	}

	/* try and get priv pipe */

	request.wb_flags = WBFLAG_RECURSE;

	/* Note that response needs to be initialized to avoid
	 * crashing on clean up after WINBINDD_PRIV_PIPE_DIR call failed
	 * as interface version (from the first request) returned as a fstring,
	 * thus response.extra_data.data will not be NULL even though
	 * winbindd response did not write over it due to a failure */
	ZERO_STRUCT(response);
	if (winbindd_request_response(ctx, WINBINDD_PRIV_PIPE_DIR, &request,
				      &response) == NSS_STATUS_SUCCESS) {
		int fd;
		fd = winbind_named_pipe_sock((char *)response.extra_data.data);
		if (fd != -1) {
			close(ctx->winbindd_fd);
			ctx->winbindd_fd = fd;
			ctx->is_privileged = 1;
		}
	}

	if ((need_priv != 0) && (ctx->is_privileged == 0)) {
		return -1;
	}

	SAFE_FREE(response.extra_data.data);

	return ctx->winbindd_fd;
#else
	return -1;
#endif /* HAVE_UNIXSOCKET */
}

/* Write data to winbindd socket */

static int winbind_write_sock(struct winbindd_context *ctx, void *buffer,
			      int count, int recursing, int need_priv)
{
	int fd, result, nwritten;

	/* Open connection to winbind daemon */

 restart:

	fd = winbind_open_pipe_sock(ctx, recursing, need_priv);
	if (fd == -1) {
		errno = ENOENT;
		return -1;
	}

	/* Write data to socket */

	nwritten = 0;

	while(nwritten < count) {
		struct pollfd pfd;
		int ret;

		/* Catch pipe close on other end by checking if a read()
		   call would not block by calling poll(). */

		pfd.fd = fd;
		pfd.events = POLLIN|POLLOUT|POLLHUP;

		ret = poll(&pfd, 1, -1);
		if (ret == -1) {
			winbind_close_sock(ctx);
			return -1;                   /* poll error */
		}

		/* Write should be OK if fd not available for reading */

		if ((ret == 1) && (pfd.revents & (POLLIN|POLLHUP|POLLERR))) {

			/* Pipe has closed on remote end */

			winbind_close_sock(ctx);
			goto restart;
		}

		/* Do the write */

		result = write(fd, (char *)buffer + nwritten,
			       count - nwritten);

		if ((result == -1) || (result == 0)) {

			/* Write failed */

			winbind_close_sock(ctx);
			return -1;
		}

		nwritten += result;
	}

	return nwritten;
}

/* Read data from winbindd socket */

static int winbind_read_sock(struct winbindd_context *ctx,
			     void *buffer, int count)
{
	int fd;
	int nread = 0;
	int total_time = 0;

	fd = winbind_open_pipe_sock(ctx, false, false);
	if (fd == -1) {
		return -1;
	}

	/* Read data from socket */
	while(nread < count) {
		struct pollfd pfd;
		int ret;

		/* Catch pipe close on other end by checking if a read()
		   call would not block by calling poll(). */

		pfd.fd = fd;
		pfd.events = POLLIN|POLLHUP;

		/* Wait for 5 seconds for a reply. May need to parameterise this... */

		ret = poll(&pfd, 1, 5000);
		if (ret == -1) {
			winbind_close_sock(ctx);
			return -1;                   /* poll error */
		}

		if (ret == 0) {
			/* Not ready for read yet... */
			if (total_time >= 300) {
				/* Timeout */
				winbind_close_sock(ctx);
				return -1;
			}
			total_time += 5;
			continue;
		}

		if ((ret == 1) && (pfd.revents & (POLLIN|POLLHUP|POLLERR))) {

			/* Do the Read */

			int result = read(fd, (char *)buffer + nread,
			      count - nread);

			if ((result == -1) || (result == 0)) {

				/* Read failed.  I think the only useful thing we
				   can do here is just return -1 and fail since the
				   transaction has failed half way through. */

				winbind_close_sock(ctx);
				return -1;
			}

			nread += result;

		}
	}

	return nread;
}

/* Read reply */

static int winbindd_read_reply(struct winbindd_context *ctx,
			       struct winbindd_response *response)
{
	int result1, result2 = 0;

	if (!response) {
		return -1;
	}

	/* Read fixed length response */

	result1 = winbind_read_sock(ctx, response,
				    sizeof(struct winbindd_response));

	/* We actually send the pointer value of the extra_data field from
	   the server.  This has no meaning in the client's address space
	   so we clear it out. */

	response->extra_data.data = NULL;

	if (result1 == -1) {
		return -1;
	}

	if (response->length < sizeof(struct winbindd_response)) {
		return -1;
	}

	/* Read variable length response */

	if (response->length > sizeof(struct winbindd_response)) {
		int extra_data_len = response->length -
			sizeof(struct winbindd_response);

		/* Mallocate memory for extra data */

		if (!(response->extra_data.data = malloc(extra_data_len))) {
			return -1;
		}

		result2 = winbind_read_sock(ctx, response->extra_data.data,
					    extra_data_len);
		if (result2 == -1) {
			winbindd_free_response(response);
			return -1;
		}
	}

	/* Return total amount of data read */

	return result1 + result2;
}

/*
 * send simple types of requests
 */

NSS_STATUS winbindd_send_request(struct winbindd_context *ctx,
				 int req_type, int need_priv,
				 struct winbindd_request *request)
{
	struct winbindd_request lrequest;

	/* Check for our tricky environment variable */

	if (winbind_env_set()) {
		return NSS_STATUS_NOTFOUND;
	}

	if (!request) {
		ZERO_STRUCT(lrequest);
		request = &lrequest;
	}

	/* Fill in request and send down pipe */

	winbindd_init_request(request, req_type);

	if (winbind_write_sock(ctx, request, sizeof(*request),
			       request->wb_flags & WBFLAG_RECURSE,
			       need_priv) == -1)
	{
		/* Set ENOENT for consistency.  Required by some apps */
		errno = ENOENT;

		return NSS_STATUS_UNAVAIL;
	}

	if ((request->extra_len != 0) &&
	    (winbind_write_sock(ctx, request->extra_data.data,
				request->extra_len,
				request->wb_flags & WBFLAG_RECURSE,
				need_priv) == -1))
	{
		/* Set ENOENT for consistency.  Required by some apps */
		errno = ENOENT;

		return NSS_STATUS_UNAVAIL;
	}

	return NSS_STATUS_SUCCESS;
}

/*
 * Get results from winbindd request
 */

NSS_STATUS winbindd_get_response(struct winbindd_context *ctx,
				 struct winbindd_response *response)
{
	struct winbindd_response lresponse;

	if (!response) {
		ZERO_STRUCT(lresponse);
		response = &lresponse;
	}

	init_response(response);

	/* Wait for reply */
	if (winbindd_read_reply(ctx, response) == -1) {
		/* Set ENOENT for consistency.  Required by some apps */
		errno = ENOENT;

		return NSS_STATUS_UNAVAIL;
	}

	/* Throw away extra data if client didn't request it */
	if (response == &lresponse) {
		winbindd_free_response(response);
	}

	/* Copy reply data from socket */
	if (response->result != WINBINDD_OK) {
		return NSS_STATUS_NOTFOUND;
	}

	return NSS_STATUS_SUCCESS;
}

/* Handle simple types of requests */

NSS_STATUS winbindd_request_response(struct winbindd_context *ctx,
				     int req_type,
				     struct winbindd_request *request,
				     struct winbindd_response *response)
{
	NSS_STATUS status = NSS_STATUS_UNAVAIL;
<<<<<<< HEAD
	int count = 0;
	struct winbindd_context *wb_ctx = ctx;

	if (ctx == NULL) {
		wb_ctx = &wb_global_ctx;
	}

	while ((status == NSS_STATUS_UNAVAIL) && (count < 10)) {
		status = winbindd_send_request(wb_ctx, req_type, 0, request);
		if (status != NSS_STATUS_SUCCESS)
			return(status);
		status = winbindd_get_response(wb_ctx, response);
		count += 1;
=======
	struct winbindd_context *wb_ctx = ctx;

	if (ctx == NULL) {
		wb_ctx = &wb_global_ctx;
>>>>>>> b85f6018
	}

	status = winbindd_send_request(wb_ctx, req_type, 0, request);
	if (status != NSS_STATUS_SUCCESS)
		return (status);
	status = winbindd_get_response(wb_ctx, response);

	return status;
}

NSS_STATUS winbindd_priv_request_response(struct winbindd_context *ctx,
					  int req_type,
					  struct winbindd_request *request,
					  struct winbindd_response *response)
{
	NSS_STATUS status = NSS_STATUS_UNAVAIL;
<<<<<<< HEAD
	int count = 0;
	struct winbindd_context *wb_ctx = ctx;

	if (ctx == NULL) {
		wb_ctx = &wb_global_ctx;
	}

	while ((status == NSS_STATUS_UNAVAIL) && (count < 10)) {
		status = winbindd_send_request(wb_ctx, req_type, 1, request);
		if (status != NSS_STATUS_SUCCESS)
			return(status);
		status = winbindd_get_response(wb_ctx, response);
		count += 1;
=======
	struct winbindd_context *wb_ctx = ctx;

	if (ctx == NULL) {
		wb_ctx = &wb_global_ctx;
>>>>>>> b85f6018
	}

	status = winbindd_send_request(wb_ctx, req_type, 1, request);
	if (status != NSS_STATUS_SUCCESS)
		return (status);
	status = winbindd_get_response(wb_ctx, response);

	return status;
}

/* Create and free winbindd context */

struct winbindd_context *winbindd_ctx_create(void)
{
	struct winbindd_context *ctx;

	ctx = calloc(1, sizeof(struct winbindd_context));

	if (!ctx) {
		return NULL;
	}

	ctx->winbindd_fd = -1;

	return ctx;
}

void winbindd_ctx_free(struct winbindd_context *ctx)
{
	winbind_close_sock(ctx);
	free(ctx);
}<|MERGE_RESOLUTION|>--- conflicted
+++ resolved
@@ -364,7 +364,6 @@
 
 	if (!ctx) {
 		return -1;
-<<<<<<< HEAD
 	}
 
 	if (ctx->our_pid != getpid()) {
@@ -376,19 +375,6 @@
 		winbind_close_sock(ctx);
 	}
 
-=======
-	}
-
-	if (ctx->our_pid != getpid()) {
-		winbind_close_sock(ctx);
-		ctx->our_pid = getpid();
-	}
-
-	if ((need_priv != 0) && (ctx->is_privileged == 0)) {
-		winbind_close_sock(ctx);
-	}
-
->>>>>>> b85f6018
 	if (ctx->winbindd_fd != -1) {
 		return ctx->winbindd_fd;
 	}
@@ -733,26 +719,10 @@
 				     struct winbindd_response *response)
 {
 	NSS_STATUS status = NSS_STATUS_UNAVAIL;
-<<<<<<< HEAD
-	int count = 0;
 	struct winbindd_context *wb_ctx = ctx;
 
 	if (ctx == NULL) {
 		wb_ctx = &wb_global_ctx;
-	}
-
-	while ((status == NSS_STATUS_UNAVAIL) && (count < 10)) {
-		status = winbindd_send_request(wb_ctx, req_type, 0, request);
-		if (status != NSS_STATUS_SUCCESS)
-			return(status);
-		status = winbindd_get_response(wb_ctx, response);
-		count += 1;
-=======
-	struct winbindd_context *wb_ctx = ctx;
-
-	if (ctx == NULL) {
-		wb_ctx = &wb_global_ctx;
->>>>>>> b85f6018
 	}
 
 	status = winbindd_send_request(wb_ctx, req_type, 0, request);
@@ -769,26 +739,10 @@
 					  struct winbindd_response *response)
 {
 	NSS_STATUS status = NSS_STATUS_UNAVAIL;
-<<<<<<< HEAD
-	int count = 0;
 	struct winbindd_context *wb_ctx = ctx;
 
 	if (ctx == NULL) {
 		wb_ctx = &wb_global_ctx;
-	}
-
-	while ((status == NSS_STATUS_UNAVAIL) && (count < 10)) {
-		status = winbindd_send_request(wb_ctx, req_type, 1, request);
-		if (status != NSS_STATUS_SUCCESS)
-			return(status);
-		status = winbindd_get_response(wb_ctx, response);
-		count += 1;
-=======
-	struct winbindd_context *wb_ctx = ctx;
-
-	if (ctx == NULL) {
-		wb_ctx = &wb_global_ctx;
->>>>>>> b85f6018
 	}
 
 	status = winbindd_send_request(wb_ctx, req_type, 1, request);
