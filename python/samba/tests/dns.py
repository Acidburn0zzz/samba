# Unix SMB/CIFS implementation.
# Copyright (C) Kai Blin  <kai@samba.org> 2011
#
# This program is free software; you can redistribute it and/or modify
# it under the terms of the GNU General Public License as published by
# the Free Software Foundation; either version 3 of the License, or
# (at your option) any later version.
#
# This program is distributed in the hope that it will be useful,
# but WITHOUT ANY WARRANTY; without even the implied warranty of
# MERCHANTABILITY or FITNESS FOR A PARTICULAR PURPOSE.  See the
# GNU General Public License for more details.
#
# You should have received a copy of the GNU General Public License
# along with this program.  If not, see <http://www.gnu.org/licenses/>.
#

import os
import sys
import struct
import random
import socket
import samba.ndr as ndr
from samba import credentials, param
from samba.tests import TestCase
from samba.dcerpc import dns, dnsp, dnsserver
from samba.netcmd.dns import TXTRecord, dns_record_match, data_to_dns_record
from samba.tests.subunitrun import SubunitOptions, TestProgram
import samba.getopt as options
import optparse

parser = optparse.OptionParser("dns.py <server name> <server ip> [options]")
sambaopts = options.SambaOptions(parser)
parser.add_option_group(sambaopts)

# This timeout only has relevance when testing against Windows
# Format errors tend to return patchy responses, so a timeout is needed.
parser.add_option("--timeout", type="int", dest="timeout",
                  help="Specify timeout for DNS requests")

# use command line creds if available
credopts = options.CredentialsOptions(parser)
parser.add_option_group(credopts)
subunitopts = SubunitOptions(parser)
parser.add_option_group(subunitopts)

opts, args = parser.parse_args()

lp = sambaopts.get_loadparm()
creds = credopts.get_credentials(lp)

timeout = opts.timeout

if len(args) < 2:
    parser.print_usage()
    sys.exit(1)

server_name = args[0]
server_ip = args[1]
creds.set_krb_forwardable(credentials.NO_KRB_FORWARDABLE)

def make_txt_record(records):
    rdata_txt = dns.txt_record()
    s_list = dnsp.string_list()
    s_list.count = len(records)
    s_list.str = records
    rdata_txt.txt = s_list
    return rdata_txt

class DNSTest(TestCase):

    def setUp(self):
        global server, server_ip, lp, creds
        super(DNSTest, self).setUp()
        self.server = server_name
        self.server_ip = server_ip
        self.lp = lp
        self.creds = creds

    def errstr(self, errcode):
        "Return a readable error code"
        string_codes = [
            "OK",
            "FORMERR",
            "SERVFAIL",
            "NXDOMAIN",
            "NOTIMP",
            "REFUSED",
            "YXDOMAIN",
            "YXRRSET",
            "NXRRSET",
            "NOTAUTH",
            "NOTZONE",
        ]

        return string_codes[errcode]


    def assert_dns_rcode_equals(self, packet, rcode):
        "Helper function to check return code"
        p_errcode = packet.operation & 0x000F
        self.assertEquals(p_errcode, rcode, "Expected RCODE %s, got %s" %
                            (self.errstr(rcode), self.errstr(p_errcode)))

    def assert_dns_opcode_equals(self, packet, opcode):
        "Helper function to check opcode"
        p_opcode = packet.operation & 0x7800
        self.assertEquals(p_opcode, opcode, "Expected OPCODE %s, got %s" %
                            (opcode, p_opcode))

    def make_name_packet(self, opcode, qid=None):
        "Helper creating a dns.name_packet"
        p = dns.name_packet()
        if qid is None:
            p.id = random.randint(0x0, 0xffff)
        p.operation = opcode
        p.questions = []
        return p

    def finish_name_packet(self, packet, questions):
        "Helper to finalize a dns.name_packet"
        packet.qdcount = len(questions)
        packet.questions = questions

    def make_name_question(self, name, qtype, qclass):
        "Helper creating a dns.name_question"
        q = dns.name_question()
        q.name = name
        q.question_type = qtype
        q.question_class = qclass
        return q

    def get_dns_domain(self):
        "Helper to get dns domain"
        return self.creds.get_realm().lower()

    def dns_transaction_udp(self, packet, host=server_ip,
                            dump=False, timeout=timeout):
        "send a DNS query and read the reply"
        s = None
        try:
            send_packet = ndr.ndr_pack(packet)
            if dump:
                print self.hexdump(send_packet)
            s = socket.socket(socket.AF_INET, socket.SOCK_DGRAM, 0)
            s.settimeout(timeout)
            s.connect((host, 53))
            s.send(send_packet, 0)
            recv_packet = s.recv(2048, 0)
            if dump:
                print self.hexdump(recv_packet)
            return ndr.ndr_unpack(dns.name_packet, recv_packet)
        finally:
            if s is not None:
                s.close()

    def dns_transaction_tcp(self, packet, host=server_ip,
                            dump=False, timeout=timeout):
        "send a DNS query and read the reply"
        s = None
        try:
            send_packet = ndr.ndr_pack(packet)
            if dump:
                print self.hexdump(send_packet)
            s = socket.socket(socket.AF_INET, socket.SOCK_STREAM, 0)
            s.settimeout(timeout)
            s.connect((host, 53))
            tcp_packet = struct.pack('!H', len(send_packet))
            tcp_packet += send_packet
            s.send(tcp_packet, 0)
            recv_packet = s.recv(0xffff + 2, 0)
            if dump:
                print self.hexdump(recv_packet)
            return ndr.ndr_unpack(dns.name_packet, recv_packet[2:])
        finally:
                if s is not None:
                    s.close()

    def make_txt_update(self, prefix, txt_array):
        p = self.make_name_packet(dns.DNS_OPCODE_UPDATE)
        updates = []

        name = self.get_dns_domain()
        u = self.make_name_question(name, dns.DNS_QTYPE_SOA, dns.DNS_QCLASS_IN)
        updates.append(u)
        self.finish_name_packet(p, updates)

        updates = []
        r = dns.res_rec()
        r.name = "%s.%s" % (prefix, self.get_dns_domain())
        r.rr_type = dns.DNS_QTYPE_TXT
        r.rr_class = dns.DNS_QCLASS_IN
        r.ttl = 900
        r.length = 0xffff
        rdata = make_txt_record(txt_array)
        r.rdata = rdata
        updates.append(r)
        p.nscount = len(updates)
        p.nsrecs = updates

        return p

    def check_query_txt(self, prefix, txt_array):
        name = "%s.%s" % (prefix, self.get_dns_domain())
        p = self.make_name_packet(dns.DNS_OPCODE_QUERY)
        questions = []

        q = self.make_name_question(name, dns.DNS_QTYPE_TXT, dns.DNS_QCLASS_IN)
        questions.append(q)

        self.finish_name_packet(p, questions)
        response = self.dns_transaction_udp(p)
        self.assert_dns_rcode_equals(response, dns.DNS_RCODE_OK)
        self.assertEquals(response.ancount, 1)
        self.assertEquals(response.answers[0].rdata.txt.str, txt_array)

class TestSimpleQueries(DNSTest):

    def test_one_a_query(self):
        "create a query packet containing one query record"
        p = self.make_name_packet(dns.DNS_OPCODE_QUERY)
        questions = []

        name = "%s.%s" % (self.server, self.get_dns_domain())
        q = self.make_name_question(name, dns.DNS_QTYPE_A, dns.DNS_QCLASS_IN)
        print "asking for ", q.name
        questions.append(q)

        self.finish_name_packet(p, questions)
        response = self.dns_transaction_udp(p)
        self.assert_dns_rcode_equals(response, dns.DNS_RCODE_OK)
        self.assert_dns_opcode_equals(response, dns.DNS_OPCODE_QUERY)
        self.assertEquals(response.ancount, 1)
        self.assertEquals(response.answers[0].rdata,
                          self.server_ip)

    def test_one_a_query_tcp(self):
        "create a query packet containing one query record via TCP"
        p = self.make_name_packet(dns.DNS_OPCODE_QUERY)
        questions = []

        name = "%s.%s" % (self.server, self.get_dns_domain())
        q = self.make_name_question(name, dns.DNS_QTYPE_A, dns.DNS_QCLASS_IN)
        print "asking for ", q.name
        questions.append(q)

        self.finish_name_packet(p, questions)
        response = self.dns_transaction_tcp(p)
        self.assert_dns_rcode_equals(response, dns.DNS_RCODE_OK)
        self.assert_dns_opcode_equals(response, dns.DNS_OPCODE_QUERY)
        self.assertEquals(response.ancount, 1)
        self.assertEquals(response.answers[0].rdata,
                          self.server_ip)

    def test_one_mx_query(self):
        "create a query packet causing an empty RCODE_OK answer"
        p = self.make_name_packet(dns.DNS_OPCODE_QUERY)
        questions = []

        name = "%s.%s" % (self.server, self.get_dns_domain())
        q = self.make_name_question(name, dns.DNS_QTYPE_MX, dns.DNS_QCLASS_IN)
        print "asking for ", q.name
        questions.append(q)

        self.finish_name_packet(p, questions)
        response = self.dns_transaction_udp(p)
        self.assert_dns_rcode_equals(response, dns.DNS_RCODE_OK)
        self.assert_dns_opcode_equals(response, dns.DNS_OPCODE_QUERY)
        self.assertEquals(response.ancount, 0)

        p = self.make_name_packet(dns.DNS_OPCODE_QUERY)
        questions = []

        name = "invalid-%s.%s" % (self.server, self.get_dns_domain())
        q = self.make_name_question(name, dns.DNS_QTYPE_MX, dns.DNS_QCLASS_IN)
        print "asking for ", q.name
        questions.append(q)

        self.finish_name_packet(p, questions)
        response = self.dns_transaction_udp(p)
        self.assert_dns_rcode_equals(response, dns.DNS_RCODE_NXDOMAIN)
        self.assert_dns_opcode_equals(response, dns.DNS_OPCODE_QUERY)
        self.assertEquals(response.ancount, 0)

    def test_two_queries(self):
        "create a query packet containing two query records"
        p = self.make_name_packet(dns.DNS_OPCODE_QUERY)
        questions = []

        name = "%s.%s" % (self.server, self.get_dns_domain())
        q = self.make_name_question(name, dns.DNS_QTYPE_A, dns.DNS_QCLASS_IN)
        questions.append(q)

        name = "%s.%s" % ('bogusname', self.get_dns_domain())
        q = self.make_name_question(name, dns.DNS_QTYPE_A, dns.DNS_QCLASS_IN)
        questions.append(q)

        self.finish_name_packet(p, questions)
        try:
            response = self.dns_transaction_udp(p)
            self.assert_dns_rcode_equals(response, dns.DNS_RCODE_FORMERR)
        except socket.timeout:
            # Windows chooses not to respond to incorrectly formatted queries.
            # Although this appears to be non-deterministic even for the same
            # request twice, it also appears to be based on a how poorly the
            # request is formatted.
            pass

    def test_qtype_all_query(self):
        "create a QTYPE_ALL query"
        p = self.make_name_packet(dns.DNS_OPCODE_QUERY)
        questions = []

        name = "%s.%s" % (self.server, self.get_dns_domain())
        q = self.make_name_question(name, dns.DNS_QTYPE_ALL, dns.DNS_QCLASS_IN)
        print "asking for ", q.name
        questions.append(q)

        self.finish_name_packet(p, questions)
        response = self.dns_transaction_udp(p)

        num_answers = 1
        dc_ipv6 = os.getenv('SERVER_IPV6')
        if dc_ipv6 is not None:
            num_answers += 1

        self.assert_dns_rcode_equals(response, dns.DNS_RCODE_OK)
        self.assert_dns_opcode_equals(response, dns.DNS_OPCODE_QUERY)
        self.assertEquals(response.ancount, num_answers)
        self.assertEquals(response.answers[0].rdata,
                          self.server_ip)
        if dc_ipv6 is not None:
            self.assertEquals(response.answers[1].rdata, dc_ipv6)

    def test_qclass_none_query(self):
        "create a QCLASS_NONE query"
        p = self.make_name_packet(dns.DNS_OPCODE_QUERY)
        questions = []

        name = "%s.%s" % (self.server, self.get_dns_domain())
        q = self.make_name_question(name, dns.DNS_QTYPE_ALL, dns.DNS_QCLASS_NONE)
        questions.append(q)

        self.finish_name_packet(p, questions)
        try:
            response = self.dns_transaction_udp(p)
            self.assert_dns_rcode_equals(response, dns.DNS_RCODE_NOTIMP)
        except socket.timeout:
            # Windows chooses not to respond to incorrectly formatted queries.
            # Although this appears to be non-deterministic even for the same
            # request twice, it also appears to be based on a how poorly the
            # request is formatted.
            pass
<<<<<<< HEAD
=======

    def test_soa_hostname_query(self):
        "create a SOA query for a hostname"
        p = self.make_name_packet(dns.DNS_OPCODE_QUERY)
        questions = []
>>>>>>> 92b8875a

        name = "%s.%s" % (self.server, self.get_dns_domain())
        q = self.make_name_question(name, dns.DNS_QTYPE_SOA, dns.DNS_QCLASS_IN)
        questions.append(q)

        self.finish_name_packet(p, questions)
        response = self.dns_transaction_udp(p)
        self.assert_dns_rcode_equals(response, dns.DNS_RCODE_OK)
        self.assert_dns_opcode_equals(response, dns.DNS_OPCODE_QUERY)
        # We don't get SOA records for single hosts
        self.assertEquals(response.ancount, 0)
        # But we do respond with an authority section
        self.assertEqual(response.nscount, 1)

    def test_soa_domain_query(self):
        "create a SOA query for a domain"
        p = self.make_name_packet(dns.DNS_OPCODE_QUERY)
        questions = []

        name = self.get_dns_domain()
        q = self.make_name_question(name, dns.DNS_QTYPE_SOA, dns.DNS_QCLASS_IN)
        questions.append(q)

        self.finish_name_packet(p, questions)
        response = self.dns_transaction_udp(p)
        self.assert_dns_rcode_equals(response, dns.DNS_RCODE_OK)
        self.assert_dns_opcode_equals(response, dns.DNS_OPCODE_QUERY)
        self.assertEquals(response.ancount, 1)
        self.assertEquals(response.answers[0].rdata.minimum, 3600)


class TestDNSUpdates(DNSTest):

    def test_two_updates(self):
        "create two update requests"
        p = self.make_name_packet(dns.DNS_OPCODE_UPDATE)
        updates = []

        name = "%s.%s" % (self.server, self.get_dns_domain())
        u = self.make_name_question(name, dns.DNS_QTYPE_A, dns.DNS_QCLASS_IN)
        updates.append(u)

        name = self.get_dns_domain()
        u = self.make_name_question(name, dns.DNS_QTYPE_A, dns.DNS_QCLASS_IN)
        updates.append(u)

        self.finish_name_packet(p, updates)
        try:
            response = self.dns_transaction_udp(p)
            self.assert_dns_rcode_equals(response, dns.DNS_RCODE_FORMERR)
        except socket.timeout:
            # Windows chooses not to respond to incorrectly formatted queries.
            # Although this appears to be non-deterministic even for the same
            # request twice, it also appears to be based on a how poorly the
            # request is formatted.
            pass

    def test_update_wrong_qclass(self):
        "create update with DNS_QCLASS_NONE"
        p = self.make_name_packet(dns.DNS_OPCODE_UPDATE)
        updates = []

        name = self.get_dns_domain()
        u = self.make_name_question(name, dns.DNS_QTYPE_A, dns.DNS_QCLASS_NONE)
        updates.append(u)

        self.finish_name_packet(p, updates)
        response = self.dns_transaction_udp(p)
        self.assert_dns_rcode_equals(response, dns.DNS_RCODE_NOTIMP)

    def test_update_prereq_with_non_null_ttl(self):
        "test update with a non-null TTL"
        p = self.make_name_packet(dns.DNS_OPCODE_UPDATE)
        updates = []

        name = self.get_dns_domain()

        u = self.make_name_question(name, dns.DNS_QTYPE_SOA, dns.DNS_QCLASS_IN)
        updates.append(u)
        self.finish_name_packet(p, updates)

        prereqs = []
        r = dns.res_rec()
        r.name = "%s.%s" % (self.server, self.get_dns_domain())
        r.rr_type = dns.DNS_QTYPE_TXT
        r.rr_class = dns.DNS_QCLASS_NONE
        r.ttl = 1
        r.length = 0
        prereqs.append(r)

        p.ancount = len(prereqs)
        p.answers = prereqs

        try:
            response = self.dns_transaction_udp(p)
            self.assert_dns_rcode_equals(response, dns.DNS_RCODE_FORMERR)
        except socket.timeout:
            # Windows chooses not to respond to incorrectly formatted queries.
            # Although this appears to be non-deterministic even for the same
            # request twice, it also appears to be based on a how poorly the
            # request is formatted.
            pass

    def test_update_prereq_with_non_null_length(self):
        "test update with a non-null length"
        p = self.make_name_packet(dns.DNS_OPCODE_UPDATE)
        updates = []

        name = self.get_dns_domain()

        u = self.make_name_question(name, dns.DNS_QTYPE_SOA, dns.DNS_QCLASS_IN)
        updates.append(u)
        self.finish_name_packet(p, updates)

        prereqs = []
        r = dns.res_rec()
        r.name = "%s.%s" % (self.server, self.get_dns_domain())
        r.rr_type = dns.DNS_QTYPE_TXT
        r.rr_class = dns.DNS_QCLASS_ANY
        r.ttl = 0
        r.length = 1
        prereqs.append(r)

        p.ancount = len(prereqs)
        p.answers = prereqs

        response = self.dns_transaction_udp(p)
        self.assert_dns_rcode_equals(response, dns.DNS_RCODE_NXRRSET)

    def test_update_prereq_nonexisting_name(self):
        "test update with a nonexisting name"
        p = self.make_name_packet(dns.DNS_OPCODE_UPDATE)
        updates = []

        name = self.get_dns_domain()

        u = self.make_name_question(name, dns.DNS_QTYPE_SOA, dns.DNS_QCLASS_IN)
        updates.append(u)
        self.finish_name_packet(p, updates)

        prereqs = []
        r = dns.res_rec()
        r.name = "idontexist.%s" % self.get_dns_domain()
        r.rr_type = dns.DNS_QTYPE_TXT
        r.rr_class = dns.DNS_QCLASS_ANY
        r.ttl = 0
        r.length = 0
        prereqs.append(r)

        p.ancount = len(prereqs)
        p.answers = prereqs

        response = self.dns_transaction_udp(p)
        self.assert_dns_rcode_equals(response, dns.DNS_RCODE_NXRRSET)

    def test_update_add_txt_record(self):
        "test adding records works"
        prefix, txt = 'textrec', ['"This is a test"']
        p = self.make_txt_update(prefix, txt)
        response = self.dns_transaction_udp(p)
        self.assert_dns_rcode_equals(response, dns.DNS_RCODE_OK)
        self.check_query_txt(prefix, txt)

    def test_delete_record(self):
        "Test if deleting records works"

        NAME = "deleterec.%s" % self.get_dns_domain()

        # First, create a record to make sure we have a record to delete.
        p = self.make_name_packet(dns.DNS_OPCODE_UPDATE)
        updates = []

        name = self.get_dns_domain()

        u = self.make_name_question(name, dns.DNS_QTYPE_SOA, dns.DNS_QCLASS_IN)
        updates.append(u)
        self.finish_name_packet(p, updates)

        updates = []
        r = dns.res_rec()
        r.name = NAME
        r.rr_type = dns.DNS_QTYPE_TXT
        r.rr_class = dns.DNS_QCLASS_IN
        r.ttl = 900
        r.length = 0xffff
        rdata = make_txt_record(['"This is a test"'])
        r.rdata = rdata
        updates.append(r)
        p.nscount = len(updates)
        p.nsrecs = updates

        response = self.dns_transaction_udp(p)
        self.assert_dns_rcode_equals(response, dns.DNS_RCODE_OK)

        # Now check the record is around
        p = self.make_name_packet(dns.DNS_OPCODE_QUERY)
        questions = []
        q = self.make_name_question(NAME, dns.DNS_QTYPE_TXT, dns.DNS_QCLASS_IN)
        questions.append(q)

        self.finish_name_packet(p, questions)
        response = self.dns_transaction_udp(p)
        self.assert_dns_rcode_equals(response, dns.DNS_RCODE_OK)

        # Now delete the record
        p = self.make_name_packet(dns.DNS_OPCODE_UPDATE)
        updates = []

        name = self.get_dns_domain()

        u = self.make_name_question(name, dns.DNS_QTYPE_SOA, dns.DNS_QCLASS_IN)
        updates.append(u)
        self.finish_name_packet(p, updates)

        updates = []
        r = dns.res_rec()
        r.name = NAME
        r.rr_type = dns.DNS_QTYPE_TXT
        r.rr_class = dns.DNS_QCLASS_NONE
        r.ttl = 0
        r.length = 0xffff
        rdata = make_txt_record(['"This is a test"'])
        r.rdata = rdata
        updates.append(r)
        p.nscount = len(updates)
        p.nsrecs = updates

        response = self.dns_transaction_udp(p)
        self.assert_dns_rcode_equals(response, dns.DNS_RCODE_OK)

        # And finally check it's gone
        p = self.make_name_packet(dns.DNS_OPCODE_QUERY)
        questions = []

        q = self.make_name_question(NAME, dns.DNS_QTYPE_TXT, dns.DNS_QCLASS_IN)
        questions.append(q)

        self.finish_name_packet(p, questions)
        response = self.dns_transaction_udp(p)
        self.assert_dns_rcode_equals(response, dns.DNS_RCODE_NXDOMAIN)

    def test_readd_record(self):
        "Test if adding, deleting and then readding a records works"

        NAME = "readdrec.%s" % self.get_dns_domain()

        # Create the record
        p = self.make_name_packet(dns.DNS_OPCODE_UPDATE)
        updates = []

        name = self.get_dns_domain()

        u = self.make_name_question(name, dns.DNS_QTYPE_SOA, dns.DNS_QCLASS_IN)
        updates.append(u)
        self.finish_name_packet(p, updates)

        updates = []
        r = dns.res_rec()
        r.name = NAME
        r.rr_type = dns.DNS_QTYPE_TXT
        r.rr_class = dns.DNS_QCLASS_IN
        r.ttl = 900
        r.length = 0xffff
        rdata = make_txt_record(['"This is a test"'])
        r.rdata = rdata
        updates.append(r)
        p.nscount = len(updates)
        p.nsrecs = updates

        response = self.dns_transaction_udp(p)
        self.assert_dns_rcode_equals(response, dns.DNS_RCODE_OK)

        # Now check the record is around
        p = self.make_name_packet(dns.DNS_OPCODE_QUERY)
        questions = []
        q = self.make_name_question(NAME, dns.DNS_QTYPE_TXT, dns.DNS_QCLASS_IN)
        questions.append(q)

        self.finish_name_packet(p, questions)
        response = self.dns_transaction_udp(p)
        self.assert_dns_rcode_equals(response, dns.DNS_RCODE_OK)

        # Now delete the record
        p = self.make_name_packet(dns.DNS_OPCODE_UPDATE)
        updates = []

        name = self.get_dns_domain()

        u = self.make_name_question(name, dns.DNS_QTYPE_SOA, dns.DNS_QCLASS_IN)
        updates.append(u)
        self.finish_name_packet(p, updates)

        updates = []
        r = dns.res_rec()
        r.name = NAME
        r.rr_type = dns.DNS_QTYPE_TXT
        r.rr_class = dns.DNS_QCLASS_NONE
        r.ttl = 0
        r.length = 0xffff
        rdata = make_txt_record(['"This is a test"'])
        r.rdata = rdata
        updates.append(r)
        p.nscount = len(updates)
        p.nsrecs = updates

        response = self.dns_transaction_udp(p)
        self.assert_dns_rcode_equals(response, dns.DNS_RCODE_OK)

        # check it's gone
        p = self.make_name_packet(dns.DNS_OPCODE_QUERY)
        questions = []

        q = self.make_name_question(NAME, dns.DNS_QTYPE_TXT, dns.DNS_QCLASS_IN)
        questions.append(q)

        self.finish_name_packet(p, questions)
        response = self.dns_transaction_udp(p)
        self.assert_dns_rcode_equals(response, dns.DNS_RCODE_NXDOMAIN)

        # recreate the record
        p = self.make_name_packet(dns.DNS_OPCODE_UPDATE)
        updates = []

        name = self.get_dns_domain()

        u = self.make_name_question(name, dns.DNS_QTYPE_SOA, dns.DNS_QCLASS_IN)
        updates.append(u)
        self.finish_name_packet(p, updates)

        updates = []
        r = dns.res_rec()
        r.name = NAME
        r.rr_type = dns.DNS_QTYPE_TXT
        r.rr_class = dns.DNS_QCLASS_IN
        r.ttl = 900
        r.length = 0xffff
        rdata = make_txt_record(['"This is a test"'])
        r.rdata = rdata
        updates.append(r)
        p.nscount = len(updates)
        p.nsrecs = updates

        response = self.dns_transaction_udp(p)
        self.assert_dns_rcode_equals(response, dns.DNS_RCODE_OK)

        # Now check the record is around
        p = self.make_name_packet(dns.DNS_OPCODE_QUERY)
        questions = []
        q = self.make_name_question(NAME, dns.DNS_QTYPE_TXT, dns.DNS_QCLASS_IN)
        questions.append(q)

        self.finish_name_packet(p, questions)
        response = self.dns_transaction_udp(p)
        self.assert_dns_rcode_equals(response, dns.DNS_RCODE_OK)

    def test_update_add_mx_record(self):
        "test adding MX records works"
        p = self.make_name_packet(dns.DNS_OPCODE_UPDATE)
        updates = []

        name = self.get_dns_domain()

        u = self.make_name_question(name, dns.DNS_QTYPE_SOA, dns.DNS_QCLASS_IN)
        updates.append(u)
        self.finish_name_packet(p, updates)

        updates = []
        r = dns.res_rec()
        r.name = "%s" % self.get_dns_domain()
        r.rr_type = dns.DNS_QTYPE_MX
        r.rr_class = dns.DNS_QCLASS_IN
        r.ttl = 900
        r.length = 0xffff
        rdata = dns.mx_record()
        rdata.preference = 10
        rdata.exchange = 'mail.%s' % self.get_dns_domain()
        r.rdata = rdata
        updates.append(r)
        p.nscount = len(updates)
        p.nsrecs = updates

        response = self.dns_transaction_udp(p)
        self.assert_dns_rcode_equals(response, dns.DNS_RCODE_OK)

        p = self.make_name_packet(dns.DNS_OPCODE_QUERY)
        questions = []

        name = "%s" % self.get_dns_domain()
        q = self.make_name_question(name, dns.DNS_QTYPE_MX, dns.DNS_QCLASS_IN)
        questions.append(q)

        self.finish_name_packet(p, questions)
        response = self.dns_transaction_udp(p)
        self.assert_dns_rcode_equals(response, dns.DNS_RCODE_OK)
        self.assertEqual(response.ancount, 1)
        ans = response.answers[0]
        self.assertEqual(ans.rr_type, dns.DNS_QTYPE_MX)
        self.assertEqual(ans.rdata.preference, 10)
        self.assertEqual(ans.rdata.exchange, 'mail.%s' % self.get_dns_domain())


class TestComplexQueries(DNSTest):

    def setUp(self):
        super(TestComplexQueries, self).setUp()
        p = self.make_name_packet(dns.DNS_OPCODE_UPDATE)
        updates = []

        name = self.get_dns_domain()

        u = self.make_name_question(name, dns.DNS_QTYPE_SOA, dns.DNS_QCLASS_IN)
        updates.append(u)
        self.finish_name_packet(p, updates)

        updates = []
        r = dns.res_rec()
        r.name = "cname_test.%s" % self.get_dns_domain()
        r.rr_type = dns.DNS_QTYPE_CNAME
        r.rr_class = dns.DNS_QCLASS_IN
        r.ttl = 900
        r.length = 0xffff
        r.rdata = "%s.%s" % (self.server, self.get_dns_domain())
        updates.append(r)
        p.nscount = len(updates)
        p.nsrecs = updates

        response = self.dns_transaction_udp(p)
        self.assert_dns_rcode_equals(response, dns.DNS_RCODE_OK)

    def tearDown(self):
        super(TestComplexQueries, self).tearDown()
        p = self.make_name_packet(dns.DNS_OPCODE_UPDATE)
        updates = []

        name = self.get_dns_domain()

        u = self.make_name_question(name, dns.DNS_QTYPE_SOA, dns.DNS_QCLASS_IN)
        updates.append(u)
        self.finish_name_packet(p, updates)

        updates = []
        r = dns.res_rec()
        r.name = "cname_test.%s" % self.get_dns_domain()
        r.rr_type = dns.DNS_QTYPE_CNAME
        r.rr_class = dns.DNS_QCLASS_NONE
        r.ttl = 0
        r.length = 0xffff
        r.rdata = "%s.%s" % (self.server, self.get_dns_domain())
        updates.append(r)
        p.nscount = len(updates)
        p.nsrecs = updates

        response = self.dns_transaction_udp(p)
        self.assert_dns_rcode_equals(response, dns.DNS_RCODE_OK)

    def test_one_a_query(self):
        "create a query packet containing one query record"
        p = self.make_name_packet(dns.DNS_OPCODE_QUERY)
        questions = []

        name = "cname_test.%s" % self.get_dns_domain()
        q = self.make_name_question(name, dns.DNS_QTYPE_A, dns.DNS_QCLASS_IN)
        print "asking for ", q.name
        questions.append(q)

        self.finish_name_packet(p, questions)
        response = self.dns_transaction_udp(p)
        self.assert_dns_rcode_equals(response, dns.DNS_RCODE_OK)
        self.assert_dns_opcode_equals(response, dns.DNS_OPCODE_QUERY)
        self.assertEquals(response.ancount, 2)
        self.assertEquals(response.answers[0].rr_type, dns.DNS_QTYPE_CNAME)
        self.assertEquals(response.answers[0].rdata, "%s.%s" %
                          (self.server, self.get_dns_domain()))
        self.assertEquals(response.answers[1].rr_type, dns.DNS_QTYPE_A)
        self.assertEquals(response.answers[1].rdata,
                          self.server_ip)

class TestInvalidQueries(DNSTest):

    def test_one_a_query(self):
        "send 0 bytes follows by create a query packet containing one query record"

        s = None
        try:
            s = socket.socket(socket.AF_INET, socket.SOCK_DGRAM, 0)
            s.connect((self.server_ip, 53))
            s.send("", 0)
        finally:
            if s is not None:
                s.close()

        p = self.make_name_packet(dns.DNS_OPCODE_QUERY)
        questions = []

        name = "%s.%s" % (self.server, self.get_dns_domain())
        q = self.make_name_question(name, dns.DNS_QTYPE_A, dns.DNS_QCLASS_IN)
        print "asking for ", q.name
        questions.append(q)

        self.finish_name_packet(p, questions)
        response = self.dns_transaction_udp(p)
        self.assert_dns_rcode_equals(response, dns.DNS_RCODE_OK)
        self.assert_dns_opcode_equals(response, dns.DNS_OPCODE_QUERY)
        self.assertEquals(response.ancount, 1)
        self.assertEquals(response.answers[0].rdata,
                          self.server_ip)

    def test_one_a_reply(self):
        "send a reply instead of a query"
        global timeout

        p = self.make_name_packet(dns.DNS_OPCODE_QUERY)
        questions = []

        name = "%s.%s" % ('fakefakefake', self.get_dns_domain())
        q = self.make_name_question(name, dns.DNS_QTYPE_A, dns.DNS_QCLASS_IN)
        print "asking for ", q.name
        questions.append(q)

        self.finish_name_packet(p, questions)
        p.operation |= dns.DNS_FLAG_REPLY
        s = None
        try:
            send_packet = ndr.ndr_pack(p)
            s = socket.socket(socket.AF_INET, socket.SOCK_STREAM, 0)
            s.settimeout(timeout)
            host=self.server_ip
            s.connect((host, 53))
            tcp_packet = struct.pack('!H', len(send_packet))
            tcp_packet += send_packet
            s.send(tcp_packet, 0)
            recv_packet = s.recv(0xffff + 2, 0)
            self.assertEquals(0, len(recv_packet))
        except socket.timeout:
            # Windows chooses not to respond to incorrectly formatted queries.
            # Although this appears to be non-deterministic even for the same
            # request twice, it also appears to be based on a how poorly the
            # request is formatted.
            pass
        finally:
            if s is not None:
                s.close()

class TestZones(DNSTest):
    def setUp(self):
        super(TestZones, self).setUp()
        self.zone = "test.lan"
        self.rpc_conn = dnsserver.dnsserver("ncacn_ip_tcp:%s[sign]" % (self.server_ip),
                                            self.lp, self.creds)

    def tearDown(self):
        super(TestZones, self).tearDown()
        try:
            self.delete_zone(self.zone)
        except RuntimeError, (num, string):
            if num != 9601: #WERR_DNS_ERROR_ZONE_DOES_NOT_EXIST
                raise

    def create_zone(self, zone):
        zone_create = dnsserver.DNS_RPC_ZONE_CREATE_INFO_LONGHORN()
        zone_create.pszZoneName = zone
        zone_create.dwZoneType = dnsp.DNS_ZONE_TYPE_PRIMARY
        zone_create.fAllowUpdate = dnsp.DNS_ZONE_UPDATE_SECURE
        zone_create.fAging = 0
        zone_create.dwDpFlags = dnsserver.DNS_DP_DOMAIN_DEFAULT
        self.rpc_conn.DnssrvOperation2(dnsserver.DNS_CLIENT_VERSION_LONGHORN,
                                       0,
                                       self.server_ip,
                                       None,
                                       0,
                                       'ZoneCreate',
                                       dnsserver.DNSSRV_TYPEID_ZONE_CREATE,
                                       zone_create)

    def delete_zone(self, zone):
        self.rpc_conn.DnssrvOperation2(dnsserver.DNS_CLIENT_VERSION_LONGHORN,
                                       0,
                                       self.server_ip,
                                       zone,
                                       0,
                                       'DeleteZoneFromDs',
                                       dnsserver.DNSSRV_TYPEID_NULL,
                                       None)

    def test_soa_query(self):
        zone = "test.lan"
        p = self.make_name_packet(dns.DNS_OPCODE_QUERY)
        questions = []

        q = self.make_name_question(zone, dns.DNS_QTYPE_SOA, dns.DNS_QCLASS_IN)
        questions.append(q)
        self.finish_name_packet(p, questions)

        response = self.dns_transaction_udp(p)
        # Windows returns OK while BIND logically seems to return NXDOMAIN
        self.assert_dns_rcode_equals(response, dns.DNS_RCODE_NXDOMAIN)
        self.assert_dns_opcode_equals(response, dns.DNS_OPCODE_QUERY)
        self.assertEquals(response.ancount, 0)

        self.create_zone(zone)
        response = self.dns_transaction_udp(p)
        self.assert_dns_rcode_equals(response, dns.DNS_RCODE_OK)
        self.assert_dns_opcode_equals(response, dns.DNS_OPCODE_QUERY)
        self.assertEquals(response.ancount, 1)
        self.assertEquals(response.answers[0].rr_type, dns.DNS_QTYPE_SOA)

        self.delete_zone(zone)
        response = self.dns_transaction_udp(p)
        self.assert_dns_rcode_equals(response, dns.DNS_RCODE_NXDOMAIN)
        self.assert_dns_opcode_equals(response, dns.DNS_OPCODE_QUERY)
        self.assertEquals(response.ancount, 0)

class TestRPCRoundtrip(DNSTest):
    def setUp(self):
        super(TestRPCRoundtrip, self).setUp()
        self.rpc_conn = dnsserver.dnsserver("ncacn_ip_tcp:%s[sign]" % (self.server_ip),
                                            self.lp, self.creds)

    def tearDown(self):
        super(TestRPCRoundtrip, self).tearDown()

    def test_update_add_txt_rpc_to_dns(self):
        prefix, txt = 'rpctextrec', ['"This is a test"']

        name = "%s.%s" % (prefix, self.get_dns_domain())

        rec = data_to_dns_record(dnsp.DNS_TYPE_TXT, '"\\"This is a test\\""')
        add_rec_buf = dnsserver.DNS_RPC_RECORD_BUF()
        add_rec_buf.rec = rec
        try:
            self.rpc_conn.DnssrvUpdateRecord2(dnsserver.DNS_CLIENT_VERSION_LONGHORN,
                                     0, self.server_ip, self.get_dns_domain(),
                                     name, add_rec_buf, None)

            self.check_query_txt(prefix, txt)
        finally:
            self.rpc_conn.DnssrvUpdateRecord2(dnsserver.DNS_CLIENT_VERSION_LONGHORN,
                                              0, self.server_ip, self.get_dns_domain(),
                                              name, None, add_rec_buf)
<<<<<<< HEAD

    def test_update_add_null_padded_txt_record(self):
        "test adding records works"
        prefix, txt = 'pad1textrec', ['"This is a test"', '', '']
        p = self.make_txt_update(prefix, txt)
        response = self.dns_transaction_udp(p)
        self.assert_dns_rcode_equals(response, dns.DNS_RCODE_OK)
        self.check_query_txt(prefix, txt)
        self.assertIsNotNone(dns_record_match(self.rpc_conn, self.server_ip,
                             self.get_dns_domain(),
                             "%s.%s" % (prefix, self.get_dns_domain()),
                             dnsp.DNS_TYPE_TXT, '"\\"This is a test\\"" "" ""'))

        prefix, txt = 'pad2textrec', ['"This is a test"', '', '', 'more text']
        p = self.make_txt_update(prefix, txt)
        response = self.dns_transaction_udp(p)
        self.assert_dns_rcode_equals(response, dns.DNS_RCODE_OK)
        self.check_query_txt(prefix, txt)
        self.assertIsNotNone(dns_record_match(self.rpc_conn, self.server_ip,
                             self.get_dns_domain(),
                             "%s.%s" % (prefix, self.get_dns_domain()),
                             dnsp.DNS_TYPE_TXT, '"\\"This is a test\\"" "" "" "more text"'))

        prefix, txt = 'pad3textrec', ['', '', '"This is a test"']
        p = self.make_txt_update(prefix, txt)
        response = self.dns_transaction_udp(p)
        self.assert_dns_rcode_equals(response, dns.DNS_RCODE_OK)
        self.check_query_txt(prefix, txt)
        self.assertIsNotNone(dns_record_match(self.rpc_conn, self.server_ip,
                             self.get_dns_domain(),
                             "%s.%s" % (prefix, self.get_dns_domain()),
                             dnsp.DNS_TYPE_TXT, '"" "" "\\"This is a test\\""'))

    def test_update_add_padding_rpc_to_dns(self):
        prefix, txt = 'pad1textrec', ['"This is a test"', '', '']
        prefix = 'rpc' + prefix
        name = "%s.%s" % (prefix, self.get_dns_domain())

        rec = data_to_dns_record(dnsp.DNS_TYPE_TXT, '"\\"This is a test\\"" "" ""')
        add_rec_buf = dnsserver.DNS_RPC_RECORD_BUF()
        add_rec_buf.rec = rec
        try:
            self.rpc_conn.DnssrvUpdateRecord2(dnsserver.DNS_CLIENT_VERSION_LONGHORN,
                                     0, self.server_ip, self.get_dns_domain(),
                                     name, add_rec_buf, None)

            self.check_query_txt(prefix, txt)
        finally:
            self.rpc_conn.DnssrvUpdateRecord2(dnsserver.DNS_CLIENT_VERSION_LONGHORN,
                                              0, self.server_ip, self.get_dns_domain(),
                                              name, None, add_rec_buf)

        prefix, txt = 'pad2textrec', ['"This is a test"', '', '', 'more text']
        prefix = 'rpc' + prefix
        name = "%s.%s" % (prefix, self.get_dns_domain())

=======

    def test_update_add_null_padded_txt_record(self):
        "test adding records works"
        prefix, txt = 'pad1textrec', ['"This is a test"', '', '']
        p = self.make_txt_update(prefix, txt)
        response = self.dns_transaction_udp(p)
        self.assert_dns_rcode_equals(response, dns.DNS_RCODE_OK)
        self.check_query_txt(prefix, txt)
        self.assertIsNotNone(dns_record_match(self.rpc_conn, self.server_ip,
                             self.get_dns_domain(),
                             "%s.%s" % (prefix, self.get_dns_domain()),
                             dnsp.DNS_TYPE_TXT, '"\\"This is a test\\"" "" ""'))

        prefix, txt = 'pad2textrec', ['"This is a test"', '', '', 'more text']
        p = self.make_txt_update(prefix, txt)
        response = self.dns_transaction_udp(p)
        self.assert_dns_rcode_equals(response, dns.DNS_RCODE_OK)
        self.check_query_txt(prefix, txt)
        self.assertIsNotNone(dns_record_match(self.rpc_conn, self.server_ip,
                             self.get_dns_domain(),
                             "%s.%s" % (prefix, self.get_dns_domain()),
                             dnsp.DNS_TYPE_TXT, '"\\"This is a test\\"" "" "" "more text"'))

        prefix, txt = 'pad3textrec', ['', '', '"This is a test"']
        p = self.make_txt_update(prefix, txt)
        response = self.dns_transaction_udp(p)
        self.assert_dns_rcode_equals(response, dns.DNS_RCODE_OK)
        self.check_query_txt(prefix, txt)
        self.assertIsNotNone(dns_record_match(self.rpc_conn, self.server_ip,
                             self.get_dns_domain(),
                             "%s.%s" % (prefix, self.get_dns_domain()),
                             dnsp.DNS_TYPE_TXT, '"" "" "\\"This is a test\\""'))

    def test_update_add_padding_rpc_to_dns(self):
        prefix, txt = 'pad1textrec', ['"This is a test"', '', '']
        prefix = 'rpc' + prefix
        name = "%s.%s" % (prefix, self.get_dns_domain())

        rec = data_to_dns_record(dnsp.DNS_TYPE_TXT, '"\\"This is a test\\"" "" ""')
        add_rec_buf = dnsserver.DNS_RPC_RECORD_BUF()
        add_rec_buf.rec = rec
        try:
            self.rpc_conn.DnssrvUpdateRecord2(dnsserver.DNS_CLIENT_VERSION_LONGHORN,
                                     0, self.server_ip, self.get_dns_domain(),
                                     name, add_rec_buf, None)

            self.check_query_txt(prefix, txt)
        finally:
            self.rpc_conn.DnssrvUpdateRecord2(dnsserver.DNS_CLIENT_VERSION_LONGHORN,
                                              0, self.server_ip, self.get_dns_domain(),
                                              name, None, add_rec_buf)

        prefix, txt = 'pad2textrec', ['"This is a test"', '', '', 'more text']
        prefix = 'rpc' + prefix
        name = "%s.%s" % (prefix, self.get_dns_domain())

>>>>>>> 92b8875a
        rec = data_to_dns_record(dnsp.DNS_TYPE_TXT, '"\\"This is a test\\"" "" "" "more text"')
        add_rec_buf = dnsserver.DNS_RPC_RECORD_BUF()
        add_rec_buf.rec = rec
        try:
            self.rpc_conn.DnssrvUpdateRecord2(dnsserver.DNS_CLIENT_VERSION_LONGHORN,
                                     0, self.server_ip, self.get_dns_domain(),
                                     name, add_rec_buf, None)

            self.check_query_txt(prefix, txt)
        finally:
            self.rpc_conn.DnssrvUpdateRecord2(dnsserver.DNS_CLIENT_VERSION_LONGHORN,
                                              0, self.server_ip, self.get_dns_domain(),
                                              name, None, add_rec_buf)

        prefix, txt = 'pad3textrec', ['', '', '"This is a test"']
        prefix = 'rpc' + prefix
        name = "%s.%s" % (prefix, self.get_dns_domain())

        rec = data_to_dns_record(dnsp.DNS_TYPE_TXT, '"" "" "\\"This is a test\\""')
        add_rec_buf = dnsserver.DNS_RPC_RECORD_BUF()
        add_rec_buf.rec = rec
        try:
            self.rpc_conn.DnssrvUpdateRecord2(dnsserver.DNS_CLIENT_VERSION_LONGHORN,
                                     0, self.server_ip, self.get_dns_domain(),
                                     name, add_rec_buf, None)

            self.check_query_txt(prefix, txt)
        finally:
            self.rpc_conn.DnssrvUpdateRecord2(dnsserver.DNS_CLIENT_VERSION_LONGHORN,
                                              0, self.server_ip, self.get_dns_domain(),
                                              name, None, add_rec_buf)

    # Test is incomplete due to strlen against txt records
    def test_update_add_null_char_txt_record(self):
        "test adding records works"
        prefix, txt = 'nulltextrec', ['NULL\x00BYTE']
        p = self.make_txt_update(prefix, txt)
        response = self.dns_transaction_udp(p)
        self.assert_dns_rcode_equals(response, dns.DNS_RCODE_OK)
        self.check_query_txt(prefix, ['NULL'])
        self.assertIsNotNone(dns_record_match(self.rpc_conn, self.server_ip,
                             self.get_dns_domain(),
                             "%s.%s" % (prefix, self.get_dns_domain()),
                             dnsp.DNS_TYPE_TXT, '"NULL"'))

        prefix, txt = 'nulltextrec2', ['NULL\x00BYTE', 'NULL\x00BYTE']
        p = self.make_txt_update(prefix, txt)
        response = self.dns_transaction_udp(p)
        self.assert_dns_rcode_equals(response, dns.DNS_RCODE_OK)
        self.check_query_txt(prefix, ['NULL', 'NULL'])
        self.assertIsNotNone(dns_record_match(self.rpc_conn, self.server_ip,
                             self.get_dns_domain(),
                             "%s.%s" % (prefix, self.get_dns_domain()),
                             dnsp.DNS_TYPE_TXT, '"NULL" "NULL"'))

    def test_update_add_null_char_rpc_to_dns(self):
        prefix, txt = 'nulltextrec', ['NULL\x00BYTE']
        prefix = 'rpc' + prefix
        name = "%s.%s" % (prefix, self.get_dns_domain())

        rec = data_to_dns_record(dnsp.DNS_TYPE_TXT, '"NULL"')
        add_rec_buf = dnsserver.DNS_RPC_RECORD_BUF()
        add_rec_buf.rec = rec
        try:
            self.rpc_conn.DnssrvUpdateRecord2(dnsserver.DNS_CLIENT_VERSION_LONGHORN,
                                     0, self.server_ip, self.get_dns_domain(),
                                     name, add_rec_buf, None)

            self.check_query_txt(prefix, ['NULL'])
        finally:
            self.rpc_conn.DnssrvUpdateRecord2(dnsserver.DNS_CLIENT_VERSION_LONGHORN,
                                              0, self.server_ip, self.get_dns_domain(),
                                              name, None, add_rec_buf)

    def test_update_add_hex_char_txt_record(self):
        "test adding records works"
        prefix, txt = 'hextextrec', ['HIGH\xFFBYTE']
        p = self.make_txt_update(prefix, txt)
        response = self.dns_transaction_udp(p)
        self.assert_dns_rcode_equals(response, dns.DNS_RCODE_OK)
        self.check_query_txt(prefix, txt)
        self.assertIsNotNone(dns_record_match(self.rpc_conn, self.server_ip,
                             self.get_dns_domain(),
                             "%s.%s" % (prefix, self.get_dns_domain()),
                             dnsp.DNS_TYPE_TXT, '"HIGH\xFFBYTE"'))

    def test_update_add_hex_rpc_to_dns(self):
        prefix, txt = 'hextextrec', ['HIGH\xFFBYTE']
        prefix = 'rpc' + prefix
        name = "%s.%s" % (prefix, self.get_dns_domain())

        rec = data_to_dns_record(dnsp.DNS_TYPE_TXT, '"HIGH\xFFBYTE"')
        add_rec_buf = dnsserver.DNS_RPC_RECORD_BUF()
        add_rec_buf.rec = rec
        try:
            self.rpc_conn.DnssrvUpdateRecord2(dnsserver.DNS_CLIENT_VERSION_LONGHORN,
                                     0, self.server_ip, self.get_dns_domain(),
                                     name, add_rec_buf, None)

            self.check_query_txt(prefix, txt)
        finally:
            self.rpc_conn.DnssrvUpdateRecord2(dnsserver.DNS_CLIENT_VERSION_LONGHORN,
                                              0, self.server_ip, self.get_dns_domain(),
                                              name, None, add_rec_buf)

    def test_update_add_slash_txt_record(self):
        "test adding records works"
        prefix, txt = 'slashtextrec', ['Th\\=is=is a test']
        p = self.make_txt_update(prefix, txt)
        response = self.dns_transaction_udp(p)
        self.assert_dns_rcode_equals(response, dns.DNS_RCODE_OK)
        self.check_query_txt(prefix, txt)
        self.assertIsNotNone(dns_record_match(self.rpc_conn, self.server_ip,
                             self.get_dns_domain(),
                             "%s.%s" % (prefix, self.get_dns_domain()),
                             dnsp.DNS_TYPE_TXT, '"Th\\\\=is=is a test"'))

    # This test fails against Windows as it eliminates slashes in RPC
    # One typical use for a slash is in records like 'var=value' to
    # escape '=' characters.
    def test_update_add_slash_rpc_to_dns(self):
        prefix, txt = 'slashtextrec', ['Th\\=is=is a test']
        prefix = 'rpc' + prefix
        name = "%s.%s" % (prefix, self.get_dns_domain())

        rec = data_to_dns_record(dnsp.DNS_TYPE_TXT, '"Th\\\\=is=is a test"')
        add_rec_buf = dnsserver.DNS_RPC_RECORD_BUF()
        add_rec_buf.rec = rec
        try:
            self.rpc_conn.DnssrvUpdateRecord2(dnsserver.DNS_CLIENT_VERSION_LONGHORN,
                                     0, self.server_ip, self.get_dns_domain(),
                                     name, add_rec_buf, None)

            self.check_query_txt(prefix, txt)
        finally:
            self.rpc_conn.DnssrvUpdateRecord2(dnsserver.DNS_CLIENT_VERSION_LONGHORN,
                                              0, self.server_ip, self.get_dns_domain(),
                                              name, None, add_rec_buf)

    def test_update_add_two_txt_records(self):
        "test adding two txt records works"
        prefix, txt = 'textrec2', ['"This is a test"',
                                   '"and this is a test, too"']
        p = self.make_txt_update(prefix, txt)
        response = self.dns_transaction_udp(p)
        self.assert_dns_rcode_equals(response, dns.DNS_RCODE_OK)
        self.check_query_txt(prefix, txt)
        self.assertIsNotNone(dns_record_match(self.rpc_conn, self.server_ip,
                             self.get_dns_domain(),
                             "%s.%s" % (prefix, self.get_dns_domain()),
                             dnsp.DNS_TYPE_TXT, '"\\"This is a test\\""' +
                             ' "\\"and this is a test, too\\""'))

    def test_update_add_two_rpc_to_dns(self):
        prefix, txt = 'textrec2', ['"This is a test"',
                                   '"and this is a test, too"']
        prefix = 'rpc' + prefix
        name = "%s.%s" % (prefix, self.get_dns_domain())

        rec = data_to_dns_record(dnsp.DNS_TYPE_TXT,
                                '"\\"This is a test\\""' +
                                ' "\\"and this is a test, too\\""')
        add_rec_buf = dnsserver.DNS_RPC_RECORD_BUF()
        add_rec_buf.rec = rec
        try:
            self.rpc_conn.DnssrvUpdateRecord2(dnsserver.DNS_CLIENT_VERSION_LONGHORN,
                                     0, self.server_ip, self.get_dns_domain(),
                                     name, add_rec_buf, None)

            self.check_query_txt(prefix, txt)
        finally:
            self.rpc_conn.DnssrvUpdateRecord2(dnsserver.DNS_CLIENT_VERSION_LONGHORN,
                                              0, self.server_ip, self.get_dns_domain(),
                                              name, None, add_rec_buf)

    def test_update_add_empty_txt_records(self):
        "test adding two txt records works"
        prefix, txt = 'emptytextrec', []
        p = self.make_txt_update(prefix, txt)
        response = self.dns_transaction_udp(p)
        self.assert_dns_rcode_equals(response, dns.DNS_RCODE_OK)
        self.check_query_txt(prefix, txt)
        self.assertIsNotNone(dns_record_match(self.rpc_conn, self.server_ip,
                             self.get_dns_domain(),
                             "%s.%s" % (prefix, self.get_dns_domain()),
                             dnsp.DNS_TYPE_TXT, ''))

    def test_update_add_empty_rpc_to_dns(self):
        prefix, txt = 'rpcemptytextrec', []

        name = "%s.%s" % (prefix, self.get_dns_domain())

        rec = data_to_dns_record(dnsp.DNS_TYPE_TXT, '')
        add_rec_buf = dnsserver.DNS_RPC_RECORD_BUF()
        add_rec_buf.rec = rec
        try:
            self.rpc_conn.DnssrvUpdateRecord2(dnsserver.DNS_CLIENT_VERSION_LONGHORN,
                                     0, self.server_ip, self.get_dns_domain(),
                                     name, add_rec_buf, None)

            self.check_query_txt(prefix, txt)
        finally:
            self.rpc_conn.DnssrvUpdateRecord2(dnsserver.DNS_CLIENT_VERSION_LONGHORN,
                                              0, self.server_ip, self.get_dns_domain(),
                                              name, None, add_rec_buf)

TestProgram(module=__name__, opts=subunitopts)<|MERGE_RESOLUTION|>--- conflicted
+++ resolved
@@ -351,14 +351,11 @@
             # request twice, it also appears to be based on a how poorly the
             # request is formatted.
             pass
-<<<<<<< HEAD
-=======
 
     def test_soa_hostname_query(self):
         "create a SOA query for a hostname"
         p = self.make_name_packet(dns.DNS_OPCODE_QUERY)
         questions = []
->>>>>>> 92b8875a
 
         name = "%s.%s" % (self.server, self.get_dns_domain())
         q = self.make_name_question(name, dns.DNS_QTYPE_SOA, dns.DNS_QCLASS_IN)
@@ -998,7 +995,6 @@
             self.rpc_conn.DnssrvUpdateRecord2(dnsserver.DNS_CLIENT_VERSION_LONGHORN,
                                               0, self.server_ip, self.get_dns_domain(),
                                               name, None, add_rec_buf)
-<<<<<<< HEAD
 
     def test_update_add_null_padded_txt_record(self):
         "test adding records works"
@@ -1055,64 +1051,6 @@
         prefix = 'rpc' + prefix
         name = "%s.%s" % (prefix, self.get_dns_domain())
 
-=======
-
-    def test_update_add_null_padded_txt_record(self):
-        "test adding records works"
-        prefix, txt = 'pad1textrec', ['"This is a test"', '', '']
-        p = self.make_txt_update(prefix, txt)
-        response = self.dns_transaction_udp(p)
-        self.assert_dns_rcode_equals(response, dns.DNS_RCODE_OK)
-        self.check_query_txt(prefix, txt)
-        self.assertIsNotNone(dns_record_match(self.rpc_conn, self.server_ip,
-                             self.get_dns_domain(),
-                             "%s.%s" % (prefix, self.get_dns_domain()),
-                             dnsp.DNS_TYPE_TXT, '"\\"This is a test\\"" "" ""'))
-
-        prefix, txt = 'pad2textrec', ['"This is a test"', '', '', 'more text']
-        p = self.make_txt_update(prefix, txt)
-        response = self.dns_transaction_udp(p)
-        self.assert_dns_rcode_equals(response, dns.DNS_RCODE_OK)
-        self.check_query_txt(prefix, txt)
-        self.assertIsNotNone(dns_record_match(self.rpc_conn, self.server_ip,
-                             self.get_dns_domain(),
-                             "%s.%s" % (prefix, self.get_dns_domain()),
-                             dnsp.DNS_TYPE_TXT, '"\\"This is a test\\"" "" "" "more text"'))
-
-        prefix, txt = 'pad3textrec', ['', '', '"This is a test"']
-        p = self.make_txt_update(prefix, txt)
-        response = self.dns_transaction_udp(p)
-        self.assert_dns_rcode_equals(response, dns.DNS_RCODE_OK)
-        self.check_query_txt(prefix, txt)
-        self.assertIsNotNone(dns_record_match(self.rpc_conn, self.server_ip,
-                             self.get_dns_domain(),
-                             "%s.%s" % (prefix, self.get_dns_domain()),
-                             dnsp.DNS_TYPE_TXT, '"" "" "\\"This is a test\\""'))
-
-    def test_update_add_padding_rpc_to_dns(self):
-        prefix, txt = 'pad1textrec', ['"This is a test"', '', '']
-        prefix = 'rpc' + prefix
-        name = "%s.%s" % (prefix, self.get_dns_domain())
-
-        rec = data_to_dns_record(dnsp.DNS_TYPE_TXT, '"\\"This is a test\\"" "" ""')
-        add_rec_buf = dnsserver.DNS_RPC_RECORD_BUF()
-        add_rec_buf.rec = rec
-        try:
-            self.rpc_conn.DnssrvUpdateRecord2(dnsserver.DNS_CLIENT_VERSION_LONGHORN,
-                                     0, self.server_ip, self.get_dns_domain(),
-                                     name, add_rec_buf, None)
-
-            self.check_query_txt(prefix, txt)
-        finally:
-            self.rpc_conn.DnssrvUpdateRecord2(dnsserver.DNS_CLIENT_VERSION_LONGHORN,
-                                              0, self.server_ip, self.get_dns_domain(),
-                                              name, None, add_rec_buf)
-
-        prefix, txt = 'pad2textrec', ['"This is a test"', '', '', 'more text']
-        prefix = 'rpc' + prefix
-        name = "%s.%s" % (prefix, self.get_dns_domain())
-
->>>>>>> 92b8875a
         rec = data_to_dns_record(dnsp.DNS_TYPE_TXT, '"\\"This is a test\\"" "" "" "more text"')
         add_rec_buf = dnsserver.DNS_RPC_RECORD_BUF()
         add_rec_buf.rec = rec
