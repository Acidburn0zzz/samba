# Unix SMB/CIFS implementation.
# Copyright (C) Andrew Bartlett <abartlet@samba.org>
#
# This program is free software; you can redistribute it and/or modify
# it under the terms of the GNU General Public License as published by
# the Free Software Foundation; either version 3 of the License, or
# (at your option) any later version.
#
# This program is distributed in the hope that it will be useful,
# but WITHOUT ANY WARRANTY; without even the implied warranty of
# MERCHANTABILITY or FITNESS FOR A PARTICULAR PURPOSE.  See the
# GNU General Public License for more details.
#
# You should have received a copy of the GNU General Public License
# along with this program.  If not, see <http://www.gnu.org/licenses/>.
#
from samba import provision, param
import tarfile
import os
import shutil
from samba.tests import (env_loadparm, create_test_ou, BlackboxProcessError,
                         BlackboxTestCase, connect_samdb)
import ldb
from samba.samdb import SamDB
from samba.auth import system_session
from samba import Ldb, dn_from_dns_name
from samba.netcmd.fsmo import get_fsmo_roleowner
import re
from samba import sites
<<<<<<< HEAD
=======
from samba.dsdb import _dsdb_load_udv_v2
>>>>>>> 5b2a3764


def get_prim_dom(secrets_path, lp):
    secrets_ldb = Ldb(secrets_path, session_info=system_session(), lp=lp)
    return secrets_ldb.search(base="CN=Primary Domains",
                              attrs=['objectClass', 'samAccountName',
                                     'secret', 'msDS-KeyVersionNumber'],
                              scope=ldb.SCOPE_SUBTREE,
                              expression="(objectClass=kerberosSecret)")

# The backup tests require that a completely clean LoadParm object gets used
# for the restore. Otherwise the same global LP gets re-used, and the LP
# settings can bleed from one test case to another.
# To do this, these tests should use check_output(), which executes the command
# in a separate process (as opposed to runcmd(), runsubcmd()).
# So although this is a samba-tool test, we don't inherit from SambaToolCmdTest
# so that we never inadvertently use .runcmd() by accident.
class DomainBackupBase(BlackboxTestCase):

    def setUp(self):
        super(DomainBackupBase, self).setUp()

        server = os.environ["DC_SERVER"]
        self.user_auth = "-U%s%%%s" % (os.environ["DC_USERNAME"],
                                       os.environ["DC_PASSWORD"])

        # LDB connection to the original server being backed up
        self.ldb = connect_samdb("ldap://%s" % server)
        self.new_server = "BACKUPSERV"
        self.server = server.upper()
        self.base_cmd = None
        self.backup_markers = ['sidForRestore', 'backupDate']
        self.restore_domain = os.environ["DOMAIN"]
        self.restore_realm = os.environ["REALM"]
        self.backend = None

    def use_backend(self, backend):
        """Explicitly set the DB backend that the backup should use"""
        self.backend = backend
        self.base_cmd += ["--backend-store=" + backend]

    def get_expected_partitions(self, samdb):
        basedn = str(samdb.get_default_basedn())
        config_dn = "CN=Configuration,%s" % basedn
        return [basedn, config_dn, "CN=Schema,%s" % config_dn,
                "DC=DomainDnsZones,%s" % basedn,
                "DC=ForestDnsZones,%s" % basedn]

    def assert_partitions_present(self, samdb):
        """Asserts all expected partitions are present in the backup samdb"""
        res = samdb.search(base="", scope=ldb.SCOPE_BASE,
                           attrs=['namingContexts'])
        actual_ncs = [str(r) for r in res[0].get('namingContexts')]

        expected_ncs = self.get_expected_partitions(samdb)

        for nc in expected_ncs:
            self.assertTrue(nc in actual_ncs,
                            "%s not in %s" % (nc, str(actual_ncs)))

    def assert_repl_uptodate_vector(self, samdb):
        """Asserts an replUpToDateVector entry exists for the original DC"""
        orig_invoc_id = self.ldb.get_invocation_id()
        expected_ncs = self.get_expected_partitions(samdb)

        # loop through the partitions and check the upToDateness vector
        for nc in expected_ncs:
            found = False
            for cursor in _dsdb_load_udv_v2(samdb, nc):
                if orig_invoc_id == str(cursor.source_dsa_invocation_id):
                    found = True
                    break
            self.assertTrue(found, "Couldn't find UDTV for original DC")

    def assert_dcs_present(self, samdb, expected_server, expected_count=None):
        """Checks that the expected server is present in the restored DB"""
        search_expr = "(&(objectClass=Server)(serverReference=*))"
        res = samdb.search(samdb.get_config_basedn(),
                           scope=ldb.SCOPE_SUBTREE,
                           expression=search_expr)
        server_found = False
        for msg in res:
            if expected_server in str(msg.dn):
                server_found = True

        self.assertTrue(server_found,
                        "Could not find %s server" % expected_server)

        if expected_count:
            self.assertTrue(len(res) == expected_count)

    def restore_dir(self):
        extract_dir = os.path.join(self.tempdir, 'tree')
        if not os.path.exists(extract_dir):
            os.mkdir(extract_dir)
            self.addCleanup(shutil.rmtree, extract_dir)
        return extract_dir

    def untar_backup(self, backup_file):
        """Untar the backup file's raw contents (i.e. not a proper restore)"""
        extract_dir = self.restore_dir()
        with tarfile.open(backup_file) as tf:
            tf.extractall(extract_dir)

    def _test_backup_untar(self, primary_domain_secrets=0):
        """Creates a backup, untars the raw files, and sanity-checks the DB"""
        backup_file = self.create_backup()
        self.untar_backup(backup_file)

        private_dir = os.path.join(self.restore_dir(), "private")
        samdb_path = os.path.join(private_dir, "sam.ldb")
        lp = env_loadparm()
        samdb = SamDB(url=samdb_path, session_info=system_session(), lp=lp)

        # check that backup markers were added to the DB
        res = samdb.search(base=ldb.Dn(samdb, "@SAMBA_DSDB"),
                           scope=ldb.SCOPE_BASE,
                           attrs=self.backup_markers)
        self.assertEqual(len(res), 1)
        for marker in self.backup_markers:
            self.assertIsNotNone(res[0].get(marker),
                                 "%s backup marker missing" % marker)

        # check the secrets.ldb entry for the primary domain. (Online/clone
        # backups shouldn't have this, as they never got it during the backup)
        secrets_path = os.path.join(private_dir, "secrets.ldb")
        res = get_prim_dom(secrets_path, lp)
        self.assertEqual(len(res), primary_domain_secrets)

        # sanity-check that all the partitions got backed up
        self.assert_partitions_present(samdb)

    def _test_backup_restore(self):
        """Does a backup/restore, with specific checks of the resulting DB"""
        backup_file = self.create_backup()
        self.restore_backup(backup_file)
        lp = self.check_restored_smbconf()
        self.check_restored_database(lp)

    def _test_backup_restore_no_secrets(self):
        """Does a backup/restore with secrets excluded from the resulting DB"""

        # exclude secrets when we create the backup
        backup_file = self.create_backup(extra_args=["--no-secrets"])
        self.restore_backup(backup_file)
        lp = self.check_restored_smbconf()

        # assert that we don't find user secrets in the DB
        self.check_restored_database(lp, expect_secrets=False)

    def _test_backup_restore_into_site(self):
        """Does a backup and restores into a non-default site"""

        # create a new non-default site
        sitename = "Test-Site-For-Backups"
        sites.create_site(self.ldb, self.ldb.get_config_basedn(), sitename)
        self.addCleanup(sites.delete_site, self.ldb,
                        self.ldb.get_config_basedn(), sitename)

        # restore the backup DC into the site we just created
        backup_file = self.create_backup()
        self.restore_backup(backup_file, ["--site=" + sitename])

        lp = self.check_restored_smbconf()
        restored_ldb = self.check_restored_database(lp)

        # check the restored DC was added to the site we created, i.e. there's
        # an entry matching the new DC sitting underneath the site DN
        site_dn = "CN={0},CN=Sites,{1}".format(sitename,
                                               restored_ldb.get_config_basedn())
        match_server = "(&(objectClass=server)(cn={0}))".format(self.new_server)
        res = restored_ldb.search(site_dn, scope=ldb.SCOPE_SUBTREE,
                                  expression=match_server)
        self.assertTrue(len(res) == 1,
                        "Failed to find new DC under site")

    def create_smbconf(self, settings):
        """Creates a very basic smb.conf to pass to the restore tool"""

        # without the testenv config's settings, the NTACL backup_restore()
        # operation will fail (because we're not root). So first suck in all
        # testenv's settings, so we retain these in the new config. Note we
        # use a non-global LP so that these settings don't leak into other
        # places we use LoadParms
        testenv_conf = os.environ["SMB_CONF_PATH"]
        local_lp = param.LoadParm(filename_for_non_global_lp=testenv_conf)

        # add the new settings to the LP, then write the settings to file
        for key, val in settings.items():
            local_lp.set(key, val)

        new_smbconf = os.path.join(self.tempdir, "smb.conf")
        local_lp.dump(False, new_smbconf)

        self.addCleanup(os.remove, new_smbconf)
        return new_smbconf

    def _test_backup_restore_with_conf(self):
        """Checks smb.conf values passed to the restore are retained"""
        backup_file = self.create_backup()

        # create an smb.conf that we pass to the restore. The netbios/state
        # dir should get overridden by the restore, the other settings should
        # trickle through into the restored dir's smb.conf
        settings = {'state directory': '/var/run',
                    'netbios name': 'FOOBAR',
                    'workgroup': 'NOTMYDOMAIN',
                    'realm': 'NOT.MY.REALM'}
        assert_settings = {'drs: max link sync': '275',
                           'prefork children': '7'}
        settings.update(assert_settings)
        smbconf = self.create_smbconf(settings)

        self.restore_backup(backup_file, ["--configfile=" + smbconf])

        # this will check netbios name/state dir
        lp = self.check_restored_smbconf()
        self.check_restored_database(lp)

        # check the remaining settings are still intact
        for key, val in assert_settings.items():
            self.assertEqual(str(lp.get(key)), val,
                             "'%s' was '%s' in smb.conf" % (key, lp.get(key)))

    def check_restored_smbconf(self):
        """Sanity-check important smb.conf values are restored correctly"""
        smbconf = os.path.join(self.restore_dir(), "etc", "smb.conf")
        bkp_lp = param.LoadParm(filename_for_non_global_lp=smbconf)
        self.assertEqual(bkp_lp.get('netbios name'), self.new_server)
        self.assertEqual(bkp_lp.get('workgroup'), self.restore_domain)
        self.assertEqual(bkp_lp.get('realm'), self.restore_realm.upper())

        # we restore with a fixed directory structure, so we can sanity-check
        # that the core filepaths settings are what we expect them to be
        private_dir = os.path.join(self.restore_dir(), "private")
        self.assertEqual(bkp_lp.get('private dir'), private_dir)
        state_dir = os.path.join(self.restore_dir(), "state")
        self.assertEqual(bkp_lp.get('state directory'), state_dir)
        return bkp_lp

    def check_restored_database(self, bkp_lp, expect_secrets=True):
        paths = provision.provision_paths_from_lp(bkp_lp, bkp_lp.get("realm"))

        bkp_pd = get_prim_dom(paths.secrets, bkp_lp)
        self.assertEqual(len(bkp_pd), 1)
        acn = bkp_pd[0].get('samAccountName')
        self.assertIsNotNone(acn)
        self.assertEqual(str(acn[0]), self.new_server + '$')
        self.assertIsNotNone(bkp_pd[0].get('secret'))

        samdb = SamDB(url=paths.samdb, session_info=system_session(),
                      lp=bkp_lp, credentials=self.get_credentials())

        # check that the backup markers have been removed from the restored DB
        res = samdb.search(base=ldb.Dn(samdb, "@SAMBA_DSDB"),
                           scope=ldb.SCOPE_BASE,
                           attrs=self.backup_markers)
        self.assertEqual(len(res), 1)
        for marker in self.backup_markers:
            self.assertIsNone(res[0].get(marker),
                              "%s backup-marker left behind" % marker)

        # check that the repsFrom and repsTo values have been removed
        # from the restored DB
        res = samdb.search(base=samdb.get_default_basedn(),
                           scope=ldb.SCOPE_BASE,
                           attrs=['repsFrom', 'repsTo'])
        self.assertEqual(len(res), 1)
        self.assertIsNone(res[0].get('repsFrom'))
        self.assertIsNone(res[0].get('repsTo'))

        res = samdb.search(base=samdb.get_config_basedn(),
                           scope=ldb.SCOPE_BASE,
                           attrs=['repsFrom', 'repsTo'])
        self.assertEqual(len(res), 1)
        self.assertIsNone(res[0].get('repsFrom'))
        self.assertIsNone(res[0].get('repsTo'))

        # check the DB is using the backend we supplied
        if self.backend:
            res = samdb.search(base="@PARTITION", scope=ldb.SCOPE_BASE,
                               attrs=["backendStore"])
            backend = str(res[0].get("backendStore"))
            self.assertEqual(backend, self.backend)

        # check the restored DB has the expected partitions/DC/FSMO roles
        self.assert_partitions_present(samdb)
        self.assert_dcs_present(samdb, self.new_server, expected_count=1)
        self.assert_fsmo_roles(samdb, self.new_server, self.server)
        self.assert_secrets(samdb, expect_secrets=expect_secrets)

        # check we still have an uptodateness vector for the original DC
        self.assert_repl_uptodate_vector(samdb)
        return samdb

    def assert_user_secrets(self, samdb, username, expect_secrets):
        """Asserts that a user has/doesn't have secrets as expected"""
        basedn = str(samdb.get_default_basedn())
        user_dn = "CN=%s,CN=users,%s" % (username, basedn)

        if expect_secrets:
            self.assertIsNotNone(samdb.searchone("unicodePwd", user_dn))
        else:
            # the search should throw an exception because the secrets
            # attribute isn't actually there
            self.assertRaises(KeyError, samdb.searchone, "unicodePwd", user_dn)

    def assert_secrets(self, samdb, expect_secrets):
        """Check the user secrets in the restored DB match what's expected"""

        # check secrets for the built-in testenv users match what's expected
        test_users = ["alice", "bob", "jane"]
        for user in test_users:
            self.assert_user_secrets(samdb, user, expect_secrets)

    def assert_fsmo_roles(self, samdb, server, exclude_server):
        """Asserts the expected server is the FSMO role owner"""
        domain_dn = samdb.domain_dn()
        forest_dn = dn_from_dns_name(samdb.forest_dns_name())
        fsmos = {'infrastructure': "CN=Infrastructure," + domain_dn,
                 'naming': "CN=Partitions,%s" % samdb.get_config_basedn(),
                 'schema': str(samdb.get_schema_basedn()),
                 'rid': "CN=RID Manager$,CN=System," + domain_dn,
                 'pdc': domain_dn,
                 'domaindns':
                     "CN=Infrastructure,DC=DomainDnsZones," + domain_dn,
                 'forestdns':
                     "CN=Infrastructure,DC=ForestDnsZones," + forest_dn}
        for role, dn in fsmos.items():
            owner = get_fsmo_roleowner(samdb, ldb.Dn(samdb, dn), role)
            self.assertTrue("CN={0},".format(server) in owner.extended_str(),
                            "Expected %s to own FSMO role %s" % (server, role))
            self.assertTrue("CN={0},".format(exclude_server)
                            not in owner.extended_str(),
                            "%s found as FSMO %s role owner" % (server, role))

    def cleanup_tempdir(self):
        for filename in os.listdir(self.tempdir):
            filepath = os.path.join(self.tempdir, filename)
            shutil.rmtree(filepath)

    def run_cmd(self, args):
        """Executes a samba-tool backup/restore command"""

        cmd = " ".join(args)
        print("Executing: samba-tool %s" % cmd)
        try:
            # note: it's important we run the cmd in a separate process here
            out = self.check_output("samba-tool " + cmd)
        except BlackboxProcessError as e:
            # if the command failed, it may have left behind temporary files.
            # We're going to fail the test, but first cleanup any temp files so
            # that we skip the TestCaseInTempDir._remove_tempdir() assertions
            self.cleanup_tempdir()
            self.fail("Error calling samba-tool: %s" % e)
        print(out)

    def create_backup(self, extra_args=None):
        """Runs the backup cmd to produce a backup file for the testenv DC"""
        # Run the backup command and check we got one backup tar file
        args = self.base_cmd + ["--targetdir=" + self.tempdir]
        if extra_args:
            args += extra_args

        self.run_cmd(args)

        # find the filename of the backup-file generated
        tar_files = []
        for fn in os.listdir(self.tempdir):
            if (fn.startswith("samba-backup-") and fn.endswith(".tar.bz2")):
                tar_files.append(fn)

        self.assertTrue(len(tar_files) == 1,
                        "Domain backup created %u tar files" % len(tar_files))

        # clean up the backup file once the test finishes
        backup_file = os.path.join(self.tempdir, tar_files[0])
        self.addCleanup(os.remove, backup_file)
        return backup_file

    def restore_backup(self, backup_file, extra_args=None):
        """Restores the samba directory files from a given backup"""
        # Run the restore command
        extract_dir = self.restore_dir()
        args = ["domain", "backup", "restore", "--backup-file=" + backup_file,
                "--targetdir=" + extract_dir,
                "--newservername=" + self.new_server]
        if extra_args:
            args += extra_args

        self.run_cmd(args)

        # sanity-check the restore doesn't modify the original DC by mistake
        self.assert_partitions_present(self.ldb)
        self.assert_dcs_present(self.ldb, self.server)
        self.assert_fsmo_roles(self.ldb, self.server, self.new_server)


class DomainBackupOnline(DomainBackupBase):

    def setUp(self):
        super(DomainBackupOnline, self).setUp()
        self.base_cmd = ["domain", "backup", "online",
                         "--server=" + self.server, self.user_auth]

    # run the common test cases above using online backups
    def test_backup_untar(self):
        self._test_backup_untar()

    def test_backup_restore(self):
        self.use_backend("tdb")
        self._test_backup_restore()

    def test_backup_restore_with_conf(self):
        self.use_backend("mdb")
        self._test_backup_restore_with_conf()

    def test_backup_restore_no_secrets(self):
        self.use_backend("tdb")
        self._test_backup_restore_no_secrets()

    def test_backup_restore_into_site(self):
<<<<<<< HEAD
=======
        self.use_backend("mdb")
>>>>>>> 5b2a3764
        self._test_backup_restore_into_site()


class DomainBackupRename(DomainBackupBase):

    # run the above test cases using a rename backup
    def setUp(self):
        super(DomainBackupRename, self).setUp()
        self.new_server = "RENAMESERV"
        self.restore_domain = "NEWDOMAIN"
        self.restore_realm = "rename.test.net"
        self.new_basedn = "DC=rename,DC=test,DC=net"
        self.base_cmd = ["domain", "backup", "rename", self.restore_domain,
                         self.restore_realm, "--server=" + self.server,
                         self.user_auth]
        self.backup_markers += ['backupRename']

    # run the common test case code for backup-renames
    def test_backup_untar(self):
        self._test_backup_untar()

    def test_backup_restore(self):
        self.use_backend("mdb")
        self._test_backup_restore()

    def test_backup_restore_with_conf(self):
        self.use_backend("tdb")
        self._test_backup_restore_with_conf()

    def test_backup_restore_no_secrets(self):
        self.use_backend("mdb")
        self._test_backup_restore_no_secrets()

    def test_backup_restore_into_site(self):
<<<<<<< HEAD
=======
        self.use_backend("tdb")
>>>>>>> 5b2a3764
        self._test_backup_restore_into_site()

    def test_backup_invalid_args(self):
        """Checks that rename commands with invalid args are rejected"""

        # try a "rename" using the same realm as the DC currently has
        rename_cmd = "samba-tool domain backup rename "
        bad_cmd = "{cmd} {domain} {realm}".format(cmd=rename_cmd,
                                                  domain=self.restore_domain,
                                                  realm=os.environ["REALM"])
        self.assertRaises(BlackboxProcessError, self.check_output, bad_cmd)

        # try a "rename" using the same domain as the DC currently has
        bad_cmd = "{cmd} {domain} {realm}".format(cmd=rename_cmd,
                                                  domain=os.environ["DOMAIN"],
                                                  realm=self.restore_realm)
        self.assertRaises(BlackboxProcessError, self.check_output, bad_cmd)

    def add_link(self, attr, source, target):
        m = ldb.Message()
        m.dn = ldb.Dn(self.ldb, source)
        m[attr] = ldb.MessageElement(target, ldb.FLAG_MOD_ADD, attr)
        self.ldb.modify(m)

    def test_one_way_links(self):
        """Sanity-check that a rename handles one-way links correctly"""

        # Do some initial setup on the DC before back it up:
        # create an OU to hold the test objects we'll create
        test_ou = create_test_ou(self.ldb, "rename_test")
        self.addCleanup(self.ldb.delete, test_ou, ["tree_delete:1"])

        # create the source and target objects and link them together.
        # We use addressBookRoots2 here because it's a one-way link
        src_dn = "CN=link_src,%s" % test_ou
        self.ldb.add({"dn": src_dn,
                      "objectclass": "msExchConfigurationContainer"})
        target_dn = "OU=link_tgt,%s" % test_ou
        self.ldb.add({"dn": target_dn, "objectclass": "organizationalunit"})
        link_attr = "addressBookRoots2"
        self.add_link(link_attr, src_dn, target_dn)

        # add a second link target that's in a different partition
        server_dn = ("CN=testrename,CN=Servers,CN=Default-First-Site-Name,"
                     "CN=Sites,%s" % str(self.ldb.get_config_basedn()))
        self.ldb.add({"dn": server_dn, "objectclass": "server"})
        self.addCleanup(self.ldb.delete, server_dn)
        self.add_link(link_attr, src_dn, server_dn)

        # do the backup/restore
        backup_file = self.create_backup()
        self.restore_backup(backup_file)
        lp = self.check_restored_smbconf()
        restored_ldb = self.check_restored_database(lp)

        # work out what the new DNs should be
        old_basedn = str(self.ldb.get_default_basedn())
        new_target_dn = re.sub(old_basedn + '$', self.new_basedn, target_dn)
        new_src_dn = re.sub(old_basedn + '$', self.new_basedn, src_dn)
        new_server_dn = re.sub(old_basedn + '$', self.new_basedn, server_dn)

        # check the links exist in the renamed DB with the correct DNs
        res = restored_ldb.search(base=new_src_dn, scope=ldb.SCOPE_BASE,
                                  attrs=[link_attr])
        self.assertEqual(len(res), 1,
                         "Failed to find renamed link source object")
        self.assertTrue(link_attr in res[0], "Missing link attribute")
        link_values = [str(x) for x in res[0][link_attr]]
        self.assertTrue(new_target_dn in link_values)
        self.assertTrue(new_server_dn in link_values)

    # extra checks we run on the restored DB in the rename case
    def check_restored_database(self, lp, expect_secrets=True):
        # run the common checks over the restored DB
        common_test = super(DomainBackupRename, self)
        samdb = common_test.check_restored_database(lp, expect_secrets)

        # check we have actually renamed the DNs
        basedn = str(samdb.get_default_basedn())
        self.assertEqual(basedn, self.new_basedn)

        # check the partition and netBIOS name match the new domain
        partitions_dn = samdb.get_partitions_dn()
        nc_name = ldb.binary_encode(str(basedn))
        res = samdb.search(base=partitions_dn, scope=ldb.SCOPE_ONELEVEL,
                           attrs=["nETBIOSName", "cn"],
                           expression='ncName=%s' % nc_name)
        self.assertEqual(len(res), 1,
                         "Looking up partition's NetBIOS name failed")
        self.assertEqual(str(res[0].get("nETBIOSName")), self.restore_domain)
        self.assertEqual(str(res[0].get("cn")), self.restore_domain)

        # check the DC has the correct dnsHostname
        realm = self.restore_realm
        dn = "CN=%s,OU=Domain Controllers,%s" % (self.new_server,
                                                 self.new_basedn)
        res = samdb.search(base=dn, scope=ldb.SCOPE_BASE,
                           attrs=["dNSHostName"])
        self.assertEqual(len(res), 1,
                         "Looking up new DC's dnsHostname failed")
        expected_val = "%s.%s" % (self.new_server.lower(), realm)
        self.assertEqual(str(res[0].get("dNSHostName")), expected_val)

        # check the DNS zones for the new realm are present
        dn = "DC=%s,CN=MicrosoftDNS,DC=DomainDnsZones,%s" % (realm, basedn)
        res = samdb.search(base=dn, scope=ldb.SCOPE_BASE)
        self.assertEqual(len(res), 1, "Lookup of new domain's DNS zone failed")

        forestdn = samdb.get_root_basedn().get_linearized()
        dn = "DC=_msdcs.%s,CN=MicrosoftDNS,DC=ForestDnsZones,%s" % (realm,
                                                                    forestdn)
        res = samdb.search(base=dn, scope=ldb.SCOPE_BASE)
        self.assertEqual(len(res), 1, "Lookup of new domain's DNS zone failed")
        return samdb


class DomainBackupOffline(DomainBackupBase):

    def setUp(self):
        super(DomainBackupOffline, self).setUp()
        self.base_cmd = ["domain", "backup", "offline"]

    def test_backup_untar(self):
        self._test_backup_untar(primary_domain_secrets=1)

    def test_backup_restore_with_conf(self):
        self._test_backup_restore_with_conf()

    def test_backup_restore(self):
        self._test_backup_restore()

    def test_backup_restore_into_site(self):
        self._test_backup_restore_into_site()<|MERGE_RESOLUTION|>--- conflicted
+++ resolved
@@ -27,10 +27,7 @@
 from samba.netcmd.fsmo import get_fsmo_roleowner
 import re
 from samba import sites
-<<<<<<< HEAD
-=======
 from samba.dsdb import _dsdb_load_udv_v2
->>>>>>> 5b2a3764
 
 
 def get_prim_dom(secrets_path, lp):
@@ -453,10 +450,7 @@
         self._test_backup_restore_no_secrets()
 
     def test_backup_restore_into_site(self):
-<<<<<<< HEAD
-=======
         self.use_backend("mdb")
->>>>>>> 5b2a3764
         self._test_backup_restore_into_site()
 
 
@@ -491,10 +485,7 @@
         self._test_backup_restore_no_secrets()
 
     def test_backup_restore_into_site(self):
-<<<<<<< HEAD
-=======
         self.use_backend("tdb")
->>>>>>> 5b2a3764
         self._test_backup_restore_into_site()
 
     def test_backup_invalid_args(self):
