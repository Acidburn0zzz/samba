# Unix SMB/CIFS implementation.
# Copyright (C) Amitay Isaacs <amitay@gmail.com> 2011
#
# This program is free software; you can redistribute it and/or modify
# it under the terms of the GNU General Public License as published by
# the Free Software Foundation; either version 3 of the License, or
# (at your option) any later version.
#
# This program is distributed in the hope that it will be useful,
# but WITHOUT ANY WARRANTY; without even the implied warranty of
# MERCHANTABILITY or FITNESS FOR A PARTICULAR PURPOSE.  See the
# GNU General Public License for more details.
#
# You should have received a copy of the GNU General Public License
# along with this program.  If not, see <http://www.gnu.org/licenses/>.
#

from __future__ import print_function
"""Tests for samba.dcerpc.dnsserver"""

import os
import ldb

from samba.auth import system_session
from samba.samdb import SamDB
from samba.ndr import ndr_unpack, ndr_pack
from samba.dcerpc import dnsp, dnsserver, security
from samba.tests import RpcInterfaceTestCase, env_get_var_value
from samba.netcmd.dns import ARecord, AAAARecord, PTRRecord, CNameRecord, NSRecord, MXRecord, SRVRecord, TXTRecord
from samba import sd_utils, descriptor
from samba import WERRORError, werror
<<<<<<< HEAD
=======

>>>>>>> c67d9a39

class DnsserverTests(RpcInterfaceTestCase):

    @classmethod
    def setUpClass(cls):
        good_dns = ["SAMDOM.EXAMPLE.COM",
                    "1.EXAMPLE.COM",
                    "%sEXAMPLE.COM" % ("1." * 100),
                    "EXAMPLE",
                    "\n.COM",
                    "!@#$%^&*()_",
                    "HIGH\xFFBYTE",
                    "@.EXAMPLE.COM",
                    "."]
        bad_dns = ["...",
                   ".EXAMPLE.COM",
                   ".EXAMPLE.",
                   "",
                   "SAMDOM..EXAMPLE.COM"]

        good_mx = ["SAMDOM.EXAMPLE.COM 65535"]
        bad_mx = []

        good_srv = ["SAMDOM.EXAMPLE.COM 65535 65535 65535"]
        bad_srv = []

        for bad_dn in bad_dns:
            bad_mx.append("%s 1" % bad_dn)
            bad_srv.append("%s 0 0 0" % bad_dn)
        for good_dn in good_dns:
            good_mx.append("%s 1" % good_dn)
            good_srv.append("%s 0 0 0" % good_dn)

        cls.good_records = {
            "A": ["192.168.0.1",
                  "255.255.255.255"],
            "AAAA": ["1234:5678:9ABC:DEF0:0000:0000:0000:0000",
                     "0000:0000:0000:0000:0000:0000:0000:0000",
                     "1234:5678:9ABC:DEF0:1234:5678:9ABC:DEF0",
                     "1234:1234:1234::",
                     "1234:1234:1234:1234:1234::",
                     "1234:5678:9ABC:DEF0::",
                     "0000:0000::0000",
                     "1234::5678:9ABC:0000:0000:0000:0000",
                     "::1",
                     "::",
                     "1:1:1:1:1:1:1:1"],
            "PTR": good_dns,
            "CNAME": good_dns,
            "NS": good_dns,
            "MX": good_mx,
            "SRV": good_srv,
            "TXT": ["text", "", "@#!", "\n"]
        }

        cls.bad_records = {
            "A": ["192.168.0.500",
                  "255.255.255.255/32"],
            "AAAA": ["GGGG:1234:5678:9ABC:0000:0000:0000:0000",
                     "0000:0000:0000:0000:0000:0000:0000:0000/1",
                     "AAAA:AAAA:AAAA:AAAA:G000:0000:0000:1234",
                     "1234:5678:9ABC:DEF0:1234:5678:9ABC:DEF0:1234",
                     "1234:5678:9ABC:DEF0:1234:5678:9ABC",
                     "1111::1111::1111"],
            "PTR": bad_dns,
            "CNAME": bad_dns,
            "NS": bad_dns,
            "MX": bad_mx,
            "SRV": bad_srv
        }

        # Because we use uint16_t for these numbers, we can't
        # actually create these records.
        invalid_mx = ["SAMDOM.EXAMPLE.COM -1",
                      "SAMDOM.EXAMPLE.COM 65536",
                      "%s 1" % ("A" * 256)]
        invalid_srv = ["SAMDOM.EXAMPLE.COM 0 65536 0",
                       "SAMDOM.EXAMPLE.COM 0 0 65536",
                       "SAMDOM.EXAMPLE.COM 65536 0 0"]
        cls.invalid_records = {
            "MX": invalid_mx,
            "SRV": invalid_srv
        }

    def setUp(self):
        super(DnsserverTests, self).setUp()
        self.server = os.environ["DC_SERVER"]
        self.zone = env_get_var_value("REALM").lower()
        self.conn = dnsserver.dnsserver("ncacn_ip_tcp:%s[sign]" % (self.server),
                                        self.get_loadparm(),
                                        self.get_credentials())

        self.samdb = SamDB(url="ldap://%s" % os.environ["DC_SERVER_IP"],
                           lp=self.get_loadparm(),
                           session_info=system_session(),
                           credentials=self.get_credentials())

        self.custom_zone = "zone"
        zone_create_info = dnsserver.DNS_RPC_ZONE_CREATE_INFO_LONGHORN()
        zone_create_info.pszZoneName = self.custom_zone
        zone_create_info.dwZoneType = dnsp.DNS_ZONE_TYPE_PRIMARY
        zone_create_info.fAging = 0
        zone_create_info.fDsIntegrated = 1
        zone_create_info.fLoadExisting = 1
        zone_create_info.dwDpFlags = dnsserver.DNS_DP_DOMAIN_DEFAULT

        self.conn.DnssrvOperation2(dnsserver.DNS_CLIENT_VERSION_LONGHORN,
                                   0,
                                   self.server,
                                   None,
                                   0,
                                   'ZoneCreate',
                                   dnsserver.DNSSRV_TYPEID_ZONE_CREATE,
                                   zone_create_info)

    def tearDown(self):
        self.conn.DnssrvOperation2(dnsserver.DNS_CLIENT_VERSION_LONGHORN,
                                   0,
                                   self.server,
                                   self.custom_zone,
                                   0,
                                   'DeleteZoneFromDs',
                                   dnsserver.DNSSRV_TYPEID_NULL,
                                   None)
        super(DnsserverTests, self).tearDown()

    # This test fails against Samba (but passes against Windows),
    # because Samba does not return the record when we enum records.
    # Records can be given DNS_RANK_NONE when the zone they are in
    # does not have DNS_ZONE_TYPE_PRIMARY. Since such records can be
    # deleted, however, we do not consider this urgent to fix and
    # so this test is a knownfail.
    def test_rank_none(self):
        """
        See what happens when we set a record's rank to
        DNS_RANK_NONE.
        """

        record_str = "192.168.50.50"
        record_type_str = "A"
        self.add_record(self.custom_zone, "testrecord", record_type_str, record_str)

        dn, record = self.get_record_from_db(self.custom_zone, "testrecord")
        record.rank = 0  # DNS_RANK_NONE
        res = self.samdb.dns_replace_by_dn(dn, [record])
        if res is not None:
            self.fail("Unable to update dns record to have DNS_RANK_NONE.")

        self.assert_num_records(self.custom_zone, "testrecord", record_type_str)
        self.add_record(self.custom_zone, "testrecord", record_type_str, record_str, assertion=False)
        self.delete_record(self.custom_zone, "testrecord", record_type_str, record_str)
        self.assert_num_records(self.custom_zone, "testrecord", record_type_str, 0)

    def test_dns_tombstoned(self):
        """
        See what happens when we set a record to be tombstoned.
        """

        record_str = "192.168.50.50"
        record_type_str = "A"
        self.add_record(self.custom_zone, "testrecord", record_type_str, record_str)

        dn, record = self.get_record_from_db(self.custom_zone, "testrecord")
        record.wType = dnsp.DNS_TYPE_TOMBSTONE
        res = self.samdb.dns_replace_by_dn(dn, [record])
        if res is not None:
            self.fail("Unable to update dns record to be tombstoned.")

        self.assert_num_records(self.custom_zone, "testrecord", record_type_str)
        self.delete_record(self.custom_zone, "testrecord", record_type_str, record_str)
        self.assert_num_records(self.custom_zone, "testrecord", record_type_str, 0)

    def get_record_from_db(self, zone_name, record_name):
        """
        Returns (dn of record, record)
        """

        zones = self.samdb.search(base="DC=DomainDnsZones,%s" % self.samdb.get_default_basedn(), scope=ldb.SCOPE_SUBTREE,
                                  expression="(objectClass=dnsZone)",
                                  attrs=["cn"])

        zone_dn = None
        for zone in zones:
            if "DC=%s," % zone_name in str(zone.dn):
                zone_dn = zone.dn
                break

        if zone_dn is None:
            raise AssertionError("Couldn't find zone '%s'." % zone_name)

        records = self.samdb.search(base=zone_dn, scope=ldb.SCOPE_SUBTREE,
                                    expression="(objectClass=dnsNode)",
                                    attrs=["dnsRecord"])

        for old_packed_record in records:
            if record_name in str(old_packed_record.dn):
                rec = ndr_unpack(dnsp.DnssrvRpcRecord, old_packed_record["dnsRecord"][0])
                return (old_packed_record.dn, rec)

    def test_duplicate_matching(self):
        """
        Make sure that records which should be distinct from each other or duplicate
        to each other behave as expected.
        """

        distinct_dns = [("SAMDOM.EXAMPLE.COM",
                         "SAMDOM.EXAMPLE.CO",
                         "EXAMPLE.COM", "SAMDOM.EXAMPLE")]
        duplicate_dns = [("SAMDOM.EXAMPLE.COM", "samdom.example.com", "SAMDOM.example.COM"),
                         ("EXAMPLE.", "EXAMPLE")]

        # Every tuple has entries which should be considered duplicate to one another.
        duplicates = {
            "AAAA": [("AAAA::", "aaaa::"),
                     ("AAAA::", "AAAA:0000::"),
                     ("AAAA::", "AAAA:0000:0000:0000:0000:0000:0000:0000"),
                     ("AAAA::", "AAAA:0:0:0:0:0:0:0"),
                     ("0123::", "123::"),
                     ("::", "::0", "0000:0000:0000:0000:0000:0000:0000:0000")],
        }

        # Every tuple has entries which should be considered distinct from one another.
        distinct = {
            "A": [("192.168.1.0", "192.168.1.1", "192.168.2.0", "192.169.1.0", "193.168.1.0")],
            "AAAA": [("AAAA::1234:5678:9ABC", "::AAAA:1234:5678:9ABC"),
                     ("1000::", "::1000"),
                     ("::1", "::11", "::1111"),
                     ("1234::", "0234::")],
            "SRV": [("SAMDOM.EXAMPLE.COM 1 1 1", "SAMDOM.EXAMPLE.COM 1 1 0", "SAMDOM.EXAMPLE.COM 1 0 1",
                     "SAMDOM.EXAMPLE.COM 0 1 1", "SAMDOM.EXAMPLE.COM 2 1 0", "SAMDOM.EXAMPLE.COM 2 2 2")],
            "MX": [("SAMDOM.EXAMPLE.COM 1", "SAMDOM.EXAMPLE.COM 0")],
            "TXT": [("A RECORD", "B RECORD", "a record")]
        }

        for record_type_str in ("PTR", "CNAME", "NS"):
            distinct[record_type_str] = distinct_dns
            duplicates[record_type_str] = duplicate_dns

        for record_type_str in duplicates:
            for duplicate_tuple in duplicates[record_type_str]:
                # Attempt to add duplicates and make sure that all after the first fails
                self.add_record(self.custom_zone, "testrecord", record_type_str, duplicate_tuple[0])
                for record in duplicate_tuple:
                    self.add_record(self.custom_zone, "testrecord", record_type_str, record, assertion=False)
                    self.assert_num_records(self.custom_zone, "testrecord", record_type_str)
                self.delete_record(self.custom_zone, "testrecord", record_type_str, duplicate_tuple[0])

                # Repeatedly: add the first duplicate, and attempt to remove all of the others, making sure this succeeds
                for record in duplicate_tuple:
                    self.add_record(self.custom_zone, "testrecord", record_type_str, duplicate_tuple[0])
                    self.delete_record(self.custom_zone, "testrecord", record_type_str, record)

        for record_type_str in distinct:
            for distinct_tuple in distinct[record_type_str]:
                # Attempt to add distinct and make sure that they all succeed within a tuple
                i = 0
                for record in distinct_tuple:
                    i = i + 1
                    try:
                        self.add_record(self.custom_zone, "testrecord", record_type_str, record)
                        # All records should have been added.
                        self.assert_num_records(self.custom_zone, "testrecord", record_type_str, expected_num=i)
                    except AssertionError as e:
                        raise AssertionError("Failed to add %s, which should be distinct from all others in the set. "
                                             "Original error: %s\nDistinct set: %s." % (record, e, distinct_tuple))
                for record in distinct_tuple:
                    self.delete_record(self.custom_zone, "testrecord", record_type_str, record)
                    # CNAMEs should not have been added, since they conflict.
                    if record_type_str == 'CNAME':
                        continue

                # Add the first distinct and attempt to remove all of the others, making sure this fails
                # Windows fails this test. This is probably due to weird tombstoning behavior.
                self.add_record(self.custom_zone, "testrecord", record_type_str, distinct_tuple[0])
                for record in distinct_tuple:
                    if record == distinct_tuple[0]:
                        continue
                    try:
                        self.delete_record(self.custom_zone, "testrecord", record_type_str, record, assertion=False)
                    except AssertionError as e:
                        raise AssertionError("Managed to remove %s by attempting to remove %s. Original error: %s"
                                             % (distinct_tuple[0], record, e))
                self.delete_record(self.custom_zone, "testrecord", record_type_str, distinct_tuple[0])

    def test_accept_valid_commands(self):
        """
        Make sure that we can add, update and delete a variety
        of valid records.
        """
        for record_type_str in self.good_records:
            for record_str in self.good_records[record_type_str]:
                self.add_record(self.custom_zone, "testrecord", record_type_str, record_str)
                self.assert_num_records(self.custom_zone, "testrecord", record_type_str)
                self.delete_record(self.custom_zone, "testrecord", record_type_str, record_str)

    def check_params(self, wDataLength, rank, flags, dwTtlSeconds, dwReserved, data,
                     wType, dwTimeStamp=0, zone="zone", rec_name="testrecord"):
        res = self.get_record_from_db(zone, rec_name)
        self.assertIsNotNone(res, "Expected record %s but was not found over LDAP." % data)
        (rec_dn, rec) = res
        self.assertEqual(wDataLength, rec.wDataLength, "Unexpected data length for record %s. Got %s, expected %s." % (data, rec.wDataLength, wDataLength))
        self.assertEqual(rank, rec.rank, "Unexpected rank for record %s. Got %s, expected %s." % (data, rec.rank, rank))
        self.assertEqual(flags, rec.flags, "Unexpected flags for record %s. Got %s, expected %s." % (data, rec.flags, flags))
        self.assertEqual(dwTtlSeconds, rec.dwTtlSeconds, "Unexpected time to live for record %s. Got %s, expected %s." % (data, rec.dwTtlSeconds, dwTtlSeconds))
        self.assertEqual(dwReserved, rec.dwReserved, "Unexpected dwReserved for record %s. Got %s, expected %s." % (data, rec.dwReserved, dwReserved))
        self.assertEqual(data.lower(), rec.data.lower(), "Unexpected data for record %s. Got %s, expected %s." % (data, rec.data.lower(), data.lower()))
        self.assertEqual(wType, rec.wType, "Unexpected wType for record %s. Got %s, expected %s." % (data, rec.wType, wType))
        self.assertEqual(dwTimeStamp, rec.dwTimeStamp, "Unexpected timestamp for record %s. Got %s, expected %s." % (data, rec.dwTimeStamp, dwTimeStamp))

    def test_record_params(self):
        """
        Make sure that, when we add records to the database,
        they're added with reasonable parameters.
        """
        self.add_record(self.custom_zone, "testrecord", "A", "192.168.50.50")
        self.check_params(4, 240, 0, 900, 0, "192.168.50.50", 1)
        self.delete_record(self.custom_zone, "testrecord", "A", "192.168.50.50")
        self.add_record(self.custom_zone, "testrecord", "AAAA", "AAAA:AAAA::")
        self.check_params(16, 240, 0, 900, 0, "AAAA:AAAA:0000:0000:0000:0000:0000:0000", 28)
        self.delete_record(self.custom_zone, "testrecord", "AAAA", "AAAA:AAAA::")
        self.add_record(self.custom_zone, "testrecord", "CNAME", "cnamedest")
        self.check_params(13, 240, 0, 900, 0, "cnamedest", 5)
        self.delete_record(self.custom_zone, "testrecord", "CNAME", "cnamedest")

    def test_reject_invalid_commands(self):
        """
        Make sure that we can't add a variety of invalid records,
        and that we can't update valid records to invalid ones.
        """
        num_failures = 0
        for record_type_str in self.bad_records:
            for record_str in self.bad_records[record_type_str]:
                # Attempt to add the bad record, which should fail. Then, attempt to query for and delete
                # it. Since it shouldn't exist, these should fail too.
                try:
                    self.add_record(self.custom_zone, "testrecord", record_type_str, record_str, assertion=False)
                    self.assert_num_records(self.custom_zone, "testrecord", record_type_str, expected_num=0)
                    self.delete_record(self.custom_zone, "testrecord", record_type_str, record_str, assertion=False)
                except AssertionError as e:
                    print(e)
                    num_failures = num_failures + 1

        # Also try to update valid records to invalid ones, making sure this fails
        for record_type_str in self.bad_records:
            for record_str in self.bad_records[record_type_str]:
                good_record_str = self.good_records[record_type_str][0]
                self.add_record(self.custom_zone, "testrecord", record_type_str, good_record_str)
                try:
                    self.add_record(self.custom_zone, "testrecord", record_type_str, record_str, assertion=False)
                except AssertionError as e:
                    print(e)
                    num_failures = num_failures + 1
                self.delete_record(self.custom_zone, "testrecord", record_type_str, good_record_str)

        self.assertTrue(num_failures == 0, "Failed to reject invalid commands. Total failures: %d." % num_failures)

    def test_add_duplicate_different_type(self):
        """
        Attempt to add some values which have the same name as
        existing ones, just a different type.
        """
        num_failures = 0
        for record_type_str_1 in self.good_records:
            record1 = self.good_records[record_type_str_1][0]
            self.add_record(self.custom_zone, "testrecord", record_type_str_1, record1)
            for record_type_str_2 in self.good_records:
                if record_type_str_1 == record_type_str_2:
                    continue

                record2 = self.good_records[record_type_str_2][0]

                has_a = record_type_str_1 == 'A' or record_type_str_2 == 'A'
                has_aaaa = record_type_str_1 == 'AAAA' or record_type_str_2 == 'AAAA'
                has_cname = record_type_str_1 == 'CNAME' or record_type_str_2 == 'CNAME'
                has_ptr = record_type_str_1 == 'PTR' or record_type_str_2 == 'PTR'
                has_mx = record_type_str_1 == 'MX' or record_type_str_2 == 'MX'
                has_srv = record_type_str_1 == 'SRV' or record_type_str_2 == 'SRV'
                has_txt = record_type_str_1 == 'TXT' or record_type_str_2 == 'TXT'

                # If we attempt to add any record except A or AAAA when we already have an NS record,
                # the add should fail.
                add_error_ok = False
                if record_type_str_1 == 'NS' and not has_a and not has_aaaa:
                    add_error_ok = True
                # If we attempt to add a CNAME when an A, PTR or MX record exists, the add should fail.
                if record_type_str_2 == 'CNAME' and (has_ptr or has_mx or has_a or has_aaaa):
                    add_error_ok = True
                # If we have a CNAME, adding an A, AAAA, SRV or TXT record should fail.
                # If we have an A, AAAA, SRV or TXT record, adding a CNAME should fail.
                if has_cname and (has_a or has_aaaa or has_srv or has_txt):
                    add_error_ok = True

                try:
                    self.add_record(self.custom_zone, "testrecord", record_type_str_2, record2)
                    if add_error_ok:
                        num_failures = num_failures + 1
                        print("Expected error when adding %s while a %s existed."
                              % (record_type_str_2, record_type_str_1))
                except AssertionError as e:
                    if not add_error_ok:
                        num_failures = num_failures + 1
                        print("Didn't expect error when adding %s while a %s existed."
                              % (record_type_str_2, record_type_str_1))

                if not add_error_ok:
                    # In the "normal" case, we expect the add to work and us to have one of each type of record afterwards.
                    expected_num_type_1 = 1
                    expected_num_type_2 = 1

                    # If we have an MX record, a PTR record should replace it when added.
                    # If we have a PTR record, an MX record should replace it when added.
                    if has_ptr and has_mx:
                        expected_num_type_1 = 0

                    # If we have a CNAME, SRV or TXT record, a PTR or MX record should replace it when added.
                    if (has_cname or has_srv or has_txt) and (record_type_str_2 == 'PTR' or record_type_str_2 == 'MX'):
                        expected_num_type_1 = 0

                    if (record_type_str_1 == 'NS' and (has_a or has_aaaa)):
                        expected_num_type_2 = 0

                    try:
                        self.assert_num_records(self.custom_zone, "testrecord", record_type_str_1, expected_num=expected_num_type_1)
                    except AssertionError as e:
                        num_failures = num_failures + 1
                        print("Expected %s %s records after adding a %s record and a %s record already existed."
                              % (expected_num_type_1, record_type_str_1, record_type_str_2, record_type_str_1))
                    try:
                        self.assert_num_records(self.custom_zone, "testrecord", record_type_str_2, expected_num=expected_num_type_2)
                    except AssertionError as e:
                        num_failures = num_failures + 1
                        print("Expected %s %s records after adding a %s record and a %s record already existed."
                              % (expected_num_type_2, record_type_str_2, record_type_str_2, record_type_str_1))

                try:
                    self.delete_record(self.custom_zone, "testrecord", record_type_str_2, record2)
                except AssertionError as e:
                    pass

            self.delete_record(self.custom_zone, "testrecord", record_type_str_1, record1)

        self.assertTrue(num_failures == 0, "Failed collision and replacement behavior. Total failures: %d." % num_failures)

    # Windows fails this test in the same way we do.
    def _test_cname(self):
        """
        Test some special properties of CNAME records.
        """

        # RFC 1912: When there is a CNAME record, there must not be any other records with the same alias
        cname_record = self.good_records["CNAME"][1]
        self.add_record(self.custom_zone, "testrecord", "CNAME", cname_record)

        for record_type_str in self.good_records:
            other_record = self.good_records[record_type_str][0]
            self.add_record(self.custom_zone, "testrecord", record_type_str, other_record, assertion=False)
            self.assert_num_records(self.custom_zone, "testrecord", record_type_str, expected_num=0)

        # RFC 2181: MX & NS records must not be allowed to point to a CNAME alias
        mx_record = "testrecord 1"
        ns_record = "testrecord"

        self.add_record(self.custom_zone, "mxrec", "MX", mx_record, assertion=False)
        self.add_record(self.custom_zone, "nsrec", "NS", ns_record, assertion=False)

        self.delete_record(self.custom_zone, "testrecord", "CNAME", cname_record)

    def test_add_duplicate_value(self):
        """
        Make sure that we can't add duplicate values of any type.
        """
        for record_type_str in self.good_records:
            record = self.good_records[record_type_str][0]

            self.add_record(self.custom_zone, "testrecord", record_type_str, record)
            self.add_record(self.custom_zone, "testrecord", record_type_str, record, assertion=False)
            self.assert_num_records(self.custom_zone, "testrecord", record_type_str)
            self.delete_record(self.custom_zone, "testrecord", record_type_str, record)

    def test_add_similar_value(self):
        """
        Attempt to add values with the same name and type in the same
        zone. This should work, and should result in both values
        existing (except with some types).
        """
        for record_type_str in self.good_records:
            for i in range(1, len(self.good_records[record_type_str])):
                record1 = self.good_records[record_type_str][i - 1]
                record2 = self.good_records[record_type_str][i]

                if record_type_str == 'CNAME':
                    continue
                # We expect CNAME records to override one another, as
                # an alias can only map to one CNAME record.
                # Also, on Windows, when the empty string is added and
                # another record is added afterwards, the empty string
                # will be silently overridden by the new one, so it
                # fails this test for the empty string.
                expected_num = 1 if record_type_str == 'CNAME' else 2

                self.add_record(self.custom_zone, "testrecord", record_type_str, record1)
                self.add_record(self.custom_zone, "testrecord", record_type_str, record2)
                self.assert_num_records(self.custom_zone, "testrecord", record_type_str, expected_num=expected_num)
                self.delete_record(self.custom_zone, "testrecord", record_type_str, record1)
                self.delete_record(self.custom_zone, "testrecord", record_type_str, record2)

    def assert_record(self, zone, name, record_type_str, expected_record_str,
                      assertion=True, client_version=dnsserver.DNS_CLIENT_VERSION_LONGHORN):
        """
        Asserts whether or not the given record with the given type exists in the
        given zone.
        """
        try:
            _, result = self.query_records(zone, name, record_type_str)
        except RuntimeError as e:
            if assertion:
                raise AssertionError("Record '%s' of type '%s' was not present when it should have been."
                                     % (expected_record_str, record_type_str))
            else:
                return

        found = False
        for record in result.rec[0].records:
            if record.data == expected_record_str:
                found = True
                break

        if found and not assertion:
            raise AssertionError("Record '%s' of type '%s' was present when it shouldn't have been." % (expected_record_str, record_type_str))
        elif not found and assertion:
            raise AssertionError("Record '%s' of type '%s' was not present when it should have been." % (expected_record_str, record_type_str))

    def assert_num_records(self, zone, name, record_type_str, expected_num=1,
                           client_version=dnsserver.DNS_CLIENT_VERSION_LONGHORN):
        """
        Asserts that there are a given amount of records with the given type in
        the given zone.
        """
        try:
            _, result = self.query_records(zone, name, record_type_str)
            num_results = len(result.rec[0].records)
            if not num_results == expected_num:
                raise AssertionError("There were %d records of type '%s' with the name '%s' when %d were expected."
                                     % (num_results, record_type_str, name, expected_num))
        except RuntimeError:
            if not expected_num == 0:
                raise AssertionError("There were no records of type '%s' with the name '%s' when %d were expected."
                                     % (record_type_str, name, expected_num))

    def query_records(self, zone, name, record_type_str, client_version=dnsserver.DNS_CLIENT_VERSION_LONGHORN):
        return self.conn.DnssrvEnumRecords2(client_version,
                                            0,
                                            self.server,
                                            zone,
                                            name,
                                            None,
                                            self.record_type_int(record_type_str),
                                            dnsserver.DNS_RPC_VIEW_AUTHORITY_DATA | dnsserver.DNS_RPC_VIEW_NO_CHILDREN,
                                            None,
                                            None)

    def record_obj_from_str(self, record_type_str, record_str):
        if record_type_str == 'A':
            return ARecord(record_str)
        elif record_type_str == 'AAAA':
            return AAAARecord(record_str)
        elif record_type_str == 'PTR':
            return PTRRecord(record_str)
        elif record_type_str == 'CNAME':
            return CNameRecord(record_str)
        elif record_type_str == 'NS':
            return NSRecord(record_str)
        elif record_type_str == 'MX':
            split = record_str.split(' ')
            return MXRecord(split[0], int(split[1]))
        elif record_type_str == 'SRV':
            split = record_str.split(' ')
            target = split[0]
            port = int(split[1])
            priority = int(split[2])
            weight = int(split[3])
            return SRVRecord(target, port, priority, weight)
        elif record_type_str == 'TXT':
            return TXTRecord(record_str)

    def record_type_int(self, record_type_str):
        if record_type_str == 'A':
            return dnsp.DNS_TYPE_A
        elif record_type_str == 'AAAA':
            return dnsp.DNS_TYPE_AAAA
        elif record_type_str == 'PTR':
            return dnsp.DNS_TYPE_PTR
        elif record_type_str == 'CNAME':
            return dnsp.DNS_TYPE_CNAME
        elif record_type_str == 'NS':
            return dnsp.DNS_TYPE_NS
        elif record_type_str == 'MX':
            return dnsp.DNS_TYPE_MX
        elif record_type_str == 'SRV':
            return dnsp.DNS_TYPE_SRV
        elif record_type_str == 'TXT':
            return dnsp.DNS_TYPE_TXT

    def add_record(self, zone, name, record_type_str, record_str,
                   assertion=True, client_version=dnsserver.DNS_CLIENT_VERSION_LONGHORN):
        """
        Attempts to add a map from the given name to a record of the given type,
        in the given zone.
        Also asserts whether or not the add was successful.
        This can also update existing records if they have the same name.
        """
        record = self.record_obj_from_str(record_type_str, record_str)
        add_rec_buf = dnsserver.DNS_RPC_RECORD_BUF()
        add_rec_buf.rec = record

        try:
            self.conn.DnssrvUpdateRecord2(client_version,
                                          0,
                                          self.server,
                                          zone,
                                          name,
                                          add_rec_buf,
                                          None)
            if not assertion:
                raise AssertionError("Successfully added record '%s' of type '%s', which should have failed."
                                     % (record_str, record_type_str))
        except RuntimeError as e:
            if assertion:
                raise AssertionError("Failed to add record '%s' of type '%s', which should have succeeded. Error was '%s'."
                                     % (record_str, record_type_str, str(e)))

    def delete_record(self, zone, name, record_type_str, record_str,
                      assertion=True, client_version=dnsserver.DNS_CLIENT_VERSION_LONGHORN):
        """
        Attempts to delete a record with the given name, record and record type
        from the given zone.
        Also asserts whether or not the deletion was successful.
        """
        record = self.record_obj_from_str(record_type_str, record_str)
        del_rec_buf = dnsserver.DNS_RPC_RECORD_BUF()
        del_rec_buf.rec = record

        try:
            self.conn.DnssrvUpdateRecord2(client_version,
                                          0,
                                          self.server,
                                          zone,
                                          name,
                                          None,
                                          del_rec_buf)
            if not assertion:
                raise AssertionError("Successfully deleted record '%s' of type '%s', which should have failed." % (record_str, record_type_str))
        except RuntimeError as e:
            if assertion:
                raise AssertionError("Failed to delete record '%s' of type '%s', which should have succeeded. Error was '%s'." % (record_str, record_type_str, str(e)))

    def test_query2(self):
        typeid, result = self.conn.DnssrvQuery2(dnsserver.DNS_CLIENT_VERSION_W2K,
                                                0,
                                                self.server,
                                                None,
                                                'ServerInfo')
        self.assertEquals(dnsserver.DNSSRV_TYPEID_SERVER_INFO_W2K, typeid)

        typeid, result = self.conn.DnssrvQuery2(dnsserver.DNS_CLIENT_VERSION_DOTNET,
                                                0,
                                                self.server,
                                                None,
                                                'ServerInfo')
        self.assertEquals(dnsserver.DNSSRV_TYPEID_SERVER_INFO_DOTNET, typeid)

        typeid, result = self.conn.DnssrvQuery2(dnsserver.DNS_CLIENT_VERSION_LONGHORN,
                                                0,
                                                self.server,
                                                None,
                                                'ServerInfo')
        self.assertEquals(dnsserver.DNSSRV_TYPEID_SERVER_INFO, typeid)


    # This test is to confirm that we do not support multizone operations,
    # which are designated by a non-zero dwContext value (the 3rd argument
    # to DnssrvOperation).
    def test_operation_invalid(self):
        non_zone = 'a-zone-that-does-not-exist'
        typeid = dnsserver.DNSSRV_TYPEID_NAME_AND_PARAM
        name_and_param = dnsserver.DNS_RPC_NAME_AND_PARAM()
        name_and_param.pszNodeName = 'AllowUpdate'
        name_and_param.dwParam = dnsp.DNS_ZONE_UPDATE_SECURE
        try:
            res = self.conn.DnssrvOperation(self.server,
                                            non_zone,
                                            1,
                                            'ResetDwordProperty',
                                            typeid,
                                            name_and_param)
        except WERRORError as e:
            if e.args[0] == werror.WERR_DNS_ERROR_ZONE_DOES_NOT_EXIST:
                return

        # We should always encounter a DOES_NOT_EXIST error.
        self.fail()

    # This test is to confirm that we do not support multizone operations,
    # which are designated by a non-zero dwContext value (the 5th argument
    # to DnssrvOperation2).
    def test_operation2_invalid(self):
        client_version = dnsserver.DNS_CLIENT_VERSION_LONGHORN
        non_zone = 'a-zone-that-does-not-exist'
        typeid = dnsserver.DNSSRV_TYPEID_NAME_AND_PARAM
        name_and_param = dnsserver.DNS_RPC_NAME_AND_PARAM()
        name_and_param.pszNodeName = 'AllowUpdate'
        name_and_param.dwParam = dnsp.DNS_ZONE_UPDATE_SECURE
        try:
            res = self.conn.DnssrvOperation2(client_version,
                                             0,
                                             self.server,
                                             non_zone,
                                             1,
                                             'ResetDwordProperty',
                                             typeid,
                                             name_and_param)
        except WERRORError as e:
            if e.args[0] == werror.WERR_DNS_ERROR_ZONE_DOES_NOT_EXIST:
                return

        # We should always encounter a DOES_NOT_EXIST error.
        self.fail()

    def test_operation2(self):
        client_version = dnsserver.DNS_CLIENT_VERSION_LONGHORN
        rev_zone = '1.168.192.in-addr.arpa'

        zone_create = dnsserver.DNS_RPC_ZONE_CREATE_INFO_LONGHORN()
        zone_create.pszZoneName = rev_zone
        zone_create.dwZoneType = dnsp.DNS_ZONE_TYPE_PRIMARY
        zone_create.fAllowUpdate = dnsp.DNS_ZONE_UPDATE_SECURE
        zone_create.fAging = 0
        zone_create.dwDpFlags = dnsserver.DNS_DP_DOMAIN_DEFAULT

        # Create zone
        self.conn.DnssrvOperation2(client_version,
                                   0,
                                   self.server,
                                   None,
                                   0,
                                   'ZoneCreate',
                                   dnsserver.DNSSRV_TYPEID_ZONE_CREATE,
                                   zone_create)

        request_filter = (dnsserver.DNS_ZONE_REQUEST_REVERSE |
                          dnsserver.DNS_ZONE_REQUEST_PRIMARY)
        _, zones = self.conn.DnssrvComplexOperation2(client_version,
                                                     0,
                                                     self.server,
                                                     None,
                                                     'EnumZones',
                                                     dnsserver.DNSSRV_TYPEID_DWORD,
                                                     request_filter)
        self.assertEquals(1, zones.dwZoneCount)

        # Delete zone
        self.conn.DnssrvOperation2(client_version,
                                   0,
                                   self.server,
                                   rev_zone,
                                   0,
                                   'DeleteZoneFromDs',
                                   dnsserver.DNSSRV_TYPEID_NULL,
                                   None)

        typeid, zones = self.conn.DnssrvComplexOperation2(client_version,
                                                          0,
                                                          self.server,
                                                          None,
                                                          'EnumZones',
                                                          dnsserver.DNSSRV_TYPEID_DWORD,
                                                          request_filter)
        self.assertEquals(0, zones.dwZoneCount)

    def test_complexoperation2(self):
        client_version = dnsserver.DNS_CLIENT_VERSION_LONGHORN
        request_filter = (dnsserver.DNS_ZONE_REQUEST_FORWARD |
                          dnsserver.DNS_ZONE_REQUEST_PRIMARY)

        typeid, zones = self.conn.DnssrvComplexOperation2(client_version,
                                                          0,
                                                          self.server,
                                                          None,
                                                          'EnumZones',
                                                          dnsserver.DNSSRV_TYPEID_DWORD,
                                                          request_filter)
        self.assertEquals(dnsserver.DNSSRV_TYPEID_ZONE_LIST, typeid)
        self.assertEquals(3, zones.dwZoneCount)

        request_filter = (dnsserver.DNS_ZONE_REQUEST_REVERSE |
                          dnsserver.DNS_ZONE_REQUEST_PRIMARY)
        typeid, zones = self.conn.DnssrvComplexOperation2(client_version,
                                                          0,
                                                          self.server,
                                                          None,
                                                          'EnumZones',
                                                          dnsserver.DNSSRV_TYPEID_DWORD,
                                                          request_filter)
        self.assertEquals(dnsserver.DNSSRV_TYPEID_ZONE_LIST, typeid)
        self.assertEquals(0, zones.dwZoneCount)

    def test_enumrecords2(self):
        client_version = dnsserver.DNS_CLIENT_VERSION_LONGHORN
        record_type = dnsp.DNS_TYPE_NS
        select_flags = (dnsserver.DNS_RPC_VIEW_ROOT_HINT_DATA |
                        dnsserver.DNS_RPC_VIEW_ADDITIONAL_DATA)
        _, roothints = self.conn.DnssrvEnumRecords2(client_version,
                                                    0,
                                                    self.server,
                                                    '..RootHints',
                                                    '.',
                                                    None,
                                                    record_type,
                                                    select_flags,
                                                    None,
                                                    None)
        self.assertEquals(14, roothints.count)  # 1 NS + 13 A records (a-m)

    def test_updaterecords2(self):
        client_version = dnsserver.DNS_CLIENT_VERSION_LONGHORN
        record_type = dnsp.DNS_TYPE_A
        select_flags = dnsserver.DNS_RPC_VIEW_AUTHORITY_DATA

        name = 'dummy'
        rec = ARecord('1.2.3.4')
        rec2 = ARecord('5.6.7.8')

        # Add record
        add_rec_buf = dnsserver.DNS_RPC_RECORD_BUF()
        add_rec_buf.rec = rec
        self.conn.DnssrvUpdateRecord2(client_version,
                                      0,
                                      self.server,
                                      self.zone,
                                      name,
                                      add_rec_buf,
                                      None)

        _, result = self.conn.DnssrvEnumRecords2(client_version,
                                                 0,
                                                 self.server,
                                                 self.zone,
                                                 name,
                                                 None,
                                                 record_type,
                                                 select_flags,
                                                 None,
                                                 None)
        self.assertEquals(1, result.count)
        self.assertEquals(1, result.rec[0].wRecordCount)
        self.assertEquals(dnsp.DNS_TYPE_A, result.rec[0].records[0].wType)
        self.assertEquals('1.2.3.4', result.rec[0].records[0].data)

        # Update record
        add_rec_buf = dnsserver.DNS_RPC_RECORD_BUF()
        add_rec_buf.rec = rec2
        del_rec_buf = dnsserver.DNS_RPC_RECORD_BUF()
        del_rec_buf.rec = rec
        self.conn.DnssrvUpdateRecord2(client_version,
                                      0,
                                      self.server,
                                      self.zone,
                                      name,
                                      add_rec_buf,
                                      del_rec_buf)

        buflen, result = self.conn.DnssrvEnumRecords2(client_version,
                                                      0,
                                                      self.server,
                                                      self.zone,
                                                      name,
                                                      None,
                                                      record_type,
                                                      select_flags,
                                                      None,
                                                      None)
        self.assertEquals(1, result.count)
        self.assertEquals(1, result.rec[0].wRecordCount)
        self.assertEquals(dnsp.DNS_TYPE_A, result.rec[0].records[0].wType)
        self.assertEquals('5.6.7.8', result.rec[0].records[0].data)

        # Delete record
        del_rec_buf = dnsserver.DNS_RPC_RECORD_BUF()
        del_rec_buf.rec = rec2
        self.conn.DnssrvUpdateRecord2(client_version,
                                      0,
                                      self.server,
                                      self.zone,
                                      name,
                                      None,
                                      del_rec_buf)

        self.assertRaises(RuntimeError, self.conn.DnssrvEnumRecords2,
                          client_version,
                          0,
                          self.server,
                          self.zone,
                          name,
                          None,
                          record_type,
                          select_flags,
                          None,
                          None)

    # The following tests do not pass against Samba because the owner and
    # group are not consistent with Windows, as well as some ACEs.
    #
    # The following ACE are also required for 2012R2:
    #
    # (OA;CIIO;WP;ea1b7b93-5e48-46d5-bc6c-4df4fda78a35;bf967a86-0de6-11d0-a285-00aa003049e2;PS)
    # (OA;OICI;RPWP;3f78c3e5-f79a-46bd-a0b8-9d18116ddc79;;PS)"
    #
    # [TPM + Allowed-To-Act-On-Behalf-Of-Other-Identity]
    def test_security_descriptor_msdcs_zone(self):
        """
        Make sure that security descriptors of the msdcs zone is
        as expected.
        """

        zones = self.samdb.search(base="DC=ForestDnsZones,%s" % self.samdb.get_default_basedn(),
                                  scope=ldb.SCOPE_SUBTREE,
                                  expression="(&(objectClass=dnsZone)(name=_msdcs*))",
                                  attrs=["nTSecurityDescriptor", "objectClass"])
        self.assertEqual(len(zones), 1)
        self.assertTrue("nTSecurityDescriptor" in zones[0])
        tmp = zones[0]["nTSecurityDescriptor"][0]
        utils = sd_utils.SDUtils(self.samdb)
        sd = ndr_unpack(security.descriptor, tmp)

        domain_sid = security.dom_sid(self.samdb.get_domain_sid())

        res = self.samdb.search(base=self.samdb.get_default_basedn(), scope=ldb.SCOPE_SUBTREE,
                                expression="(sAMAccountName=DnsAdmins)",
                                attrs=["objectSid"])

        dns_admin = str(ndr_unpack(security.dom_sid, res[0]['objectSid'][0]))

        packed_sd = descriptor.sddl2binary("O:SYG:BA"
                                           "D:AI(A;;RPWPCRCCDCLCLORCWOWDSDDTSW;;;DA)"
                                           "(A;;CC;;;AU)"
                                           "(A;;RPLCLORC;;;WD)"
                                           "(A;;RPWPCRCCDCLCLORCWOWDSDDTSW;;;SY)"
                                           "(A;CI;RPWPCRCCDCLCRCWOWDSDDTSW;;;ED)",
                                           domain_sid, {"DnsAdmins": dns_admin})
        expected_sd = descriptor.get_clean_sd(ndr_unpack(security.descriptor, packed_sd))

        diff = descriptor.get_diff_sds(expected_sd, sd, domain_sid)
        self.assertEqual(diff, '', "SD of msdcs zone different to expected.\n"
                         "Difference was:\n%s\nExpected: %s\nGot: %s" %
                         (diff, expected_sd.as_sddl(utils.domain_sid),
                          sd.as_sddl(utils.domain_sid)))

    def test_security_descriptor_forest_zone(self):
        """
        Make sure that security descriptors of forest dns zones are
        as expected.
        """
        forest_zone = "test_forest_zone"
        zone_create_info = dnsserver.DNS_RPC_ZONE_CREATE_INFO_LONGHORN()
        zone_create_info.dwZoneType = dnsp.DNS_ZONE_TYPE_PRIMARY
        zone_create_info.fAging = 0
        zone_create_info.fDsIntegrated = 1
        zone_create_info.fLoadExisting = 1

        zone_create_info.pszZoneName = forest_zone
        zone_create_info.dwDpFlags = dnsserver.DNS_DP_FOREST_DEFAULT

        self.conn.DnssrvOperation2(dnsserver.DNS_CLIENT_VERSION_LONGHORN,
                                   0,
                                   self.server,
                                   None,
                                   0,
                                   'ZoneCreate',
                                   dnsserver.DNSSRV_TYPEID_ZONE_CREATE,
                                   zone_create_info)

        partition_dn = self.samdb.get_default_basedn()
        partition_dn.add_child("DC=ForestDnsZones")
        zones = self.samdb.search(base=partition_dn, scope=ldb.SCOPE_SUBTREE,
                                  expression="(name=%s)" % forest_zone,
                                  attrs=["nTSecurityDescriptor"])
        self.assertEqual(len(zones), 1)
        current_dn = zones[0].dn
        self.assertTrue("nTSecurityDescriptor" in zones[0])
        tmp = zones[0]["nTSecurityDescriptor"][0]
        utils = sd_utils.SDUtils(self.samdb)
        sd = ndr_unpack(security.descriptor, tmp)

        domain_sid = security.dom_sid(self.samdb.get_domain_sid())

        res = self.samdb.search(base=self.samdb.get_default_basedn(),
                                scope=ldb.SCOPE_SUBTREE,
                                expression="(sAMAccountName=DnsAdmins)",
                                attrs=["objectSid"])

        dns_admin = str(ndr_unpack(security.dom_sid, res[0]['objectSid'][0]))

        packed_sd = descriptor.sddl2binary("O:DAG:DA"
                                           "D:AI(A;;RPWPCRCCDCLCLORCWOWDSDDTSW;;;DA)"
                                           "(A;;CC;;;AU)"
                                           "(A;;RPLCLORC;;;WD)"
                                           "(A;;RPWPCRCCDCLCLORCWOWDSDDTSW;;;SY)"
                                           "(A;CI;RPWPCRCCDCLCRCWOWDSDDTSW;;;ED)",
                                           domain_sid, {"DnsAdmins": dns_admin})
        expected_sd = descriptor.get_clean_sd(ndr_unpack(security.descriptor, packed_sd))

        packed_msdns = descriptor.get_dns_forest_microsoft_dns_descriptor(domain_sid,
                                                                          {"DnsAdmins": dns_admin})
        expected_msdns_sd = descriptor.get_clean_sd(ndr_unpack(security.descriptor, packed_msdns))

        packed_part_sd = descriptor.get_dns_partition_descriptor(domain_sid)
        expected_part_sd = descriptor.get_clean_sd(ndr_unpack(security.descriptor,
                                                              packed_part_sd))
        try:
            msdns_dn = ldb.Dn(self.samdb, "CN=MicrosoftDNS,%s" % str(partition_dn))
            security_desc_dict = [(current_dn.get_linearized(), expected_sd),
                                  (msdns_dn.get_linearized(), expected_msdns_sd),
                                  (partition_dn.get_linearized(), expected_part_sd)]

            for (key, sec_desc) in security_desc_dict:
                zones = self.samdb.search(base=key, scope=ldb.SCOPE_BASE,
                                          attrs=["nTSecurityDescriptor"])
                self.assertTrue("nTSecurityDescriptor" in zones[0])
                tmp = zones[0]["nTSecurityDescriptor"][0]
                utils = sd_utils.SDUtils(self.samdb)

                sd = ndr_unpack(security.descriptor, tmp)
                diff = descriptor.get_diff_sds(sec_desc, sd, domain_sid)

                self.assertEqual(diff, '', "Security descriptor of forest DNS zone with DN '%s' different to expected. Difference was:\n%s\nExpected: %s\nGot: %s"
                                 % (key, diff, sec_desc.as_sddl(utils.domain_sid), sd.as_sddl(utils.domain_sid)))

        finally:
            self.conn.DnssrvOperation2(dnsserver.DNS_CLIENT_VERSION_LONGHORN,
                                       0,
                                       self.server,
                                       forest_zone,
                                       0,
                                       'DeleteZoneFromDs',
                                       dnsserver.DNSSRV_TYPEID_NULL,
                                       None)

    def test_security_descriptor_domain_zone(self):
        """
        Make sure that security descriptors of domain dns zones are
        as expected.
        """

        partition_dn = self.samdb.get_default_basedn()
        partition_dn.add_child("DC=DomainDnsZones")
        zones = self.samdb.search(base=partition_dn, scope=ldb.SCOPE_SUBTREE,
                                  expression="(name=%s)" % self.custom_zone,
                                  attrs=["nTSecurityDescriptor"])
        self.assertEqual(len(zones), 1)
        current_dn = zones[0].dn
        self.assertTrue("nTSecurityDescriptor" in zones[0])
        tmp = zones[0]["nTSecurityDescriptor"][0]
        utils = sd_utils.SDUtils(self.samdb)
        sd = ndr_unpack(security.descriptor, tmp)
        sddl = sd.as_sddl(utils.domain_sid)

        domain_sid = security.dom_sid(self.samdb.get_domain_sid())

        res = self.samdb.search(base=self.samdb.get_default_basedn(), scope=ldb.SCOPE_SUBTREE,
                                expression="(sAMAccountName=DnsAdmins)",
                                attrs=["objectSid"])

        dns_admin = str(ndr_unpack(security.dom_sid, res[0]['objectSid'][0]))

        packed_sd = descriptor.sddl2binary("O:DAG:DA"
                                           "D:AI(A;;RPWPCRCCDCLCLORCWOWDSDDTSW;;;DA)"
                                           "(A;;CC;;;AU)"
                                           "(A;;RPLCLORC;;;WD)"
                                           "(A;;RPWPCRCCDCLCLORCWOWDSDDTSW;;;SY)"
                                           "(A;CI;RPWPCRCCDCLCRCWOWDSDDTSW;;;ED)",
                                           domain_sid, {"DnsAdmins": dns_admin})
        expected_sd = descriptor.get_clean_sd(ndr_unpack(security.descriptor, packed_sd))

        packed_msdns = descriptor.get_dns_domain_microsoft_dns_descriptor(domain_sid,
                                                                          {"DnsAdmins": dns_admin})
        expected_msdns_sd = descriptor.get_clean_sd(ndr_unpack(security.descriptor, packed_msdns))

        packed_part_sd = descriptor.get_dns_partition_descriptor(domain_sid)
        expected_part_sd = descriptor.get_clean_sd(ndr_unpack(security.descriptor,
                                                              packed_part_sd))

        msdns_dn = ldb.Dn(self.samdb, "CN=MicrosoftDNS,%s" % str(partition_dn))
        security_desc_dict = [(current_dn.get_linearized(), expected_sd),
                              (msdns_dn.get_linearized(), expected_msdns_sd),
                              (partition_dn.get_linearized(), expected_part_sd)]

        for (key, sec_desc) in security_desc_dict:
            zones = self.samdb.search(base=key, scope=ldb.SCOPE_BASE,
                                      attrs=["nTSecurityDescriptor"])
            self.assertTrue("nTSecurityDescriptor" in zones[0])
            tmp = zones[0]["nTSecurityDescriptor"][0]
            utils = sd_utils.SDUtils(self.samdb)

            sd = ndr_unpack(security.descriptor, tmp)
            diff = descriptor.get_diff_sds(sec_desc, sd, domain_sid)

            self.assertEqual(diff, '', "Security descriptor of domain DNS zone with DN '%s' different to expected. Difference was:\n%s\nExpected: %s\nGot: %s"
                             % (key, diff, sec_desc.as_sddl(utils.domain_sid), sd.as_sddl(utils.domain_sid)))<|MERGE_RESOLUTION|>--- conflicted
+++ resolved
@@ -29,10 +29,7 @@
 from samba.netcmd.dns import ARecord, AAAARecord, PTRRecord, CNameRecord, NSRecord, MXRecord, SRVRecord, TXTRecord
 from samba import sd_utils, descriptor
 from samba import WERRORError, werror
-<<<<<<< HEAD
-=======
-
->>>>>>> c67d9a39
+
 
 class DnsserverTests(RpcInterfaceTestCase):
 
