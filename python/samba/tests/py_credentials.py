--- conflicted
+++ resolved
@@ -150,11 +150,7 @@
                                    validation_level,
                                    netr_flags)
         except NTSTATUSError as e:
-<<<<<<< HEAD
-            enum = ctypes.c_uint32(e[0]).value
-=======
             enum = ctypes.c_uint32(e.args[0]).value
->>>>>>> 76c3e172
             if enum == ntstatus.NT_STATUS_WRONG_PASSWORD:
                 self.fail("got wrong password error")
             else:
