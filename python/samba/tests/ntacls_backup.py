--- conflicted
+++ resolved
@@ -26,10 +26,7 @@
 
 from samba.auth import system_session
 from samba.dcerpc import security
-<<<<<<< HEAD
-=======
 from samba.tests import env_loadparm
->>>>>>> c67d9a39
 from samba.tests.smbd_base import SmbdBaseTests
 
 
