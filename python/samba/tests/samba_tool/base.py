--- conflicted
+++ resolved
@@ -121,11 +121,7 @@
     def randomName(self, count=8):
         """Create a random name, cap letters and numbers, and always starting with a letter"""
         name = random.choice(string.ascii_uppercase)
-<<<<<<< HEAD
-        name += ''.join(random.choice(string.ascii_uppercase + string.ascii_lowercase+ string.digits) for x in range(count - 1))
-=======
         name += ''.join(random.choice(string.ascii_uppercase + string.ascii_lowercase + string.digits) for x in range(count - 1))
->>>>>>> 5b2a3764
         return name
 
     def randomXid(self):
