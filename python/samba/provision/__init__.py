--- conflicted
+++ resolved
@@ -1194,15 +1194,6 @@
                     domainControllerFunctionality)})
 
         # Setup fSMORoleOwner entries to point at the newly created DC entry
-<<<<<<< HEAD
-        setup_modify_ldif(samdb,
-                          setup_path("provision_self_join_modify_schema.ldif"), {
-                              "SCHEMADN": names.schemadn,
-                              "SERVERDN": names.serverdn,
-                          },
-                          controls=["provision:0", "relax:0"])
-=======
->>>>>>> c67d9a39
         setup_modify_ldif(samdb,
                           setup_path("provision_self_join_modify_schema.ldif"), {
                               "SCHEMADN": names.schemadn,
