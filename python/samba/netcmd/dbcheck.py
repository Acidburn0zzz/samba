# Samba4 AD database checker
#
# Copyright (C) Andrew Tridgell 2011
#
# This program is free software; you can redistribute it and/or modify
# it under the terms of the GNU General Public License as published by
# the Free Software Foundation; either version 3 of the License, or
# (at your option) any later version.
#
# This program is distributed in the hope that it will be useful,
# but WITHOUT ANY WARRANTY; without even the implied warranty of
# MERCHANTABILITY or FITNESS FOR A PARTICULAR PURPOSE.  See the
# GNU General Public License for more details.
#
# You should have received a copy of the GNU General Public License
# along with this program.  If not, see <http://www.gnu.org/licenses/>.
#

import ldb
import sys
import samba.getopt as options
from samba.auth import system_session
from samba.samdb import SamDB
from samba.netcmd import (
    Command,
    CommandError,
    Option
)
from samba.dbchecker import dbcheck


class cmd_dbcheck(Command):
    """Check local AD database for errors."""
    synopsis = "%prog [<DN>] [options]"

    takes_optiongroups = {
        "sambaopts": options.SambaOptions,
        "versionopts": options.VersionOptions,
        "credopts": options.CredentialsOptionsDouble,
    }

    def process_yes(option, opt, value, parser):
        assert value is None
        rargs = parser.rargs
        if rargs:
            arg = rargs[0]
            if ((arg[:2] == "--" and len(arg) > 2) or
                (arg[:1] == "-" and len(arg) > 1 and arg[1] != "-")):
                setattr(parser.values, "yes", True)
            else:
                setattr(parser.values, "yes_rules", arg.split())
                del rargs[0]
        else:
            setattr(parser.values, "yes", True)

    takes_args = ["DN?"]

    takes_options = [
        Option("--scope", dest="scope", default="SUB",
               help="Pass search scope that builds DN list. Options: SUB, ONE, BASE"),
        Option("--fix", dest="fix", default=False, action='store_true',
               help='Fix any errors found'),
        Option("--yes", action='callback', callback=process_yes,
               help="don't confirm changes individually. Applies all as a single transaction (will not succeed if any errors are found)"),
        Option("--cross-ncs", dest="cross_ncs", default=False, action='store_true',
               help="cross naming context boundaries"),
        Option("-v", "--verbose", dest="verbose", action="store_true", default=False,
               help="Print more details of checking"),
        Option("-q", "--quiet", action="store_true", default=False,
               help="don't print details of checking"),
        Option("--attrs", dest="attrs", default=None, help="list of attributes to check (space separated)"),
        Option("--reindex", dest="reindex", default=False, action="store_true", help="force database re-index"),
        Option("--force-modules", dest="force_modules", default=False, action="store_true", help="force loading of Samba modules and ignore the @MODULES record (for very old databases)"),
        Option("--reset-well-known-acls", dest="reset_well_known_acls", default=False, action="store_true", help="reset ACLs on objects with well known default ACL values to the default"),
        Option("--quick-membership-checks", dest="quick_membership_checks",
               help=("Skips missing/orphaned memberOf backlinks checks, "
                     "but speeds up dbcheck dramatically for domains with "
                     "large groups"),
               default=False, action="store_true"),
        Option("-H", "--URL", help="LDB URL for database or target server (defaults to local SAM database)",
               type=str, metavar="URL", dest="H"),
        Option("--selftest-check-expired-tombstones",
               dest="selftest_check_expired_tombstones", default=False, action="store_true",
               help=Option.SUPPRESS_HELP), # This is only used by tests
    ]

    def run(self, DN=None, H=None, verbose=False, fix=False, yes=False,
            cross_ncs=False, quiet=False,
            scope="SUB", credopts=None, sambaopts=None, versionopts=None,
            attrs=None, reindex=False, force_modules=False,
<<<<<<< HEAD
=======
            quick_membership_checks=False,
>>>>>>> 1f07059a
            reset_well_known_acls=False,
            selftest_check_expired_tombstones=False,
            yes_rules=[]):

        lp = sambaopts.get_loadparm()

        over_ldap = H is not None and H.startswith('ldap')

        if over_ldap:
            creds = credopts.get_credentials(lp, fallback_machine=True)
        else:
            creds = None

        if force_modules:
            samdb = SamDB(session_info=system_session(), url=H,
                          credentials=creds, lp=lp, options=["modules=samba_dsdb"])
        else:
            try:
                samdb = SamDB(session_info=system_session(), url=H,
                              credentials=creds, lp=lp)
            except:
                raise CommandError("Failed to connect to DB at %s.  If this is a really old sam.ldb (before alpha9), then try again with --force-modules" % H)

        if H is None or not over_ldap:
            samdb_schema = samdb
        else:
            samdb_schema = SamDB(session_info=system_session(), url=None,
                                 credentials=creds, lp=lp)

        scope_map = {"SUB": ldb.SCOPE_SUBTREE, "BASE": ldb.SCOPE_BASE, "ONE": ldb.SCOPE_ONELEVEL}
        scope = scope.upper()
        if scope not in scope_map:
            raise CommandError("Unknown scope %s" % scope)
        search_scope = scope_map[scope]

        controls = ['show_deleted:1']
        if over_ldap:
            controls.append('paged_results:1:1000')
        if cross_ncs:
            controls.append("search_options:1:2")

        if not attrs:
            attrs = ['*']
        else:
            attrs = attrs.split()

        started_transaction = False
        if yes and fix:
            samdb.transaction_start()
            started_transaction = True
        try:
            chk = dbcheck(samdb, samdb_schema=samdb_schema, verbose=verbose,
                          fix=fix, yes=yes, quiet=quiet,
                          in_transaction=started_transaction,
<<<<<<< HEAD
=======
                          quick_membership_checks=quick_membership_checks,
>>>>>>> 1f07059a
                          reset_well_known_acls=reset_well_known_acls,
                          check_expired_tombstones=selftest_check_expired_tombstones)

            for option in yes_rules:
                if hasattr(chk, option):
                    setattr(chk, option, 'ALL')
                else:
                    raise CommandError("Invalid fix rule %s" % option)

            if reindex:
                self.outf.write("Re-indexing...\n")
                error_count = 0
                if chk.reindex_database():
                    self.outf.write("completed re-index OK\n")

            elif force_modules:
                self.outf.write("Resetting @MODULES...\n")
                error_count = 0
                if chk.reset_modules():
                    self.outf.write("completed @MODULES reset OK\n")

            else:
                error_count = chk.check_database(DN=DN, scope=search_scope,
                                                 controls=controls, attrs=attrs)
        except:
            if started_transaction:
                samdb.transaction_cancel()
            raise

        if started_transaction:
            samdb.transaction_commit()

        if error_count != 0:
            sys.exit(1)<|MERGE_RESOLUTION|>--- conflicted
+++ resolved
@@ -88,10 +88,7 @@
             cross_ncs=False, quiet=False,
             scope="SUB", credopts=None, sambaopts=None, versionopts=None,
             attrs=None, reindex=False, force_modules=False,
-<<<<<<< HEAD
-=======
             quick_membership_checks=False,
->>>>>>> 1f07059a
             reset_well_known_acls=False,
             selftest_check_expired_tombstones=False,
             yes_rules=[]):
@@ -146,10 +143,7 @@
             chk = dbcheck(samdb, samdb_schema=samdb_schema, verbose=verbose,
                           fix=fix, yes=yes, quiet=quiet,
                           in_transaction=started_transaction,
-<<<<<<< HEAD
-=======
                           quick_membership_checks=quick_membership_checks,
->>>>>>> 1f07059a
                           reset_well_known_acls=reset_well_known_acls,
                           check_expired_tombstones=selftest_check_expired_tombstones)
 
