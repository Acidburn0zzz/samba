# Visualisation tools
#
# Copyright (C) Andrew Bartlett 2015, 2018
#
# by Douglas Bagnall <douglas.bagnall@catalyst.net.nz>
#
# This program is free software; you can redistribute it and/or modify
# it under the terms of the GNU General Public License as published by
# the Free Software Foundation; either version 3 of the License, or
# (at your option) any later version.
#
# This program is distributed in the hope that it will be useful,
# but WITHOUT ANY WARRANTY; without even the implied warranty of
# MERCHANTABILITY or FITNESS FOR A PARTICULAR PURPOSE.  See the
# GNU General Public License for more details.
#
# You should have received a copy of the GNU General Public License
# along with this program.  If not, see <http://www.gnu.org/licenses/>.

from __future__ import print_function

import os
import sys
from collections import defaultdict
import subprocess

import tempfile
import samba.getopt as options
from samba import dsdb
from samba import nttime2unix
from samba.netcmd import Command, SuperCommand, CommandError, Option
from samba.samdb import SamDB
from samba.graph import dot_graph
from samba.graph import distance_matrix, COLOUR_SETS
from samba.graph import full_matrix
from ldb import SCOPE_BASE, SCOPE_SUBTREE, LdbError
import time
import re
from samba.kcc import KCC, ldif_import_export
from samba.kcc.kcc_utils import KCCError
from samba.compat import text_type

COMMON_OPTIONS = [
    Option("-H", "--URL", help="LDB URL for database or target server",
           type=str, metavar="URL", dest="H"),
    Option("-o", "--output", help="write here (default stdout)",
           type=str, metavar="FILE", default=None),
    Option("--distance", help="Distance matrix graph output (default)",
           dest='format', const='distance', action='store_const'),
    Option("--utf8", help="Use utf-8 Unicode characters",
           action='store_true'),
    Option("--color", help="use color (yes, no, auto)",
           choices=['yes', 'no', 'auto']),
    Option("--color-scheme", help=("use this colour scheme "
                                   "(implies --color=yes)"),
           choices=list(COLOUR_SETS.keys())),
    Option("-S", "--shorten-names",
           help="don't print long common suffixes",
           action='store_true', default=False),
    Option("-r", "--talk-to-remote", help="query other DCs' databases",
           action='store_true', default=False),
    Option("--no-key", help="omit the explanatory key",
           action='store_false', default=True, dest='key'),
]

DOT_OPTIONS = [
    Option("--dot", help="Graphviz dot output", dest='format',
           const='dot', action='store_const'),
    Option("--xdot", help="attempt to call Graphviz xdot", dest='format',
           const='xdot', action='store_const'),
]

TEMP_FILE = '__temp__'


class GraphCommand(Command):
    """Base class for graphing commands"""

    synopsis = "%prog [options]"
    takes_optiongroups = {
        "sambaopts": options.SambaOptions,
        "versionopts": options.VersionOptions,
        "credopts": options.CredentialsOptions,
    }
    takes_options = COMMON_OPTIONS + DOT_OPTIONS
    takes_args = ()

    def get_db(self, H, sambaopts, credopts):
        lp = sambaopts.get_loadparm()
        creds = credopts.get_credentials(lp, fallback_machine=True)
        samdb = SamDB(url=H, credentials=creds, lp=lp)
        return samdb

    def get_kcc_and_dsas(self, H, lp, creds):
        """Get a readonly KCC object and the list of DSAs it knows about."""
        unix_now = int(time.time())
        kcc = KCC(unix_now, readonly=True)
        kcc.load_samdb(H, lp, creds)

        dsa_list = kcc.list_dsas()
        dsas = set(dsa_list)
        if len(dsas) != len(dsa_list):
            print("There seem to be duplicate dsas", file=sys.stderr)

        return kcc, dsas

    def write(self, s, fn=None, suffix='.dot'):
        """Decide whether we're dealing with a filename, a tempfile, or
        stdout, and write accordingly.

        :param s: the string to write
        :param fn: a destination
        :param suffix: suffix, if destination is a tempfile

        If fn is None or "-", write to stdout.
        If fn is visualize.TEMP_FILE, write to a temporary file
        Otherwise fn should be a filename to write to.
        """
        if fn is None or fn == '-':
            # we're just using stdout (a.k.a self.outf)
            print(s, file=self.outf)
            return

        if fn is TEMP_FILE:
            fd, fn = tempfile.mkstemp(prefix='samba-tool-visualise',
                                      suffix=suffix)
            f = open(fn, 'w')
            os.close(fd)
        else:
            f = open(fn, 'w')

        f.write(s)
        f.close()
        return fn

    def calc_output_format(self, format, output):
        """Heuristics to work out what output format was wanted."""
        if not format:
            # They told us nothing! We have to work it out for ourselves.
            if output and output.lower().endswith('.dot'):
                return 'dot'
            else:
                return 'distance'

        if format == 'xdot':
            return 'dot'

        return format

    def call_xdot(self, s, output):
        if output is None:
            fn = self.write(s, TEMP_FILE)
        else:
            fn = self.write(s, output)
        xdot = os.environ.get('SAMBA_TOOL_XDOT_PATH', '/usr/bin/xdot')
        subprocess.call([xdot, fn])
        os.remove(fn)

    def calc_distance_color_scheme(self, color, color_scheme, output):
        """Heuristics to work out the colour scheme for distance matrices.
        Returning None means no colour, otherwise it sould be a colour
        from graph.COLOUR_SETS"""
        if color == 'no':
            return None

        if color == 'auto':
            if isinstance(output, str) and output != '-':
                return None
            if not hasattr(self.outf, 'isatty'):
                # not a real file, perhaps cStringIO in testing
                return None
            if not self.outf.isatty():
                return None

        if color_scheme is None:
            if '256color' in os.environ.get('TERM', ''):
                return 'xterm-256color-heatmap'
            return 'ansi'

        return color_scheme


def get_dnstr_site(dn):
    """Helper function for sorting and grouping DNs by site, if
    possible."""
    m = re.search(r'CN=Servers,CN=\s*([^,]+)\s*,CN=Sites', dn)
    if m:
        return m.group(1)
    # Oh well, let it sort by DN
    return dn


def get_dnstrlist_site(t):
    """Helper function for sorting and grouping lists of (DN, ...) tuples
    by site, if possible."""
    return get_dnstr_site(t[0])


def colour_hash(x):
    """Generate a randomish but consistent darkish colour based on the
    given object."""
    from hashlib import md5
    tmp_str = str(x)
    if isinstance(tmp_str, text_type):
        tmp_str = tmp_str.encode('utf8')
    c = int(md5(tmp_str).hexdigest()[:6], base=16) & 0x7f7f7f
    return '#%06x' % c


def get_partition_maps(samdb):
    """Generate dictionaries mapping short partition names to the
    appropriate DNs."""
    base_dn = samdb.domain_dn()
    short_to_long = {
        "DOMAIN": base_dn,
        "CONFIGURATION": str(samdb.get_config_basedn()),
        "SCHEMA": "CN=Schema,%s" % samdb.get_config_basedn(),
        "DNSDOMAIN": "DC=DomainDnsZones,%s" % base_dn,
        "DNSFOREST": "DC=ForestDnsZones,%s" % base_dn
    }

    long_to_short = {}
<<<<<<< HEAD
    for s, l in short_to_long.iteritems():
=======
    for s, l in short_to_long.items():
>>>>>>> 76c3e172
        long_to_short[l] = s

    return short_to_long, long_to_short


def get_partition(samdb, part):
    # Allow people to say "--partition=DOMAIN" rather than
    # "--partition=DC=blah,DC=..."
    if part is not None:
        short_partitions, long_partitions = get_partition_maps(samdb)
        part = short_partitions.get(part.upper(), part)
        if part not in long_partitions:
            raise CommandError("unknown partition %s" % part)
    return part


class cmd_reps(GraphCommand):
    "repsFrom/repsTo from every DSA"

    takes_options = COMMON_OPTIONS + DOT_OPTIONS + [
        Option("-p", "--partition", help="restrict to this partition",
               default=None),
    ]

    def run(self, H=None, output=None, shorten_names=False,
            key=True, talk_to_remote=False,
            sambaopts=None, credopts=None, versionopts=None,
            mode='self', partition=None, color=None, color_scheme=None,
            utf8=None, format=None, xdot=False):
        # We use the KCC libraries in readonly mode to get the
        # replication graph.
        lp = sambaopts.get_loadparm()
        creds = credopts.get_credentials(lp, fallback_machine=True)
        local_kcc, dsas = self.get_kcc_and_dsas(H, lp, creds)
        unix_now = local_kcc.unix_now

        partition = get_partition(local_kcc.samdb, partition)

        # nc_reps is an autovivifying dictionary of dictionaries of lists.
        # nc_reps[partition]['current' | 'needed'] is a list of
        # (dsa dn string, repsFromTo object) pairs.
        nc_reps = defaultdict(lambda: defaultdict(list))

        guid_to_dnstr = {}

        # We run a new KCC for each DSA even if we aren't talking to
        # the remote, because after kcc.run (or kcc.list_dsas) the kcc
        # ends up in a messy state.
        for dsa_dn in dsas:
            kcc = KCC(unix_now, readonly=True)
            if talk_to_remote:
                res = local_kcc.samdb.search(dsa_dn,
                                             scope=SCOPE_BASE,
                                             attrs=["dNSHostName"])
                dns_name = res[0]["dNSHostName"][0]
                print("Attempting to contact ldap://%s (%s)" %
                      (dns_name, dsa_dn),
                      file=sys.stderr)
                try:
                    kcc.load_samdb("ldap://%s" % dns_name, lp, creds)
                except KCCError as e:
                    print("Could not contact ldap://%s (%s)" % (dns_name, e),
                          file=sys.stderr)
                    continue

                kcc.run(H, lp, creds)
            else:
                kcc.load_samdb(H, lp, creds)
                kcc.run(H, lp, creds, forced_local_dsa=dsa_dn)

            dsas_from_here = set(kcc.list_dsas())
            if dsas != dsas_from_here:
                print("found extra DSAs:", file=sys.stderr)
                for dsa in (dsas_from_here - dsas):
                    print("   %s" % dsa, file=sys.stderr)
                print("missing DSAs (known locally, not by %s):" % dsa_dn,
                      file=sys.stderr)
                for dsa in (dsas - dsas_from_here):
                    print("   %s" % dsa, file=sys.stderr)

            for remote_dn in dsas_from_here:
                if mode == 'others' and remote_dn == dsa_dn:
                    continue
                elif mode == 'self' and remote_dn != dsa_dn:
                    continue

                remote_dsa = kcc.get_dsa('CN=NTDS Settings,' + remote_dn)
                kcc.translate_ntdsconn(remote_dsa)
                guid_to_dnstr[str(remote_dsa.dsa_guid)] = remote_dn
                # get_reps_tables() returns two dictionaries mapping
                # dns to NCReplica objects
                c, n = remote_dsa.get_rep_tables()
                for part, rep in c.items():
                    if partition is None or part == partition:
                        nc_reps[part]['current'].append((dsa_dn, rep))
                for part, rep in n.items():
                    if partition is None or part == partition:
                        nc_reps[part]['needed'].append((dsa_dn, rep))

        all_edges = {'needed':  {'to': [], 'from': []},
                     'current': {'to': [], 'from': []}}

        short_partitions, long_partitions = get_partition_maps(local_kcc.samdb)

        for partname, part in nc_reps.items():
            for state, edgelists in all_edges.items():
                for dsa_dn, rep in part[state]:
                    short_name = long_partitions.get(partname, partname)
                    for r in rep.rep_repsFrom:
                        edgelists['from'].append(
                            (dsa_dn,
                             guid_to_dnstr[str(r.source_dsa_obj_guid)],
                             short_name))
                    for r in rep.rep_repsTo:
                        edgelists['to'].append(
                            (guid_to_dnstr[str(r.source_dsa_obj_guid)],
                             dsa_dn,
                             short_name))

        # Here we have the set of edges. From now it is a matter of
        # interpretation and presentation.

        if self.calc_output_format(format, output) == 'distance':
            color_scheme = self.calc_distance_color_scheme(color,
                                                           color_scheme,
                                                           output)
            header_strings = {
                'from': "RepsFrom objects for %s",
                'to': "RepsTo objects for %s",
            }
            for state, edgelists in all_edges.items():
                for direction, items in edgelists.items():
                    part_edges = defaultdict(list)
                    for src, dest, part in items:
                        part_edges[part].append((src, dest))
                    for part, edges in part_edges.items():
                        s = distance_matrix(None, edges,
                                            utf8=utf8,
                                            colour=color_scheme,
                                            shorten_names=shorten_names,
                                            generate_key=key,
                                            grouping_function=get_dnstr_site)

                        s = "\n%s\n%s" % (header_strings[direction] % part, s)
                        self.write(s, output)
            return

        edge_colours = []
        edge_styles = []
        dot_edges = []
        dot_vertices = set()
        used_colours = {}
        key_set = set()
        for state, edgelist in all_edges.items():
            for direction, items in edgelist.items():
                for src, dest, part in items:
                    colour = used_colours.setdefault((part),
                                                     colour_hash((part,
                                                                  direction)))
                    linestyle = 'dotted' if state == 'needed' else 'solid'
                    arrow = 'open' if direction == 'to' else 'empty'
                    dot_vertices.add(src)
                    dot_vertices.add(dest)
                    dot_edges.append((src, dest))
                    edge_colours.append(colour)
                    style = 'style="%s"; arrowhead=%s' % (linestyle, arrow)
                    edge_styles.append(style)
                    key_set.add((part, 'reps' + direction.title(),
                                 colour, style))

        key_items = []
        if key:
            for part, direction, colour, linestyle in sorted(key_set):
                key_items.append((False,
                                  'color="%s"; %s' % (colour, linestyle),
                                  "%s %s" % (part, direction)))
            key_items.append((False,
                              'style="dotted"; arrowhead="open"',
                              "repsFromTo is needed"))
            key_items.append((False,
                              'style="solid"; arrowhead="open"',
                              "repsFromTo currently exists"))

        s = dot_graph(dot_vertices, dot_edges,
                      directed=True,
                      edge_colors=edge_colours,
                      edge_styles=edge_styles,
                      shorten_names=shorten_names,
                      key_items=key_items)

        if format == 'xdot':
            self.call_xdot(s, output)
        else:
            self.write(s, output)


class NTDSConn(object):
    """Collects observation counts for NTDS connections, so we know
    whether all DSAs agree."""
    def __init__(self, src, dest):
        self.observations = 0
        self.src_attests = False
        self.dest_attests = False
        self.src = src
        self.dest = dest

    def attest(self, attester):
        self.observations += 1
        if attester == self.src:
            self.src_attests = True
        if attester == self.dest:
            self.dest_attests = True


class cmd_ntdsconn(GraphCommand):
    "Draw the NTDSConnection graph"
    takes_options = COMMON_OPTIONS + DOT_OPTIONS + [
        Option("--importldif", help="graph from samba_kcc generated ldif",
               default=None),
    ]

    def import_ldif_db(self, ldif, lp):
        d = tempfile.mkdtemp(prefix='samba-tool-visualise')
        fn = os.path.join(d, 'imported.ldb')
        self._tmp_fn_to_delete = fn
        samdb = ldif_import_export.ldif_to_samdb(fn, lp, ldif)
        return fn

    def run(self, H=None, output=None, shorten_names=False,
            key=True, talk_to_remote=False,
            sambaopts=None, credopts=None, versionopts=None,
            color=None, color_scheme=None,
            utf8=None, format=None, importldif=None,
            xdot=False):

        lp = sambaopts.get_loadparm()
        if importldif is None:
            creds = credopts.get_credentials(lp, fallback_machine=True)
        else:
            creds = None
            H = self.import_ldif_db(importldif, lp)

        local_kcc, dsas = self.get_kcc_and_dsas(H, lp, creds)
        local_dsa_dn = local_kcc.my_dsa_dnstr.split(',', 1)[1]
        vertices = set()
        attested_edges = []
        for dsa_dn in dsas:
            if talk_to_remote:
                res = local_kcc.samdb.search(dsa_dn,
                                             scope=SCOPE_BASE,
                                             attrs=["dNSHostName"])
                dns_name = res[0]["dNSHostName"][0]
                try:
                    samdb = self.get_db("ldap://%s" % dns_name, sambaopts,
                                        credopts)
                except LdbError as e:
                    print("Could not contact ldap://%s (%s)" % (dns_name, e),
                          file=sys.stderr)
                    continue

                ntds_dn = samdb.get_dsServiceName()
                dn = samdb.domain_dn()
            else:
                samdb = self.get_db(H, sambaopts, credopts)
                ntds_dn = 'CN=NTDS Settings,' + dsa_dn
                dn = dsa_dn

            res = samdb.search(ntds_dn,
                               scope=SCOPE_BASE,
                               attrs=["msDS-isRODC"])

            is_rodc = res[0]["msDS-isRODC"][0] == 'TRUE'

            vertices.add((ntds_dn, 'RODC' if is_rodc else ''))
            # XXX we could also look at schedule
            res = samdb.search(dn,
                               scope=SCOPE_SUBTREE,
                               expression="(objectClass=nTDSConnection)",
                               attrs=['fromServer'],
                               # XXX can't be critical for ldif test
                               #controls=["search_options:1:2"],
                               controls=["search_options:0:2"],
            )

            for msg in res:
                msgdn = str(msg.dn)
                dest_dn = msgdn[msgdn.index(',') + 1:]
                attested_edges.append((msg['fromServer'][0],
                                       dest_dn, ntds_dn))

        if importldif and H == self._tmp_fn_to_delete:
            os.remove(H)
            os.rmdir(os.path.dirname(H))

        # now we overlay all the graphs and generate styles accordingly
        edges = {}
        for src, dest, attester in attested_edges:
            k = (src, dest)
            if k in edges:
                e = edges[k]
            else:
                e = NTDSConn(*k)
                edges[k] = e
            e.attest(attester)

        vertices, rodc_status = zip(*sorted(vertices))

        if self.calc_output_format(format, output) == 'distance':
            color_scheme = self.calc_distance_color_scheme(color,
                                                           color_scheme,
                                                           output)
            colours = COLOUR_SETS[color_scheme]
            c_header = colours.get('header', '')
            c_reset = colours.get('reset', '')

            epilog = []
            if 'RODC' in rodc_status:
                epilog.append('No outbound connections are expected from RODCs')

            if not talk_to_remote:
                # If we are not talking to remote servers, we list all
                # the connections.
                graph_edges = edges.keys()
                title = 'NTDS Connections known to %s' % local_dsa_dn

            else:
                # If we are talking to the remotes, there are
                # interesting cases we can discover. What matters most
                # is that the destination (i.e. owner) knowns about
                # the connection, but it would be worth noting if the
                # source doesn't. Another strange situation could be
                # when a DC thinks there is a connection elsewhere,
                # but the computers allegedly involved don't believe
                # it exists.
                #
                # With limited bandwidth in the table, we mark the
                # edges known to the destination, and note the other
                # cases in a list after the diagram.
                graph_edges = []
                source_denies = []
                dest_denies = []
                both_deny = []
                for e, conn in edges.items():
                    if conn.dest_attests:
                        graph_edges.append(e)
                        if not conn.src_attests:
                            source_denies.append(e)
                    elif conn.src_attests:
                        dest_denies.append(e)
                    else:
                        both_deny.append(e)

                title = 'NTDS Connections known to each destination DC'

                if both_deny:
                    epilog.append('The following connections are alleged by '
                                  'DCs other than the source and '
                                  'destination:\n')
                    for e in both_deny:
                        epilog.append('  %s -> %s\n' % e)
                if dest_denies:
                    epilog.append('The following connections are alleged by '
                                  'DCs other than the destination but '
                                  'including the source:\n')
                    for e in dest_denies:
                        epilog.append('  %s -> %s\n' % e)
                if source_denies:
                    epilog.append('The following connections '
                                  '(included in the chart) '
                                  'are not known to the source DC:\n')
                    for e in source_denies:
                        epilog.append('  %s -> %s\n' % e)

            s = distance_matrix(vertices, graph_edges,
                                utf8=utf8,
                                colour=color_scheme,
                                shorten_names=shorten_names,
                                generate_key=key,
                                grouping_function=get_dnstrlist_site,
                                row_comments=rodc_status)

            epilog = ''.join(epilog)
            if epilog:
                epilog = '\n%sNOTES%s\n%s' % (c_header,
                                              c_reset,
                                              epilog)

            self.write('\n%s\n\n%s\n%s' % (title,
                                           s,
                                           epilog), output)
            return

        dot_edges = []
        edge_colours = []
        edge_styles = []
        edge_labels = []
        n_servers = len(dsas)
        for k, e in sorted(edges.items()):
            dot_edges.append(k)
            if e.observations == n_servers or not talk_to_remote:
                edge_colours.append('#000000')
                edge_styles.append('')
            elif e.dest_attests:
                edge_styles.append('')
                if e.src_attests:
                    edge_colours.append('#0000ff')
                else:
                    edge_colours.append('#cc00ff')
            elif e.src_attests:
                edge_colours.append('#ff0000')
                edge_styles.append('style=dashed')
            else:
                edge_colours.append('#ff0000')
                edge_styles.append('style=dotted')

        key_items = []
        if key:
            key_items.append((False,
                              'color="#000000"',
                              "NTDS Connection"))
            for colour, desc in (('#0000ff', "missing from some DCs"),
                                 ('#cc00ff', "missing from source DC")):
                if colour in edge_colours:
                    key_items.append((False, 'color="%s"' % colour, desc))

            for style, desc in (('style=dashed', "unknown to destination"),
                                ('style=dotted',
                                 "unknown to source and destination")):
                if style in edge_styles:
                    key_items.append((False,
                                      'color="#ff0000; %s"' % style,
                                      desc))

        if talk_to_remote:
            title = 'NTDS Connections'
        else:
            title = 'NTDS Connections known to %s' % local_dsa_dn

        s = dot_graph(sorted(vertices), dot_edges,
                      directed=True,
                      title=title,
                      edge_colors=edge_colours,
                      edge_labels=edge_labels,
                      edge_styles=edge_styles,
                      shorten_names=shorten_names,
                      key_items=key_items)

        if format == 'xdot':
            self.call_xdot(s, output)
        else:
            self.write(s, output)


class cmd_uptodateness(GraphCommand):
    """visualize uptodateness vectors"""

    takes_options = COMMON_OPTIONS + [
        Option("-p", "--partition", help="restrict to this partition",
               default=None),
        Option("--max-digits", default=3, type=int,
               help="display this many digits of out-of-date-ness"),
    ]

    def get_utdv(self, samdb, dn):
        """This finds the uptodateness vector in the database."""
        cursors = []
        config_dn = samdb.get_config_basedn()
        for c in dsdb._dsdb_load_udv_v2(samdb, dn):
            inv_id = str(c.source_dsa_invocation_id)
            res = samdb.search(base=config_dn,
                               expression=("(&(invocationId=%s)"
                                           "(objectClass=nTDSDSA))" % inv_id),
                               attrs=["distinguishedName", "invocationId"])
            settings_dn = res[0]["distinguishedName"][0]
            prefix, dsa_dn = settings_dn.split(',', 1)
            if prefix != 'CN=NTDS Settings':
                raise CommandError("Expected NTDS Settings DN, got %s" %
                                   settings_dn)

            cursors.append((dsa_dn,
                            inv_id,
                            int(c.highest_usn),
                            nttime2unix(c.last_sync_success)))
        return cursors

    def get_own_cursor(self, samdb):
            res = samdb.search(base="",
                               scope=SCOPE_BASE,
                               attrs=["highestCommittedUSN"])
            usn = int(res[0]["highestCommittedUSN"][0])
            now = int(time.time())
            return (usn, now)

    def run(self, H=None, output=None, shorten_names=False,
            key=True, talk_to_remote=False,
            sambaopts=None, credopts=None, versionopts=None,
            color=None, color_scheme=None,
            utf8=False, format=None, importldif=None,
            xdot=False, partition=None, max_digits=3):
        if not talk_to_remote:
            print("this won't work without talking to the remote servers "
                  "(use -r)", file=self.outf)
            return

        # We use the KCC libraries in readonly mode to get the
        # replication graph.
        lp = sambaopts.get_loadparm()
        creds = credopts.get_credentials(lp, fallback_machine=True)
        local_kcc, dsas = self.get_kcc_and_dsas(H, lp, creds)
        self.samdb = local_kcc.samdb
        partition = get_partition(self.samdb, partition)

        short_partitions, long_partitions = get_partition_maps(self.samdb)
        color_scheme = self.calc_distance_color_scheme(color,
                                                       color_scheme,
                                                       output)

        for part_name, part_dn in short_partitions.items():
            if partition not in (part_dn, None):
                continue  # we aren't doing this partition

            cursors = self.get_utdv(self.samdb, part_dn)

            # we talk to each remote and make a matrix of the vectors
            # -- for each partition
            # normalise by oldest
            utdv_edges = {}
            for dsa_dn in dsas:
                res = local_kcc.samdb.search(dsa_dn,
                                             scope=SCOPE_BASE,
                                             attrs=["dNSHostName"])
                ldap_url = "ldap://%s" % res[0]["dNSHostName"][0]
                try:
                    samdb = self.get_db(ldap_url, sambaopts, credopts)
                    cursors = self.get_utdv(samdb, part_dn)
                    own_usn, own_time = self.get_own_cursor(samdb)
                    remotes = {dsa_dn: own_usn}
                    for dn, guid, usn, t in cursors:
                        remotes[dn] = usn
                except LdbError as e:
                    print("Could not contact %s (%s)" % (ldap_url, e),
                          file=sys.stderr)
                    continue
                utdv_edges[dsa_dn] = remotes

            distances = {}
            max_distance = 0
            for dn1 in dsas:
                try:
                    peak = utdv_edges[dn1][dn1]
                except KeyError as e:
                    peak = 0
                d = {}
                distances[dn1] = d
                for dn2 in dsas:
                    if dn2 in utdv_edges:
                        if dn1 in utdv_edges[dn2]:
                            dist = peak - utdv_edges[dn2][dn1]
                            d[dn2] = dist
                            if dist > max_distance:
                                max_distance = dist
                        else:
                            print("Missing dn %s from UTD vector" % dn1,
                                  file=sys.stderr)
                    else:
                        print("missing dn %s from UTD vector list" % dn2,
                              file=sys.stderr)

            digits = min(max_digits, len(str(max_distance)))
            if digits < 1:
                digits = 1
            c_scale = 10 ** digits

            s = full_matrix(distances,
                            utf8=utf8,
                            colour=color_scheme,
                            shorten_names=shorten_names,
                            generate_key=key,
                            grouping_function=get_dnstr_site,
                            colour_scale=c_scale,
                            digits=digits,
                            ylabel='DC',
                            xlabel='out-of-date-ness')

            self.write('\n%s\n\n%s' % (part_name, s), output)


class cmd_visualize(SuperCommand):
    """Produces graphical representations of Samba network state"""
    subcommands = {}

    for k, v in globals().items():
        if k.startswith('cmd_'):
            subcommands[k[4:]] = v()<|MERGE_RESOLUTION|>--- conflicted
+++ resolved
@@ -220,11 +220,7 @@
     }
 
     long_to_short = {}
-<<<<<<< HEAD
-    for s, l in short_to_long.iteritems():
-=======
     for s, l in short_to_long.items():
->>>>>>> 76c3e172
         long_to_short[l] = s
 
     return short_to_long, long_to_short
