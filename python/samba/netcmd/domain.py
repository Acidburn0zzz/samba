# domain management
#
# Copyright Matthias Dieter Wallnoefer 2009
# Copyright Andrew Kroeger 2009
# Copyright Jelmer Vernooij 2007-2012
# Copyright Giampaolo Lauria 2011
# Copyright Matthieu Patou <mat@matws.net> 2011
# Copyright Andrew Bartlett 2008-2015
# Copyright Stefan Metzmacher 2012
#
# This program is free software; you can redistribute it and/or modify
# it under the terms of the GNU General Public License as published by
# the Free Software Foundation; either version 3 of the License, or
# (at your option) any later version.
#
# This program is distributed in the hope that it will be useful,
# but WITHOUT ANY WARRANTY; without even the implied warranty of
# MERCHANTABILITY or FITNESS FOR A PARTICULAR PURPOSE.  See the
# GNU General Public License for more details.
#
# You should have received a copy of the GNU General Public License
# along with this program.  If not, see <http://www.gnu.org/licenses/>.
#

import samba.getopt as options
import ldb
import string
import os
import sys
import ctypes
import random
import tempfile
import logging
import subprocess
from getpass import getpass
from samba.net import Net, LIBNET_JOIN_AUTOMATIC
import samba.ntacls
from samba.join import join_RODC, join_DC, join_subdomain
from samba.auth import system_session
from samba.samdb import SamDB
from samba.ndr import ndr_unpack, ndr_pack, ndr_print
from samba.dcerpc import drsuapi
from samba.dcerpc import drsblobs
from samba.dcerpc import lsa
from samba.dcerpc import netlogon
from samba.dcerpc import security
from samba.dcerpc import nbt
from samba.dcerpc import misc
from samba.dcerpc.samr import DOMAIN_PASSWORD_COMPLEX, DOMAIN_PASSWORD_STORE_CLEARTEXT
from samba.netcmd import (
    Command,
    CommandError,
    SuperCommand,
    Option
    )
from samba.netcmd.common import netcmd_get_domain_infos_via_cldap
from samba.samba3 import Samba3
from samba.samba3 import param as s3param
from samba.upgrade import upgrade_from_samba3
from samba.drs_utils import (
                            sendDsReplicaSync, drsuapi_connect, drsException,
                            sendRemoveDsServer)
<<<<<<< HEAD
from samba import arcfour_encrypt, string_to_byte_array
=======
from samba import remove_dc, arcfour_encrypt, string_to_byte_array
>>>>>>> 92b8875a

from samba.dsdb import (
    DS_DOMAIN_FUNCTION_2000,
    DS_DOMAIN_FUNCTION_2003,
    DS_DOMAIN_FUNCTION_2003_MIXED,
    DS_DOMAIN_FUNCTION_2008,
    DS_DOMAIN_FUNCTION_2008_R2,
    DS_DOMAIN_FUNCTION_2012,
    DS_DOMAIN_FUNCTION_2012_R2,
    DS_NTDSDSA_OPT_DISABLE_OUTBOUND_REPL,
    DS_NTDSDSA_OPT_DISABLE_INBOUND_REPL,
    UF_WORKSTATION_TRUST_ACCOUNT,
    UF_SERVER_TRUST_ACCOUNT,
    UF_TRUSTED_FOR_DELEGATION,
    UF_PARTIAL_SECRETS_ACCOUNT
    )

from samba.provision import (
    provision,
    ProvisioningError
    )

from samba.provision.common import (
    FILL_FULL,
    FILL_NT4SYNC,
    FILL_DRS
)

def get_testparm_var(testparm, smbconf, varname):
    errfile = open(os.devnull, 'w')
    p = subprocess.Popen([testparm, '-s', '-l',
                          '--parameter-name=%s' % varname, smbconf],
                         stdout=subprocess.PIPE, stderr=errfile)
    (out,err) = p.communicate()
    errfile.close()
    lines = out.split('\n')
    if lines:
        return lines[0].strip()
    return ""

try:
   import samba.dckeytab
except ImportError:
   cmd_domain_export_keytab = None
else:
   class cmd_domain_export_keytab(Command):
       """Dump Kerberos keys of the domain into a keytab."""

       synopsis = "%prog <keytab> [options]"

       takes_optiongroups = {
           "sambaopts": options.SambaOptions,
           "credopts": options.CredentialsOptions,
           "versionopts": options.VersionOptions,
           }

       takes_options = [
           Option("--principal", help="extract only this principal", type=str),
           ]

       takes_args = ["keytab"]

       def run(self, keytab, credopts=None, sambaopts=None, versionopts=None, principal=None):
           lp = sambaopts.get_loadparm()
           net = Net(None, lp)
           net.export_keytab(keytab=keytab, principal=principal)


class cmd_domain_info(Command):
    """Print basic info about a domain and the DC passed as parameter."""

    synopsis = "%prog <ip_address> [options]"

    takes_options = [
        ]

    takes_optiongroups = {
        "sambaopts": options.SambaOptions,
        "credopts": options.CredentialsOptions,
        "versionopts": options.VersionOptions,
        }

    takes_args = ["address"]

    def run(self, address, credopts=None, sambaopts=None, versionopts=None):
        lp = sambaopts.get_loadparm()
        try:
            res = netcmd_get_domain_infos_via_cldap(lp, None, address)
        except RuntimeError:
            raise CommandError("Invalid IP address '" + address + "'!")
        self.outf.write("Forest           : %s\n" % res.forest)
        self.outf.write("Domain           : %s\n" % res.dns_domain)
        self.outf.write("Netbios domain   : %s\n" % res.domain_name)
        self.outf.write("DC name          : %s\n" % res.pdc_dns_name)
        self.outf.write("DC netbios name  : %s\n" % res.pdc_name)
        self.outf.write("Server site      : %s\n" % res.server_site)
        self.outf.write("Client site      : %s\n" % res.client_site)


class cmd_domain_provision(Command):
    """Provision a domain."""

    synopsis = "%prog [options]"

    takes_optiongroups = {
        "sambaopts": options.SambaOptions,
        "versionopts": options.VersionOptions,
    }

    takes_options = [
         Option("--interactive", help="Ask for names", action="store_true"),
         Option("--domain", type="string", metavar="DOMAIN",
                help="set domain"),
         Option("--domain-guid", type="string", metavar="GUID",
                help="set domainguid (otherwise random)"),
         Option("--domain-sid", type="string", metavar="SID",
                help="set domainsid (otherwise random)"),
         Option("--ntds-guid", type="string", metavar="GUID",
                help="set NTDS object GUID (otherwise random)"),
         Option("--invocationid", type="string", metavar="GUID",
                help="set invocationid (otherwise random)"),
         Option("--host-name", type="string", metavar="HOSTNAME",
                help="set hostname"),
         Option("--host-ip", type="string", metavar="IPADDRESS",
                help="set IPv4 ipaddress"),
         Option("--host-ip6", type="string", metavar="IP6ADDRESS",
                help="set IPv6 ipaddress"),
         Option("--site", type="string", metavar="SITENAME",
                help="set site name"),
         Option("--adminpass", type="string", metavar="PASSWORD",
                help="choose admin password (otherwise random)"),
         Option("--krbtgtpass", type="string", metavar="PASSWORD",
                help="choose krbtgt password (otherwise random)"),
         Option("--machinepass", type="string", metavar="PASSWORD",
                help="choose machine password (otherwise random)"),
         Option("--dns-backend", type="choice", metavar="NAMESERVER-BACKEND",
                choices=["SAMBA_INTERNAL", "BIND9_FLATFILE", "BIND9_DLZ", "NONE"],
                help="The DNS server backend. SAMBA_INTERNAL is the builtin name server (default), "
                     "BIND9_FLATFILE uses bind9 text database to store zone information, "
                     "BIND9_DLZ uses samba4 AD to store zone information, "
                     "NONE skips the DNS setup entirely (not recommended)",
                default="SAMBA_INTERNAL"),
         Option("--dnspass", type="string", metavar="PASSWORD",
                help="choose dns password (otherwise random)"),
         Option("--ldapadminpass", type="string", metavar="PASSWORD",
                help="choose password to set between Samba and its LDAP backend (otherwise random)"),
         Option("--root", type="string", metavar="USERNAME",
                help="choose 'root' unix username"),
         Option("--nobody", type="string", metavar="USERNAME",
                help="choose 'nobody' user"),
         Option("--users", type="string", metavar="GROUPNAME",
                help="choose 'users' group"),
         Option("--quiet", help="Be quiet", action="store_true"),
         Option("--blank", action="store_true",
                help="do not add users or groups, just the structure"),
         Option("--ldap-backend-type", type="choice", metavar="LDAP-BACKEND-TYPE",
                help="Test initialisation support for unsupported LDAP backend type (fedora-ds or openldap) DO NOT USE",
                choices=["fedora-ds", "openldap"]),
         Option("--server-role", type="choice", metavar="ROLE",
                choices=["domain controller", "dc", "member server", "member", "standalone"],
                help="The server role (domain controller | dc | member server | member | standalone). Default is dc.",
                default="domain controller"),
         Option("--function-level", type="choice", metavar="FOR-FUN-LEVEL",
                choices=["2000", "2003", "2008", "2008_R2"],
                help="The domain and forest function level (2000 | 2003 | 2008 | 2008_R2 - always native). Default is (Windows) 2008_R2 Native.",
                default="2008_R2"),
         Option("--next-rid", type="int", metavar="NEXTRID", default=1000,
                help="The initial nextRid value (only needed for upgrades).  Default is 1000."),
         Option("--partitions-only",
                help="Configure Samba's partitions, but do not modify them (ie, join a BDC)", action="store_true"),
         Option("--targetdir", type="string", metavar="DIR",
                help="Set target directory"),
         Option("--ol-mmr-urls", type="string", metavar="LDAPSERVER",
                help="List of LDAP-URLS [ ldap://<FQHN>:<PORT>/  (where <PORT> has to be different than 389!) ] separated with comma (\",\") for use with OpenLDAP-MMR (Multi-Master-Replication), e.g.: \"ldap://s4dc1:9000,ldap://s4dc2:9000\""),
         Option("--use-xattrs", type="choice", choices=["yes", "no", "auto"], help="Define if we should use the native fs capabilities or a tdb file for storing attributes likes ntacl, auto tries to make an inteligent guess based on the user rights and system capabilities", default="auto"),

         Option("--use-rfc2307", action="store_true", help="Use AD to store posix attributes (default = no)"),
        ]

    openldap_options = [
        Option("--ldap-dryrun-mode", help="Configure LDAP backend, but do not run any binaries and exit early.  Used only for the test environment.  DO NOT USE",
               action="store_true"),
        Option("--slapd-path", type="string", metavar="SLAPD-PATH",
               help="Path to slapd for LDAP backend [e.g.:'/usr/local/libexec/slapd']. Required for Setup with LDAP-Backend. OpenLDAP Version >= 2.4.17 should be used."),
        Option("--ldap-backend-extra-port", type="int", metavar="LDAP-BACKEND-EXTRA-PORT", help="Additional TCP port for LDAP backend server (to use for replication)"),
        Option("--ldap-backend-forced-uri", type="string", metavar="LDAP-BACKEND-FORCED-URI",
               help="Force the LDAP backend connection to be to a particular URI.  Use this ONLY for 'existing' backends, or when debugging the interaction with the LDAP backend and you need to intercept the LDA"),
        Option("--ldap-backend-nosync", help="Configure LDAP backend not to call fsync() (for performance in test environments)", action="store_true"),
        ]

    ntvfs_options = [
         Option("--use-ntvfs", action="store_true", help="Use NTVFS for the fileserver (default = no)"),
    ]

    if os.getenv('TEST_LDAP', "no") == "yes":
        takes_options.extend(openldap_options)

    if samba.is_ntvfs_fileserver_built():
         takes_options.extend(ntvfs_options)

    takes_args = []

    def run(self, sambaopts=None, versionopts=None,
            interactive=None,
            domain=None,
            domain_guid=None,
            domain_sid=None,
            ntds_guid=None,
            invocationid=None,
            host_name=None,
            host_ip=None,
            host_ip6=None,
            adminpass=None,
            site=None,
            krbtgtpass=None,
            machinepass=None,
            dns_backend=None,
            dns_forwarder=None,
            dnspass=None,
            ldapadminpass=None,
            root=None,
            nobody=None,
            users=None,
            quiet=None,
            blank=None,
            ldap_backend_type=None,
            server_role=None,
            function_level=None,
            next_rid=None,
            partitions_only=None,
            targetdir=None,
            ol_mmr_urls=None,
            use_xattrs=None,
            slapd_path=None,
            use_ntvfs=None,
            use_rfc2307=None,
            ldap_backend_nosync=None,
            ldap_backend_extra_port=None,
            ldap_backend_forced_uri=None,
            ldap_dryrun_mode=None):

        self.logger = self.get_logger("provision")
        if quiet:
            self.logger.setLevel(logging.WARNING)
        else:
            self.logger.setLevel(logging.INFO)

        lp = sambaopts.get_loadparm()
        smbconf = lp.configfile

        if dns_forwarder is not None:
            suggested_forwarder = dns_forwarder
        else:
            suggested_forwarder = self._get_nameserver_ip()
            if suggested_forwarder is None:
                suggested_forwarder = "none"

        if len(self.raw_argv) == 1:
            interactive = True

        if interactive:
            from getpass import getpass
            import socket

            def ask(prompt, default=None):
                if default is not None:
                    print "%s [%s]: " % (prompt, default),
                else:
                    print "%s: " % (prompt,),
                return sys.stdin.readline().rstrip("\n") or default

            try:
                default = socket.getfqdn().split(".", 1)[1].upper()
            except IndexError:
                default = None
            realm = ask("Realm", default)
            if realm in (None, ""):
                raise CommandError("No realm set!")

            try:
                default = realm.split(".")[0]
            except IndexError:
                default = None
            domain = ask("Domain", default)
            if domain is None:
                raise CommandError("No domain set!")

            server_role = ask("Server Role (dc, member, standalone)", "dc")

            dns_backend = ask("DNS backend (SAMBA_INTERNAL, BIND9_FLATFILE, BIND9_DLZ, NONE)", "SAMBA_INTERNAL")
            if dns_backend in (None, ''):
                raise CommandError("No DNS backend set!")

            if dns_backend == "SAMBA_INTERNAL":
                dns_forwarder = ask("DNS forwarder IP address (write 'none' to disable forwarding)", suggested_forwarder)
                if dns_forwarder.lower() in (None, 'none'):
                    suggested_forwarder = None
                    dns_forwarder = None

            while True:
                adminpassplain = getpass("Administrator password: ")
                if not adminpassplain:
                    self.errf.write("Invalid administrator password.\n")
                else:
                    adminpassverify = getpass("Retype password: ")
                    if not adminpassplain == adminpassverify:
                        self.errf.write("Sorry, passwords do not match.\n")
                    else:
                        adminpass = adminpassplain
                        break

        else:
            realm = sambaopts._lp.get('realm')
            if realm is None:
                raise CommandError("No realm set!")
            if domain is None:
                raise CommandError("No domain set!")

        if not adminpass:
            self.logger.info("Administrator password will be set randomly!")

        if function_level == "2000":
            dom_for_fun_level = DS_DOMAIN_FUNCTION_2000
        elif function_level == "2003":
            dom_for_fun_level = DS_DOMAIN_FUNCTION_2003
        elif function_level == "2008":
            dom_for_fun_level = DS_DOMAIN_FUNCTION_2008
        elif function_level == "2008_R2":
            dom_for_fun_level = DS_DOMAIN_FUNCTION_2008_R2

        if dns_backend == "SAMBA_INTERNAL" and dns_forwarder is None:
            dns_forwarder = suggested_forwarder

        samdb_fill = FILL_FULL
        if blank:
            samdb_fill = FILL_NT4SYNC
        elif partitions_only:
            samdb_fill = FILL_DRS

        if targetdir is not None:
            if not os.path.isdir(targetdir):
                os.mkdir(targetdir)

        eadb = True

        if use_xattrs == "yes":
            eadb = False
        elif use_xattrs == "auto" and not lp.get("posix:eadb"):
            if targetdir:
                file = tempfile.NamedTemporaryFile(dir=os.path.abspath(targetdir))
            else:
                file = tempfile.NamedTemporaryFile(dir=os.path.abspath(os.path.dirname(lp.get("private dir"))))
            try:
                try:
                    samba.ntacls.setntacl(lp, file.name,
                                          "O:S-1-5-32G:S-1-5-32", "S-1-5-32", "native")
                    eadb = False
                except Exception:
                    self.logger.info("You are not root or your system do not support xattr, using tdb backend for attributes. ")
            finally:
                file.close()

        if eadb:
            self.logger.info("not using extended attributes to store ACLs and other metadata. If you intend to use this provision in production, rerun the script as root on a system supporting xattrs.")
        if ldap_backend_type == "existing":
            if ldap_backend_forced_uri is not None:
                self.logger.warn("You have specified to use an existing LDAP server as the backend, please make sure an LDAP server is running at %s" % ldap_backend_forced_uri)
            else:
                self.logger.info("You have specified to use an existing LDAP server as the backend, please make sure an LDAP server is running at the default location")
        else:
            if ldap_backend_forced_uri is not None:
                self.logger.warn("You have specified to use an fixed URI %s for connecting to your LDAP server backend.  This is NOT RECOMMENDED, as our default communiation over ldapi:// is more secure and much less")

        if domain_sid is not None:
            domain_sid = security.dom_sid(domain_sid)

        session = system_session()
        try:
            result = provision(self.logger,
                  session, smbconf=smbconf, targetdir=targetdir,
                  samdb_fill=samdb_fill, realm=realm, domain=domain,
                  domainguid=domain_guid, domainsid=domain_sid,
                  hostname=host_name,
                  hostip=host_ip, hostip6=host_ip6,
                  sitename=site, ntdsguid=ntds_guid,
                  invocationid=invocationid, adminpass=adminpass,
                  krbtgtpass=krbtgtpass, machinepass=machinepass,
                  dns_backend=dns_backend, dns_forwarder=dns_forwarder,
                  dnspass=dnspass, root=root, nobody=nobody,
                  users=users,
                  serverrole=server_role, dom_for_fun_level=dom_for_fun_level,
                  backend_type=ldap_backend_type,
                  ldapadminpass=ldapadminpass, ol_mmr_urls=ol_mmr_urls, slapd_path=slapd_path,
                  useeadb=eadb, next_rid=next_rid, lp=lp, use_ntvfs=use_ntvfs,
                  use_rfc2307=use_rfc2307, skip_sysvolacl=False,
                  ldap_backend_extra_port=ldap_backend_extra_port,
                  ldap_backend_forced_uri=ldap_backend_forced_uri,
                  nosync=ldap_backend_nosync, ldap_dryrun_mode=ldap_dryrun_mode)

        except ProvisioningError, e:
            raise CommandError("Provision failed", e)

        result.report_logger(self.logger)

    def _get_nameserver_ip(self):
        """Grab the nameserver IP address from /etc/resolv.conf."""
        from os import path
        RESOLV_CONF="/etc/resolv.conf"

        if not path.isfile(RESOLV_CONF):
            self.logger.warning("Failed to locate %s" % RESOLV_CONF)
            return None

        handle = None
        try:
            handle = open(RESOLV_CONF, 'r')
            for line in handle:
                if not line.startswith('nameserver'):
                    continue
                # we want the last non-space continuous string of the line
                return line.strip().split()[-1]
        finally:
            if handle is not None:
                handle.close()

        self.logger.warning("No nameserver found in %s" % RESOLV_CONF)


class cmd_domain_dcpromo(Command):
    """Promote an existing domain member or NT4 PDC to an AD DC."""

    synopsis = "%prog <dnsdomain> [DC|RODC] [options]"

    takes_optiongroups = {
        "sambaopts": options.SambaOptions,
        "versionopts": options.VersionOptions,
        "credopts": options.CredentialsOptions,
    }

    takes_options = [
        Option("--server", help="DC to join", type=str),
        Option("--site", help="site to join", type=str),
        Option("--targetdir", help="where to store provision", type=str),
        Option("--domain-critical-only",
               help="only replicate critical domain objects",
               action="store_true"),
        Option("--machinepass", type=str, metavar="PASSWORD",
               help="choose machine password (otherwise random)"),
        Option("--dns-backend", type="choice", metavar="NAMESERVER-BACKEND",
               choices=["SAMBA_INTERNAL", "BIND9_DLZ", "NONE"],
               help="The DNS server backend. SAMBA_INTERNAL is the builtin name server (default), "
                   "BIND9_DLZ uses samba4 AD to store zone information, "
                   "NONE skips the DNS setup entirely (this DC will not be a DNS server)",
               default="SAMBA_INTERNAL"),
        Option("--quiet", help="Be quiet", action="store_true"),
        Option("--verbose", help="Be verbose", action="store_true")
        ]

    ntvfs_options = [
         Option("--use-ntvfs", action="store_true", help="Use NTVFS for the fileserver (default = no)"),
    ]

    if samba.is_ntvfs_fileserver_built():
         takes_options.extend(ntvfs_options)


    takes_args = ["domain", "role?"]

    def run(self, domain, role=None, sambaopts=None, credopts=None,
            versionopts=None, server=None, site=None, targetdir=None,
            domain_critical_only=False, parent_domain=None, machinepass=None,
            use_ntvfs=False, dns_backend=None,
            quiet=False, verbose=False):
        lp = sambaopts.get_loadparm()
        creds = credopts.get_credentials(lp)
        net = Net(creds, lp, server=credopts.ipaddress)

        if site is None:
            site = "Default-First-Site-Name"

        logger = self.get_logger()
        if verbose:
            logger.setLevel(logging.DEBUG)
        elif quiet:
            logger.setLevel(logging.WARNING)
        else:
            logger.setLevel(logging.INFO)

        netbios_name = lp.get("netbios name")

        if not role is None:
            role = role.upper()

        if role == "DC":
            join_DC(logger=logger, server=server, creds=creds, lp=lp, domain=domain,
                    site=site, netbios_name=netbios_name, targetdir=targetdir,
                    domain_critical_only=domain_critical_only,
                    machinepass=machinepass, use_ntvfs=use_ntvfs,
                    dns_backend=dns_backend,
                    promote_existing=True)
        elif role == "RODC":
            join_RODC(logger=logger, server=server, creds=creds, lp=lp, domain=domain,
                      site=site, netbios_name=netbios_name, targetdir=targetdir,
                      domain_critical_only=domain_critical_only,
                      machinepass=machinepass, use_ntvfs=use_ntvfs, dns_backend=dns_backend,
                      promote_existing=True)
        else:
            raise CommandError("Invalid role '%s' (possible values: DC, RODC)" % role)


class cmd_domain_join(Command):
    """Join domain as either member or backup domain controller."""

    synopsis = "%prog <dnsdomain> [DC|RODC|MEMBER|SUBDOMAIN] [options]"

    takes_optiongroups = {
        "sambaopts": options.SambaOptions,
        "versionopts": options.VersionOptions,
        "credopts": options.CredentialsOptions,
    }

    takes_options = [
        Option("--server", help="DC to join", type=str),
        Option("--site", help="site to join", type=str),
        Option("--targetdir", help="where to store provision", type=str),
        Option("--parent-domain", help="parent domain to create subdomain under", type=str),
        Option("--domain-critical-only",
               help="only replicate critical domain objects",
               action="store_true"),
        Option("--machinepass", type=str, metavar="PASSWORD",
               help="choose machine password (otherwise random)"),
        Option("--adminpass", type="string", metavar="PASSWORD",
               help="choose adminstrator password when joining as a subdomain (otherwise random)"),
        Option("--dns-backend", type="choice", metavar="NAMESERVER-BACKEND",
               choices=["SAMBA_INTERNAL", "BIND9_DLZ", "NONE"],
               help="The DNS server backend. SAMBA_INTERNAL is the builtin name server (default), "
                   "BIND9_DLZ uses samba4 AD to store zone information, "
                   "NONE skips the DNS setup entirely (this DC will not be a DNS server)",
               default="SAMBA_INTERNAL"),
        Option("--quiet", help="Be quiet", action="store_true"),
        Option("--verbose", help="Be verbose", action="store_true")
       ]

    ntvfs_options = [
        Option("--use-ntvfs", help="Use NTVFS for the fileserver (default = no)",
               action="store_true")
    ]
    if samba.is_ntvfs_fileserver_built():
        takes_options.extend(ntvfs_options)

    takes_args = ["domain", "role?"]

    def run(self, domain, role=None, sambaopts=None, credopts=None,
            versionopts=None, server=None, site=None, targetdir=None,
            domain_critical_only=False, parent_domain=None, machinepass=None,
            use_ntvfs=False, dns_backend=None, adminpass=None,
            quiet=False, verbose=False):
        lp = sambaopts.get_loadparm()
        creds = credopts.get_credentials(lp)
        net = Net(creds, lp, server=credopts.ipaddress)

        if site is None:
            site = "Default-First-Site-Name"

        logger = self.get_logger()
        if verbose:
            logger.setLevel(logging.DEBUG)
        elif quiet:
            logger.setLevel(logging.WARNING)
        else:
            logger.setLevel(logging.INFO)

        netbios_name = lp.get("netbios name")

        if not role is None:
            role = role.upper()

        if role is None or role == "MEMBER":
            (join_password, sid, domain_name) = net.join_member(
                domain, netbios_name, LIBNET_JOIN_AUTOMATIC,
                machinepass=machinepass)

            self.errf.write("Joined domain %s (%s)\n" % (domain_name, sid))
        elif role == "DC":
            join_DC(logger=logger, server=server, creds=creds, lp=lp, domain=domain,
                    site=site, netbios_name=netbios_name, targetdir=targetdir,
                    domain_critical_only=domain_critical_only,
                    machinepass=machinepass, use_ntvfs=use_ntvfs, dns_backend=dns_backend)
        elif role == "RODC":
            join_RODC(logger=logger, server=server, creds=creds, lp=lp, domain=domain,
                      site=site, netbios_name=netbios_name, targetdir=targetdir,
                      domain_critical_only=domain_critical_only,
                      machinepass=machinepass, use_ntvfs=use_ntvfs,
                      dns_backend=dns_backend)
        elif role == "SUBDOMAIN":
            if not adminpass:
                logger.info("Administrator password will be set randomly!")

            netbios_domain = lp.get("workgroup")
            if parent_domain is None:
                parent_domain = ".".join(domain.split(".")[1:])
            join_subdomain(logger=logger, server=server, creds=creds, lp=lp, dnsdomain=domain,
                           parent_domain=parent_domain, site=site,
                           netbios_name=netbios_name, netbios_domain=netbios_domain,
                           targetdir=targetdir, machinepass=machinepass,
                           use_ntvfs=use_ntvfs, dns_backend=dns_backend,
                           adminpass=adminpass)
        else:
            raise CommandError("Invalid role '%s' (possible values: MEMBER, DC, RODC, SUBDOMAIN)" % role)


class cmd_domain_demote(Command):
    """Demote ourselves from the role of Domain Controller."""

    synopsis = "%prog [options]"

    takes_options = [
        Option("--server", help="writable DC to write demotion changes on", type=str),
        Option("-H", "--URL", help="LDB URL for database or target server", type=str,
               metavar="URL", dest="H"),
        Option("--remove-other-dead-server", help="Dead DC (name or NTDS GUID) "
               "to remove ALL references to (rather than this DC)", type=str),
        Option("--quiet", help="Be quiet", action="store_true"),
        Option("--verbose", help="Be verbose", action="store_true"),
        ]

    takes_optiongroups = {
        "sambaopts": options.SambaOptions,
        "credopts": options.CredentialsOptions,
        "versionopts": options.VersionOptions,
        }

    def run(self, sambaopts=None, credopts=None,
            versionopts=None, server=None,
            remove_other_dead_server=None, H=None,
            verbose=False, quiet=False):
        lp = sambaopts.get_loadparm()
        creds = credopts.get_credentials(lp)
        net = Net(creds, lp, server=credopts.ipaddress)

        logger = self.get_logger()
        if verbose:
            logger.setLevel(logging.DEBUG)
        elif quiet:
            logger.setLevel(logging.WARNING)
        else:
            logger.setLevel(logging.INFO)

        if remove_other_dead_server is not None:
            if server is not None:
                samdb = SamDB(url="ldap://%s" % server,
                              session_info=system_session(),
                              credentials=creds, lp=lp)
            else:
                samdb = SamDB(url=H, session_info=system_session(), credentials=creds, lp=lp)
            try:
                remove_dc.remove_dc(samdb, logger, remove_other_dead_server)
            except remove_dc.DemoteException as err:
                raise CommandError("Demote failed: %s" % err)
            return

        netbios_name = lp.get("netbios name")
        samdb = SamDB(url=H, session_info=system_session(), credentials=creds, lp=lp)
        if not server:
            res = samdb.search(expression='(&(objectClass=computer)(serverReferenceBL=*))', attrs=["dnsHostName", "name"])
            if (len(res) == 0):
                raise CommandError("Unable to search for servers")

            if (len(res) == 1):
                raise CommandError("You are the latest server in the domain")

            server = None
            for e in res:
                if str(e["name"]).lower() != netbios_name.lower():
                    server = e["dnsHostName"]
                    break

        ntds_guid = samdb.get_ntds_GUID()
        msg = samdb.search(base=str(samdb.get_config_basedn()),
            scope=ldb.SCOPE_SUBTREE, expression="(objectGUID=%s)" % ntds_guid,
            attrs=['options'])
        if len(msg) == 0 or "options" not in msg[0]:
            raise CommandError("Failed to find options on %s" % ntds_guid)

        ntds_dn = msg[0].dn
        dsa_options = int(str(msg[0]['options']))

        res = samdb.search(expression="(fSMORoleOwner=%s)" % str(ntds_dn),
                            controls=["search_options:1:2"])

        if len(res) != 0:
            raise CommandError("Current DC is still the owner of %d role(s), use the role command to transfer roles to another DC" % len(res))

        self.errf.write("Using %s as partner server for the demotion\n" %
                        server)
        (drsuapiBind, drsuapi_handle, supportedExtensions) = drsuapi_connect(server, lp, creds)

        self.errf.write("Deactivating inbound replication\n")

        if not (dsa_options & DS_NTDSDSA_OPT_DISABLE_OUTBOUND_REPL) and not samdb.am_rodc():
            nmsg = ldb.Message()
            nmsg.dn = msg[0].dn

            dsa_options |= DS_NTDSDSA_OPT_DISABLE_INBOUND_REPL
            nmsg["options"] = ldb.MessageElement(str(dsa_options), ldb.FLAG_MOD_REPLACE, "options")
            samdb.modify(nmsg)


            self.errf.write("Asking partner server %s to synchronize from us\n"
                            % server)
            for part in (samdb.get_schema_basedn(),
                            samdb.get_config_basedn(),
                            samdb.get_root_basedn()):
                nc = drsuapi.DsReplicaObjectIdentifier()
                nc.dn = str(part)

                req1 = drsuapi.DsReplicaSyncRequest1()
                req1.naming_context = nc;
                req1.options = drsuapi.DRSUAPI_DRS_WRIT_REP
                req1.source_dsa_guid = misc.GUID(ntds_guid)

                try:
                    drsuapiBind.DsReplicaSync(drsuapi_handle, 1, req1)
                except RuntimeError as (werr, string):
                    if werr == 8452: #WERR_DS_DRA_NO_REPLICA
                        pass
                    else:
                        self.errf.write(
                            "Error while demoting, "
                        "re-enabling inbound replication\n")
                        dsa_options ^= DS_NTDSDSA_OPT_DISABLE_INBOUND_REPL
                        nmsg["options"] = ldb.MessageElement(str(dsa_options), ldb.FLAG_MOD_REPLACE, "options")
                        samdb.modify(nmsg)
                        raise CommandError("Error while sending a DsReplicaSync for partion %s" % str(part), e)
        try:
            remote_samdb = SamDB(url="ldap://%s" % server,
                                session_info=system_session(),
                                credentials=creds, lp=lp)

            self.errf.write("Changing userControl and container\n")
            res = remote_samdb.search(base=str(remote_samdb.domain_dn()),
                                expression="(&(objectClass=user)(sAMAccountName=%s$))" %
                                            netbios_name.upper(),
                                attrs=["userAccountControl"])
            dc_dn = res[0].dn
            uac = int(str(res[0]["userAccountControl"]))

        except Exception, e:
            self.errf.write(
                "Error while demoting, re-enabling inbound replication\n")
            dsa_options ^= DS_NTDSDSA_OPT_DISABLE_INBOUND_REPL
            nmsg["options"] = ldb.MessageElement(str(dsa_options), ldb.FLAG_MOD_REPLACE, "options")
            samdb.modify(nmsg)
            raise CommandError("Error while changing account control", e)

        if (len(res) != 1):
            self.errf.write(
                "Error while demoting, re-enabling inbound replication")
            dsa_options ^= DS_NTDSDSA_OPT_DISABLE_INBOUND_REPL
            nmsg["options"] = ldb.MessageElement(str(dsa_options), ldb.FLAG_MOD_REPLACE, "options")
            samdb.modify(nmsg)
            raise CommandError("Unable to find object with samaccountName = %s$"
                               " in the remote dc" % netbios_name.upper())

        olduac = uac

        uac &= ~(UF_SERVER_TRUST_ACCOUNT|UF_TRUSTED_FOR_DELEGATION|UF_PARTIAL_SECRETS_ACCOUNT)
        uac |= UF_WORKSTATION_TRUST_ACCOUNT

        msg = ldb.Message()
        msg.dn = dc_dn

        msg["userAccountControl"] = ldb.MessageElement("%d" % uac,
                                                        ldb.FLAG_MOD_REPLACE,
                                                        "userAccountControl")
        try:
            remote_samdb.modify(msg)
        except Exception, e:
            self.errf.write(
                "Error while demoting, re-enabling inbound replication")
            dsa_options ^= DS_NTDSDSA_OPT_DISABLE_INBOUND_REPL
            nmsg["options"] = ldb.MessageElement(str(dsa_options), ldb.FLAG_MOD_REPLACE, "options")
            samdb.modify(nmsg)

            raise CommandError("Error while changing account control", e)

        parent = msg.dn.parent()
        dc_name = res[0].dn.get_rdn_value()
        rdn = "CN=%s" % dc_name

        # Let's move to the Computer container
        i = 0
        newrdn = str(rdn)

        computer_dn = ldb.Dn(remote_samdb, "CN=Computers,%s" % str(remote_samdb.domain_dn()))
        res = remote_samdb.search(base=computer_dn, expression=rdn, scope=ldb.SCOPE_ONELEVEL)

        if (len(res) != 0):
            res = remote_samdb.search(base=computer_dn, expression="%s-%d" % (rdn, i),
                                        scope=ldb.SCOPE_ONELEVEL)
            while(len(res) != 0 and i < 100):
                i = i + 1
                res = remote_samdb.search(base=computer_dn, expression="%s-%d" % (rdn, i),
                                            scope=ldb.SCOPE_ONELEVEL)

            if i == 100:
                self.errf.write(
                    "Error while demoting, re-enabling inbound replication\n")
                dsa_options ^= DS_NTDSDSA_OPT_DISABLE_INBOUND_REPL
                nmsg["options"] = ldb.MessageElement(str(dsa_options), ldb.FLAG_MOD_REPLACE, "options")
                samdb.modify(nmsg)

                msg = ldb.Message()
                msg.dn = dc_dn

                msg["userAccountControl"] = ldb.MessageElement("%d" % uac,
                                                        ldb.FLAG_MOD_REPLACE,
                                                        "userAccountControl")

                remote_samdb.modify(msg)

                raise CommandError("Unable to find a slot for renaming %s,"
                                    " all names from %s-1 to %s-%d seemed used" %
                                    (str(dc_dn), rdn, rdn, i - 9))

            newrdn = "%s-%d" % (rdn, i)

        try:
            newdn = ldb.Dn(remote_samdb, "%s,%s" % (newrdn, str(computer_dn)))
            remote_samdb.rename(dc_dn, newdn)
        except Exception, e:
            self.errf.write(
                "Error while demoting, re-enabling inbound replication\n")
            dsa_options ^= DS_NTDSDSA_OPT_DISABLE_INBOUND_REPL
            nmsg["options"] = ldb.MessageElement(str(dsa_options), ldb.FLAG_MOD_REPLACE, "options")
            samdb.modify(nmsg)

            msg = ldb.Message()
            msg.dn = dc_dn

            msg["userAccountControl"] = ldb.MessageElement("%d" % uac,
                                                    ldb.FLAG_MOD_REPLACE,
                                                    "userAccountControl")

            remote_samdb.modify(msg)
            raise CommandError("Error while renaming %s to %s" % (str(dc_dn), str(newdn)), e)


        server_dsa_dn = samdb.get_serverName()
        domain = remote_samdb.get_root_basedn()

        try:
            req1 = drsuapi.DsRemoveDSServerRequest1()
            req1.server_dn = str(server_dsa_dn)
            req1.domain_dn = str(domain)
            req1.commit = 1

            drsuapiBind.DsRemoveDSServer(drsuapi_handle, 1, req1)
        except RuntimeError as (werr, string):
            if not (dsa_options & DS_NTDSDSA_OPT_DISABLE_OUTBOUND_REPL) and not samdb.am_rodc():
                self.errf.write(
                    "Error while demoting, re-enabling inbound replication\n")
                dsa_options ^= DS_NTDSDSA_OPT_DISABLE_INBOUND_REPL
                nmsg["options"] = ldb.MessageElement(str(dsa_options), ldb.FLAG_MOD_REPLACE, "options")
                samdb.modify(nmsg)

            msg = ldb.Message()
            msg.dn = newdn

            msg["userAccountControl"] = ldb.MessageElement("%d" % uac,
                                                           ldb.FLAG_MOD_REPLACE,
                                                           "userAccountControl")
            remote_samdb.modify(msg)
            remote_samdb.rename(newdn, dc_dn)
            if werr == 8452: #WERR_DS_DRA_NO_REPLICA
                raise CommandError("The DC %s is not present on (already removed from) the remote server: " % server_dsa_dn, e)
            else:
                raise CommandError("Error while sending a removeDsServer of %s: " % server_dsa_dn, e)

        remove_dc.remove_sysvol_references(remote_samdb, dc_name)

        # These are objects under the computer account that should be deleted
        for s in ("CN=Enterprise,CN=NTFRS Subscriptions",
                  "CN=%s, CN=NTFRS Subscriptions" % lp.get("realm"),
                  "CN=Domain system Volumes (SYSVOL Share), CN=NTFRS Subscriptions",
                  "CN=NTFRS Subscriptions"):
            try:
                remote_samdb.delete(ldb.Dn(remote_samdb,
                                    "%s,%s" % (s, str(newdn))))
            except ldb.LdbError, l:
                pass

        self.errf.write("Demote successful\n")


class cmd_domain_level(Command):
    """Raise domain and forest function levels."""

    synopsis = "%prog (show|raise <options>) [options]"

    takes_optiongroups = {
        "sambaopts": options.SambaOptions,
        "credopts": options.CredentialsOptions,
        "versionopts": options.VersionOptions,
        }

    takes_options = [
        Option("-H", "--URL", help="LDB URL for database or target server", type=str,
               metavar="URL", dest="H"),
        Option("--quiet", help="Be quiet", action="store_true"),
        Option("--forest-level", type="choice", choices=["2003", "2008", "2008_R2", "2012", "2012_R2"],
            help="The forest function level (2003 | 2008 | 2008_R2 | 2012 | 2012_R2)"),
        Option("--domain-level", type="choice", choices=["2003", "2008", "2008_R2", "2012", "2012_R2"],
            help="The domain function level (2003 | 2008 | 2008_R2 | 2012 | 2012_R2)")
            ]

    takes_args = ["subcommand"]

    def run(self, subcommand, H=None, forest_level=None, domain_level=None,
            quiet=False, credopts=None, sambaopts=None, versionopts=None):
        lp = sambaopts.get_loadparm()
        creds = credopts.get_credentials(lp, fallback_machine=True)

        samdb = SamDB(url=H, session_info=system_session(),
            credentials=creds, lp=lp)

        domain_dn = samdb.domain_dn()

        res_forest = samdb.search("CN=Partitions,%s" % samdb.get_config_basedn(),
          scope=ldb.SCOPE_BASE, attrs=["msDS-Behavior-Version"])
        assert len(res_forest) == 1

        res_domain = samdb.search(domain_dn, scope=ldb.SCOPE_BASE,
          attrs=["msDS-Behavior-Version", "nTMixedDomain"])
        assert len(res_domain) == 1

        res_dc_s = samdb.search("CN=Sites,%s" % samdb.get_config_basedn(),
          scope=ldb.SCOPE_SUBTREE, expression="(objectClass=nTDSDSA)",
          attrs=["msDS-Behavior-Version"])
        assert len(res_dc_s) >= 1

        # default values, since "msDS-Behavior-Version" does not exist on Windows 2000 AD
        level_forest = DS_DOMAIN_FUNCTION_2000
        level_domain = DS_DOMAIN_FUNCTION_2000

        if "msDS-Behavior-Version" in res_forest[0]:
            level_forest = int(res_forest[0]["msDS-Behavior-Version"][0])
        if "msDS-Behavior-Version" in res_domain[0]:
            level_domain = int(res_domain[0]["msDS-Behavior-Version"][0])
        level_domain_mixed = int(res_domain[0]["nTMixedDomain"][0])

        min_level_dc = None
        for msg in res_dc_s:
            if "msDS-Behavior-Version" in msg:
                if min_level_dc is None or int(msg["msDS-Behavior-Version"][0]) < min_level_dc:
                    min_level_dc = int(msg["msDS-Behavior-Version"][0])
            else:
                min_level_dc = DS_DOMAIN_FUNCTION_2000
                # well, this is the least
                break

        if level_forest < DS_DOMAIN_FUNCTION_2000 or level_domain < DS_DOMAIN_FUNCTION_2000:
            raise CommandError("Domain and/or forest function level(s) is/are invalid. Correct them or reprovision!")
        if min_level_dc < DS_DOMAIN_FUNCTION_2000:
            raise CommandError("Lowest function level of a DC is invalid. Correct this or reprovision!")
        if level_forest > level_domain:
            raise CommandError("Forest function level is higher than the domain level(s). Correct this or reprovision!")
        if level_domain > min_level_dc:
            raise CommandError("Domain function level is higher than the lowest function level of a DC. Correct this or reprovision!")

        if subcommand == "show":
            self.message("Domain and forest function level for domain '%s'" % domain_dn)
            if level_forest == DS_DOMAIN_FUNCTION_2000 and level_domain_mixed != 0:
                self.message("\nATTENTION: You run SAMBA 4 on a forest function level lower than Windows 2000 (Native). This isn't supported! Please raise!")
            if level_domain == DS_DOMAIN_FUNCTION_2000 and level_domain_mixed != 0:
                self.message("\nATTENTION: You run SAMBA 4 on a domain function level lower than Windows 2000 (Native). This isn't supported! Please raise!")
            if min_level_dc == DS_DOMAIN_FUNCTION_2000 and level_domain_mixed != 0:
                self.message("\nATTENTION: You run SAMBA 4 on a lowest function level of a DC lower than Windows 2003. This isn't supported! Please step-up or upgrade the concerning DC(s)!")

            self.message("")

            if level_forest == DS_DOMAIN_FUNCTION_2000:
                outstr = "2000"
            elif level_forest == DS_DOMAIN_FUNCTION_2003_MIXED:
                outstr = "2003 with mixed domains/interim (NT4 DC support)"
            elif level_forest == DS_DOMAIN_FUNCTION_2003:
                outstr = "2003"
            elif level_forest == DS_DOMAIN_FUNCTION_2008:
                outstr = "2008"
            elif level_forest == DS_DOMAIN_FUNCTION_2008_R2:
                outstr = "2008 R2"
            elif level_forest == DS_DOMAIN_FUNCTION_2012:
                outstr = "2012"
            elif level_forest == DS_DOMAIN_FUNCTION_2012_R2:
                outstr = "2012 R2"
            else:
                outstr = "higher than 2012 R2"
            self.message("Forest function level: (Windows) " + outstr)

            if level_domain == DS_DOMAIN_FUNCTION_2000 and level_domain_mixed != 0:
                outstr = "2000 mixed (NT4 DC support)"
            elif level_domain == DS_DOMAIN_FUNCTION_2000 and level_domain_mixed == 0:
                outstr = "2000"
            elif level_domain == DS_DOMAIN_FUNCTION_2003_MIXED:
                outstr = "2003 with mixed domains/interim (NT4 DC support)"
            elif level_domain == DS_DOMAIN_FUNCTION_2003:
                outstr = "2003"
            elif level_domain == DS_DOMAIN_FUNCTION_2008:
                outstr = "2008"
            elif level_domain == DS_DOMAIN_FUNCTION_2008_R2:
                outstr = "2008 R2"
            elif level_domain == DS_DOMAIN_FUNCTION_2012:
                outstr = "2012"
            elif level_domain == DS_DOMAIN_FUNCTION_2012_R2:
                outstr = "2012 R2"
            else:
                outstr = "higher than 2012 R2"
            self.message("Domain function level: (Windows) " + outstr)

            if min_level_dc == DS_DOMAIN_FUNCTION_2000:
                outstr = "2000"
            elif min_level_dc == DS_DOMAIN_FUNCTION_2003:
                outstr = "2003"
            elif min_level_dc == DS_DOMAIN_FUNCTION_2008:
                outstr = "2008"
            elif min_level_dc == DS_DOMAIN_FUNCTION_2008_R2:
                outstr = "2008 R2"
            elif min_level_dc == DS_DOMAIN_FUNCTION_2012:
                outstr = "2012"
            elif min_level_dc == DS_DOMAIN_FUNCTION_2012_R2:
                outstr = "2012 R2"
            else:
                outstr = "higher than 2012 R2"
            self.message("Lowest function level of a DC: (Windows) " + outstr)

        elif subcommand == "raise":
            msgs = []

            if domain_level is not None:
                if domain_level == "2003":
                    new_level_domain = DS_DOMAIN_FUNCTION_2003
                elif domain_level == "2008":
                    new_level_domain = DS_DOMAIN_FUNCTION_2008
                elif domain_level == "2008_R2":
                    new_level_domain = DS_DOMAIN_FUNCTION_2008_R2
                elif domain_level == "2012":
                    new_level_domain = DS_DOMAIN_FUNCTION_2012
                elif domain_level == "2012_R2":
                    new_level_domain = DS_DOMAIN_FUNCTION_2012_R2

                if new_level_domain <= level_domain and level_domain_mixed == 0:
                    raise CommandError("Domain function level can't be smaller than or equal to the actual one!")
                if new_level_domain > min_level_dc:
                    raise CommandError("Domain function level can't be higher than the lowest function level of a DC!")

                # Deactivate mixed/interim domain support
                if level_domain_mixed != 0:
                    # Directly on the base DN
                    m = ldb.Message()
                    m.dn = ldb.Dn(samdb, domain_dn)
                    m["nTMixedDomain"] = ldb.MessageElement("0",
                      ldb.FLAG_MOD_REPLACE, "nTMixedDomain")
                    samdb.modify(m)
                    # Under partitions
                    m = ldb.Message()
                    m.dn = ldb.Dn(samdb, "CN=" + lp.get("workgroup") + ",CN=Partitions,%s" % samdb.get_config_basedn())
                    m["nTMixedDomain"] = ldb.MessageElement("0",
                      ldb.FLAG_MOD_REPLACE, "nTMixedDomain")
                    try:
                        samdb.modify(m)
                    except ldb.LdbError, (enum, emsg):
                        if enum != ldb.ERR_UNWILLING_TO_PERFORM:
                            raise

                # Directly on the base DN
                m = ldb.Message()
                m.dn = ldb.Dn(samdb, domain_dn)
                m["msDS-Behavior-Version"]= ldb.MessageElement(
                  str(new_level_domain), ldb.FLAG_MOD_REPLACE,
                            "msDS-Behavior-Version")
                samdb.modify(m)
                # Under partitions
                m = ldb.Message()
                m.dn = ldb.Dn(samdb, "CN=" + lp.get("workgroup")
                  + ",CN=Partitions,%s" % samdb.get_config_basedn())
                m["msDS-Behavior-Version"]= ldb.MessageElement(
                  str(new_level_domain), ldb.FLAG_MOD_REPLACE,
                          "msDS-Behavior-Version")
                try:
                    samdb.modify(m)
                except ldb.LdbError, (enum, emsg):
                    if enum != ldb.ERR_UNWILLING_TO_PERFORM:
                        raise

                level_domain = new_level_domain
                msgs.append("Domain function level changed!")

            if forest_level is not None:
                if forest_level == "2003":
                    new_level_forest = DS_DOMAIN_FUNCTION_2003
                elif forest_level == "2008":
                    new_level_forest = DS_DOMAIN_FUNCTION_2008
                elif forest_level == "2008_R2":
                    new_level_forest = DS_DOMAIN_FUNCTION_2008_R2
                elif forest_level == "2012":
                    new_level_forest = DS_DOMAIN_FUNCTION_2012
                elif forest_level == "2012_R2":
                    new_level_forest = DS_DOMAIN_FUNCTION_2012_R2

                if new_level_forest <= level_forest:
                    raise CommandError("Forest function level can't be smaller than or equal to the actual one!")
                if new_level_forest > level_domain:
                    raise CommandError("Forest function level can't be higher than the domain function level(s). Please raise it/them first!")

                m = ldb.Message()
                m.dn = ldb.Dn(samdb, "CN=Partitions,%s" % samdb.get_config_basedn())
                m["msDS-Behavior-Version"]= ldb.MessageElement(
                  str(new_level_forest), ldb.FLAG_MOD_REPLACE,
                          "msDS-Behavior-Version")
                samdb.modify(m)
                msgs.append("Forest function level changed!")
            msgs.append("All changes applied successfully!")
            self.message("\n".join(msgs))
        else:
            raise CommandError("invalid argument: '%s' (choose from 'show', 'raise')" % subcommand)


class cmd_domain_passwordsettings(Command):
    """Set password settings.

    Password complexity, password lockout policy, history length,
    minimum password length, the minimum and maximum password age) on
    a Samba AD DC server.

    Use against a Windows DC is possible, but group policy will override it.
    """

    synopsis = "%prog (show|set <options>) [options]"

    takes_optiongroups = {
        "sambaopts": options.SambaOptions,
        "versionopts": options.VersionOptions,
        "credopts": options.CredentialsOptions,
        }

    takes_options = [
        Option("-H", "--URL", help="LDB URL for database or target server", type=str,
               metavar="URL", dest="H"),
        Option("--quiet", help="Be quiet", action="store_true"),
        Option("--complexity", type="choice", choices=["on","off","default"],
          help="The password complexity (on | off | default). Default is 'on'"),
        Option("--store-plaintext", type="choice", choices=["on","off","default"],
          help="Store plaintext passwords where account have 'store passwords with reversible encryption' set (on | off | default). Default is 'off'"),
        Option("--history-length",
          help="The password history length (<integer> | default).  Default is 24.", type=str),
        Option("--min-pwd-length",
          help="The minimum password length (<integer> | default).  Default is 7.", type=str),
        Option("--min-pwd-age",
          help="The minimum password age (<integer in days> | default).  Default is 1.", type=str),
        Option("--max-pwd-age",
          help="The maximum password age (<integer in days> | default).  Default is 43.", type=str),
        Option("--account-lockout-duration",
          help="The the length of time an account is locked out after exeeding the limit on bad password attempts (<integer in mins> | default).  Default is 30 mins.", type=str),
        Option("--account-lockout-threshold",
          help="The number of bad password attempts allowed before locking out the account (<integer> | default).  Default is 0 (never lock out).", type=str),
        Option("--reset-account-lockout-after",
          help="After this time is elapsed, the recorded number of attempts restarts from zero (<integer> | default).  Default is 30.", type=str),
          ]

    takes_args = ["subcommand"]

    def run(self, subcommand, H=None, min_pwd_age=None, max_pwd_age=None,
            quiet=False, complexity=None, store_plaintext=None, history_length=None,
            min_pwd_length=None, account_lockout_duration=None, account_lockout_threshold=None,
            reset_account_lockout_after=None, credopts=None, sambaopts=None,
            versionopts=None):
        lp = sambaopts.get_loadparm()
        creds = credopts.get_credentials(lp)

        samdb = SamDB(url=H, session_info=system_session(),
            credentials=creds, lp=lp)

        domain_dn = samdb.domain_dn()
        res = samdb.search(domain_dn, scope=ldb.SCOPE_BASE,
          attrs=["pwdProperties", "pwdHistoryLength", "minPwdLength",
                 "minPwdAge", "maxPwdAge", "lockoutDuration", "lockoutThreshold",
                 "lockOutObservationWindow"])
        assert(len(res) == 1)
        try:
            pwd_props = int(res[0]["pwdProperties"][0])
            pwd_hist_len = int(res[0]["pwdHistoryLength"][0])
            cur_min_pwd_len = int(res[0]["minPwdLength"][0])
            # ticks -> days
            cur_min_pwd_age = int(abs(int(res[0]["minPwdAge"][0])) / (1e7 * 60 * 60 * 24))
            if int(res[0]["maxPwdAge"][0]) == -0x8000000000000000:
                cur_max_pwd_age = 0
            else:
                cur_max_pwd_age = int(abs(int(res[0]["maxPwdAge"][0])) / (1e7 * 60 * 60 * 24))
            cur_account_lockout_threshold = int(res[0]["lockoutThreshold"][0])
            # ticks -> mins
            if int(res[0]["lockoutDuration"][0]) == -0x8000000000000000:
                cur_account_lockout_duration = 0
            else:
                cur_account_lockout_duration = abs(int(res[0]["lockoutDuration"][0])) / (1e7 * 60)
            cur_reset_account_lockout_after = abs(int(res[0]["lockOutObservationWindow"][0])) / (1e7 * 60)
        except Exception, e:
            raise CommandError("Could not retrieve password properties!", e)

        if subcommand == "show":
            self.message("Password informations for domain '%s'" % domain_dn)
            self.message("")
            if pwd_props & DOMAIN_PASSWORD_COMPLEX != 0:
                self.message("Password complexity: on")
            else:
                self.message("Password complexity: off")
            if pwd_props & DOMAIN_PASSWORD_STORE_CLEARTEXT != 0:
                self.message("Store plaintext passwords: on")
            else:
                self.message("Store plaintext passwords: off")
            self.message("Password history length: %d" % pwd_hist_len)
            self.message("Minimum password length: %d" % cur_min_pwd_len)
            self.message("Minimum password age (days): %d" % cur_min_pwd_age)
            self.message("Maximum password age (days): %d" % cur_max_pwd_age)
            self.message("Account lockout duration (mins): %d" % cur_account_lockout_duration)
            self.message("Account lockout threshold (attempts): %d" % cur_account_lockout_threshold)
            self.message("Reset account lockout after (mins): %d" % cur_reset_account_lockout_after)
        elif subcommand == "set":
            msgs = []
            m = ldb.Message()
            m.dn = ldb.Dn(samdb, domain_dn)

            if complexity is not None:
                if complexity == "on" or complexity == "default":
                    pwd_props = pwd_props | DOMAIN_PASSWORD_COMPLEX
                    msgs.append("Password complexity activated!")
                elif complexity == "off":
                    pwd_props = pwd_props & (~DOMAIN_PASSWORD_COMPLEX)
                    msgs.append("Password complexity deactivated!")

            if store_plaintext is not None:
                if store_plaintext == "on" or store_plaintext == "default":
                    pwd_props = pwd_props | DOMAIN_PASSWORD_STORE_CLEARTEXT
                    msgs.append("Plaintext password storage for changed passwords activated!")
                elif store_plaintext == "off":
                    pwd_props = pwd_props & (~DOMAIN_PASSWORD_STORE_CLEARTEXT)
                    msgs.append("Plaintext password storage for changed passwords deactivated!")

            if complexity is not None or store_plaintext is not None:
                m["pwdProperties"] = ldb.MessageElement(str(pwd_props),
                  ldb.FLAG_MOD_REPLACE, "pwdProperties")

            if history_length is not None:
                if history_length == "default":
                    pwd_hist_len = 24
                else:
                    pwd_hist_len = int(history_length)

                if pwd_hist_len < 0 or pwd_hist_len > 24:
                    raise CommandError("Password history length must be in the range of 0 to 24!")

                m["pwdHistoryLength"] = ldb.MessageElement(str(pwd_hist_len),
                  ldb.FLAG_MOD_REPLACE, "pwdHistoryLength")
                msgs.append("Password history length changed!")

            if min_pwd_length is not None:
                if min_pwd_length == "default":
                    min_pwd_len = 7
                else:
                    min_pwd_len = int(min_pwd_length)

                if min_pwd_len < 0 or min_pwd_len > 14:
                    raise CommandError("Minimum password length must be in the range of 0 to 14!")

                m["minPwdLength"] = ldb.MessageElement(str(min_pwd_len),
                  ldb.FLAG_MOD_REPLACE, "minPwdLength")
                msgs.append("Minimum password length changed!")

            if min_pwd_age is not None:
                if min_pwd_age == "default":
                    min_pwd_age = 1
                else:
                    min_pwd_age = int(min_pwd_age)

                if min_pwd_age < 0 or min_pwd_age > 998:
                    raise CommandError("Minimum password age must be in the range of 0 to 998!")

                # days -> ticks
                min_pwd_age_ticks = -int(min_pwd_age * (24 * 60 * 60 * 1e7))

                m["minPwdAge"] = ldb.MessageElement(str(min_pwd_age_ticks),
                  ldb.FLAG_MOD_REPLACE, "minPwdAge")
                msgs.append("Minimum password age changed!")

            if max_pwd_age is not None:
                if max_pwd_age == "default":
                    max_pwd_age = 43
                else:
                    max_pwd_age = int(max_pwd_age)

                if max_pwd_age < 0 or max_pwd_age > 999:
                    raise CommandError("Maximum password age must be in the range of 0 to 999!")

                # days -> ticks
                if max_pwd_age == 0:
                    max_pwd_age_ticks = -0x8000000000000000
                else:
                    max_pwd_age_ticks = -int(max_pwd_age * (24 * 60 * 60 * 1e7))

                m["maxPwdAge"] = ldb.MessageElement(str(max_pwd_age_ticks),
                  ldb.FLAG_MOD_REPLACE, "maxPwdAge")
                msgs.append("Maximum password age changed!")

            if account_lockout_duration is not None:
                if account_lockout_duration == "default":
                    account_lockout_duration = 30
                else:
                    account_lockout_duration = int(account_lockout_duration)

                if account_lockout_duration < 0 or account_lockout_duration > 99999:
                    raise CommandError("Maximum password age must be in the range of 0 to 99999!")

                # days -> ticks
                if account_lockout_duration == 0:
                    account_lockout_duration_ticks = -0x8000000000000000
                else:
                    account_lockout_duration_ticks = -int(account_lockout_duration * (60 * 1e7))

                m["lockoutDuration"] = ldb.MessageElement(str(account_lockout_duration_ticks),
                  ldb.FLAG_MOD_REPLACE, "lockoutDuration")
                msgs.append("Account lockout duration changed!")

            if account_lockout_threshold is not None:
                if account_lockout_threshold == "default":
                    account_lockout_threshold = 0
                else:
                    account_lockout_threshold = int(account_lockout_threshold)

                m["lockoutThreshold"] = ldb.MessageElement(str(account_lockout_threshold),
                  ldb.FLAG_MOD_REPLACE, "lockoutThreshold")
                msgs.append("Account lockout threshold changed!")

            if reset_account_lockout_after is not None:
                if reset_account_lockout_after == "default":
                    reset_account_lockout_after = 30
                else:
                    reset_account_lockout_after = int(reset_account_lockout_after)

                if reset_account_lockout_after < 0 or reset_account_lockout_after > 99999:
                    raise CommandError("Maximum password age must be in the range of 0 to 99999!")

                # days -> ticks
                if reset_account_lockout_after == 0:
                    reset_account_lockout_after_ticks = -0x8000000000000000
                else:
                    reset_account_lockout_after_ticks = -int(reset_account_lockout_after * (60 * 1e7))

                m["lockOutObservationWindow"] = ldb.MessageElement(str(reset_account_lockout_after_ticks),
                  ldb.FLAG_MOD_REPLACE, "lockOutObservationWindow")
                msgs.append("Duration to reset account lockout after changed!")

            if max_pwd_age > 0 and min_pwd_age >= max_pwd_age:
                raise CommandError("Maximum password age (%d) must be greater than minimum password age (%d)!" % (max_pwd_age, min_pwd_age))

            if len(m) == 0:
                raise CommandError("You must specify at least one option to set. Try --help")
            samdb.modify(m)
            msgs.append("All changes applied successfully!")
            self.message("\n".join(msgs))
        else:
            raise CommandError("Wrong argument '%s'!" % subcommand)


class cmd_domain_classicupgrade(Command):
    """Upgrade from Samba classic (NT4-like) database to Samba AD DC database.

    Specify either a directory with all Samba classic DC databases and state files (with --dbdir) or
    the testparm utility from your classic installation (with --testparm).
    """

    synopsis = "%prog [options] <classic_smb_conf>"

    takes_optiongroups = {
        "sambaopts": options.SambaOptions,
        "versionopts": options.VersionOptions
    }

    takes_options = [
        Option("--dbdir", type="string", metavar="DIR",
                  help="Path to samba classic DC database directory"),
        Option("--testparm", type="string", metavar="PATH",
                  help="Path to samba classic DC testparm utility from the previous installation.  This allows the default paths of the previous installation to be followed"),
        Option("--targetdir", type="string", metavar="DIR",
                  help="Path prefix where the new Samba 4.0 AD domain should be initialised"),
        Option("--quiet", help="Be quiet", action="store_true"),
        Option("--verbose", help="Be verbose", action="store_true"),
        Option("--use-xattrs", type="choice", choices=["yes","no","auto"], metavar="[yes|no|auto]",
                   help="Define if we should use the native fs capabilities or a tdb file for storing attributes likes ntacl, auto tries to make an inteligent guess based on the user rights and system capabilities", default="auto"),
        Option("--dns-backend", type="choice", metavar="NAMESERVER-BACKEND",
               choices=["SAMBA_INTERNAL", "BIND9_FLATFILE", "BIND9_DLZ", "NONE"],
               help="The DNS server backend. SAMBA_INTERNAL is the builtin name server (default), "
                   "BIND9_FLATFILE uses bind9 text database to store zone information, "
                   "BIND9_DLZ uses samba4 AD to store zone information, "
                   "NONE skips the DNS setup entirely (this DC will not be a DNS server)",
               default="SAMBA_INTERNAL")
    ]

    ntvfs_options = [
        Option("--use-ntvfs", help="Use NTVFS for the fileserver (default = no)",
               action="store_true")
    ]
    if samba.is_ntvfs_fileserver_built():
        takes_options.extend(ntvfs_options)

    takes_args = ["smbconf"]

    def run(self, smbconf=None, targetdir=None, dbdir=None, testparm=None,
            quiet=False, verbose=False, use_xattrs=None, sambaopts=None, versionopts=None,
            dns_backend=None, use_ntvfs=False):

        if not os.path.exists(smbconf):
            raise CommandError("File %s does not exist" % smbconf)

        if testparm and not os.path.exists(testparm):
            raise CommandError("Testparm utility %s does not exist" % testparm)

        if dbdir and not os.path.exists(dbdir):
            raise CommandError("Directory %s does not exist" % dbdir)

        if not dbdir and not testparm:
            raise CommandError("Please specify either dbdir or testparm")

        logger = self.get_logger()
        if verbose:
            logger.setLevel(logging.DEBUG)
        elif quiet:
            logger.setLevel(logging.WARNING)
        else:
            logger.setLevel(logging.INFO)

        if dbdir and testparm:
            logger.warning("both dbdir and testparm specified, ignoring dbdir.")
            dbdir = None

        lp = sambaopts.get_loadparm()

        s3conf = s3param.get_context()

        if sambaopts.realm:
            s3conf.set("realm", sambaopts.realm)

        if targetdir is not None:
            if not os.path.isdir(targetdir):
                os.mkdir(targetdir)

        eadb = True
        if use_xattrs == "yes":
            eadb = False
        elif use_xattrs == "auto" and not s3conf.get("posix:eadb"):
            if targetdir:
                tmpfile = tempfile.NamedTemporaryFile(dir=os.path.abspath(targetdir))
            else:
                tmpfile = tempfile.NamedTemporaryFile(dir=os.path.abspath(os.path.dirname(lp.get("private dir"))))
            try:
                try:
                    samba.ntacls.setntacl(lp, tmpfile.name,
                                "O:S-1-5-32G:S-1-5-32", "S-1-5-32", "native")
                    eadb = False
                except Exception:
                    # FIXME: Don't catch all exceptions here
                    logger.info("You are not root or your system do not support xattr, using tdb backend for attributes. "
                                "If you intend to use this provision in production, rerun the script as root on a system supporting xattrs.")
            finally:
                tmpfile.close()

        # Set correct default values from dbdir or testparm
        paths = {}
        if dbdir:
            paths["state directory"] = dbdir
            paths["private dir"] = dbdir
            paths["lock directory"] = dbdir
            paths["smb passwd file"] = dbdir + "/smbpasswd"
        else:
            paths["state directory"] = get_testparm_var(testparm, smbconf, "state directory")
            paths["private dir"] = get_testparm_var(testparm, smbconf, "private dir")
            paths["smb passwd file"] = get_testparm_var(testparm, smbconf, "smb passwd file")
            paths["lock directory"] = get_testparm_var(testparm, smbconf, "lock directory")
            # "testparm" from Samba 3 < 3.4.x is not aware of the parameter
            # "state directory", instead make use of "lock directory"
            if len(paths["state directory"]) == 0:
                paths["state directory"] = paths["lock directory"]

        for p in paths:
            s3conf.set(p, paths[p])

        # load smb.conf parameters
        logger.info("Reading smb.conf")
        s3conf.load(smbconf)
        samba3 = Samba3(smbconf, s3conf)

        logger.info("Provisioning")
        upgrade_from_samba3(samba3, logger, targetdir, session_info=system_session(),
                            useeadb=eadb, dns_backend=dns_backend, use_ntvfs=use_ntvfs)


class cmd_domain_samba3upgrade(cmd_domain_classicupgrade):
    __doc__ = cmd_domain_classicupgrade.__doc__

    # This command is present for backwards compatibility only,
    # and should not be shown.

    hidden = True

class LocalDCCredentialsOptions(options.CredentialsOptions):
    def __init__(self, parser):
        options.CredentialsOptions.__init__(self, parser, special_name="local-dc")

class DomainTrustCommand(Command):
    """List domain trusts."""

    def __init__(self):
        Command.__init__(self)
        self.local_lp = None

        self.local_server = None
        self.local_binding_string = None
        self.local_creds = None

        self.remote_server = None
        self.remote_binding_string = None
        self.remote_creds = None

    WERR_OK = 0x00000000
    WERR_INVALID_FUNCTION = 0x00000001
    WERR_NERR_ACFNOTLOADED = 0x000008B3

    NT_STATUS_NOT_FOUND = 0xC0000225
    NT_STATUS_OBJECT_NAME_NOT_FOUND = 0xC0000034
    NT_STATUS_INVALID_PARAMETER = 0xC000000D
    NT_STATUS_INVALID_INFO_CLASS = 0xC0000003
    NT_STATUS_RPC_PROCNUM_OUT_OF_RANGE = 0xC002002E

    def _uint32(self, v):
        return ctypes.c_uint32(v).value

    def check_runtime_error(self, runtime, val):
        if runtime is None:
            return False

        err32 = self._uint32(runtime[0])
        if err32 == val:
            return True

        return False

    class LocalRuntimeError(CommandError):
        def __init__(exception_self, self, runtime, message):
            err32 = self._uint32(runtime[0])
            errstr = runtime[1]
            msg = "LOCAL_DC[%s]: %s - ERROR(0x%08X) - %s" % (
                  self.local_server, message, err32, errstr)
            CommandError.__init__(exception_self, msg)

    class RemoteRuntimeError(CommandError):
        def __init__(exception_self, self, runtime, message):
            err32 = self._uint32(runtime[0])
            errstr = runtime[1]
            msg = "REMOTE_DC[%s]: %s - ERROR(0x%08X) - %s" % (
                  self.remote_server, message, err32, errstr)
            CommandError.__init__(exception_self, msg)

    class LocalLdbError(CommandError):
        def __init__(exception_self, self, ldb_error, message):
            errval = ldb_error[0]
            errstr = ldb_error[1]
            msg = "LOCAL_DC[%s]: %s - ERROR(%d) - %s" % (
                  self.local_server, message, errval, errstr)
            CommandError.__init__(exception_self, msg)

    def setup_local_server(self, sambaopts, localdcopts):
        if self.local_server is not None:
            return self.local_server

        lp = sambaopts.get_loadparm()

        local_server = localdcopts.ipaddress
        if local_server is None:
            server_role = lp.server_role()
            if server_role != "ROLE_ACTIVE_DIRECTORY_DC":
                raise CommandError("Invalid server_role %s" % (server_role))
            local_server = lp.get('netbios name')
            local_transport = "ncalrpc"
            local_binding_options = ""
            local_binding_options += ",auth_type=ncalrpc_as_system"
            local_ldap_url = None
            local_creds = None
        else:
            local_transport = "ncacn_np"
            local_binding_options = ""
            local_ldap_url = "ldap://%s" % local_server
            local_creds = localdcopts.get_credentials(lp)

        self.local_lp = lp

        self.local_server = local_server
        self.local_binding_string = "%s:%s[%s]" % (local_transport, local_server, local_binding_options)
        self.local_ldap_url = local_ldap_url
        self.local_creds = local_creds
        return self.local_server

    def new_local_lsa_connection(self):
        return lsa.lsarpc(self.local_binding_string, self.local_lp, self.local_creds)

    def new_local_netlogon_connection(self):
        return netlogon.netlogon(self.local_binding_string, self.local_lp, self.local_creds)

    def new_local_ldap_connection(self):
        return SamDB(url=self.local_ldap_url,
                     session_info=system_session(),
                     credentials=self.local_creds,
                     lp=self.local_lp)

    def setup_remote_server(self, credopts, domain,
                            require_pdc=True,
                            require_writable=True):

        if require_pdc:
            assert require_writable

        if self.remote_server is not None:
            return self.remote_server

        self.remote_server = "__unknown__remote_server__.%s" % domain
        assert self.local_server is not None

        remote_creds = credopts.get_credentials(self.local_lp)
        remote_server = credopts.ipaddress
        remote_binding_options = ""

        # TODO: we should also support NT4 domains
        # we could use local_netlogon.netr_DsRGetDCNameEx2() with the remote domain name
        # and delegate NBT or CLDAP to the local netlogon server
        try:
            remote_net = Net(remote_creds, self.local_lp, server=remote_server)
            remote_flags = nbt.NBT_SERVER_LDAP | nbt.NBT_SERVER_DS
            if require_writable:
                remote_flags |= nbt.NBT_SERVER_WRITABLE
            if require_pdc:
                remote_flags |= nbt.NBT_SERVER_PDC
            remote_info = remote_net.finddc(flags=remote_flags, domain=domain, address=remote_server)
        except Exception:
            raise CommandError("Failed to find a writeable DC for domain '%s'" % domain)
        flag_map = {
            nbt.NBT_SERVER_PDC: "PDC",
            nbt.NBT_SERVER_GC: "GC",
            nbt.NBT_SERVER_LDAP: "LDAP",
            nbt.NBT_SERVER_DS: "DS",
            nbt.NBT_SERVER_KDC: "KDC",
            nbt.NBT_SERVER_TIMESERV: "TIMESERV",
            nbt.NBT_SERVER_CLOSEST: "CLOSEST",
            nbt.NBT_SERVER_WRITABLE: "WRITABLE",
            nbt.NBT_SERVER_GOOD_TIMESERV: "GOOD_TIMESERV",
            nbt.NBT_SERVER_NDNC: "NDNC",
            nbt.NBT_SERVER_SELECT_SECRET_DOMAIN_6: "SELECT_SECRET_DOMAIN_6",
            nbt.NBT_SERVER_FULL_SECRET_DOMAIN_6: "FULL_SECRET_DOMAIN_6",
            nbt.NBT_SERVER_ADS_WEB_SERVICE: "ADS_WEB_SERVICE",
            nbt.NBT_SERVER_DS_8: "DS_8",
            nbt.NBT_SERVER_HAS_DNS_NAME: "HAS_DNS_NAME",
            nbt.NBT_SERVER_IS_DEFAULT_NC: "IS_DEFAULT_NC",
            nbt.NBT_SERVER_FOREST_ROOT: "FOREST_ROOT",
        }
        server_type_string = self.generic_bitmap_to_string(flag_map,
                                remote_info.server_type, names_only=True)
        self.outf.write("RemoteDC Netbios[%s] DNS[%s] ServerType[%s]\n" % (
                        remote_info.pdc_name,
                        remote_info.pdc_dns_name,
                        server_type_string))

        self.remote_server = remote_info.pdc_dns_name
        self.remote_binding_string="ncacn_np:%s[%s]" % (self.remote_server, remote_binding_options)
        self.remote_creds = remote_creds
        return self.remote_server

    def new_remote_lsa_connection(self):
        return lsa.lsarpc(self.remote_binding_string, self.local_lp, self.remote_creds)

    def new_remote_netlogon_connection(self):
        return netlogon.netlogon(self.remote_binding_string, self.local_lp, self.remote_creds)

    def get_lsa_info(self, conn, policy_access):
        objectAttr = lsa.ObjectAttribute()
        objectAttr.sec_qos = lsa.QosInfo()

        policy = conn.OpenPolicy2(''.decode('utf-8'),
                                  objectAttr, policy_access)

        info = conn.QueryInfoPolicy2(policy, lsa.LSA_POLICY_INFO_DNS)

        return (policy, info)

    def get_netlogon_dc_info(self, conn, server):
        info = conn.netr_DsRGetDCNameEx2(server,
                                         None, 0, None, None, None,
                                         netlogon.DS_RETURN_DNS_NAME)
        return info

    def netr_DomainTrust_to_name(self, t):
        if t.trust_type == lsa.LSA_TRUST_TYPE_DOWNLEVEL:
             return t.netbios_name

        return t.dns_name

    def netr_DomainTrust_to_type(self, a, t):
        primary = None
        primary_parent = None
        for _t in a:
             if _t.trust_flags & netlogon.NETR_TRUST_FLAG_PRIMARY:
                  primary = _t
                  if not _t.trust_flags & netlogon.NETR_TRUST_FLAG_TREEROOT:
                      primary_parent = a[_t.parent_index]
                  break

        if t.trust_flags & netlogon.NETR_TRUST_FLAG_IN_FOREST:
            if t is primary_parent:
                return "Parent"

            if t.trust_flags & netlogon.NETR_TRUST_FLAG_TREEROOT:
                return "TreeRoot"

            parent = a[t.parent_index]
            if parent is primary:
                return "Child"

            return "Shortcut"

        if t.trust_attributes & lsa.LSA_TRUST_ATTRIBUTE_FOREST_TRANSITIVE:
            return "Forest"

        return "External"

    def netr_DomainTrust_to_transitive(self, t):
        if t.trust_flags & netlogon.NETR_TRUST_FLAG_IN_FOREST:
            return "Yes"

        if t.trust_attributes & lsa.LSA_TRUST_ATTRIBUTE_NON_TRANSITIVE:
            return "No"

        if t.trust_attributes & lsa.LSA_TRUST_ATTRIBUTE_FOREST_TRANSITIVE:
            return "Yes"

        return "No"

    def netr_DomainTrust_to_direction(self, t):
        if t.trust_flags & netlogon.NETR_TRUST_FLAG_INBOUND and \
           t.trust_flags & netlogon.NETR_TRUST_FLAG_OUTBOUND:
            return "BOTH"

        if t.trust_flags & netlogon.NETR_TRUST_FLAG_INBOUND:
            return "INCOMING"

        if t.trust_flags & netlogon.NETR_TRUST_FLAG_OUTBOUND:
            return "OUTGOING"

        return "INVALID"

    def generic_enum_to_string(self, e_dict, v, names_only=False):
        try:
            w = e_dict[v]
        except KeyError:
            v32 = self._uint32(v)
            w = "__unknown__%08X__" % v32

        r = "0x%x (%s)" % (v, w)
        return r;

    def generic_bitmap_to_string(self, b_dict, v, names_only=False):

        s = []

        c = v
        for b in sorted(b_dict.keys()):
            if not (c & b):
                continue
            c &= ~b
            s += [b_dict[b]]

        if c != 0:
            c32 = self._uint32(c)
            s += ["__unknown_%08X__" % c32]

        w = ",".join(s)
        if names_only:
            return w
        r = "0x%x (%s)" % (v, w)
        return r;

    def trustType_string(self, v):
        types = {
            lsa.LSA_TRUST_TYPE_DOWNLEVEL : "DOWNLEVEL",
            lsa.LSA_TRUST_TYPE_UPLEVEL : "UPLEVEL",
            lsa.LSA_TRUST_TYPE_MIT : "MIT",
            lsa.LSA_TRUST_TYPE_DCE : "DCE",
        }
        return self.generic_enum_to_string(types, v)

    def trustDirection_string(self, v):
        directions = {
            lsa.LSA_TRUST_DIRECTION_INBOUND |
            lsa.LSA_TRUST_DIRECTION_OUTBOUND : "BOTH",
            lsa.LSA_TRUST_DIRECTION_INBOUND : "INBOUND",
            lsa.LSA_TRUST_DIRECTION_OUTBOUND : "OUTBOUND",
        }
        return self.generic_enum_to_string(directions, v)

    def trustAttributes_string(self, v):
        attributes = {
            lsa.LSA_TRUST_ATTRIBUTE_NON_TRANSITIVE : "NON_TRANSITIVE",
            lsa.LSA_TRUST_ATTRIBUTE_UPLEVEL_ONLY : "UPLEVEL_ONLY",
            lsa.LSA_TRUST_ATTRIBUTE_QUARANTINED_DOMAIN : "QUARANTINED_DOMAIN",
            lsa.LSA_TRUST_ATTRIBUTE_FOREST_TRANSITIVE : "FOREST_TRANSITIVE",
            lsa.LSA_TRUST_ATTRIBUTE_CROSS_ORGANIZATION : "CROSS_ORGANIZATION",
            lsa.LSA_TRUST_ATTRIBUTE_WITHIN_FOREST : "WITHIN_FOREST",
            lsa.LSA_TRUST_ATTRIBUTE_TREAT_AS_EXTERNAL : "TREAT_AS_EXTERNAL",
            lsa.LSA_TRUST_ATTRIBUTE_USES_RC4_ENCRYPTION : "USES_RC4_ENCRYPTION",
        }
        return self.generic_bitmap_to_string(attributes, v)

    def kerb_EncTypes_string(self, v):
        enctypes = {
            security.KERB_ENCTYPE_DES_CBC_CRC : "DES_CBC_CRC",
            security.KERB_ENCTYPE_DES_CBC_MD5 : "DES_CBC_MD5",
            security.KERB_ENCTYPE_RC4_HMAC_MD5 : "RC4_HMAC_MD5",
            security.KERB_ENCTYPE_AES128_CTS_HMAC_SHA1_96 : "AES128_CTS_HMAC_SHA1_96",
            security.KERB_ENCTYPE_AES256_CTS_HMAC_SHA1_96 : "AES256_CTS_HMAC_SHA1_96",
            security.KERB_ENCTYPE_FAST_SUPPORTED : "FAST_SUPPORTED",
            security.KERB_ENCTYPE_COMPOUND_IDENTITY_SUPPORTED : "COMPOUND_IDENTITY_SUPPORTED",
            security.KERB_ENCTYPE_CLAIMS_SUPPORTED : "CLAIMS_SUPPORTED",
            security.KERB_ENCTYPE_RESOURCE_SID_COMPRESSION_DISABLED : "RESOURCE_SID_COMPRESSION_DISABLED",
        }
        return self.generic_bitmap_to_string(enctypes, v)

    def entry_tln_status(self, e_flags, ):
        if e_flags == 0:
            return "Status[Enabled]"

        flags = {
            lsa.LSA_TLN_DISABLED_NEW : "Disabled-New",
            lsa.LSA_TLN_DISABLED_ADMIN : "Disabled",
            lsa.LSA_TLN_DISABLED_CONFLICT : "Disabled-Conflicting",
        }
        return "Status[%s]" % self.generic_bitmap_to_string(flags, e_flags, names_only=True)

    def entry_dom_status(self, e_flags):
        if e_flags == 0:
            return "Status[Enabled]"

        flags = {
            lsa.LSA_SID_DISABLED_ADMIN : "Disabled-SID",
            lsa.LSA_SID_DISABLED_CONFLICT : "Disabled-SID-Conflicting",
            lsa.LSA_NB_DISABLED_ADMIN : "Disabled-NB",
            lsa.LSA_NB_DISABLED_CONFLICT : "Disabled-NB-Conflicting",
        }
        return "Status[%s]" % self.generic_bitmap_to_string(flags, e_flags, names_only=True)

    def write_forest_trust_info(self, fti, tln=None, collisions=None):
        if tln is not None:
            tln_string = " TDO[%s]" % tln
        else:
            tln_string = ""

        self.outf.write("Namespaces[%d]%s:\n" % (
                        len(fti.entries), tln_string))

        for i in xrange(0, len(fti.entries)):
            e = fti.entries[i]

            flags = e.flags
            collision_string = ""

            if collisions is not None:
                for c in collisions.entries:
                    if c.index != i:
                        continue
                    flags = c.flags
                    collision_string = " Collision[%s]" % (c.name.string)

            d = e.forest_trust_data
            if e.type == lsa.LSA_FOREST_TRUST_TOP_LEVEL_NAME:
                self.outf.write("TLN: %-32s DNS[*.%s]%s\n" % (
                                self.entry_tln_status(flags),
                                d.string, collision_string))
            elif e.type == lsa.LSA_FOREST_TRUST_TOP_LEVEL_NAME_EX:
                self.outf.write("TLN_EX: %-29s DNS[*.%s]\n" % (
                                "", d.string))
            elif e.type == lsa.LSA_FOREST_TRUST_DOMAIN_INFO:
                self.outf.write("DOM: %-32s DNS[%s] Netbios[%s] SID[%s]%s\n" % (
                                self.entry_dom_status(flags),
                                d.dns_domain_name.string,
                                d.netbios_domain_name.string,
                                d.domain_sid, collision_string))
        return

class cmd_domain_trust_list(DomainTrustCommand):
    """List domain trusts."""

    synopsis = "%prog [options]"

    takes_optiongroups = {
        "sambaopts": options.SambaOptions,
        "versionopts": options.VersionOptions,
        "localdcopts": LocalDCCredentialsOptions,
    }

    takes_options = [
       ]

    def run(self, sambaopts=None, versionopts=None, localdcopts=None):

        local_server = self.setup_local_server(sambaopts, localdcopts)
        try:
            local_netlogon = self.new_local_netlogon_connection()
        except RuntimeError as error:
            raise self.LocalRuntimeError(self, error, "failed to connect netlogon server")

        try:
            local_netlogon_trusts = local_netlogon.netr_DsrEnumerateDomainTrusts(local_server,
                                    netlogon.NETR_TRUST_FLAG_IN_FOREST |
                                    netlogon.NETR_TRUST_FLAG_OUTBOUND |
                                    netlogon.NETR_TRUST_FLAG_INBOUND)
        except RuntimeError as error:
            if self.check_runtime_error(error, self.NT_STATUS_RPC_PROCNUM_OUT_OF_RANGE):
                # TODO: we could implement a fallback to lsa.EnumTrustDom()
                raise CommandError("LOCAL_DC[%s]: netr_DsrEnumerateDomainTrusts not supported." % (
                                   self.local_server))
            raise self.LocalRuntimeError(self, error, "netr_DsrEnumerateDomainTrusts failed")

        a = local_netlogon_trusts.array
        for t in a:
            if t.trust_flags & netlogon.NETR_TRUST_FLAG_PRIMARY:
                continue
            self.outf.write("%-14s %-15s %-19s %s\n" % (
                            "Type[%s]" % self.netr_DomainTrust_to_type(a, t),
                            "Transitive[%s]" % self.netr_DomainTrust_to_transitive(t),
                            "Direction[%s]" % self.netr_DomainTrust_to_direction(t),
                            "Name[%s]" % self.netr_DomainTrust_to_name(t)))
        return

class cmd_domain_trust_show(DomainTrustCommand):
    """Show trusted domain details."""

    synopsis = "%prog NAME [options]"

    takes_optiongroups = {
        "sambaopts": options.SambaOptions,
        "versionopts": options.VersionOptions,
        "localdcopts": LocalDCCredentialsOptions,
    }

    takes_options = [
       ]

    takes_args = ["domain"]

    def run(self, domain, sambaopts=None, versionopts=None, localdcopts=None):

        local_server = self.setup_local_server(sambaopts, localdcopts)
        try:
            local_lsa = self.new_local_lsa_connection()
        except RuntimeError as error:
            raise self.LocalRuntimeError(self, error, "failed to connect lsa server")

        try:
            local_policy_access = lsa.LSA_POLICY_VIEW_LOCAL_INFORMATION
            (local_policy, local_lsa_info) = self.get_lsa_info(local_lsa, local_policy_access)
        except RuntimeError as error:
            raise self.LocalRuntimeError(self, error, "failed to query LSA_POLICY_INFO_DNS")

        self.outf.write("LocalDomain Netbios[%s] DNS[%s] SID[%s]\n" % (
                        local_lsa_info.name.string,
                        local_lsa_info.dns_domain.string,
                        local_lsa_info.sid))

        lsaString = lsa.String()
        lsaString.string = domain
        try:
            local_tdo_full = local_lsa.QueryTrustedDomainInfoByName(local_policy,
                                        lsaString, lsa.LSA_TRUSTED_DOMAIN_INFO_FULL_INFO)
            local_tdo_info = local_tdo_full.info_ex
            local_tdo_posix = local_tdo_full.posix_offset
        except RuntimeError as error:
            if self.check_runtime_error(error, self.NT_STATUS_OBJECT_NAME_NOT_FOUND):
                raise CommandError("trusted domain object does not exist for domain [%s]" % domain)

            raise self.LocalRuntimeError(self, error, "QueryTrustedDomainInfoByName(FULL_INFO) failed")

        try:
            local_tdo_enctypes = local_lsa.QueryTrustedDomainInfoByName(local_policy,
                                        lsaString, lsa.LSA_TRUSTED_DOMAIN_SUPPORTED_ENCRYPTION_TYPES)
        except RuntimeError as error:
            if self.check_runtime_error(error, self.NT_STATUS_INVALID_PARAMETER):
                error = None
            if self.check_runtime_error(error, self.NT_STATUS_INVALID_INFO_CLASS):
                error = None

            if error is not None:
                raise self.LocalRuntimeError(self, error,
                           "QueryTrustedDomainInfoByName(SUPPORTED_ENCRYPTION_TYPES) failed")

            local_tdo_enctypes = lsa.TrustDomainInfoSupportedEncTypes()
            local_tdo_enctypes.enc_types = 0

        try:
            local_tdo_forest = None
            if local_tdo_info.trust_attributes & lsa.LSA_TRUST_ATTRIBUTE_FOREST_TRANSITIVE:
                local_tdo_forest = local_lsa.lsaRQueryForestTrustInformation(local_policy,
                                        lsaString, lsa.LSA_FOREST_TRUST_DOMAIN_INFO)
        except RuntimeError as error:
            if self.check_runtime_error(error, self.NT_STATUS_RPC_PROCNUM_OUT_OF_RANGE):
                error = None
            if self.check_runtime_error(error, self.NT_STATUS_NOT_FOUND):
                error = None
            if error is not None:
                raise self.LocalRuntimeError(self, error, "lsaRQueryForestTrustInformation failed")

            local_tdo_forest = lsa.ForestTrustInformation()
            local_tdo_forest.count = 0
            local_tdo_forest.entries = []

        self.outf.write("TrusteDomain:\n\n");
        self.outf.write("NetbiosName:    %s\n" % local_tdo_info.netbios_name.string)
        if local_tdo_info.netbios_name.string != local_tdo_info.domain_name.string:
            self.outf.write("DnsName:        %s\n" % local_tdo_info.domain_name.string)
        self.outf.write("SID:            %s\n" % local_tdo_info.sid)
        self.outf.write("Type:           %s\n" % self.trustType_string(local_tdo_info.trust_type))
        self.outf.write("Direction:      %s\n" % self.trustDirection_string(local_tdo_info.trust_direction))
        self.outf.write("Attributes:     %s\n" % self.trustAttributes_string(local_tdo_info.trust_attributes))
        posix_offset_u32 = ctypes.c_uint32(local_tdo_posix.posix_offset).value
        posix_offset_i32 = ctypes.c_int32(local_tdo_posix.posix_offset).value
        self.outf.write("PosixOffset:    0x%08X (%d)\n" % (posix_offset_u32, posix_offset_i32))
        self.outf.write("kerb_EncTypes:  %s\n" % self.kerb_EncTypes_string(local_tdo_enctypes.enc_types))

        if local_tdo_info.trust_attributes & lsa.LSA_TRUST_ATTRIBUTE_FOREST_TRANSITIVE:
            self.write_forest_trust_info(local_tdo_forest,
                                         tln=local_tdo_info.domain_name.string)

        return

class cmd_domain_trust_create(DomainTrustCommand):
    """Create a domain or forest trust."""

    synopsis = "%prog DOMAIN [options]"

    takes_optiongroups = {
        "sambaopts": options.SambaOptions,
        "versionopts": options.VersionOptions,
        "credopts": options.CredentialsOptions,
        "localdcopts": LocalDCCredentialsOptions,
    }

    takes_options = [
        Option("--type", type="choice", metavar="TYPE",
               choices=["external", "forest"],
               help="The type of the trust: 'external' or 'forest'.",
               dest='trust_type',
               default="external"),
        Option("--direction", type="choice", metavar="DIRECTION",
               choices=["incoming", "outgoing", "both"],
               help="The trust direction: 'incoming', 'outgoing' or 'both'.",
               dest='trust_direction',
               default="both"),
        Option("--create-location", type="choice", metavar="LOCATION",
               choices=["local", "both"],
               help="Where to create the trusted domain object: 'local' or 'both'.",
               dest='create_location',
               default="both"),
        Option("--cross-organisation", action="store_true",
               help="The related domains does not belong to the same organisation.",
               dest='cross_organisation',
               default=False),
        Option("--quarantined", type="choice", metavar="yes|no",
               choices=["yes", "no", None],
               help="Special SID filtering rules are applied to the trust. "
                    "With --type=external the default is yes. "
                    "With --type=forest the default is no.",
               dest='quarantined_arg',
               default=None),
        Option("--not-transitive", action="store_true",
               help="The forest trust is not transitive.",
               dest='not_transitive',
               default=False),
        Option("--treat-as-external", action="store_true",
               help="The treat the forest trust as external.",
               dest='treat_as_external',
               default=False),
        Option("--no-aes-keys", action="store_false",
               help="The trust uses aes kerberos keys.",
               dest='use_aes_keys',
               default=True),
        Option("--skip-validation", action="store_false",
               help="Skip validation of the trust.",
               dest='validate',
               default=True),
       ]

    takes_args = ["domain"]

    def run(self, domain, sambaopts=None, localdcopts=None, credopts=None, versionopts=None,
            trust_type=None, trust_direction=None, create_location=None,
            cross_organisation=False, quarantined_arg=None,
            not_transitive=False, treat_as_external=False,
            use_aes_keys=False, validate=True):

        lsaString = lsa.String()

        quarantined = False
        if quarantined_arg is None:
            if trust_type == 'external':
                quarantined = True
        elif quarantined_arg == 'yes':
            quarantined = True

        if trust_type != 'forest':
            if not_transitive:
                raise CommandError("--not-transitive requires --type=forest")
            if treat_as_external:
                raise CommandError("--treat-as-external requires --type=forest")

        enc_types = None
        if use_aes_keys:
            enc_types = lsa.TrustDomainInfoSupportedEncTypes()
            enc_types.enc_types = security.KERB_ENCTYPE_AES128_CTS_HMAC_SHA1_96
            enc_types.enc_types |= security.KERB_ENCTYPE_AES256_CTS_HMAC_SHA1_96

        local_policy_access =  lsa.LSA_POLICY_VIEW_LOCAL_INFORMATION
        local_policy_access |= lsa.LSA_POLICY_TRUST_ADMIN
        local_policy_access |= lsa.LSA_POLICY_CREATE_SECRET

        local_trust_info = lsa.TrustDomainInfoInfoEx()
        local_trust_info.trust_type = lsa.LSA_TRUST_TYPE_UPLEVEL
        local_trust_info.trust_direction = 0
        if trust_direction == "both":
            local_trust_info.trust_direction |= lsa.LSA_TRUST_DIRECTION_INBOUND
            local_trust_info.trust_direction |= lsa.LSA_TRUST_DIRECTION_OUTBOUND
        elif trust_direction == "incoming":
            local_trust_info.trust_direction |= lsa.LSA_TRUST_DIRECTION_INBOUND
        elif trust_direction == "outgoing":
            local_trust_info.trust_direction |= lsa.LSA_TRUST_DIRECTION_OUTBOUND
        local_trust_info.trust_attributes = 0
        if cross_organisation:
            local_trust_info.trust_attributes |= lsa.LSA_TRUST_ATTRIBUTE_CROSS_ORGANIZATION
        if quarantined:
            local_trust_info.trust_attributes |= lsa.LSA_TRUST_ATTRIBUTE_QUARANTINED_DOMAIN
        if trust_type == "forest":
            local_trust_info.trust_attributes |= lsa.LSA_TRUST_ATTRIBUTE_FOREST_TRANSITIVE
        if not_transitive:
            local_trust_info.trust_attributes |= lsa.LSA_TRUST_ATTRIBUTE_NON_TRANSITIVE
        if treat_as_external:
            local_trust_info.trust_attributes |= lsa.LSA_TRUST_ATTRIBUTE_TREAT_AS_EXTERNAL

        def get_password(name):
            password = None
            while True:
                if password is not None and password is not '':
                    return password
                password = getpass("New %s Password: " % name)
                passwordverify = getpass("Retype %s Password: " % name)
                if not password == passwordverify:
                    password = None
                    self.outf.write("Sorry, passwords do not match.\n")

        incoming_secret = None
        outgoing_secret = None
        remote_policy_access = lsa.LSA_POLICY_VIEW_LOCAL_INFORMATION
        if create_location == "local":
            if local_trust_info.trust_direction & lsa.LSA_TRUST_DIRECTION_INBOUND:
                incoming_password = get_password("Incoming Trust")
                incoming_secret = string_to_byte_array(incoming_password.encode('utf-16-le'))
            if local_trust_info.trust_direction & lsa.LSA_TRUST_DIRECTION_OUTBOUND:
                outgoing_password = get_password("Outgoing Trust")
                outgoing_secret = string_to_byte_array(outgoing_password.encode('utf-16-le'))

            remote_trust_info = None
        else:
            # We use 240 random bytes.
            # Windows uses 28 or 240 random bytes. I guess it's
            # based on the trust type external vs. forest.
            #
            # The initial trust password can be up to 512 bytes
            # while the versioned passwords used for periodic updates
            # can only be up to 498 bytes, as netr_ServerPasswordSet2()
            # needs to pass the NL_PASSWORD_VERSION structure within the
            # 512 bytes and a 2 bytes confounder is required.
            #
            def random_trust_secret(length, use_aes_keys=True):
                secret = [0] * length

                pw1 = samba.generate_random_password(length/2, length/2)
                if not use_aes_keys:
                    # With arcfour-hmac-md5 we have to use valid utf16
                    # in order to generate the correct pre-auth key
                    # based on a utf8 password.
                    #
                    # We can remove this once our client libraries
                    # support using the correct NTHASH.
                    return string_to_byte_array(pw1.encode('utf-16-le'))

                # We mix characters from generate_random_password
                # with random numbers from random.randint()
                for i in range(len(secret)):
                    if len(pw1) > i:
                        secret[i] = ord(pw1[i])
                    else:
                        secret[i] = random.randint(0, 255)

                return secret

            if local_trust_info.trust_direction & lsa.LSA_TRUST_DIRECTION_INBOUND:
                incoming_secret = random_trust_secret(240, use_aes_keys=use_aes_keys)
            if local_trust_info.trust_direction & lsa.LSA_TRUST_DIRECTION_OUTBOUND:
                outgoing_secret = random_trust_secret(240, use_aes_keys=use_aes_keys)

            remote_policy_access |= lsa.LSA_POLICY_TRUST_ADMIN
            remote_policy_access |= lsa.LSA_POLICY_CREATE_SECRET

            remote_trust_info = lsa.TrustDomainInfoInfoEx()
            remote_trust_info.trust_type = lsa.LSA_TRUST_TYPE_UPLEVEL
            remote_trust_info.trust_direction = 0
            if trust_direction == "both":
                remote_trust_info.trust_direction |= lsa.LSA_TRUST_DIRECTION_INBOUND
                remote_trust_info.trust_direction |= lsa.LSA_TRUST_DIRECTION_OUTBOUND
            elif trust_direction == "incoming":
                remote_trust_info.trust_direction |= lsa.LSA_TRUST_DIRECTION_OUTBOUND
            elif trust_direction == "outgoing":
                remote_trust_info.trust_direction |= lsa.LSA_TRUST_DIRECTION_INBOUND
            remote_trust_info.trust_attributes = 0
            if cross_organisation:
                remote_trust_info.trust_attributes |= lsa.LSA_TRUST_ATTRIBUTE_CROSS_ORGANIZATION
            if quarantined:
                remote_trust_info.trust_attributes |= lsa.LSA_TRUST_ATTRIBUTE_QUARANTINED_DOMAIN
            if trust_type == "forest":
                remote_trust_info.trust_attributes |= lsa.LSA_TRUST_ATTRIBUTE_FOREST_TRANSITIVE
            if not_transitive:
                remote_trust_info.trust_attributes |= lsa.LSA_TRUST_ATTRIBUTE_NON_TRANSITIVE
            if treat_as_external:
                remote_trust_info.trust_attributes |= lsa.LSA_TRUST_ATTRIBUTE_TREAT_AS_EXTERNAL

        local_server = self.setup_local_server(sambaopts, localdcopts)
        try:
            local_lsa = self.new_local_lsa_connection()
        except RuntimeError as error:
            raise self.LocalRuntimeError(self, error, "failed to connect lsa server")

        try:
            (local_policy, local_lsa_info) = self.get_lsa_info(local_lsa, local_policy_access)
        except RuntimeError as error:
            raise self.LocalRuntimeError(self, error, "failed to query LSA_POLICY_INFO_DNS")

        self.outf.write("LocalDomain Netbios[%s] DNS[%s] SID[%s]\n" % (
                        local_lsa_info.name.string,
                        local_lsa_info.dns_domain.string,
                        local_lsa_info.sid))

        try:
            remote_server = self.setup_remote_server(credopts, domain)
        except RuntimeError as error:
            raise self.RemoteRuntimeError(self, error, "failed to locate remote server")

        try:
            remote_lsa = self.new_remote_lsa_connection()
        except RuntimeError as error:
            raise self.RemoteRuntimeError(self, error, "failed to connect lsa server")

        try:
            (remote_policy, remote_lsa_info) = self.get_lsa_info(remote_lsa, remote_policy_access)
        except RuntimeError as error:
            raise self.RemoteRuntimeError(self, error, "failed to query LSA_POLICY_INFO_DNS")

        self.outf.write("RemoteDomain Netbios[%s] DNS[%s] SID[%s]\n" % (
                        remote_lsa_info.name.string,
                        remote_lsa_info.dns_domain.string,
                        remote_lsa_info.sid))

        local_trust_info.domain_name.string = remote_lsa_info.dns_domain.string
        local_trust_info.netbios_name.string = remote_lsa_info.name.string
        local_trust_info.sid = remote_lsa_info.sid

        if remote_trust_info:
            remote_trust_info.domain_name.string = local_lsa_info.dns_domain.string
            remote_trust_info.netbios_name.string = local_lsa_info.name.string
            remote_trust_info.sid = local_lsa_info.sid

        try:
            lsaString.string = local_trust_info.domain_name.string
            local_old_netbios = local_lsa.QueryTrustedDomainInfoByName(local_policy,
                                        lsaString, lsa.LSA_TRUSTED_DOMAIN_INFO_FULL_INFO)
            raise CommandError("TrustedDomain %s already exist'" % lsaString.string)
        except RuntimeError as error:
            if not self.check_runtime_error(error, self.NT_STATUS_OBJECT_NAME_NOT_FOUND):
                raise self.LocalRuntimeError(self, error,
                                "QueryTrustedDomainInfoByName(%s, FULL_INFO) failed" % (
                                lsaString.string))

        try:
            lsaString.string = local_trust_info.netbios_name.string
            local_old_dns = local_lsa.QueryTrustedDomainInfoByName(local_policy,
                                        lsaString, lsa.LSA_TRUSTED_DOMAIN_INFO_FULL_INFO)
            raise CommandError("TrustedDomain %s already exist'" % lsaString.string)
        except RuntimeError as error:
            if not self.check_runtime_error(error, self.NT_STATUS_OBJECT_NAME_NOT_FOUND):
                raise self.LocalRuntimeError(self, error,
                                "QueryTrustedDomainInfoByName(%s, FULL_INFO) failed" % (
                                lsaString.string))

        if remote_trust_info:
            try:
                lsaString.string = remote_trust_info.domain_name.string
                remote_old_netbios = remote_lsa.QueryTrustedDomainInfoByName(remote_policy,
                                            lsaString, lsa.LSA_TRUSTED_DOMAIN_INFO_FULL_INFO)
                raise CommandError("TrustedDomain %s already exist'" % lsaString.string)
            except RuntimeError as error:
                if not self.check_runtime_error(error, self.NT_STATUS_OBJECT_NAME_NOT_FOUND):
                    raise self.RemoteRuntimeError(self, error,
                                    "QueryTrustedDomainInfoByName(%s, FULL_INFO) failed" % (
                                    lsaString.string))

            try:
                lsaString.string = remote_trust_info.netbios_name.string
                remote_old_dns = remote_lsa.QueryTrustedDomainInfoByName(remote_policy,
                                            lsaString, lsa.LSA_TRUSTED_DOMAIN_INFO_FULL_INFO)
                raise CommandError("TrustedDomain %s already exist'" % lsaString.string)
            except RuntimeError as error:
                if not self.check_runtime_error(error, self.NT_STATUS_OBJECT_NAME_NOT_FOUND):
                    raise self.RemoteRuntimeError(self, error,
                                    "QueryTrustedDomainInfoByName(%s, FULL_INFO) failed" % (
                                    lsaString.string))

        try:
            local_netlogon = self.new_local_netlogon_connection()
        except RuntimeError as error:
            raise self.LocalRuntimeError(self, error, "failed to connect netlogon server")

        try:
            local_netlogon_info = self.get_netlogon_dc_info(local_netlogon, local_server)
        except RuntimeError as error:
            raise self.LocalRuntimeError(self, error, "failed to get netlogon dc info")

        if remote_trust_info:
            try:
                remote_netlogon = self.new_remote_netlogon_connection()
            except RuntimeError as error:
                raise self.RemoteRuntimeError(self, error, "failed to connect netlogon server")

            try:
                remote_netlogon_info = self.get_netlogon_dc_info(remote_netlogon, remote_server)
            except RuntimeError as error:
                raise self.RemoteRuntimeError(self, error, "failed to get netlogon dc info")

        def generate_AuthInOutBlob(secret, update_time):
            if secret is None:
                blob = drsblobs.trustAuthInOutBlob()
                blob.count = 0

                return blob

            clear = drsblobs.AuthInfoClear()
            clear.size = len(secret)
            clear.password = secret

            info = drsblobs.AuthenticationInformation()
            info.LastUpdateTime = samba.unix2nttime(update_time)
            info.AuthType = lsa.TRUST_AUTH_TYPE_CLEAR
            info.AuthInfo = clear

            array = drsblobs.AuthenticationInformationArray()
            array.count = 1
            array.array = [info]

            blob = drsblobs.trustAuthInOutBlob()
            blob.count = 1
            blob.current = array

            return blob

        def generate_AuthInfoInternal(session_key, incoming=None, outgoing=None):
            confounder = [0] * 512
            for i in range(len(confounder)):
                confounder[i] = random.randint(0, 255)

            trustpass = drsblobs.trustDomainPasswords()

            trustpass.confounder = confounder
            trustpass.outgoing = outgoing
            trustpass.incoming = incoming

            trustpass_blob = ndr_pack(trustpass)

            encrypted_trustpass = arcfour_encrypt(session_key, trustpass_blob)

            auth_blob = lsa.DATA_BUF2()
            auth_blob.size = len(encrypted_trustpass)
            auth_blob.data = string_to_byte_array(encrypted_trustpass)

            auth_info = lsa.TrustDomainInfoAuthInfoInternal()
            auth_info.auth_blob = auth_blob

            return auth_info

        update_time = samba.current_unix_time()
        incoming_blob = generate_AuthInOutBlob(incoming_secret, update_time)
        outgoing_blob = generate_AuthInOutBlob(outgoing_secret, update_time)

        local_tdo_handle = None
        remote_tdo_handle = None

        local_auth_info = generate_AuthInfoInternal(local_lsa.session_key,
                                                    incoming=incoming_blob,
                                                    outgoing=outgoing_blob)
        if remote_trust_info:
            remote_auth_info = generate_AuthInfoInternal(remote_lsa.session_key,
                                                         incoming=outgoing_blob,
                                                         outgoing=incoming_blob)

        try:
            if remote_trust_info:
                self.outf.write("Creating remote TDO.\n")
                current_request = { "location": "remote", "name": "CreateTrustedDomainEx2"}
                remote_tdo_handle = remote_lsa.CreateTrustedDomainEx2(remote_policy,
                                                                      remote_trust_info,
                                                                      remote_auth_info,
                                                                      lsa.LSA_TRUSTED_DOMAIN_ALL_ACCESS)
                self.outf.write("Remote TDO created.\n")
                if enc_types:
                    self.outf.write("Setting supported encryption types on remote TDO.\n")
                    current_request = { "location": "remote", "name": "SetInformationTrustedDomain"}
                    remote_lsa.SetInformationTrustedDomain(remote_tdo_handle,
                                                           lsa.LSA_TRUSTED_DOMAIN_SUPPORTED_ENCRYPTION_TYPES,
                                                           enc_types)

            self.outf.write("Creating local TDO.\n")
            current_request = { "location": "local", "name": "CreateTrustedDomainEx2"}
            local_tdo_handle = local_lsa.CreateTrustedDomainEx2(local_policy,
                                                                  local_trust_info,
                                                                  local_auth_info,
                                                                  lsa.LSA_TRUSTED_DOMAIN_ALL_ACCESS)
            self.outf.write("Local TDO created\n")
            if enc_types:
                self.outf.write("Setting supported encryption types on local TDO.\n")
                current_request = { "location": "local", "name": "SetInformationTrustedDomain"}
                local_lsa.SetInformationTrustedDomain(local_tdo_handle,
                                                      lsa.LSA_TRUSTED_DOMAIN_SUPPORTED_ENCRYPTION_TYPES,
                                                      enc_types)
        except RuntimeError as error:
            self.outf.write("Error: %s failed %sly - cleaning up\n" % (
                            current_request['name'], current_request['location']))
            if remote_tdo_handle:
                self.outf.write("Deleting remote TDO.\n")
                remote_lsa.DeleteObject(remote_tdo_handle)
                remote_tdo_handle = None
            if local_tdo_handle:
                self.outf.write("Deleting local TDO.\n")
                local_lsa.DeleteObject(local_tdo_handle)
                local_tdo_handle = None
            if current_request['location'] is "remote":
                raise self.RemoteRuntimeError(self, error, "%s" % (
                                              current_request['name']))
            raise self.LocalRuntimeError(self, error, "%s" % (
                                         current_request['name']))

        if validate:
            if local_trust_info.trust_attributes & lsa.LSA_TRUST_ATTRIBUTE_FOREST_TRANSITIVE:
                self.outf.write("Setup local forest trust information...\n")
                try:
                    # get all information about the remote trust
                    # this triggers netr_GetForestTrustInformation to the remote domain
                    # and lsaRSetForestTrustInformation() locally, but new top level
                    # names are disabled by default.
                    local_forest_info = local_netlogon.netr_DsRGetForestTrustInformation(local_netlogon_info.dc_unc,
                                                                  remote_lsa_info.dns_domain.string,
                                                                  netlogon.DS_GFTI_UPDATE_TDO)
                except RuntimeError as error:
                    raise self.LocalRuntimeError(self, error, "netr_DsRGetForestTrustInformation() failed")

                try:
                    # here we try to enable all top level names
                    local_forest_collision = local_lsa.lsaRSetForestTrustInformation(local_policy,
                                                                  remote_lsa_info.dns_domain,
                                                                  lsa.LSA_FOREST_TRUST_DOMAIN_INFO,
                                                                  local_forest_info,
                                                                  0)
                except RuntimeError as error:
                    raise self.LocalRuntimeError(self, error, "lsaRSetForestTrustInformation() failed")

                self.write_forest_trust_info(local_forest_info,
                                             tln=remote_lsa_info.dns_domain.string,
                                             collisions=local_forest_collision)

                if remote_trust_info:
                    self.outf.write("Setup remote forest trust information...\n")
                    try:
                        # get all information about the local trust (from the perspective of the remote domain)
                        # this triggers netr_GetForestTrustInformation to our domain.
                        # and lsaRSetForestTrustInformation() remotely, but new top level
                        # names are disabled by default.
                        remote_forest_info = remote_netlogon.netr_DsRGetForestTrustInformation(remote_netlogon_info.dc_unc,
                                                                      local_lsa_info.dns_domain.string,
                                                                      netlogon.DS_GFTI_UPDATE_TDO)
                    except RuntimeError as error:
                        raise self.RemoteRuntimeError(self, error, "netr_DsRGetForestTrustInformation() failed")

                    try:
                        # here we try to enable all top level names
                        remote_forest_collision = remote_lsa.lsaRSetForestTrustInformation(remote_policy,
                                                                      local_lsa_info.dns_domain,
                                                                      lsa.LSA_FOREST_TRUST_DOMAIN_INFO,
                                                                      remote_forest_info,
                                                                      0)
                    except RuntimeError as error:
                        raise self.RemoteRuntimeError(self, error, "lsaRSetForestTrustInformation() failed")

                    self.write_forest_trust_info(remote_forest_info,
                                                 tln=local_lsa_info.dns_domain.string,
                                                 collisions=remote_forest_collision)

            if local_trust_info.trust_direction & lsa.LSA_TRUST_DIRECTION_OUTBOUND:
                self.outf.write("Validating outgoing trust...\n")
                try:
                    local_trust_verify = local_netlogon.netr_LogonControl2Ex(local_netlogon_info.dc_unc,
                                                                      netlogon.NETLOGON_CONTROL_TC_VERIFY,
                                                                      2,
                                                                      remote_lsa_info.dns_domain.string)
                except RuntimeError as error:
                    raise self.LocalRuntimeError(self, error, "NETLOGON_CONTROL_TC_VERIFY failed")

                local_trust_status = self._uint32(local_trust_verify.pdc_connection_status[0])
                local_conn_status = self._uint32(local_trust_verify.tc_connection_status[0])

                if local_trust_verify.flags & netlogon.NETLOGON_VERIFY_STATUS_RETURNED:
                    local_validation = "LocalValidation: DC[%s] CONNECTION[%s] TRUST[%s] VERIFY_STATUS_RETURNED" % (
                                       local_trust_verify.trusted_dc_name,
                                       local_trust_verify.tc_connection_status[1],
                                       local_trust_verify.pdc_connection_status[1])
                else:
                    local_validation = "LocalValidation: DC[%s] CONNECTION[%s] TRUST[%s]" % (
                                       local_trust_verify.trusted_dc_name,
                                       local_trust_verify.tc_connection_status[1],
                                       local_trust_verify.pdc_connection_status[1])

                if local_trust_status != self.WERR_OK or local_conn_status != self.WERR_OK:
                    raise CommandError(local_validation)
                else:
                    self.outf.write("OK: %s\n" % local_validation)

            if remote_trust_info:
                if remote_trust_info.trust_direction & lsa.LSA_TRUST_DIRECTION_OUTBOUND:
                    self.outf.write("Validating incoming trust...\n")
                    try:
                        remote_trust_verify = remote_netlogon.netr_LogonControl2Ex(remote_netlogon_info.dc_unc,
                                                                      netlogon.NETLOGON_CONTROL_TC_VERIFY,
                                                                      2,
                                                                      local_lsa_info.dns_domain.string)
                    except RuntimeError as error:
                        raise self.RemoteRuntimeError(self, error, "NETLOGON_CONTROL_TC_VERIFY failed")

                    remote_trust_status = self._uint32(remote_trust_verify.pdc_connection_status[0])
                    remote_conn_status = self._uint32(remote_trust_verify.tc_connection_status[0])

                    if remote_trust_verify.flags & netlogon.NETLOGON_VERIFY_STATUS_RETURNED:
                        remote_validation = "RemoteValidation: DC[%s] CONNECTION[%s] TRUST[%s] VERIFY_STATUS_RETURNED" % (
                                           remote_trust_verify.trusted_dc_name,
                                           remote_trust_verify.tc_connection_status[1],
                                           remote_trust_verify.pdc_connection_status[1])
                    else:
                        remote_validation = "RemoteValidation: DC[%s] CONNECTION[%s] TRUST[%s]" % (
                                           remote_trust_verify.trusted_dc_name,
                                           remote_trust_verify.tc_connection_status[1],
                                           remote_trust_verify.pdc_connection_status[1])

                    if remote_trust_status != self.WERR_OK or remote_conn_status != self.WERR_OK:
                        raise CommandError(remote_validation)
                    else:
                        self.outf.write("OK: %s\n" % remote_validation)

        if remote_tdo_handle is not None:
            try:
                remote_lsa.Close(remote_tdo_handle)
            except RuntimeError as error:
                pass
            remote_tdo_handle = None
        if local_tdo_handle is not None:
            try:
                local_lsa.Close(local_tdo_handle)
            except RuntimeError as error:
                pass
            local_tdo_handle = None

        self.outf.write("Success.\n")
        return

class cmd_domain_trust_delete(DomainTrustCommand):
    """Delete a domain trust."""

    synopsis = "%prog DOMAIN [options]"

    takes_optiongroups = {
        "sambaopts": options.SambaOptions,
        "versionopts": options.VersionOptions,
        "credopts": options.CredentialsOptions,
        "localdcopts": LocalDCCredentialsOptions,
    }

    takes_options = [
        Option("--delete-location", type="choice", metavar="LOCATION",
               choices=["local", "both"],
               help="Where to delete the trusted domain object: 'local' or 'both'.",
               dest='delete_location',
               default="both"),
       ]

    takes_args = ["domain"]

    def run(self, domain, sambaopts=None, localdcopts=None, credopts=None, versionopts=None,
            delete_location=None):

        local_policy_access =  lsa.LSA_POLICY_VIEW_LOCAL_INFORMATION
        local_policy_access |= lsa.LSA_POLICY_TRUST_ADMIN
        local_policy_access |= lsa.LSA_POLICY_CREATE_SECRET

        if delete_location == "local":
            remote_policy_access = None
        else:
            remote_policy_access =  lsa.LSA_POLICY_VIEW_LOCAL_INFORMATION
            remote_policy_access |= lsa.LSA_POLICY_TRUST_ADMIN
            remote_policy_access |= lsa.LSA_POLICY_CREATE_SECRET

        local_server = self.setup_local_server(sambaopts, localdcopts)
        try:
            local_lsa = self.new_local_lsa_connection()
        except RuntimeError as error:
            raise self.LocalRuntimeError(self, error, "failed to connect lsa server")

        try:
            (local_policy, local_lsa_info) = self.get_lsa_info(local_lsa, local_policy_access)
        except RuntimeError as error:
            raise self.LocalRuntimeError(self, error, "failed to query LSA_POLICY_INFO_DNS")

        self.outf.write("LocalDomain Netbios[%s] DNS[%s] SID[%s]\n" % (
                        local_lsa_info.name.string,
                        local_lsa_info.dns_domain.string,
                        local_lsa_info.sid))

        local_tdo_info = None
        local_tdo_handle = None
        remote_tdo_info = None
        remote_tdo_handle = None

        lsaString = lsa.String()
        try:
            lsaString.string = domain
            local_tdo_info = local_lsa.QueryTrustedDomainInfoByName(local_policy,
                                        lsaString, lsa.LSA_TRUSTED_DOMAIN_INFO_INFO_EX)
        except RuntimeError as error:
            if self.check_runtime_error(error, self.NT_STATUS_OBJECT_NAME_NOT_FOUND):
                raise CommandError("Failed to find trust for domain '%s'" % domain)
            raise self.RemoteRuntimeError(self, error, "failed to locate remote server")


        if remote_policy_access is not None:
            try:
                remote_server = self.setup_remote_server(credopts, domain)
            except RuntimeError as error:
                raise self.RemoteRuntimeError(self, error, "failed to locate remote server")

            try:
                remote_lsa = self.new_remote_lsa_connection()
            except RuntimeError as error:
                raise self.RemoteRuntimeError(self, error, "failed to connect lsa server")

            try:
                (remote_policy, remote_lsa_info) = self.get_lsa_info(remote_lsa, remote_policy_access)
            except RuntimeError as error:
                raise self.RemoteRuntimeError(self, error, "failed to query LSA_POLICY_INFO_DNS")

            self.outf.write("RemoteDomain Netbios[%s] DNS[%s] SID[%s]\n" % (
                            remote_lsa_info.name.string,
                            remote_lsa_info.dns_domain.string,
                            remote_lsa_info.sid))

            if remote_lsa_info.sid != local_tdo_info.sid or \
               remote_lsa_info.name.string != local_tdo_info.netbios_name.string or \
               remote_lsa_info.dns_domain.string != local_tdo_info.domain_name.string:
                raise CommandError("LocalTDO inconsistend: Netbios[%s] DNS[%s] SID[%s]" % (
                                   local_tdo_info.netbios_name.string,
                                   local_tdo_info.domain_name.string,
                                   local_tdo_info.sid))

            try:
                lsaString.string = local_lsa_info.dns_domain.string
                remote_tdo_info = remote_lsa.QueryTrustedDomainInfoByName(remote_policy,
                                            lsaString, lsa.LSA_TRUSTED_DOMAIN_INFO_INFO_EX)
            except RuntimeError as error:
                if not self.check_runtime_error(error, self.NT_STATUS_OBJECT_NAME_NOT_FOUND):
                    raise self.RemoteRuntimeError(self, error, "QueryTrustedDomainInfoByName(%s)" % (
                                                  lsaString.string))
                pass

            if remote_tdo_info is not None:
                if local_lsa_info.sid != remote_tdo_info.sid or \
                   local_lsa_info.name.string != remote_tdo_info.netbios_name.string or \
                   local_lsa_info.dns_domain.string != remote_tdo_info.domain_name.string:
                    raise CommandError("RemoteTDO inconsistend: Netbios[%s] DNS[%s] SID[%s]" % (
                                       remote_tdo_info.netbios_name.string,
                                       remote_tdo_info.domain_name.string,
                                       remote_tdo_info.sid))

        if local_tdo_info is not None:
            try:
                lsaString.string = local_tdo_info.domain_name.string
                local_tdo_handle = local_lsa.OpenTrustedDomainByName(local_policy,
                                                                     lsaString,
                                                                     security.SEC_STD_DELETE)
            except RuntimeError as error:
                raise self.LocalRuntimeError(self, error, "OpenTrustedDomainByName(%s)" % (
                                             lsaString.string))

            local_lsa.DeleteObject(local_tdo_handle)
            local_tdo_handle = None

        if remote_tdo_info is not None:
            try:
                lsaString.string = remote_tdo_info.domain_name.string
                remote_tdo_handle = remote_lsa.OpenTrustedDomainByName(remote_policy,
                                                                       lsaString,
                                                                       security.SEC_STD_DELETE)
            except RuntimeError as error:
                raise self.RemoteRuntimeError(self, error, "OpenTrustedDomainByName(%s)" % (
                                              lsaString.string))

        if remote_tdo_handle is not None:
            try:
                remote_lsa.DeleteObject(remote_tdo_handle)
                remote_tdo_handle = None
                self.outf.write("RemoteTDO deleted.\n")
            except RuntimeError as error:
                self.outf.write("%s\n" % self.RemoteRuntimeError(self, error, "DeleteObject() failed"))

        if local_tdo_handle is not None:
            try:
                local_lsa.DeleteObject(local_tdo_handle)
                local_tdo_handle = None
                self.outf.write("LocalTDO deleted.\n")
            except RuntimeError as error:
                self.outf.write("%s\n" % self.LocalRuntimeError(self, error, "DeleteObject() failed"))

        return

class cmd_domain_trust_validate(DomainTrustCommand):
    """Validate a domain trust."""

    synopsis = "%prog DOMAIN [options]"

    takes_optiongroups = {
        "sambaopts": options.SambaOptions,
        "versionopts": options.VersionOptions,
        "credopts": options.CredentialsOptions,
        "localdcopts": LocalDCCredentialsOptions,
    }

    takes_options = [
        Option("--validate-location", type="choice", metavar="LOCATION",
               choices=["local", "both"],
               help="Where to validate the trusted domain object: 'local' or 'both'.",
               dest='validate_location',
               default="both"),
       ]

    takes_args = ["domain"]

    def run(self, domain, sambaopts=None, versionopts=None, credopts=None, localdcopts=None,
            validate_location=None):

        local_policy_access =  lsa.LSA_POLICY_VIEW_LOCAL_INFORMATION

        local_server = self.setup_local_server(sambaopts, localdcopts)
        try:
            local_lsa = self.new_local_lsa_connection()
        except RuntimeError as error:
            raise self.LocalRuntimeError(self, error, "failed to connect lsa server")

        try:
            (local_policy, local_lsa_info) = self.get_lsa_info(local_lsa, local_policy_access)
        except RuntimeError as error:
            raise self.LocalRuntimeError(self, error, "failed to query LSA_POLICY_INFO_DNS")

        self.outf.write("LocalDomain Netbios[%s] DNS[%s] SID[%s]\n" % (
                        local_lsa_info.name.string,
                        local_lsa_info.dns_domain.string,
                        local_lsa_info.sid))

        try:
            lsaString = lsa.String()
            lsaString.string = domain
            local_tdo_info = local_lsa.QueryTrustedDomainInfoByName(local_policy,
                                        lsaString, lsa.LSA_TRUSTED_DOMAIN_INFO_INFO_EX)
        except RuntimeError as error:
            if self.check_runtime_error(error, self.NT_STATUS_OBJECT_NAME_NOT_FOUND):
                raise CommandError("trusted domain object does not exist for domain [%s]" % domain)

            raise self.LocalRuntimeError(self, error, "QueryTrustedDomainInfoByName(INFO_EX) failed")

        self.outf.write("LocalTDO Netbios[%s] DNS[%s] SID[%s]\n" % (
                        local_tdo_info.netbios_name.string,
                        local_tdo_info.domain_name.string,
                        local_tdo_info.sid))

        try:
            local_netlogon = self.new_local_netlogon_connection()
        except RuntimeError as error:
            raise self.LocalRuntimeError(self, error, "failed to connect netlogon server")

        try:
            local_trust_verify = local_netlogon.netr_LogonControl2Ex(local_server,
                                                                 netlogon.NETLOGON_CONTROL_TC_VERIFY,
                                                                 2,
                                                                 local_tdo_info.domain_name.string)
        except RuntimeError as error:
            raise self.LocalRuntimeError(self, error, "NETLOGON_CONTROL_TC_VERIFY failed")

        local_trust_status = self._uint32(local_trust_verify.pdc_connection_status[0])
        local_conn_status = self._uint32(local_trust_verify.tc_connection_status[0])

        if local_trust_verify.flags & netlogon.NETLOGON_VERIFY_STATUS_RETURNED:
            local_validation = "LocalValidation: DC[%s] CONNECTION[%s] TRUST[%s] VERIFY_STATUS_RETURNED" % (
                               local_trust_verify.trusted_dc_name,
                               local_trust_verify.tc_connection_status[1],
                               local_trust_verify.pdc_connection_status[1])
        else:
            local_validation = "LocalValidation: DC[%s] CONNECTION[%s] TRUST[%s]" % (
                               local_trust_verify.trusted_dc_name,
                               local_trust_verify.tc_connection_status[1],
                               local_trust_verify.pdc_connection_status[1])

        if local_trust_status != self.WERR_OK or local_conn_status != self.WERR_OK:
            raise CommandError(local_validation)
        else:
            self.outf.write("OK: %s\n" % local_validation)

        try:
            server = local_trust_verify.trusted_dc_name.replace('\\', '')
            domain_and_server = "%s\\%s" % (local_tdo_info.domain_name.string, server)
            local_trust_rediscover = local_netlogon.netr_LogonControl2Ex(local_server,
                                                                 netlogon.NETLOGON_CONTROL_REDISCOVER,
                                                                 2,
                                                                 domain_and_server)
        except RuntimeError as error:
            raise self.LocalRuntimeError(self, error, "NETLOGON_CONTROL_REDISCOVER failed")

        local_conn_status = self._uint32(local_trust_rediscover.tc_connection_status[0])
        local_rediscover = "LocalRediscover: DC[%s] CONNECTION[%s]" % (
                               local_trust_rediscover.trusted_dc_name,
                               local_trust_rediscover.tc_connection_status[1])

        if local_conn_status != self.WERR_OK:
            raise CommandError(local_rediscover)
        else:
            self.outf.write("OK: %s\n" % local_rediscover)

        if validate_location != "local":
            try:
                remote_server = self.setup_remote_server(credopts, domain, require_pdc=False)
            except RuntimeError as error:
                raise self.RemoteRuntimeError(self, error, "failed to locate remote server")

            try:
                remote_netlogon = self.new_remote_netlogon_connection()
            except RuntimeError as error:
                raise self.RemoteRuntimeError(self, error, "failed to connect netlogon server")

            try:
                remote_trust_verify = remote_netlogon.netr_LogonControl2Ex(remote_server,
                                                                  netlogon.NETLOGON_CONTROL_TC_VERIFY,
                                                                  2,
                                                                  local_lsa_info.dns_domain.string)
            except RuntimeError as error:
                raise self.RemoteRuntimeError(self, error, "NETLOGON_CONTROL_TC_VERIFY failed")

            remote_trust_status = self._uint32(remote_trust_verify.pdc_connection_status[0])
            remote_conn_status = self._uint32(remote_trust_verify.tc_connection_status[0])

            if remote_trust_verify.flags & netlogon.NETLOGON_VERIFY_STATUS_RETURNED:
                remote_validation = "RemoteValidation: DC[%s] CONNECTION[%s] TRUST[%s] VERIFY_STATUS_RETURNED" % (
                                   remote_trust_verify.trusted_dc_name,
                                   remote_trust_verify.tc_connection_status[1],
                                   remote_trust_verify.pdc_connection_status[1])
            else:
                remote_validation = "RemoteValidation: DC[%s] CONNECTION[%s] TRUST[%s]" % (
                                   remote_trust_verify.trusted_dc_name,
                                   remote_trust_verify.tc_connection_status[1],
                                   remote_trust_verify.pdc_connection_status[1])

            if remote_trust_status != self.WERR_OK or remote_conn_status != self.WERR_OK:
                raise CommandError(remote_validation)
            else:
                self.outf.write("OK: %s\n" % remote_validation)

            try:
                server = remote_trust_verify.trusted_dc_name.replace('\\', '')
                domain_and_server = "%s\\%s" % (local_lsa_info.dns_domain.string, server)
                remote_trust_rediscover = remote_netlogon.netr_LogonControl2Ex(remote_server,
                                                                     netlogon.NETLOGON_CONTROL_REDISCOVER,
                                                                     2,
                                                                     domain_and_server)
            except RuntimeError as error:
                raise self.RemoteRuntimeError(self, error, "NETLOGON_CONTROL_REDISCOVER failed")

            remote_conn_status = self._uint32(remote_trust_rediscover.tc_connection_status[0])

            remote_rediscover = "RemoteRediscover: DC[%s] CONNECTION[%s]" % (
                                   remote_trust_rediscover.trusted_dc_name,
                                   remote_trust_rediscover.tc_connection_status[1])

            if remote_conn_status != self.WERR_OK:
                raise CommandError(remote_rediscover)
            else:
                self.outf.write("OK: %s\n" % remote_rediscover)

        return

class cmd_domain_trust_namespaces(DomainTrustCommand):
    """Manage forest trust namespaces."""

    synopsis = "%prog [DOMAIN] [options]"

    takes_optiongroups = {
        "sambaopts": options.SambaOptions,
        "versionopts": options.VersionOptions,
        "localdcopts": LocalDCCredentialsOptions,
    }

    takes_options = [
        Option("--refresh", type="choice", metavar="check|store",
               choices=["check", "store", None],
               help="List and maybe store refreshed forest trust information: 'check' or 'store'.",
               dest='refresh',
               default=None),
        Option("--enable-all", action="store_true",
               help="Try to update disabled entries, not allowed with --refresh=check.",
               dest='enable_all',
               default=False),
        Option("--enable-tln", action="append", metavar='DNSDOMAIN',
               help="Enable a top level name entry. Can be specified multiple times.",
               dest='enable_tln',
               default=[]),
        Option("--disable-tln", action="append", metavar='DNSDOMAIN',
               help="Disable a top level name entry. Can be specified multiple times.",
               dest='disable_tln',
               default=[]),
        Option("--add-tln-ex", action="append", metavar='DNSDOMAIN',
               help="Add a top level exclusion entry. Can be specified multiple times.",
               dest='add_tln_ex',
               default=[]),
        Option("--delete-tln-ex", action="append", metavar='DNSDOMAIN',
               help="Delete a top level exclusion entry. Can be specified multiple times.",
               dest='delete_tln_ex',
               default=[]),
        Option("--enable-nb", action="append", metavar='NETBIOSDOMAIN',
               help="Enable a netbios name in a domain entry. Can be specified multiple times.",
               dest='enable_nb',
               default=[]),
        Option("--disable-nb", action="append", metavar='NETBIOSDOMAIN',
               help="Disable a netbios name in a domain entry. Can be specified multiple times.",
               dest='disable_nb',
               default=[]),
        Option("--enable-sid", action="append", metavar='DOMAINSID',
               help="Enable a SID in a domain entry. Can be specified multiple times.",
               dest='enable_sid_str',
               default=[]),
        Option("--disable-sid", action="append", metavar='DOMAINSID',
               help="Disable a SID in a domain entry. Can be specified multiple times.",
               dest='disable_sid_str',
               default=[]),
        Option("--add-upn-suffix", action="append", metavar='DNSDOMAIN',
               help="Add a new uPNSuffixes attribute for the local forest. Can be specified multiple times.",
               dest='add_upn',
               default=[]),
        Option("--delete-upn-suffix", action="append", metavar='DNSDOMAIN',
               help="Delete an existing uPNSuffixes attribute of the local forest. Can be specified multiple times.",
               dest='delete_upn',
               default=[]),
        Option("--add-spn-suffix", action="append", metavar='DNSDOMAIN',
               help="Add a new msDS-SPNSuffixes attribute for the local forest. Can be specified multiple times.",
               dest='add_spn',
               default=[]),
        Option("--delete-spn-suffix", action="append", metavar='DNSDOMAIN',
               help="Delete an existing msDS-SPNSuffixes attribute of the local forest. Can be specified multiple times.",
               dest='delete_spn',
               default=[]),
       ]

    takes_args = ["domain?"]

    def run(self, domain=None, sambaopts=None, localdcopts=None, versionopts=None,
            refresh=None, enable_all=False,
            enable_tln=[], disable_tln=[], add_tln_ex=[], delete_tln_ex=[],
            enable_sid_str=[], disable_sid_str=[], enable_nb=[], disable_nb=[],
            add_upn=[], delete_upn=[], add_spn=[], delete_spn=[]):

        require_update = False

        if domain is None:
            if refresh == "store":
                raise CommandError("--refresh=%s not allowed without DOMAIN" % refresh)

            if enable_all:
                raise CommandError("--enable-all not allowed without DOMAIN")

            if len(enable_tln) > 0:
                raise CommandError("--enable-tln not allowed without DOMAIN")
            if len(disable_tln) > 0:
                raise CommandError("--disable-tln not allowed without DOMAIN")

            if len(add_tln_ex) > 0:
                raise CommandError("--add-tln-ex not allowed without DOMAIN")
            if len(delete_tln_ex) > 0:
                raise CommandError("--delete-tln-ex not allowed without DOMAIN")

            if len(enable_nb) > 0:
                raise CommandError("--enable-nb not allowed without DOMAIN")
            if len(disable_nb) > 0:
                raise CommandError("--disable-nb not allowed without DOMAIN")

            if len(enable_sid_str) > 0:
                raise CommandError("--enable-sid not allowed without DOMAIN")
            if len(disable_sid_str) > 0:
                raise CommandError("--disable-sid not allowed without DOMAIN")

            if len(add_upn) > 0:
                for n in add_upn:
                    if not n.startswith("*."):
                        continue
                    raise CommandError("value[%s] specified for --add-upn-suffix should not include with '*.'" % n)
                require_update = True
            if len(delete_upn) > 0:
                for n in delete_upn:
                    if not n.startswith("*."):
                        continue
                    raise CommandError("value[%s] specified for --delete-upn-suffix should not include with '*.'" % n)
                require_update = True
            for a in add_upn:
                for d in delete_upn:
                    if a.lower() != d.lower():
                        continue
                    raise CommandError("value[%s] specified for --add-upn-suffix and --delete-upn-suffix" % a)

            if len(add_spn) > 0:
                for n in add_spn:
                    if not n.startswith("*."):
                        continue
                    raise CommandError("value[%s] specified for --add-spn-suffix should not include with '*.'" % n)
                require_update = True
            if len(delete_spn) > 0:
                for n in delete_spn:
                    if not n.startswith("*."):
                        continue
                    raise CommandError("value[%s] specified for --delete-spn-suffix should not include with '*.'" % n)
                require_update = True
            for a in add_spn:
                for d in delete_spn:
                    if a.lower() != d.lower():
                        continue
                    raise CommandError("value[%s] specified for --add-spn-suffix and --delete-spn-suffix" % a)
        else:
            if len(add_upn) > 0:
                raise CommandError("--add-upn-suffix not allowed together with DOMAIN")
            if len(delete_upn) > 0:
                raise CommandError("--delete-upn-suffix not allowed together with DOMAIN")
            if len(add_spn) > 0:
                raise CommandError("--add-spn-suffix not allowed together with DOMAIN")
            if len(delete_spn) > 0:
                raise CommandError("--delete-spn-suffix not allowed together with DOMAIN")

        if refresh is not None:
            if refresh == "store":
                require_update = True

            if enable_all and refresh != "store":
                raise CommandError("--enable-all not allowed together with --refresh=%s" % refresh)

            if len(enable_tln) > 0:
                raise CommandError("--enable-tln not allowed together with --refresh")
            if len(disable_tln) > 0:
                raise CommandError("--disable-tln not allowed together with --refresh")

            if len(add_tln_ex) > 0:
                raise CommandError("--add-tln-ex not allowed together with --refresh")
            if len(delete_tln_ex) > 0:
                raise CommandError("--delete-tln-ex not allowed together with --refresh")

            if len(enable_nb) > 0:
                raise CommandError("--enable-nb not allowed together with --refresh")
            if len(disable_nb) > 0:
                raise CommandError("--disable-nb not allowed together with --refresh")

            if len(enable_sid_str) > 0:
                raise CommandError("--enable-sid not allowed together with --refresh")
            if len(disable_sid_str) > 0:
                raise CommandError("--disable-sid not allowed together with --refresh")
        else:
            if enable_all:
                require_update = True

                if len(enable_tln) > 0:
                    raise CommandError("--enable-tln not allowed together with --enable-all")

                if len(enable_nb) > 0:
                    raise CommandError("--enable-nb not allowed together with --enable-all")

                if len(enable_sid) > 0:
                    raise CommandError("--enable-sid not allowed together with --enable-all")

            if len(enable_tln) > 0:
                require_update = True
            if len(disable_tln) > 0:
                require_update = True
            for e in enable_tln:
                for d in disable_tln:
                    if e.lower() != d.lower():
                        continue
                    raise CommandError("value[%s] specified for --enable-tln and --disable-tln" % e)

            if len(add_tln_ex) > 0:
                for n in add_tln_ex:
                    if not n.startswith("*."):
                        continue
                    raise CommandError("value[%s] specified for --add-tln-ex should not include with '*.'" % n)
                require_update = True
            if len(delete_tln_ex) > 0:
                for n in delete_tln_ex:
                    if not n.startswith("*."):
                        continue
                    raise CommandError("value[%s] specified for --delete-tln-ex should not include with '*.'" % n)
                require_update = True
            for a in add_tln_ex:
                for d in delete_tln_ex:
                    if a.lower() != d.lower():
                        continue
                    raise CommandError("value[%s] specified for --add-tln-ex and --delete-tln-ex" % a)

            if len(enable_nb) > 0:
                require_update = True
            if len(disable_nb) > 0:
                require_update = True
            for e in enable_nb:
                for d in disable_nb:
                    if e.upper() != d.upper():
                        continue
                    raise CommandError("value[%s] specified for --enable-nb and --disable-nb" % e)

            enable_sid = []
            for s in enable_sid_str:
                try:
                    sid = security.dom_sid(s)
                except TypeError as error:
                    raise CommandError("value[%s] specified for --enable-sid is not a valid SID" % s)
                enable_sid.append(sid)
            disable_sid = []
            for s in disable_sid_str:
                try:
                    sid = security.dom_sid(s)
                except TypeError as error:
                    raise CommandError("value[%s] specified for --disable-sid is not a valid SID" % s)
                disable_sid.append(sid)
            if len(enable_sid) > 0:
                require_update = True
            if len(disable_sid) > 0:
                require_update = True
            for e in enable_sid:
                for d in disable_sid:
                    if e != d:
                        continue
                    raise CommandError("value[%s] specified for --enable-sid and --disable-sid" % e)

        local_policy_access =  lsa.LSA_POLICY_VIEW_LOCAL_INFORMATION
        if require_update:
            local_policy_access |= lsa.LSA_POLICY_TRUST_ADMIN

        local_server = self.setup_local_server(sambaopts, localdcopts)
        try:
            local_lsa = self.new_local_lsa_connection()
        except RuntimeError as error:
            raise self.LocalRuntimeError(self, error, "failed to connect lsa server")

        try:
            (local_policy, local_lsa_info) = self.get_lsa_info(local_lsa, local_policy_access)
        except RuntimeError as error:
            raise self.LocalRuntimeError(self, error, "failed to query LSA_POLICY_INFO_DNS")

        self.outf.write("LocalDomain Netbios[%s] DNS[%s] SID[%s]\n" % (
                        local_lsa_info.name.string,
                        local_lsa_info.dns_domain.string,
                        local_lsa_info.sid))

        if domain is None:
            try:
                local_netlogon = self.new_local_netlogon_connection()
            except RuntimeError as error:
                raise self.LocalRuntimeError(self, error, "failed to connect netlogon server")

            try:
                local_netlogon_info = self.get_netlogon_dc_info(local_netlogon, local_server)
            except RuntimeError as error:
                raise self.LocalRuntimeError(self, error, "failed to get netlogon dc info")

            if local_netlogon_info.domain_name != local_netlogon_info.forest_name:
                raise CommandError("The local domain [%s] is not the forest root [%s]" % (
                                   local_netlogon_info.domain_name,
                                   local_netlogon_info.forest_name))

            try:
                # get all information about our own forest
                own_forest_info = local_netlogon.netr_DsRGetForestTrustInformation(local_netlogon_info.dc_unc,
                                                                                   None, 0)
            except RuntimeError as error:
                if self.check_runtime_error(error, self.NT_STATUS_RPC_PROCNUM_OUT_OF_RANGE):
                    raise CommandError("LOCAL_DC[%s]: netr_DsRGetForestTrustInformation() not supported." % (
                                       self.local_server))

                if self.check_runtime_error(error, self.WERR_INVALID_FUNCTION):
                    raise CommandError("LOCAL_DC[%s]: netr_DsRGetForestTrustInformation() not supported." % (
                                       self.local_server))

                if self.check_runtime_error(error, self.WERR_NERR_ACFNOTLOADED):
                    raise CommandError("LOCAL_DC[%s]: netr_DsRGetForestTrustInformation() not supported." % (
                                       self.local_server))

                raise self.LocalRuntimeError(self, error, "netr_DsRGetForestTrustInformation() failed")

            self.outf.write("Own forest trust information...\n")
            self.write_forest_trust_info(own_forest_info,
                                         tln=local_lsa_info.dns_domain.string)

            try:
                local_samdb = self.new_local_ldap_connection()
            except RuntimeError as error:
                raise self.LocalRuntimeError(self, error, "failed to connect to SamDB")

            local_partitions_dn = "CN=Partitions,%s" % str(local_samdb.get_config_basedn())
            attrs = ['uPNSuffixes', 'msDS-SPNSuffixes']
            try:
                msgs = local_samdb.search(base=local_partitions_dn,
                                          scope=ldb.SCOPE_BASE,
                                          expression="(objectClass=crossRefContainer)",
                                          attrs=attrs)
                stored_msg = msgs[0]
            except ldb.LdbError as error:
                raise self.LocalLdbError(self, error, "failed to search partition dn")

            stored_upn_vals = []
            if 'uPNSuffixes' in stored_msg:
                stored_upn_vals.extend(stored_msg['uPNSuffixes'])

            stored_spn_vals = []
            if 'msDS-SPNSuffixes' in stored_msg:
                stored_spn_vals.extend(stored_msg['msDS-SPNSuffixes'])

            self.outf.write("Stored uPNSuffixes attributes[%d]:\n" % len(stored_upn_vals))
            for v in stored_upn_vals:
                  self.outf.write("TLN: %-32s DNS[*.%s]\n" % ("", v))
            self.outf.write("Stored msDS-SPNSuffixes attributes[%d]:\n" % len(stored_spn_vals))
            for v in stored_spn_vals:
                  self.outf.write("TLN: %-32s DNS[*.%s]\n" % ("", v))

            if not require_update:
                return

            replace_upn = False
            update_upn_vals = []
            update_upn_vals.extend(stored_upn_vals)

            replace_spn = False
            update_spn_vals = []
            update_spn_vals.extend(stored_spn_vals)

            for upn in add_upn:
                idx = None
                for i in xrange(0, len(update_upn_vals)):
                    v = update_upn_vals[i]
                    if v.lower() != upn.lower():
                        continue
                    idx = i
                    break
                if idx is not None:
                    raise CommandError("Entry already present for value[%s] specified for --add-upn-suffix" % upn)
                update_upn_vals.append(upn)
                replace_upn = True

            for upn in delete_upn:
                idx = None
                for i in xrange(0, len(update_upn_vals)):
                    v = update_upn_vals[i]
                    if v.lower() != upn.lower():
                        continue
                    idx = i
                    break
                if idx is None:
                    raise CommandError("Entry not found for value[%s] specified for --delete-upn-suffix" % upn)

                update_upn_vals.pop(idx)
                replace_upn = True

            for spn in add_spn:
                idx = None
                for i in xrange(0, len(update_spn_vals)):
                    v = update_spn_vals[i]
                    if v.lower() != spn.lower():
                        continue
                    idx = i
                    break
                if idx is not None:
                    raise CommandError("Entry already present for value[%s] specified for --add-spn-suffix" % spn)
                update_spn_vals.append(spn)
                replace_spn = True

            for spn in delete_spn:
                idx = None
                for i in xrange(0, len(update_spn_vals)):
                    v = update_spn_vals[i]
                    if v.lower() != spn.lower():
                        continue
                    idx = i
                    break
                if idx is None:
                    raise CommandError("Entry not found for value[%s] specified for --delete-spn-suffix" % spn)

                update_spn_vals.pop(idx)
                replace_spn = True

            self.outf.write("Update uPNSuffixes attributes[%d]:\n" % len(update_upn_vals))
            for v in update_upn_vals:
                  self.outf.write("TLN: %-32s DNS[*.%s]\n" % ("", v))
            self.outf.write("Update msDS-SPNSuffixes attributes[%d]:\n" % len(update_spn_vals))
            for v in update_spn_vals:
                  self.outf.write("TLN: %-32s DNS[*.%s]\n" % ("", v))

            update_msg = ldb.Message()
            update_msg.dn = stored_msg.dn

            if replace_upn:
                update_msg['uPNSuffixes'] = ldb.MessageElement(update_upn_vals,
                                                                    ldb.FLAG_MOD_REPLACE,
                                                                    'uPNSuffixes')
            if replace_spn:
                update_msg['msDS-SPNSuffixes'] = ldb.MessageElement(update_spn_vals,
                                                                    ldb.FLAG_MOD_REPLACE,
                                                                    'msDS-SPNSuffixes')
            try:
                local_samdb.modify(update_msg)
            except ldb.LdbError as error:
                raise self.LocalLdbError(self, error, "failed to update partition dn")

            try:
                stored_forest_info = local_netlogon.netr_DsRGetForestTrustInformation(local_netlogon_info.dc_unc,
                                                                                       None, 0)
            except RuntimeError as error:
                raise self.LocalRuntimeError(self, error, "netr_DsRGetForestTrustInformation() failed")

            self.outf.write("Stored forest trust information...\n")
            self.write_forest_trust_info(stored_forest_info,
                                         tln=local_lsa_info.dns_domain.string)
            return

        try:
            lsaString = lsa.String()
            lsaString.string = domain
            local_tdo_info = local_lsa.QueryTrustedDomainInfoByName(local_policy,
                                        lsaString, lsa.LSA_TRUSTED_DOMAIN_INFO_INFO_EX)
        except RuntimeError as error:
            if self.check_runtime_error(error, self.NT_STATUS_OBJECT_NAME_NOT_FOUND):
                raise CommandError("trusted domain object does not exist for domain [%s]" % domain)

            raise self.LocalRuntimeError(self, error, "QueryTrustedDomainInfoByName(INFO_EX) failed")

        self.outf.write("LocalTDO Netbios[%s] DNS[%s] SID[%s]\n" % (
                        local_tdo_info.netbios_name.string,
                        local_tdo_info.domain_name.string,
                        local_tdo_info.sid))

        if not local_tdo_info.trust_attributes & lsa.LSA_TRUST_ATTRIBUTE_FOREST_TRANSITIVE:
            raise CommandError("trusted domain object for domain [%s] is not marked as FOREST_TRANSITIVE." % domain)

        if refresh is not None:
            try:
                local_netlogon = self.new_local_netlogon_connection()
            except RuntimeError as error:
                raise self.LocalRuntimeError(self, error, "failed to connect netlogon server")

            try:
                local_netlogon_info = self.get_netlogon_dc_info(local_netlogon, local_server)
            except RuntimeError as error:
                raise self.LocalRuntimeError(self, error, "failed to get netlogon dc info")

            lsa_update_check = 1
            if refresh == "store":
                netlogon_update_tdo = netlogon.DS_GFTI_UPDATE_TDO
                if enable_all:
                    lsa_update_check = 0
            else:
                netlogon_update_tdo = 0

            try:
                # get all information about the remote trust
                # this triggers netr_GetForestTrustInformation to the remote domain
                # and lsaRSetForestTrustInformation() locally, but new top level
                # names are disabled by default.
                fresh_forest_info = local_netlogon.netr_DsRGetForestTrustInformation(local_netlogon_info.dc_unc,
                                                              local_tdo_info.domain_name.string,
                                                              netlogon_update_tdo)
            except RuntimeError as error:
                raise self.LocalRuntimeError(self, error, "netr_DsRGetForestTrustInformation() failed")

            try:
                fresh_forest_collision = local_lsa.lsaRSetForestTrustInformation(local_policy,
                                                              local_tdo_info.domain_name,
                                                              lsa.LSA_FOREST_TRUST_DOMAIN_INFO,
                                                              fresh_forest_info,
                                                              lsa_update_check)
            except RuntimeError as error:
                raise self.LocalRuntimeError(self, error, "lsaRSetForestTrustInformation() failed")

            self.outf.write("Fresh forest trust information...\n")
            self.write_forest_trust_info(fresh_forest_info,
                                         tln=local_tdo_info.domain_name.string,
                                         collisions=fresh_forest_collision)

            if refresh == "store":
                try:
                    lsaString = lsa.String()
                    lsaString.string = local_tdo_info.domain_name.string
                    stored_forest_info = local_lsa.lsaRQueryForestTrustInformation(local_policy,
                                                                  lsaString,
                                                                  lsa.LSA_FOREST_TRUST_DOMAIN_INFO)
                except RuntimeError as error:
                    raise self.LocalRuntimeError(self, error, "lsaRQueryForestTrustInformation() failed")

                self.outf.write("Stored forest trust information...\n")
                self.write_forest_trust_info(stored_forest_info,
                                             tln=local_tdo_info.domain_name.string)

            return

        #
        # The none --refresh path
        #

        try:
            lsaString = lsa.String()
            lsaString.string = local_tdo_info.domain_name.string
            local_forest_info = local_lsa.lsaRQueryForestTrustInformation(local_policy,
                                                      lsaString,
                                                      lsa.LSA_FOREST_TRUST_DOMAIN_INFO)
        except RuntimeError as error:
            raise self.LocalRuntimeError(self, error, "lsaRQueryForestTrustInformation() failed")

        self.outf.write("Local forest trust information...\n")
        self.write_forest_trust_info(local_forest_info,
                                     tln=local_tdo_info.domain_name.string)

        if not require_update:
            return

        entries = []
        entries.extend(local_forest_info.entries)
        update_forest_info = lsa.ForestTrustInformation()
        update_forest_info.count = len(entries)
        update_forest_info.entries = entries

        if enable_all:
            for i in xrange(0, len(update_forest_info.entries)):
                r = update_forest_info.entries[i]
                if r.type != lsa.LSA_FOREST_TRUST_TOP_LEVEL_NAME:
                    continue
                if update_forest_info.entries[i].flags == 0:
                    continue
                update_forest_info.entries[i].time = 0
                update_forest_info.entries[i].flags &= ~lsa.LSA_TLN_DISABLED_MASK
            for i in xrange(0, len(update_forest_info.entries)):
                r = update_forest_info.entries[i]
                if r.type != lsa.LSA_FOREST_TRUST_DOMAIN_INFO:
                    continue
                if update_forest_info.entries[i].flags == 0:
                    continue
                update_forest_info.entries[i].time = 0
                update_forest_info.entries[i].flags &= ~lsa.LSA_NB_DISABLED_MASK
                update_forest_info.entries[i].flags &= ~lsa.LSA_SID_DISABLED_MASK

        for tln in enable_tln:
            idx = None
            for i in xrange(0, len(update_forest_info.entries)):
                r = update_forest_info.entries[i]
                if r.type != lsa.LSA_FOREST_TRUST_TOP_LEVEL_NAME:
                    continue
                if r.forest_trust_data.string.lower() != tln.lower():
                    continue
                idx = i
                break
            if idx is None:
                raise CommandError("Entry not found for value[%s] specified for --enable-tln" % tln)
            if not update_forest_info.entries[idx].flags & lsa.LSA_TLN_DISABLED_MASK:
                raise CommandError("Entry found for value[%s] specified for --enable-tln is already enabled" % tln)
            update_forest_info.entries[idx].time = 0
            update_forest_info.entries[idx].flags &= ~lsa.LSA_TLN_DISABLED_MASK

        for tln in disable_tln:
            idx = None
            for i in xrange(0, len(update_forest_info.entries)):
                r = update_forest_info.entries[i]
                if r.type != lsa.LSA_FOREST_TRUST_TOP_LEVEL_NAME:
                    continue
                if r.forest_trust_data.string.lower() != tln.lower():
                    continue
                idx = i
                break
            if idx is None:
                raise CommandError("Entry not found for value[%s] specified for --disable-tln" % tln)
            if update_forest_info.entries[idx].flags & lsa.LSA_TLN_DISABLED_ADMIN:
                raise CommandError("Entry found for value[%s] specified for --disable-tln is already disabled" % tln)
            update_forest_info.entries[idx].time = 0
            update_forest_info.entries[idx].flags &= ~lsa.LSA_TLN_DISABLED_MASK
            update_forest_info.entries[idx].flags |= lsa.LSA_TLN_DISABLED_ADMIN

        for tln_ex in add_tln_ex:
            idx = None
            for i in xrange(0, len(update_forest_info.entries)):
                r = update_forest_info.entries[i]
                if r.type != lsa.LSA_FOREST_TRUST_TOP_LEVEL_NAME_EX:
                    continue
                if r.forest_trust_data.string.lower() != tln_ex.lower():
                    continue
                idx = i
                break
            if idx is not None:
                raise CommandError("Entry already present for value[%s] specified for --add-tln-ex" % tln_ex)

            tln_dot = ".%s" % tln_ex.lower()
            idx = None
            for i in xrange(0, len(update_forest_info.entries)):
                r = update_forest_info.entries[i]
                if r.type != lsa.LSA_FOREST_TRUST_TOP_LEVEL_NAME:
                    continue
                r_dot = ".%s" % r.forest_trust_data.string.lower()
                if tln_dot == r_dot:
                    raise CommandError("TLN entry present for value[%s] specified for --add-tln-ex" % tln_ex)
                if not tln_dot.endswith(r_dot):
                    continue
                idx = i
                break

            if idx is None:
                raise CommandError("No TLN parent present for value[%s] specified for --add-tln-ex" % tln_ex)

            r = lsa.ForestTrustRecord()
            r.type = lsa.LSA_FOREST_TRUST_TOP_LEVEL_NAME_EX
            r.flags = 0
            r.time = 0
            r.forest_trust_data.string = tln_ex

            entries = []
            entries.extend(update_forest_info.entries)
            entries.insert(idx + 1, r)
            update_forest_info.count = len(entries)
            update_forest_info.entries = entries

        for tln_ex in delete_tln_ex:
            idx = None
            for i in xrange(0, len(update_forest_info.entries)):
                r = update_forest_info.entries[i]
                if r.type != lsa.LSA_FOREST_TRUST_TOP_LEVEL_NAME_EX:
                    continue
                if r.forest_trust_data.string.lower() != tln_ex.lower():
                    continue
                idx = i
                break
            if idx is None:
                raise CommandError("Entry not found for value[%s] specified for --delete-tln-ex" % tln_ex)

            entries = []
            entries.extend(update_forest_info.entries)
            entries.pop(idx)
            update_forest_info.count = len(entries)
            update_forest_info.entries = entries

        for nb in enable_nb:
            idx = None
            for i in xrange(0, len(update_forest_info.entries)):
                r = update_forest_info.entries[i]
                if r.type != lsa.LSA_FOREST_TRUST_DOMAIN_INFO:
                    continue
                if r.forest_trust_data.netbios_domain_name.string.upper() != nb.upper():
                    continue
                idx = i
                break
            if idx is None:
                raise CommandError("Entry not found for value[%s] specified for --enable-nb" % nb)
            if not update_forest_info.entries[idx].flags & lsa.LSA_NB_DISABLED_MASK:
                raise CommandError("Entry found for value[%s] specified for --enable-nb is already enabled" % nb)
            update_forest_info.entries[idx].time = 0
            update_forest_info.entries[idx].flags &= ~lsa.LSA_NB_DISABLED_MASK

        for nb in disable_nb:
            idx = None
            for i in xrange(0, len(update_forest_info.entries)):
                r = update_forest_info.entries[i]
                if r.type != lsa.LSA_FOREST_TRUST_DOMAIN_INFO:
                    continue
                if r.forest_trust_data.netbios_domain_name.string.upper() != nb.upper():
                    continue
                idx = i
                break
            if idx is None:
                raise CommandError("Entry not found for value[%s] specified for --delete-nb" % nb)
            if update_forest_info.entries[idx].flags & lsa.LSA_NB_DISABLED_ADMIN:
                raise CommandError("Entry found for value[%s] specified for --disable-nb is already disabled" % nb)
            update_forest_info.entries[idx].time = 0
            update_forest_info.entries[idx].flags &= ~lsa.LSA_NB_DISABLED_MASK
            update_forest_info.entries[idx].flags |= lsa.LSA_NB_DISABLED_ADMIN

        for sid in enable_sid:
            idx = None
            for i in xrange(0, len(update_forest_info.entries)):
                r = update_forest_info.entries[i]
                if r.type != lsa.LSA_FOREST_TRUST_DOMAIN_INFO:
                    continue
                if r.forest_trust_data.domain_sid != sid:
                    continue
                idx = i
                break
            if idx is None:
                raise CommandError("Entry not found for value[%s] specified for --enable-sid" % sid)
            if not update_forest_info.entries[idx].flags & lsa.LSA_SID_DISABLED_MASK:
                raise CommandError("Entry found for value[%s] specified for --enable-sid is already enabled" % nb)
            update_forest_info.entries[idx].time = 0
            update_forest_info.entries[idx].flags &= ~lsa.LSA_SID_DISABLED_MASK

        for sid in disable_sid:
            idx = None
            for i in xrange(0, len(update_forest_info.entries)):
                r = update_forest_info.entries[i]
                if r.type != lsa.LSA_FOREST_TRUST_DOMAIN_INFO:
                    continue
                if r.forest_trust_data.domain_sid != sid:
                    continue
                idx = i
                break
            if idx is None:
                raise CommandError("Entry not found for value[%s] specified for --delete-sid" % sid)
            if update_forest_info.entries[idx].flags & lsa.LSA_SID_DISABLED_ADMIN:
                raise CommandError("Entry found for value[%s] specified for --disable-sid is already disabled" % nb)
            update_forest_info.entries[idx].time = 0
            update_forest_info.entries[idx].flags &= ~lsa.LSA_SID_DISABLED_MASK
            update_forest_info.entries[idx].flags |= lsa.LSA_SID_DISABLED_ADMIN

        try:
            update_forest_collision = local_lsa.lsaRSetForestTrustInformation(local_policy,
                                                          local_tdo_info.domain_name,
                                                          lsa.LSA_FOREST_TRUST_DOMAIN_INFO,
                                                          update_forest_info, 0)
        except RuntimeError as error:
            raise self.LocalRuntimeError(self, error, "lsaRSetForestTrustInformation() failed")

        self.outf.write("Updated forest trust information...\n")
        self.write_forest_trust_info(update_forest_info,
                                     tln=local_tdo_info.domain_name.string,
                                     collisions=update_forest_collision)

        try:
            lsaString = lsa.String()
            lsaString.string = local_tdo_info.domain_name.string
            stored_forest_info = local_lsa.lsaRQueryForestTrustInformation(local_policy,
                                                          lsaString,
                                                          lsa.LSA_FOREST_TRUST_DOMAIN_INFO)
        except RuntimeError as error:
            raise self.LocalRuntimeError(self, error, "lsaRQueryForestTrustInformation() failed")

        self.outf.write("Stored forest trust information...\n")
        self.write_forest_trust_info(stored_forest_info,
                                     tln=local_tdo_info.domain_name.string)
        return

class cmd_domain_trust(SuperCommand):
    """Domain and forest trust management."""

    subcommands = {}
    subcommands["list"] = cmd_domain_trust_list()
    subcommands["show"] = cmd_domain_trust_show()
    subcommands["create"] = cmd_domain_trust_create()
    subcommands["delete"] = cmd_domain_trust_delete()
    subcommands["validate"] = cmd_domain_trust_validate()
    subcommands["namespaces"] = cmd_domain_trust_namespaces()

class cmd_domain(SuperCommand):
    """Domain management."""

    subcommands = {}
    subcommands["demote"] = cmd_domain_demote()
    if cmd_domain_export_keytab is not None:
        subcommands["exportkeytab"] = cmd_domain_export_keytab()
    subcommands["info"] = cmd_domain_info()
    subcommands["provision"] = cmd_domain_provision()
    subcommands["join"] = cmd_domain_join()
    subcommands["dcpromo"] = cmd_domain_dcpromo()
    subcommands["level"] = cmd_domain_level()
    subcommands["passwordsettings"] = cmd_domain_passwordsettings()
    subcommands["classicupgrade"] = cmd_domain_classicupgrade()
    subcommands["samba3upgrade"] = cmd_domain_samba3upgrade()
    subcommands["trust"] = cmd_domain_trust()<|MERGE_RESOLUTION|>--- conflicted
+++ resolved
@@ -60,11 +60,7 @@
 from samba.drs_utils import (
                             sendDsReplicaSync, drsuapi_connect, drsException,
                             sendRemoveDsServer)
-<<<<<<< HEAD
-from samba import arcfour_encrypt, string_to_byte_array
-=======
 from samba import remove_dc, arcfour_encrypt, string_to_byte_array
->>>>>>> 92b8875a
 
 from samba.dsdb import (
     DS_DOMAIN_FUNCTION_2000,
