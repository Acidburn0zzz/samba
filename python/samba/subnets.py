--- conflicted
+++ resolved
@@ -151,12 +151,8 @@
     newdnsubnet.set_component(0, "CN", new_name)
     try:
         samdb.rename(dnsubnet, newdnsubnet)
-<<<<<<< HEAD
-    except LdbError as (enum, estr):
-=======
     except LdbError as e2:
         (enum, estr) = e2.args
->>>>>>> 76c3e172
         if enum == ldb.ERR_NO_SUCH_OBJECT:
             raise SubnetNotFound('Subnet %s does not exist' % subnet)
         elif enum == ldb.ERR_ENTRY_ALREADY_EXISTS:
