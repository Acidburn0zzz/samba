--- conflicted
+++ resolved
@@ -48,14 +48,10 @@
 import re
 import os
 import tempfile
-<<<<<<< HEAD
-from samba.netcmd import CommandError
-=======
 from samba.compat import text_type
 from samba.compat import get_string
 from samba.netcmd import CommandError
 
->>>>>>> 5b2a3764
 
 class DCJoinException(Exception):
 
