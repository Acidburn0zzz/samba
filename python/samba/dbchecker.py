--- conflicted
+++ resolved
@@ -1527,11 +1527,7 @@
            :return: the originating time or 0 if not found
         '''
 
-<<<<<<< HEAD
-        repl = ndr_unpack(drsblobs.replPropertyMetaDataBlob, str(val))
-=======
         repl = ndr_unpack(drsblobs.replPropertyMetaDataBlob, val)
->>>>>>> c67d9a39
         o = self.find_repl_attid(repl, attid)
         if o is not None:
             return o.originating_change_time
