--- conflicted
+++ resolved
@@ -60,10 +60,7 @@
 
     def __init__(self, samdb, samdb_schema=None, verbose=False, fix=False,
                  yes=False, quiet=False, in_transaction=False,
-<<<<<<< HEAD
-=======
                  quick_membership_checks=False,
->>>>>>> 1f07059a
                  reset_well_known_acls=False,
                  check_expired_tombstones=False):
         self.samdb = samdb
