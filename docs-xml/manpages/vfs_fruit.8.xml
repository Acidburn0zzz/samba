<?xml version="1.0" encoding="iso-8859-1"?>
<!DOCTYPE refentry PUBLIC "-//Samba-Team//DTD DocBook V4.2-Based Variant V1.0//EN" "http://www.samba.org/samba/DTD/samba-doc">
<refentry id="vfs_fruit.8">

<refmeta>
	<refentrytitle>vfs_fruit</refentrytitle>
	<manvolnum>8</manvolnum>
	<refmiscinfo class="source">Samba</refmiscinfo>
	<refmiscinfo class="manual">System Administration tools</refmiscinfo>
<<<<<<< HEAD
	<refmiscinfo class="version">4.5</refmiscinfo>
=======
	<refmiscinfo class="version">4.6</refmiscinfo>
>>>>>>> d918138a
</refmeta>


<refnamediv>
	<refname>vfs_fruit</refname>
	<refpurpose>Enhanced OS X and Netatalk interoperability</refpurpose>
</refnamediv>

<refsynopsisdiv>
	<cmdsynopsis>
		<command>vfs objects = fruit</command>
	</cmdsynopsis>
</refsynopsisdiv>

<refsect1>
	<title>DESCRIPTION</title>

	<para>This VFS module is part of the
	<citerefentry><refentrytitle>samba</refentrytitle>
	<manvolnum>7</manvolnum></citerefentry> suite.</para>

	<para>The <command>vfs_fruit</command> module provides
	enhanced compatibility with Apple SMB clients and
	interoperability with a Netatalk 3 AFP fileserver.</para>

	<para>The module should be stacked with
	<command>vfs_catia</command> if enabling character conversion and
	must be stacked with <command>vfs_streams_xattr</command>, see the
	example section for the correct config.</para>

	<para>The module enables alternate data streams (ADS) support
	for a share, intercepts the OS X special streams "AFP_AfpInfo"
	and "AFP_Resource" and handles them in a special way. All
	other named streams are deferred to
	<command>vfs_streams_xattr</command> which must be loaded
	together with <command>vfs_fruit</command>.</para>

	<para>vfs_fruit requires "ea support = yes".</para>

	<para>Be careful when mixing shares with and without
	vfs_fruit. OS X clients negotiate SMB2 AAPL protocol
	extensions on the first tcon, so mixing shares with and
	without fruit will globally disable AAPL if the first tcon is
	without fruit.</para>

	<para>Having shares with ADS support enabled for OS X client
	is worthwhile because it resembles the behaviour of Apple's
	own SMB server implementation and it avoids certain severe
	performance degradations caused by Samba's case sensitivity
	semantics.</para>

	<para>The OS X metadata and resource fork stream can be stored
	in a way compatible with Netatalk 3 by setting
	<command>fruit:resource = file</command> and
	<command>fruit:metadata = netatalk</command>.</para>

	<para>OS X maps NTFS illegal characters to the Unicode private
	range in SMB requests. By setting <command>fruit:encoding =
	native</command>, all mapped characters are converted to
	native ASCII characters.</para>

	<para>Finally, share access modes are optionally checked
	against Netatalk AFP sharing modes by setting
	<command>fruit:locking = netatalk</command>.</para>

	<para>This module is not stackable other then described in
	this manpage.</para>

</refsect1>

<refsect1>
	<title>GLOBAL OPTIONS</title>

	<para>The following options must be set in the global smb.conf section
	and won't take effect when set per share.</para>

	<variablelist>

	  <varlistentry>
	    <term>fruit:aapl = yes | no</term>
	    <listitem>
	      <para>A <emphasis>global</emphasis> option whether to enable Apple's SMB2+
	      extension codenamed AAPL. Default
	      <emphasis>yes</emphasis>. This extension enhances
	      several deficiencies when connecting from Macs:</para>

	      <itemizedlist>
		<listitem><para>directory enumeration is enriched with
		Mac relevant filesystem metadata (UNIX mode,
		FinderInfo, resource fork size and effective
		permission), as a result the Mac client doesn't need
		to fetch this metadata individuallly per directory
		entry resulting in an often tremendous performance
		increase.</para></listitem>

		<listitem><para>The ability to query and modify the
		UNIX mode of directory entries.</para></listitem>
	      </itemizedlist>

	      <para>There's a set of per share options that come into play when
	      <emphasis>fruit:aapl</emphasis> is enabled. These opions, listed
	      below, can be used to disable the computation of specific Mac
	      metadata in the directory enumeration context, all are enabled by
	      default:</para>

	      <itemizedlist>
		<listitem><para>readdir_attr:aapl_rsize = yes | no</para></listitem>
		<listitem><para>readdir_attr:aapl_finder_info = yes | no</para></listitem>
		<listitem><para>readdir_attr:aapl_max_access = yes | no</para></listitem>
	      </itemizedlist>

	      <para>See below for a description of these options.</para>

	    </listitem>
	  </varlistentry>

	  <varlistentry>
	    <term>fruit:nfs_aces = yes | no</term>
	    <listitem>
	      <para>A <emphasis>global</emphasis> option whether support for
	      querying and modifying the UNIX mode of directory entries via NFS
	      ACEs is enabled, default <emphasis>yes</emphasis>.</para>
	    </listitem>
	  </varlistentry>

	  <varlistentry>
	    <term>fruit:copyfile = yes | no</term>
	    <listitem>
	      <para>A <emphasis>global</emphasis> option whether to enable OS X
	      specific copychunk ioctl that requests a copy of a whole file
	      along with all attached metadata.</para>
	      <para>WARNING: the copyfile request is blocking the
	      client while the server does the copy.</para>.
	      <para>The default is <emphasis>no</emphasis>.</para>
	    </listitem>
	  </varlistentry>

	  <varlistentry>
	    <term>fruit:zero_file_id = yes | no</term>
	    <listitem>
	      <para>A <emphasis>global</emphasis> option whether to return
	      zero to queries of on-disk file identifier, if the client
	      has negotiated AAPL.</para>
	      <para>Mac applications and / or the Mac SMB
	      client code expect the on-disk file identifier to have the
	      semantics of HFS+ Catalog Node Identifier (CNID). Samba
	      doesn't provide those semantics, and that occasionally cause
	      usability issues or even data loss. Returning a file identifier
	      of zero causes the Mac client to stop using and trusting the
	      file id returned from the server.</para>
	      <para>The default is <emphasis>yes</emphasis>.</para>
	    </listitem>
	  </varlistentry>

	</variablelist>
</refsect1>

<refsect1>
	<title>OPTIONS</title>

	<para>The following options can be set either in the global smb.conf section
	or per share.</para>

	<variablelist>

	  <varlistentry>
	    <term>fruit:resource = [ file | xattr | stream ]</term>
	    <listitem>
	      <para>Controls where the OS X resource fork is stored.</para>

<<<<<<< HEAD
	      <para><emphasis>Important: </emphasis>Due to a
	      misspelling in the option parser in all Samba versions
	      4.5 and earlier, this options must be given as
	      <emphasis>fruit:ressource</emphasis>, ie with two
	      <emphasis>s</emphasis>.</para>

	      <para>Users who set this opion to any non-default
	      setting were still using the default setting of
	      <emphasis>file</emphasis> and are advised to adjust
	      their smb.conf to reflect the effective setting and set
	      <emphasis>fruit:ressource=file</emphasis> in their
	      smb.conf. Removing the option line altogether works as
	      well.</para>

	      <para>Samba 4.6 will accept both the correct and the
	      wrong spelling, from Samba 4.7 onwards only the correct
	      spelling will be accepted.</para>
=======
	      <para>Due to a spelling bug in all Samba versions older then
	      4.6.0, this option can also be given as
	      <emphasis>fruit:ressource</emphasis>, ie with two s.</para>
>>>>>>> d918138a

	      <para>Settings:</para>

	      <itemizedlist>
		<listitem><para><command>file (default)</command> - use a ._
		AppleDouble file compatible with OS X and
		Netatalk</para></listitem>

		<listitem><para><command>xattr</command> - use a
		xattr, requires a filesystem with large xattr support
		and a file IO API compatible with xattrs, this boils
		down to Solaris and derived platforms and
		ZFS</para></listitem>

		<listitem><para><command>stream (experimental)</command> - pass
		the stream on to the next module in the VFS stack.
		<emphasis>Warning: </emphasis> this option should not be used
		with the <emphasis>streams_xattr</emphasis> module due to the
		extended attributes size limitations of most
		filesytems.</para></listitem>
	      </itemizedlist>

	    </listitem>
	  </varlistentry>

	  <varlistentry>
	    <term>fruit:metadata = [ stream | netatalk ]</term>
	    <listitem>
	      <para>Controls where the OS X metadata stream is stored:</para>

	      <itemizedlist>
		<listitem><para><command>netatalk (default)</command> - use
		Netatalk compatible xattr</para></listitem>

		<listitem><para><command>stream</command> - pass the
		stream on to the next module in the VFS
		stack</para></listitem>
	      </itemizedlist>

	    </listitem>
	  </varlistentry>

	  <varlistentry>
	    <term>fruit:locking = [ netatalk | none ]</term>
	    <listitem>
	      <para></para>
	      <itemizedlist>
		<listitem><para><command>none (default)</command> - no
		cross protocol locking</para></listitem>

		<listitem><para><command>netatalk</command> - use
		cross protocol locking with Netatalk</para></listitem>

	      </itemizedlist>
	    </listitem>
	  </varlistentry>

	  <varlistentry>
	    <term>fruit:encoding = [ native | private ]</term>
	    <listitem>

	      <para>Controls how the set of illegal NTFS ASCII
	      character, commonly used by OS X clients, are stored in
	      the filesystem.</para>

	      <para><emphasis>Important:</emphasis> this is known to not fully
	      work with <emphasis>fruit:metadata=stream</emphasis> or
	      <emphasis>fruit:resource=stream</emphasis>.</para>

 	      <itemizedlist>

		<listitem><para><command>private (default)</command> -
		store characters as encoded by the OS X client: mapped
		to the Unicode private range</para></listitem>

		<listitem><para><command>native</command> - store
		characters with their native ASCII
		value. <emphasis>Important</emphasis>: this option
		requires the use of <emphasis>vfs_catia</emphasis> in
		the VFS module stack as shown in the examples
		section.</para></listitem>

	      </itemizedlist>
	    </listitem>
	  </varlistentry>

	  <varlistentry>
	    <term>fruit:veto_appledouble = yes | no</term>
	    <listitem>
	      <para><emphasis>Note:</emphasis> this option only applies when
	      <parameter>fruit:resource</parameter> is set to
	      <parameter>file</parameter> (the default).</para>

	      <para>When <parameter>fruit:resource</parameter> is set to
	      <parameter>file</parameter>, vfs_fruit may create ._ AppleDouble
	      files. This options controls whether these ._ AppleDouble files
	      are vetoed which prevents the client from accessing them.</para>
	      <para>Vetoing ._ files may break some applications, eg
	      extracting Mac ZIP archives from Mac clients failes,
	      because they contain ._ files. Setting this option to
	      false will fix this, but the abstraction leak of
	      exposing the internally created ._ files may have other
	      unknown side effects.</para>
	      <para>The default is <emphasis>yes</emphasis>.</para>
	    </listitem>
	  </varlistentry>

	  <varlistentry>
	    <term>fruit:posix_rename = yes | no</term>
	    <listitem>
	      <para>Whether to enable POSIX directory rename behaviour
	      for OS X clients. Without this, directories can't be
	      renamed if any client has any file inside it
	      (recursive!) open.</para>
	      <para>The default is <emphasis>yes</emphasis>.</para>
	    </listitem>
	  </varlistentry>

	  <varlistentry>
	    <term>readdir_attr:aapl_rsize = yes | no</term>
	    <listitem>
<<<<<<< HEAD
	      <para><emphasis>Note:</emphasis> this option only applies when
	      <parameter>fruit:resource</parameter> is set to
	      <parameter>file</parameter> (the default).</para>

	      <para>When <parameter>fruit:resource</parameter> is set to
	      <parameter>file</parameter>, vfs_fruit may create ._ AppleDouble
	      files. This options controls whether these ._ AppleDouble files
	      are vetoed which prevents the client from accessing them.</para>
	      <para>Vetoing ._ files may break some applications, eg
	      extracting Mac ZIP archives from Mac clients failes,
	      because they contain ._ files. Setting this option to
	      false will fix this, but the abstraction leak of
	      exposing the internally created ._ files may have other
	      unknown side effects.</para>
=======
	      <para>Return resource fork size in SMB2 FIND responses.</para>
>>>>>>> d918138a
	      <para>The default is <emphasis>yes</emphasis>.</para>
	    </listitem>
	  </varlistentry>

	  <varlistentry>
	    <term>readdir_attr:aapl_finder_info = yes | no</term>
	    <listitem>
	      <para>Return FinderInfo in SMB2 FIND responses.</para>
	      <para>The default is <emphasis>yes</emphasis>.</para>
	    </listitem>
	  </varlistentry>

	  <varlistentry>
	    <term>readdir_attr:aapl_max_access = yes | no</term>
	    <listitem>
	      <para>Return the user's effective maximum permissions in SMB2 FIND
	      responses. This is an expensive computation, setting this to off
	      pretends the use has maximum effective permissions.</para>
	      <para>The default is <emphasis>yes</emphasis>.</para>
	    </listitem>
	  </varlistentry>

	</variablelist>
</refsect1>

<refsect1>
	<title>EXAMPLES</title>

<programlisting>
        <smbconfsection name="[share]"/>
	<smbconfoption name="ea support">yes</smbconfoption>
	<smbconfoption name="vfs objects">catia fruit streams_xattr</smbconfoption>
	<smbconfoption name="fruit:resource">file</smbconfoption>
	<smbconfoption name="fruit:metadata">netatalk</smbconfoption>
	<smbconfoption name="fruit:locking">netatalk</smbconfoption>
	<smbconfoption name="fruit:encoding">native</smbconfoption>
</programlisting>

</refsect1>

<refsect1>
	<title>AUTHOR</title>

	<para>The original Samba software and related utilities
	were created by Andrew Tridgell. Samba is now developed
	by the Samba Team as an Open Source project similar
	to the way the Linux kernel is developed.</para>

</refsect1>

</refentry><|MERGE_RESOLUTION|>--- conflicted
+++ resolved
@@ -7,11 +7,7 @@
 	<manvolnum>8</manvolnum>
 	<refmiscinfo class="source">Samba</refmiscinfo>
 	<refmiscinfo class="manual">System Administration tools</refmiscinfo>
-<<<<<<< HEAD
-	<refmiscinfo class="version">4.5</refmiscinfo>
-=======
 	<refmiscinfo class="version">4.6</refmiscinfo>
->>>>>>> d918138a
 </refmeta>
 
 
@@ -182,29 +178,9 @@
 	    <listitem>
 	      <para>Controls where the OS X resource fork is stored.</para>
 
-<<<<<<< HEAD
-	      <para><emphasis>Important: </emphasis>Due to a
-	      misspelling in the option parser in all Samba versions
-	      4.5 and earlier, this options must be given as
-	      <emphasis>fruit:ressource</emphasis>, ie with two
-	      <emphasis>s</emphasis>.</para>
-
-	      <para>Users who set this opion to any non-default
-	      setting were still using the default setting of
-	      <emphasis>file</emphasis> and are advised to adjust
-	      their smb.conf to reflect the effective setting and set
-	      <emphasis>fruit:ressource=file</emphasis> in their
-	      smb.conf. Removing the option line altogether works as
-	      well.</para>
-
-	      <para>Samba 4.6 will accept both the correct and the
-	      wrong spelling, from Samba 4.7 onwards only the correct
-	      spelling will be accepted.</para>
-=======
 	      <para>Due to a spelling bug in all Samba versions older then
 	      4.6.0, this option can also be given as
 	      <emphasis>fruit:ressource</emphasis>, ie with two s.</para>
->>>>>>> d918138a
 
 	      <para>Settings:</para>
 
@@ -326,24 +302,7 @@
 	  <varlistentry>
 	    <term>readdir_attr:aapl_rsize = yes | no</term>
 	    <listitem>
-<<<<<<< HEAD
-	      <para><emphasis>Note:</emphasis> this option only applies when
-	      <parameter>fruit:resource</parameter> is set to
-	      <parameter>file</parameter> (the default).</para>
-
-	      <para>When <parameter>fruit:resource</parameter> is set to
-	      <parameter>file</parameter>, vfs_fruit may create ._ AppleDouble
-	      files. This options controls whether these ._ AppleDouble files
-	      are vetoed which prevents the client from accessing them.</para>
-	      <para>Vetoing ._ files may break some applications, eg
-	      extracting Mac ZIP archives from Mac clients failes,
-	      because they contain ._ files. Setting this option to
-	      false will fix this, but the abstraction leak of
-	      exposing the internally created ._ files may have other
-	      unknown side effects.</para>
-=======
 	      <para>Return resource fork size in SMB2 FIND responses.</para>
->>>>>>> d918138a
 	      <para>The default is <emphasis>yes</emphasis>.</para>
 	    </listitem>
 	  </varlistentry>
