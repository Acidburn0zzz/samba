--- conflicted
+++ resolved
@@ -116,13 +116,6 @@
 			<para>A process is created for each Samba service,
 			and for those services that support it (currently only
 			LDAP and NETLOGON) a new processes is started
-<<<<<<< HEAD
-			for each new client connection.</para></listitem>
-
-			<listitem><para><emphasis>prefork</emphasis></para>
-			<para>A process is started for each Samba service, and a
-			fixed number of worker processes are started for those
-=======
 			for each new client connection.</para>
 
 			<para>Historically, this was the 'standard' way Samba behaved
@@ -133,7 +126,6 @@
 			<listitem><para><emphasis>prefork</emphasis></para>
 			<para>The default. A process is started for each Samba service,
 			and a fixed number of worker processes are started for those
->>>>>>> 1f07059a
 			services that support it (currently LDAP, NETLOGON, and KDC).
 			The client connections are then shared amongst the worker
 			processes.
