<?xml version="1.0" encoding="iso-8859-1"?>
<!DOCTYPE refentry PUBLIC "-//Samba-Team//DTD DocBook V4.2-Based Variant V1.0//EN" "http://www.samba.org/samba/DTD/samba-doc">
<refentry id="vfs_linux_xfs_sgid.8">

<refmeta>
	<refentrytitle>vfs_syncops</refentrytitle>
	<manvolnum>8</manvolnum>
	<refmiscinfo class="source">Samba</refmiscinfo>
	<refmiscinfo class="manual">System Administration tools</refmiscinfo>
	<refmiscinfo class="version">&doc.version;</refmiscinfo>
</refmeta>


<refnamediv>
	<refname>vfs_linux_xfs_sgid</refname>
<<<<<<< HEAD
	<refpurpose>Workaround XFS sgid bit not inherited during mkdir with default acl on Linux older than 3.1</refpurpose>
=======
	<refpurpose>Workaround XFS sgid bit not inherited</refpurpose>
>>>>>>> 76c3e172
</refnamediv>

<refsynopsisdiv>
	<cmdsynopsis>
		<command>vfs objects = linux_xfs_sgid</command>
	</cmdsynopsis>
</refsynopsisdiv>

<refsect1>
	<title>DESCRIPTION</title>

	<para>This VFS module is part of the
	<citerefentry><refentrytitle>samba</refentrytitle>
	<manvolnum>7</manvolnum></citerefentry> suite.</para>

	<para>
	<command>vfs_linux_xfs_sgid</command> is a VFS module to work around an
	old Linux XFS bug fixed in 3.11: the SGID bit is not inherited during mkdir
	when a default ACL is set
	(<ulink url="https://web.archive.org/web/20160320180937/http://oss.sgi.com/bugzilla/show_bug.cgi?id=280">
	https://web.archive.org/web/20160320180937/http://oss.sgi.com/bugzilla/show_bug.cgi?id=280
	</ulink> fixed by <ulink url="https://git.kernel.org/pub/scm/linux/kernel/git/torvalds/linux.git/commit/?id=42c49d7f249c2487f36d3314753d5d8ebcee8249">
	https://git.kernel.org/pub/scm/linux/kernel/git/torvalds/linux.git/commit/?id=42c49d7f249c2487f36d3314753d5d8ebcee8249</ulink>).
	The <command>vfs_linux_xfs_sgid</command> VFS module will work around this
	bug by manually setting the SGID bit after a <command>mkdir</command>
	if the parent directory had the SGID bit set.
	</para>

	<para>This module is stackable.</para>

</refsect1>

<refsect1>
	<title>EXAMPLES</title>

	<para>Add syncops functionality for [share]:</para>
<programlisting>
        <smbconfsection name="[share]"/>
	<smbconfoption name="vfs objects">linux_xfs_sgid</smbconfoption>
</programlisting>

</refsect1>

<refsect1>
	<title>VERSION</title>

	<para>This man page is part of version &doc.version; of the Samba suite.
	</para>
</refsect1>

<refsect1>
	<title>AUTHOR</title>

	<para>The original Samba software and related utilities
	were created by Andrew Tridgell. Samba is now developed
	by the Samba Team as an Open Source project similar
	to the way the Linux kernel is developed.</para>

</refsect1>

</refentry><|MERGE_RESOLUTION|>--- conflicted
+++ resolved
@@ -13,11 +13,7 @@
 
 <refnamediv>
 	<refname>vfs_linux_xfs_sgid</refname>
-<<<<<<< HEAD
-	<refpurpose>Workaround XFS sgid bit not inherited during mkdir with default acl on Linux older than 3.1</refpurpose>
-=======
 	<refpurpose>Workaround XFS sgid bit not inherited</refpurpose>
->>>>>>> 76c3e172
 </refnamediv>
 
 <refsynopsisdiv>
