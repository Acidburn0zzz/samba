--- conflicted
+++ resolved
@@ -949,8 +949,6 @@
 		<listitem><para>Looks at repsTo and repsFrom objects.
 		</para></listitem>
 		</varlistentry>
-<<<<<<< HEAD
-=======
 
 	<varlistentry>
 		<term>samba-tool visualize uptodateness</term>
@@ -958,7 +956,6 @@
                 uptodateness vectors.
 		</para></listitem>
 		</varlistentry>
->>>>>>> 76c3e172
 	</refsect3>
 
 	<refsect3><title>GRAPHICAL MODES</title>
@@ -971,12 +968,6 @@
 
 	<varlistentry>
                 <term>--dot</term>
-<<<<<<< HEAD
-                <listitem><para>Generate Graphviz dot output. When viewed using
-		dot or xdot, this shows the network as a graph with DCs as
-		vertices and connections edges. Certain types of degenerate
-		edges are shown in different colours or line-styles.
-=======
                 <listitem><para>Generate Graphviz dot output (for
                 ntdsconn and reps modes). When viewed using dot or
                 xdot, this shows the network as a graph with DCs as
@@ -989,23 +980,12 @@
                 <listitem><para>Generate Graphviz dot output as with
                 <arg choice="opt">--dot</arg> and attempt to view it
                 immediately using <command>/usr/bin/xdot</command>.
->>>>>>> 76c3e172
                 </para></listitem>
                 </varlistentry>
 	</refsect3>
 
 	<varlistentry>
 		<term>-r</term>
-<<<<<<< HEAD
-		<listitem><para>Normally, <command>samba-tool</command> talks
-		to one database; with the <arg choice="opt">-r</arg> option
-		attempts are made to contact all the DCs known to the first
-		database. This is necessary to get sensible results from
-		<command>samba-tool visualize reps</command> because the
-		repsFrom/To objects are not replicated, and it can reveal
-		replication issues in other modes.
-                </para></listitem>
-=======
 		<listitem><para>Normally,
 		<command>samba-tool</command> talks to one database;
 		with the <arg choice="opt">-r</arg> option attempts
@@ -1016,7 +996,6 @@
 		the repsFrom/To objects are not replicated, and it can
 		reveal replication issues in other modes.
 		</para></listitem>
->>>>>>> 76c3e172
                 </varlistentry>
 </refsect2>
 
