<samba:parameter name="prefork children"
                 context="G"
                 type="integer"
                 xmlns:samba="http://www.samba.org/samba/DTD/samba-doc">
<description>
	<para>This option controls the number of worker processes that are
		started for each service when prefork process model is enabled
		(see <citerefentry><refentrytitle>samba</refentrytitle>
<<<<<<< HEAD
			<manvolnum>8</manvolnum></citerefentry> -M).
=======
			<manvolnum>8</manvolnum></citerefentry> -M)
>>>>>>> 5b2a3764
		The prefork children are only started for those services that
		support prefork (currently ldap, kdc and netlogon).
		For processes that don't support preforking all requests are
		handled by a single process for that service.
	</para>

	<para>This should be set to a small multiple of the number of CPU's
		available on the server</para>

	<para>Additionally the number of prefork children can be specified for
		an individual service by using "prefork children: service name"
		i.e. "prefork children:ldap = 8" to set the number of ldap
		worker processes.</para>
</description>

<value type="default">4</value>
</samba:parameter><|MERGE_RESOLUTION|>--- conflicted
+++ resolved
@@ -6,11 +6,7 @@
 	<para>This option controls the number of worker processes that are
 		started for each service when prefork process model is enabled
 		(see <citerefentry><refentrytitle>samba</refentrytitle>
-<<<<<<< HEAD
-			<manvolnum>8</manvolnum></citerefentry> -M).
-=======
 			<manvolnum>8</manvolnum></citerefentry> -M)
->>>>>>> 5b2a3764
 		The prefork children are only started for those services that
 		support prefork (currently ldap, kdc and netlogon).
 		For processes that don't support preforking all requests are
