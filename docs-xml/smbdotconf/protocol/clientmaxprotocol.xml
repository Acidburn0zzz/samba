--- conflicted
+++ resolved
@@ -1,10 +1,6 @@
 <samba:parameter name="client max protocol"
 		 context="G"
 		 type="enum"
-<<<<<<< HEAD
-		 developer="1"
-=======
->>>>>>> b85f6018
 		 function="_client_max_protocol"
 		 xmlns:samba="http://www.samba.org/samba/DTD/samba-doc">
 <description>
