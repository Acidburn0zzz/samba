<samba:parameter name="gpo update command"
                 context="G"
                 type="list"
                 advanced="1"
                 xmlns:samba="http://www.samba.org/samba/DTD/samba-doc">
<description>
	<para>This option sets the command that is called to apply GPO policies.
<<<<<<< HEAD
        The samba_gpoupdate script applies System Access and Kerberos Policies
=======
        The samba-gpupdate script applies System Access and Kerberos Policies
>>>>>>> 76c3e172
	to the KDC. System Access policies set minPwdAge, maxPwdAge,
	minPwdLength, and pwdProperties in the samdb. Kerberos Policies set
	kdc:service ticket lifetime, kdc:user ticket lifetime, and kdc:renewal
	lifetime in smb.conf.
	</para>
</description>

<value type="default">&pathconfig.SCRIPTSBINDIR;/samba-gpupdate</value>
<value type="example">/usr/local/sbin/gpoupdate</value>
</samba:parameter><|MERGE_RESOLUTION|>--- conflicted
+++ resolved
@@ -5,11 +5,7 @@
                  xmlns:samba="http://www.samba.org/samba/DTD/samba-doc">
 <description>
 	<para>This option sets the command that is called to apply GPO policies.
-<<<<<<< HEAD
-        The samba_gpoupdate script applies System Access and Kerberos Policies
-=======
         The samba-gpupdate script applies System Access and Kerberos Policies
->>>>>>> 76c3e172
 	to the KDC. System Access policies set minPwdAge, maxPwdAge,
 	minPwdLength, and pwdProperties in the samdb. Kerberos Policies set
 	kdc:service ticket lifetime, kdc:user ticket lifetime, and kdc:renewal
