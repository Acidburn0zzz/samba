########################################################
# SAMBA Version                                        #
#                                                      #
# Samba versions are as follows                        #
# 3.0.x                New production series           #
# 3.0.x{tp,pre,rc}y    Preview/Testing & RC            #
# 3.0.x[a-z]           Patch releases                  #
# 3.0.x[a-z]-VENDOR-z  Vendor patch releases           #
#                                                      #
# script/mkversion.sh                                  #
# will use this file to create                         #
# include/version.h                                    #
#                                                      #
########################################################

########################################################
# This are the main SAMBA version numbers              #
#                                                      #
# <MAJOR>.<MINOR>.<RELEASE>                            #
#                                                      #
# e.g. SAMBA_VERSION_MAJOR=3                           #
#      SAMBA_VERSION_MINOR=0                           #
#      SAMBA_VERSION_RELEASE=0                         #
#  ->  "3.0.0"                                         #
########################################################
SAMBA_VERSION_MAJOR=4
SAMBA_VERSION_MINOR=6
<<<<<<< HEAD
SAMBA_VERSION_RELEASE=3
=======
SAMBA_VERSION_RELEASE=4
>>>>>>> 83ac9fc0

########################################################
# If a official release has a serious bug              #
# a security release will have 'a' sufffix             #
#                                                      #
# so SAMBA's version will be                           #
# <MAJOR>.<MINOR>.<RELEASE><REVISION>                  #
#                                                      #
# e.g. SAMBA_VERSION_REVISION=a                        #
#  ->  "2.2.8a"                                        #
########################################################
SAMBA_VERSION_REVISION=

########################################################
# For 'tp' releases the version will be                #
#                                                      #
# <MAJOR>.<MINOR>.<RELEASE>tp<TP_RELEASE>              #
#                                                      #
# e.g. SAMBA_VERSION_TP_RELEASE=1                      #
#  ->  "4.0.0tp1"                                      #
########################################################
SAMBA_VERSION_TP_RELEASE=

########################################################
# For 'alpha' releases the version will be             #
#                                                      #
# <MAJOR>.<MINOR>.<RELEASE>alpha<TP_RELEASE>           #
#                                                      #
# e.g. SAMBA_VERSION_ALPHA_RELEASE=1                   #
#  ->  "4.0.0alpha1"                                   #
########################################################
SAMBA_VERSION_ALPHA_RELEASE=

########################################################
# For 'alpha' releases the version will be             #
#                                                      #
# <MAJOR>.<MINOR>.<RELEASE>beta<TP_RELEASE>            #
#                                                      #
# e.g. SAMBA_VERSION_BETA_RELEASE=1                    #
#  ->  "4.0.0beta1"                                    #
########################################################
SAMBA_VERSION_BETA_RELEASE=

########################################################
# For 'pre' releases the version will be               #
#                                                      #
# <MAJOR>.<MINOR>.<RELEASE>pre<PRE_RELEASE>            #
#                                                      #
# e.g. SAMBA_VERSION_PRE_RELEASE=1                     #
#  ->  "2.2.9pre1"                                     #
########################################################
SAMBA_VERSION_PRE_RELEASE=

########################################################
# For 'rc' releases the version will be                #
#                                                      #
# <MAJOR>.<MINOR>.<RELEASE>rc<RC_RELEASE>              #
#                                                      #
# e.g. SAMBA_VERSION_RC_RELEASE=1                      #
#  ->  "3.0.0rc1"                                      #
########################################################
SAMBA_VERSION_RC_RELEASE=

########################################################
# To mark SVN snapshots this should be set to 'yes'    #
# in the development BRANCH, and set to 'no' only in   #
# the SAMBA_X_X_RELEASE BRANCH                         #
#                                                      #
# <MAJOR>.<MINOR>.<RELEASE>[...]-SVN-build-xxx         #
#                                                      #
# e.g. SAMBA_VERSION_IS_SVN_SNAPSHOT=yes               #
#  ->  "3.0.0-SVN-build-199"                           #
########################################################
SAMBA_VERSION_IS_GIT_SNAPSHOT=yes

########################################################
# This is for specifying a release nickname            #
#                                                      #
# e.g. SAMBA_VERSION_RELEASE_NICKNAME=Nicky Nickname   #
#      smbd --version will then give:                  #
#  ->  "4.0.0-tp1-VendorVersion (Nicky Nickname)"      #
########################################################
SAMBA_VERSION_RELEASE_NICKNAME=

########################################################
# This can be set by vendors if they want...           #
# This can be a string constant or a function which    #
# returns a string (const char *)                      #
#                                                      #
# <MAJOR>.<MINOR>.<RELEASE>[...]-<VENDOR_SUFFIX>       #
#                                                      #
# Note the '-' is automaticaly added                   #
#                                                      #
# e.g. SAMBA_VERSION_VENDOR_SUFFIX=VendorVersion       #
#  ->  "3.0.0rc2-VendorVersion"                        #
#                                                      #
########################################################
SAMBA_VERSION_VENDOR_SUFFIX=
SAMBA_VERSION_VENDOR_PATCH=<|MERGE_RESOLUTION|>--- conflicted
+++ resolved
@@ -25,11 +25,7 @@
 ########################################################
 SAMBA_VERSION_MAJOR=4
 SAMBA_VERSION_MINOR=6
-<<<<<<< HEAD
-SAMBA_VERSION_RELEASE=3
-=======
 SAMBA_VERSION_RELEASE=4
->>>>>>> 83ac9fc0
 
 ########################################################
 # If a official release has a serious bug              #
