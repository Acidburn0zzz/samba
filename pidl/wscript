--- conflicted
+++ resolved
@@ -29,12 +29,8 @@
         raise Errors.WafError('perl module "Parse::Yapp::Driver" not found')
 
     # yapp is used for building the parser
-<<<<<<< HEAD
-    conf.find_program('yapp', var='YAPP')
-=======
     if not conf.find_program('yapp', var='YAPP'):
         raise Errors.WafError('yapp not found')
->>>>>>> df7c3d5b
 
 def build(bld):
 
