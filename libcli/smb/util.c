/*
   Unix SMB/CIFS implementation.
   client file operations
   Copyright (C) Andrew Tridgell 1994-1998
   Copyright (C) Jeremy Allison 2001-2002
   Copyright (C) James Myers 2003

   This program is free software; you can redistribute it and/or modify
   it under the terms of the GNU General Public License as published by
   the Free Software Foundation; either version 3 of the License, or
   (at your option) any later version.

   This program is distributed in the hope that it will be useful,
   but WITHOUT ANY WARRANTY; without even the implied warranty of
   MERCHANTABILITY or FITNESS FOR A PARTICULAR PURPOSE.  See the
   GNU General Public License for more details.

   You should have received a copy of the GNU General Public License
   along with this program.  If not, see <http://www.gnu.org/licenses/>.
*/

#include "includes.h"
#include "libcli/smb/smb_common.h"
#include "system/filesys.h"

const char *smb_protocol_types_string(enum protocol_types protocol)
{
	switch (protocol) {
	case PROTOCOL_DEFAULT:
		return "DEFAULT";
	case PROTOCOL_NONE:
		return "NONE";
	case PROTOCOL_CORE:
		return "CORE";
	case PROTOCOL_COREPLUS:
		return "COREPLUS";
	case PROTOCOL_LANMAN1:
		return "LANMAN1";
	case PROTOCOL_LANMAN2:
		return "LANMAN2";
	case PROTOCOL_NT1:
		return "NT1";
	case PROTOCOL_SMB2_02:
		return "SMB2_02";
	case PROTOCOL_SMB2_10:
		return "SMB2_10";
	case PROTOCOL_SMB2_22:
		return "SMB2_22";
	case PROTOCOL_SMB2_24:
		return "SMB2_24";
	case PROTOCOL_SMB3_00:
		return "SMB3_00";
	case PROTOCOL_SMB3_02:
		return "SMB3_02";
	case PROTOCOL_SMB3_10:
		return "SMB3_10";
	case PROTOCOL_SMB3_11:
		return "SMB3_11";
	}

	return "Invalid protocol_types value";
}

/**
 Return a string representing a CIFS attribute for a file.
**/
char *attrib_string(TALLOC_CTX *mem_ctx, uint32_t attrib)
{
	int i, len;
	const struct {
		char c;
		uint16_t attr;
	} attr_strs[] = {
		{'V', FILE_ATTRIBUTE_VOLUME},
		{'D', FILE_ATTRIBUTE_DIRECTORY},
		{'A', FILE_ATTRIBUTE_ARCHIVE},
		{'H', FILE_ATTRIBUTE_HIDDEN},
		{'S', FILE_ATTRIBUTE_SYSTEM},
		{'N', FILE_ATTRIBUTE_NORMAL},
		{'R', FILE_ATTRIBUTE_READONLY},
		{'d', FILE_ATTRIBUTE_DEVICE},
		{'t', FILE_ATTRIBUTE_TEMPORARY},
		{'s', FILE_ATTRIBUTE_SPARSE},
		{'r', FILE_ATTRIBUTE_REPARSE_POINT},
		{'c', FILE_ATTRIBUTE_COMPRESSED},
		{'o', FILE_ATTRIBUTE_OFFLINE},
		{'n', FILE_ATTRIBUTE_NONINDEXED},
		{'e', FILE_ATTRIBUTE_ENCRYPTED}
	};
	char *ret;

	ret = talloc_array(mem_ctx, char, ARRAY_SIZE(attr_strs)+1);
	if (!ret) {
		return NULL;
	}

	for (len=i=0; i<ARRAY_SIZE(attr_strs); i++) {
		if (attrib & attr_strs[i].attr) {
			ret[len++] = attr_strs[i].c;
		}
	}

	ret[len] = 0;

	talloc_set_name_const(ret, ret);

	return ret;
}

/****************************************************************************
 Map standard UNIX permissions onto wire representations.
****************************************************************************/

uint32_t unix_perms_to_wire(mode_t perms)
{
        unsigned int ret = 0;

        ret |= ((perms & S_IXOTH) ?  UNIX_X_OTH : 0);
        ret |= ((perms & S_IWOTH) ?  UNIX_W_OTH : 0);
        ret |= ((perms & S_IROTH) ?  UNIX_R_OTH : 0);
        ret |= ((perms & S_IXGRP) ?  UNIX_X_GRP : 0);
        ret |= ((perms & S_IWGRP) ?  UNIX_W_GRP : 0);
        ret |= ((perms & S_IRGRP) ?  UNIX_R_GRP : 0);
        ret |= ((perms & S_IXUSR) ?  UNIX_X_USR : 0);
        ret |= ((perms & S_IWUSR) ?  UNIX_W_USR : 0);
        ret |= ((perms & S_IRUSR) ?  UNIX_R_USR : 0);
#ifdef S_ISVTX
        ret |= ((perms & S_ISVTX) ?  UNIX_STICKY : 0);
#endif
#ifdef S_ISGID
        ret |= ((perms & S_ISGID) ?  UNIX_SET_GID : 0);
#endif
#ifdef S_ISUID
        ret |= ((perms & S_ISUID) ?  UNIX_SET_UID : 0);
#endif
        return ret;
}

/****************************************************************************
 Map wire permissions to standard UNIX.
****************************************************************************/

mode_t wire_perms_to_unix(uint32_t perms)
{
        mode_t ret = (mode_t)0;

        ret |= ((perms & UNIX_X_OTH) ? S_IXOTH : 0);
        ret |= ((perms & UNIX_W_OTH) ? S_IWOTH : 0);
        ret |= ((perms & UNIX_R_OTH) ? S_IROTH : 0);
        ret |= ((perms & UNIX_X_GRP) ? S_IXGRP : 0);
        ret |= ((perms & UNIX_W_GRP) ? S_IWGRP : 0);
        ret |= ((perms & UNIX_R_GRP) ? S_IRGRP : 0);
        ret |= ((perms & UNIX_X_USR) ? S_IXUSR : 0);
        ret |= ((perms & UNIX_W_USR) ? S_IWUSR : 0);
        ret |= ((perms & UNIX_R_USR) ? S_IRUSR : 0);
#ifdef S_ISVTX
        ret |= ((perms & UNIX_STICKY) ? S_ISVTX : 0);
#endif
#ifdef S_ISGID
        ret |= ((perms & UNIX_SET_GID) ? S_ISGID : 0);
#endif
#ifdef S_ISUID
        ret |= ((perms & UNIX_SET_UID) ? S_ISUID : 0);
#endif
        return ret;
}

/****************************************************************************
 Return the file type from the wire filetype for UNIX extensions.
****************************************************************************/

mode_t unix_filetype_from_wire(uint32_t wire_type)
{
	switch (wire_type) {
		case UNIX_TYPE_FILE:
			return S_IFREG;
		case UNIX_TYPE_DIR:
			return S_IFDIR;
#ifdef S_IFLNK
		case UNIX_TYPE_SYMLINK:
			return S_IFLNK;
#endif
#ifdef S_IFCHR
		case UNIX_TYPE_CHARDEV:
			return S_IFCHR;
#endif
#ifdef S_IFBLK
		case UNIX_TYPE_BLKDEV:
			return S_IFBLK;
#endif
#ifdef S_IFIFO
		case UNIX_TYPE_FIFO:
			return S_IFIFO;
#endif
#ifdef S_IFSOCK
		case UNIX_TYPE_SOCKET:
			return S_IFSOCK;
#endif
		default:
			return (mode_t)0;
	}
}

bool smb_buffer_oob(uint32_t bufsize, uint32_t offset, uint32_t length)
{
	if ((offset + length < offset) || (offset + length < length)) {
		/* wrap */
		return true;
	}
	if ((offset > bufsize) || (offset + length > bufsize)) {
		/* overflow */
		return true;
	}
	return false;
}

/***********************************************************
 Common function for pushing stings, used by smb_bytes_push_str()
 and trans_bytes_push_str(). Only difference is the align_odd
 parameter setting.
***********************************************************/

static uint8_t *internal_bytes_push_str(uint8_t *buf, bool ucs2,
					const char *str, size_t str_len,
					bool align_odd,
					size_t *pconverted_size)
{
	TALLOC_CTX *frame = talloc_stackframe();
	size_t buflen;
	char *converted;
	size_t converted_size;

	/*
	 * This check prevents us from
	 * (re)alloc buf on a NULL TALLOC_CTX.
	 */
	if (buf == NULL) {
		TALLOC_FREE(frame);
		return NULL;
	}

	buflen = talloc_get_size(buf);

	if (ucs2 &&
	    ((align_odd && (buflen % 2 == 0)) ||
	     (!align_odd && (buflen % 2 == 1)))) {
		/*
		 * We're pushing into an SMB buffer, align odd
		 */
		buf = talloc_realloc(NULL, buf, uint8_t, buflen + 1);
		if (buf == NULL) {
			TALLOC_FREE(frame);
			return NULL;
		}
		buf[buflen] = '\0';
		buflen += 1;
	}

	if (!convert_string_talloc(frame, CH_UNIX,
				   ucs2 ? CH_UTF16LE : CH_DOS,
				   str, str_len, &converted,
				   &converted_size)) {
		TALLOC_FREE(frame);
		return NULL;
	}

	buf = talloc_realloc(NULL, buf, uint8_t,
			     buflen + converted_size);
	if (buf == NULL) {
		TALLOC_FREE(frame);
		return NULL;
	}

	memcpy(buf + buflen, converted, converted_size);

	TALLOC_FREE(converted);

	if (pconverted_size) {
		*pconverted_size = converted_size;
	}

	TALLOC_FREE(frame);
	return buf;
}

/***********************************************************
 Push a string into an SMB buffer, with odd byte alignment
 if it's a UCS2 string.
***********************************************************/

uint8_t *smb_bytes_push_str(uint8_t *buf, bool ucs2,
			    const char *str, size_t str_len,
			    size_t *pconverted_size)
{
	return internal_bytes_push_str(buf, ucs2, str, str_len,
				       true, pconverted_size);
}

uint8_t *smb_bytes_push_bytes(uint8_t *buf, uint8_t prefix,
			      const uint8_t *bytes, size_t num_bytes)
{
	size_t buflen;

	/*
	 * This check prevents us from
	 * (re)alloc buf on a NULL TALLOC_CTX.
	 */
	if (buf == NULL) {
		return NULL;
	}
	buflen = talloc_get_size(buf);

	buf = talloc_realloc(NULL, buf, uint8_t,
			     buflen + 1 + num_bytes);
	if (buf == NULL) {
		return NULL;
	}
	buf[buflen] = prefix;
	memcpy(&buf[buflen+1], bytes, num_bytes);
	return buf;
}

/***********************************************************
 Same as smb_bytes_push_str(), but without the odd byte
 align for ucs2 (we're pushing into a param or data block).
 static for now, although this will probably change when
 other modules use async trans calls.
***********************************************************/

uint8_t *trans2_bytes_push_str(uint8_t *buf, bool ucs2,
			       const char *str, size_t str_len,
			       size_t *pconverted_size)
{
	return internal_bytes_push_str(buf, ucs2, str, str_len,
				       false, pconverted_size);
}

uint8_t *trans2_bytes_push_bytes(uint8_t *buf,
				 const uint8_t *bytes, size_t num_bytes)
{
	size_t buflen;

	if (buf == NULL) {
		return NULL;
	}
	buflen = talloc_get_size(buf);

	buf = talloc_realloc(NULL, buf, uint8_t,
			     buflen + num_bytes);
	if (buf == NULL) {
		return NULL;
	}
	memcpy(&buf[buflen], bytes, num_bytes);
	return buf;
}

static NTSTATUS internal_bytes_pull_str(TALLOC_CTX *mem_ctx, char **_str,
					bool ucs2, bool align_odd,
					const uint8_t *buf, size_t buf_len,
					const uint8_t *position,
					size_t *p_consumed)
{
	size_t pad = 0;
	size_t offset;
	char *str = NULL;
	size_t str_len = 0;
	bool ok;

	*_str = NULL;
	if (p_consumed != NULL) {
		*p_consumed = 0;
	}

	if (position < buf) {
		return NT_STATUS_INTERNAL_ERROR;
	}

	offset = PTR_DIFF(position, buf);
	if (offset > buf_len) {
		return NT_STATUS_BUFFER_TOO_SMALL;
	}

	if (ucs2 &&
	    ((align_odd && (offset % 2 == 0)) ||
	     (!align_odd && (offset % 2 == 1)))) {
		pad += 1;
		offset += 1;
<<<<<<< HEAD
	}

	if (offset > buf_len) {
		return NT_STATUS_BUFFER_TOO_SMALL;
	}

=======
	}

	if (offset > buf_len) {
		return NT_STATUS_BUFFER_TOO_SMALL;
	}

>>>>>>> aaa7d4da
	buf_len -= offset;
	buf += offset;

	if (ucs2) {
		buf_len = utf16_len_n(buf, buf_len);
	} else {
		size_t tmp = strnlen((const char *)buf, buf_len);
		if (tmp < buf_len) {
			tmp += 1;
		}
		buf_len = tmp;
	}

	ok = convert_string_talloc(mem_ctx,
				   ucs2 ? CH_UTF16LE : CH_DOS,
				   CH_UNIX,
				   buf, buf_len,
				   &str, &str_len);
	if (!ok) {
		return map_nt_error_from_unix_common(errno);
	}

	if (p_consumed != NULL) {
		*p_consumed = buf_len + pad;
	}
	*_str = str;
	return NT_STATUS_OK;
}

NTSTATUS smb_bytes_pull_str(TALLOC_CTX *mem_ctx, char **_str, bool ucs2,
			    const uint8_t *buf, size_t buf_len,
			    const uint8_t *position,
			    size_t *_consumed)
{
	return internal_bytes_pull_str(mem_ctx, _str, ucs2, true,
				       buf, buf_len, position, _consumed);
}<|MERGE_RESOLUTION|>--- conflicted
+++ resolved
@@ -385,21 +385,12 @@
 	     (!align_odd && (offset % 2 == 1)))) {
 		pad += 1;
 		offset += 1;
-<<<<<<< HEAD
 	}
 
 	if (offset > buf_len) {
 		return NT_STATUS_BUFFER_TOO_SMALL;
 	}
 
-=======
-	}
-
-	if (offset > buf_len) {
-		return NT_STATUS_BUFFER_TOO_SMALL;
-	}
-
->>>>>>> aaa7d4da
 	buf_len -= offset;
 	buf += offset;
 
