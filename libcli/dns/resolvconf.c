--- conflicted
+++ resolved
@@ -36,15 +36,9 @@
 	int ret = 0;
 
 	while (true) {
-<<<<<<< HEAD
-		char *saveptr, *option, *ns;
-		char **tmp;
-		ssize_t n;
-=======
 		char *saveptr = NULL, *option = NULL, *ns = NULL;
 		char **tmp = NULL;
 		ssize_t n = 0;
->>>>>>> 1f07059a
 
 		n = getline(&line, &len, fp);
 		if (n < 0) {
