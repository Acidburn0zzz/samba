#!/usr/bin/env python

top = '.'
out = 'bin'

APPNAME='samba'
VERSION=None

import sys, os, tempfile
sys.path.insert(0, top+"/buildtools/wafsamba")
import shutil
import wafsamba, samba_dist, samba_git, samba_version, samba_utils
from waflib import Options, Scripting, Logs, Context, Errors

samba_dist.DIST_DIRS('.')
samba_dist.DIST_BLACKLIST('.gitignore .bzrignore source4/selftest/provisions')

# install in /usr/local/samba by default
default_prefix = Options.default_prefix = '/usr/local/samba'

# This callback optionally takes a list of paths as arguments:
# --with-system_mitkrb5 /path/to/krb5 /another/path
def system_mitkrb5_callback(option, opt, value, parser):
    setattr(parser.values, option.dest, True)
    value = []
    for arg in parser.rargs:
        # stop on --foo like options
        if arg[:2] == "--" and len(arg) > 2:
            break
        value.append(arg)
    if len(value)>0:
        del parser.rargs[:len(value)]
        setattr(parser.values, option.dest, value)

def options(opt):
    opt.BUILTIN_DEFAULT('NONE')
    opt.PRIVATE_EXTENSION_DEFAULT('samba4')
    opt.RECURSE('lib/replace')
    opt.RECURSE('dynconfig')
    opt.RECURSE('packaging')
    opt.RECURSE('lib/ldb')
    opt.RECURSE('selftest')
    opt.RECURSE('source4/lib/tls')
    opt.RECURSE('source4/dsdb/samdb/ldb_modules')
    opt.RECURSE('pidl')
    opt.RECURSE('source3')
    opt.RECURSE('lib/util')
    opt.RECURSE('lib/crypto')
    opt.RECURSE('ctdb')


    opt.samba_add_onoff_option('pthreadpool', with_name="enable", without_name="disable", default=True)

    opt.add_option('--with-system-mitkrb5',
                   help='build Samba with system MIT Kerberos. ' +
                        'You may specify list of paths where Kerberos is installed (e.g. /usr/local /usr/kerberos) to search krb5-config',
                   action='callback', callback=system_mitkrb5_callback, dest='with_system_mitkrb5', default=False)

    opt.add_option('--with-experimental-mit-ad-dc',
                   help='Enable the experimental MIT Kerberos-backed AD DC.  ' +
                   'Note that security patches are not issued for this configuration',
                   action='store_true',
                   dest='with_experimental_mit_ad_dc',
                   default=False)

    opt.add_option('--with-system-mitkdc',
                   help=('Specify the path to the krb5kdc binary from MIT Kerberos'),
                   type="string",
                   dest='with_system_mitkdc',
                   default=None)

    opt.add_option('--with-system-heimdalkrb5',
                   help=('build Samba with system Heimdal Kerberos. ' +
                         'Requires --without-ad-dc' and
                         'conflicts with --with-system-mitkrb5'),
                   action='store_true',
                   dest='with_system_heimdalkrb5',
                   default=False)

    opt.add_option('--without-ad-dc',
                   help='disable AD DC functionality (enables only Samba FS (File Server, Winbind, NMBD) and client utilities.',
                   action='store_true', dest='without_ad_dc', default=False)

    opt.add_option('--with-ntvfs-fileserver',
                   help='enable the deprecated NTVFS file server from the original Samba4 branch (default if --enable-selftest specified).  Conflicts with --with-system-mitkrb5 and --without-ad-dc',
                   action='store_true', dest='with_ntvfs_fileserver')

    opt.add_option('--without-ntvfs-fileserver',
                   help='disable the deprecated NTVFS file server from the original Samba4 branch',
                   action='store_false', dest='with_ntvfs_fileserver')

    opt.add_option('--with-pie',
                  help=("Build Position Independent Executables " +
                        "(default if supported by compiler)"),
                  action="store_true", dest='enable_pie')
    opt.add_option('--without-pie',
                  help=("Disable Position Independent Executable builds"),
                  action="store_false", dest='enable_pie')

    opt.add_option('--with-relro',
                  help=("Build with full RELocation Read-Only (RELRO)" +
                        "(default if supported by compiler)"),
                  action="store_true", dest='enable_relro')
    opt.add_option('--without-relro',
                  help=("Disable RELRO builds"),
                  action="store_false", dest='enable_relro')

    gr = opt.option_group('developer options')

    opt.load('python') # options for disabling pyc or pyo compilation
    # enable options related to building python extensions

    opt.add_option('--with-json',
                   action='store_true', dest='with_json',
                   help=("Build with JSON support (default=True). This "
                         "requires the jansson development headers."))
    opt.add_option('--without-json',
                   action='store_false', dest='with_json',
                   help=("Build without JSON support."))

def configure(conf):
    version = samba_version.load_version(env=conf.env)

    conf.DEFINE('CONFIG_H_IS_FROM_SAMBA', 1)
    conf.DEFINE('_SAMBA_BUILD_', version.MAJOR, add_to_cflags=True)
    conf.DEFINE('HAVE_CONFIG_H', 1, add_to_cflags=True)

    if Options.options.developer:
        conf.ADD_CFLAGS('-DDEVELOPER -DDEBUG_PASSWORD')
        conf.env.DEVELOPER = True
        # if we are in a git tree without a pre-commit hook, install a
        # simple default.
        pre_commit_hook = os.path.join(Context.g_module.top, '.git/hooks/pre-commit')
        if (os.path.isdir(os.path.dirname(pre_commit_hook)) and
            not os.path.exists(pre_commit_hook)):
            shutil.copy(os.path.join(Context.g_module.top, 'script/git-hooks/pre-commit-hook'),
                        pre_commit_hook)

    conf.ADD_EXTRA_INCLUDES('#include/public #source4 #lib #source4/lib #source4/include #include #lib/replace')

    conf.env.replace_add_global_pthread = True
    conf.RECURSE('lib/replace')

    conf.RECURSE('examples/fuse')
    conf.RECURSE('examples/winexe')

    conf.SAMBA_CHECK_PERL(mandatory=True)
    conf.find_program('xsltproc', var='XSLTPROC')

    if conf.env.disable_python:
        if not (Options.options.without_ad_dc):
            raise Errors.WafError('--disable-python requires --without-ad-dc')

    conf.SAMBA_CHECK_PYTHON(mandatory=True, version=(2, 6, 0))
    conf.SAMBA_CHECK_PYTHON_HEADERS(mandatory=(not conf.env.disable_python))

    if sys.platform == 'darwin' and not conf.env['HAVE_ENVIRON_DECL']:
        # Mac OSX needs to have this and it's also needed that the python is compiled with this
        # otherwise you face errors about common symbols
        if not conf.CHECK_SHLIB_W_PYTHON("Checking if -fno-common is needed"):
            conf.ADD_CFLAGS('-fno-common')
        if not conf.CHECK_SHLIB_W_PYTHON("Checking if -undefined dynamic_lookup is not need"):
            conf.env.append_value('cshlib_LINKFLAGS', ['-undefined', 'dynamic_lookup'])

    if sys.platform == 'darwin':
        conf.ADD_LDFLAGS('-framework CoreFoundation')

    conf.RECURSE('dynconfig')
    conf.RECURSE('selftest')

    if conf.CHECK_FOR_THIRD_PARTY():
        conf.RECURSE('third_party')
    else:
        if not conf.CHECK_ZLIB():
            raise Errors.WafError('zlib development packages have not been found.\nIf third_party is installed, check that it is in the proper place.')
        else:
            conf.define('USING_SYSTEM_ZLIB',1)

        if not conf.CHECK_POPT():
            raise Errors.WafError('popt development packages have not been found.\nIf third_party is installed, check that it is in the proper place.')
        else:
            conf.define('USING_SYSTEM_POPT', 1)

        if not conf.CHECK_CMOCKA():
            raise Errors.WafError('cmocka development packages has not been found.\nIf third_party is installed, check that it is in the proper place.')
        else:
            conf.define('USING_SYSTEM_CMOCKA', 1)

        if conf.CONFIG_GET('ENABLE_SELFTEST'):
            if not conf.CHECK_SOCKET_WRAPPER():
                raise Errors.WafError('socket_wrapper package has not been found.\nIf third_party is installed, check that it is in the proper place.')
            else:
                conf.define('USING_SYSTEM_SOCKET_WRAPPER', 1)

            if not conf.CHECK_NSS_WRAPPER():
                raise Errors.WafError('nss_wrapper package has not been found.\nIf third_party is installed, check that it is in the proper place.')
            else:
                conf.define('USING_SYSTEM_NSS_WRAPPER', 1)

            if not conf.CHECK_RESOLV_WRAPPER():
                raise Errors.WafError('resolv_wrapper package has not been found.\nIf third_party is installed, check that it is in the proper place.')
            else:
                conf.define('USING_SYSTEM_RESOLV_WRAPPER', 1)

            if not conf.CHECK_UID_WRAPPER():
                raise Errors.WafError('uid_wrapper package has not been found.\nIf third_party is installed, check that it is in the proper place.')
            else:
                conf.define('USING_SYSTEM_UID_WRAPPER', 1)

            if not conf.CHECK_PAM_WRAPPER():
                raise Errors.WafError('pam_wrapper package has not been found.\nIf third_party is installed, check that it is in the proper place.')
            else:
                conf.define('USING_SYSTEM_PAM_WRAPPER', 1)

    conf.RECURSE('lib/ldb')

    if conf.CHECK_LDFLAGS(['-Wl,--wrap=test']):
        conf.env['HAVE_LDWRAP'] = True
        conf.define('HAVE_LDWRAP', 1)

    if not (Options.options.without_ad_dc):
        conf.DEFINE('AD_DC_BUILD_IS_ENABLED', 1)

    if Options.options.with_system_mitkrb5:
        if not Options.options.with_experimental_mit_ad_dc and \
           not Options.options.without_ad_dc:
<<<<<<< HEAD
            raise Utils.WafError('The MIT Kerberos build of Samba as an AD DC ' +
                                 'is experimental. Therefore '
                                 '--with-system-mitkrb5 requires either ' +
                                 '--with-experimental-mit-ad-dc or ' +
                                 '--without-ad-dc')
=======
            raise Errors.WafError('The MIT Kerberos build of Samba as an AD DC ' +
                                  'is experimental. Therefore '
                                  '--with-system-mitkrb5 requires either ' +
                                  '--with-experimental-mit-ad-dc or ' +
                                  '--without-ad-dc')
>>>>>>> 5b2a3764

        conf.PROCESS_SEPARATE_RULE('system_mitkrb5')

    if not (Options.options.without_ad_dc or Options.options.with_system_mitkrb5):
        conf.DEFINE('AD_DC_BUILD_IS_ENABLED', 1)

    if Options.options.with_system_heimdalkrb5:
        if Options.options.with_system_mitkrb5:
            raise Errors.WafError('--with-system-heimdalkrb5 conflicts with ' +
                                  '--with-system-mitkrb5')
        if not Options.options.without_ad_dc:
            raise Errors.WafError('--with-system-heimdalkrb5 requires ' +
                                  '--without-ad-dc')
        conf.env.SYSTEM_LIBS += ('heimdal', 'asn1', 'com_err', 'roken',
                                 'hx509', 'wind', 'gssapi', 'hcrypto',
                                 'krb5', 'heimbase', 'asn1_compile',
                                 'compile_et', 'kdc', 'hdb', 'heimntlm')

    # Only process heimdal_build for non-MIT KRB5 builds
    # When MIT KRB5 checks are done as above, conf.env.KRB5_VENDOR will be set
    # to the lowcased output of 'krb5-config --vendor'.
    # If it is not set or the output is 'heimdal', we are dealing with
    # system-provided or embedded Heimdal build
    if conf.CONFIG_GET('KRB5_VENDOR') in (None, 'heimdal'):
        conf.RECURSE('source4/heimdal_build')
    conf.RECURSE('source4/lib/tls')
    conf.RECURSE('source4/dsdb/samdb/ldb_modules')
    conf.RECURSE('source4/ntvfs/sysdep')
    conf.RECURSE('lib/util')
    conf.RECURSE('lib/util/charset')
    conf.RECURSE('source4/auth')
    conf.RECURSE('nsswitch')
    conf.RECURSE('libcli/smbreadline')
    conf.RECURSE('lib/crypto')
    conf.RECURSE('pidl')
    if conf.CONFIG_GET('ENABLE_SELFTEST'):
        if Options.options.with_ntvfs_fileserver != False:
            if not (Options.options.without_ad_dc):
                conf.DEFINE('WITH_NTVFS_FILESERVER', 1)
        if Options.options.with_ntvfs_fileserver == False:
            if not (Options.options.without_ad_dc):
                raise Errors.WafError('--without-ntvfs-fileserver conflicts with --enable-selftest while building the AD DC')
        conf.RECURSE('testsuite/unittests')

    if Options.options.with_ntvfs_fileserver == True:
        if Options.options.without_ad_dc:
            raise Errors.WafError('--with-ntvfs-fileserver conflicts with --without-ad-dc')
        conf.DEFINE('WITH_NTVFS_FILESERVER', 1)

    if Options.options.with_pthreadpool:
        if conf.CONFIG_SET('HAVE_PTHREAD'):
            conf.DEFINE('WITH_PTHREADPOOL', '1')
        else:
            Logs.warn("pthreadpool support cannot be enabled when pthread support was not found")
            conf.undefine('WITH_PTHREADPOOL')

    conf.SET_TARGET_TYPE('jansson', 'EMPTY')

    if Options.options.with_json != False:
        if conf.CHECK_CFG(package='jansson', args='--cflags --libs',
                          msg='Checking for jansson'):
            conf.CHECK_FUNCS_IN('json_object', 'jansson')

    if not conf.CONFIG_GET('HAVE_JSON_OBJECT'):
        if Options.options.with_json != False:
            conf.fatal("Jansson JSON support not found. "
                       "Try installing libjansson-dev or jansson-devel. "
                       "Otherwise, use --without-json to build without "
                       "JSON support. "
                       "JSON support is required for the JSON "
                       "formatted audit log feature, the AD DC, and "
                       "the JSON printers of the net utility")
        if not Options.options.without_ad_dc:
            raise Errors.WafError('--without-json requires --without-ad-dc. '
                                 'Jansson JSON library is required for '
                                 'building the AD DC')
        Logs.info("Building without Jansson JSON log support")

    conf.RECURSE('source3')
    conf.RECURSE('lib/texpect')
    conf.RECURSE('python')
    if conf.env.with_ctdb:
        conf.RECURSE('ctdb')
    conf.RECURSE('lib/socket')
    conf.RECURSE('lib/mscat')
    conf.RECURSE('packaging')

    conf.SAMBA_CHECK_UNDEFINED_SYMBOL_FLAGS()

    # gentoo always adds this. We want our normal build to be as
    # strict as the strictest OS we support, so adding this here
    # allows us to find problems on our development hosts faster.
    # It also results in faster load time.

    conf.env.asneeded_ldflags = conf.ADD_LDFLAGS('-Wl,--as-needed', testflags=True)

    if not conf.CHECK_NEED_LC("-lc not needed"):
        conf.ADD_LDFLAGS('-lc', testflags=False)

    if not conf.CHECK_CODE('#include "tests/summary.c"',
                           define='SUMMARY_PASSES',
                           addmain=False,
                           msg='Checking configure summary'):
        raise Errors.WafError('configure summary failed')

    if Options.options.enable_pie != False:
        if Options.options.enable_pie == True:
                need_pie = True
        else:
                # not specified, only build PIEs if supported by compiler
                need_pie = False
        if conf.check_cc(cflags='-fPIE', ldflags='-pie', mandatory=need_pie,
                         msg="Checking compiler for PIE support"):
            conf.env['ENABLE_PIE'] = True

    if Options.options.enable_relro != False:
        if Options.options.enable_relro == True:
            need_relro = True
        else:
            # not specified, only build RELROs if supported by compiler
            need_relro = False
        if conf.check_cc(cflags='', ldflags='-Wl,-z,relro,-z,now', mandatory=need_relro,
                         msg="Checking compiler for full RELRO support"):
            conf.env['ENABLE_RELRO'] = True

    conf.SAMBA_CONFIG_H('include/config.h')

def etags(ctx):
    '''build TAGS file using etags'''
    from waflib import Utils
    source_root = os.path.dirname(Context.g_module.root_path)
    cmd = 'rm -f %s/TAGS && (find %s -name "*.[ch]" | egrep -v \.inst\. | xargs -n 100 etags -a)' % (source_root, source_root)
    print("Running: %s" % cmd)
    status = os.system(cmd)
    if os.WEXITSTATUS(status):
        raise Errors.WafError('etags failed')

def ctags(ctx):
    "build 'tags' file using ctags"
    from waflib import Utils
    source_root = os.path.dirname(Context.g_module.root_path)
    cmd = 'ctags --python-kinds=-i $(find %s -name "*.[ch]" | grep -v "*_proto\.h" | egrep -v \.inst\.) $(find %s -name "*.py")' % (source_root, source_root)
    print("Running: %s" % cmd)
    status = os.system(cmd)
    if os.WEXITSTATUS(status):
        raise Errors.WafError('ctags failed')


# putting this here enabled build in the list
# of commands in --help
def build(bld):
    '''build all targets'''
    samba_version.load_version(env=bld.env, is_install=bld.is_install)


def pydoctor(ctx):
    '''build python apidocs'''
    bp = os.path.abspath('bin/python')
    mpaths = {}
    modules = ['talloc', 'tdb', 'ldb']
    for m in modules:
        f = os.popen("PYTHONPATH=%s python -c 'import %s; print %s.__file__'" % (bp, m, m), 'r')
        try:
            mpaths[m] = f.read().strip()
        finally:
            f.close()
    mpaths['main'] = bp
    cmd = ('PYTHONPATH=%(main)s pydoctor --introspect-c-modules --project-name=Samba '
           '--project-url=http://www.samba.org --make-html --docformat=restructuredtext '
           '--add-package bin/python/samba ' + ''.join('--add-module %s ' % n for n in modules))
    cmd = cmd % mpaths
    print("Running: %s" % cmd)
    status = os.system(cmd)
    if os.WEXITSTATUS(status):
        raise Errors.WafError('pydoctor failed')


def pep8(ctx):
    '''run pep8 validator'''
    cmd='PYTHONPATH=bin/python pep8 -r bin/python/samba'
    print("Running: %s" % cmd)
    status = os.system(cmd)
    if os.WEXITSTATUS(status):
        raise Errors.WafError('pep8 failed')


def wafdocs(ctx):
    '''build wafsamba apidocs'''
    from samba_utils import recursive_dirlist
    os.system('pwd')
    list = recursive_dirlist('../buildtools/wafsamba', '.', pattern='*.py')

    cmd='PYTHONPATH=bin/python pydoctor --project-name=wafsamba --project-url=http://www.samba.org --make-html --docformat=restructuredtext'
    print(list)
    for f in list:
        cmd += ' --add-module %s' % f
    print("Running: %s" % cmd)
    status = os.system(cmd)
    if os.WEXITSTATUS(status):
        raise Errors.WafError('wafdocs failed')


def dist():
    '''makes a tarball for distribution'''
    sambaversion = samba_version.load_version(env=None)

    os.system("make -C ctdb manpages")
    samba_dist.DIST_FILES('ctdb/doc:ctdb/doc', extend=True)

    os.system("DOC_VERSION='" + sambaversion.STRING + "' " + Context.g_module.top + "/release-scripts/build-manpages-nogit")
    samba_dist.DIST_FILES('bin/docs:docs', extend=True)

    if sambaversion.IS_SNAPSHOT:
        # write .distversion file and add to tar
        if not os.path.isdir(Context.g_module.out):
            os.makedirs(Context.g_module.out)
        distversionf = tempfile.NamedTemporaryFile(mode='w', prefix='.distversion',dir=Context.g_module.out)
        for field in sambaversion.vcs_fields:
            distveroption = field + '=' + str(sambaversion.vcs_fields[field])
            distversionf.write(distveroption + '\n')
        distversionf.flush()
        samba_dist.DIST_FILES('%s:.distversion' % distversionf.name, extend=True)

        samba_dist.dist()
        distversionf.close()
    else:
        samba_dist.dist()


def distcheck():
    '''test that distribution tarball builds and installs'''
    samba_version.load_version(env=None)

def wildcard_cmd(cmd):
    '''called on a unknown command'''
    from samba_wildcard import run_named_build_task
    run_named_build_task(cmd)

def main():
    from samba_wildcard import wildcard_main

    wildcard_main(wildcard_cmd)
Scripting.main = main

def reconfigure(ctx):
    '''reconfigure if config scripts have changed'''
    import samba_utils
    samba_utils.reconfigure(ctx)


if os.path.isdir(os.path.join(top, ".git")):
    # Check if there are submodules that are checked out but out of date.
    for submodule, status in samba_git.read_submodule_status(top):
        if status == "out-of-date":
            raise Errors.WafError("some submodules are out of date. Please run 'git submodule update'")<|MERGE_RESOLUTION|>--- conflicted
+++ resolved
@@ -224,19 +224,11 @@
     if Options.options.with_system_mitkrb5:
         if not Options.options.with_experimental_mit_ad_dc and \
            not Options.options.without_ad_dc:
-<<<<<<< HEAD
-            raise Utils.WafError('The MIT Kerberos build of Samba as an AD DC ' +
-                                 'is experimental. Therefore '
-                                 '--with-system-mitkrb5 requires either ' +
-                                 '--with-experimental-mit-ad-dc or ' +
-                                 '--without-ad-dc')
-=======
             raise Errors.WafError('The MIT Kerberos build of Samba as an AD DC ' +
                                   'is experimental. Therefore '
                                   '--with-system-mitkrb5 requires either ' +
                                   '--with-experimental-mit-ad-dc or ' +
                                   '--without-ad-dc')
->>>>>>> 5b2a3764
 
         conf.PROCESS_SEPARATE_RULE('system_mitkrb5')
 
