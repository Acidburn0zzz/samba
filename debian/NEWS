--- conflicted
+++ resolved
@@ -1,8 +1,4 @@
-<<<<<<< HEAD
 samba (2:4.4.1+dfsg-1) experimental; urgency=medium
-=======
-samba (2:4.3.7+dfsg-1) unstable; urgency=high
->>>>>>> f05cf996
 
     This Samba security addresses both Denial of Service and Man in
     the Middle vulnerabilities.
@@ -57,7 +53,7 @@
       into problems as a domain member. The out of the box compatibility
       with Samba 3.x domain controllers requires NETLOGON features only
       available in Samba 3.2 and above.
-    
+
     However, all of these can be worked around by setting smb.conf
     options in Samba, see WHATSNEW.txt the 4.2.0 release notes at
     https://www.samba.org/samba/history/samba-4.2.0.html and the Samba
