--- conflicted
+++ resolved
@@ -27,11 +27,7 @@
                libgnutls28-dev,
                libheimntlm0-heimdal (>= 1.6~),
                libldap2-dev,
-<<<<<<< HEAD
-               libldb-dev (>= 1:1.1.21~),
-=======
-               libldb-dev (>= 2:1.1.20~),
->>>>>>> 82cc8db2
+               libldb-dev (>= 2:1.1.21~),
                libncurses5-dev,
                libntdb-dev (>= 1.0),
                libpam0g-dev,
@@ -49,13 +45,8 @@
                po-debconf,
                python-all-dev (>= 2.6.6-3),
                python-dnspython,
-<<<<<<< HEAD
-               python-ldb (>= 1:1.1.21~),
-               python-ldb-dev (>= 1:1.1.21~),
-=======
-               python-ldb (>= 2:1.1.20~),
-               python-ldb-dev (>= 2:1.1.20~),
->>>>>>> 82cc8db2
+               python-ldb (>= 2:1.1.21~),
+               python-ldb-dev (>= 2:1.1.21~),
                python-ntdb,
                python-talloc-dev (>= 2.1.3~),
                python-tdb (>= 1.3.7~),
