samba (2:4.0.12+dfsg-1) UNRELEASED; urgency=low

  [ Ivo De Decker ]
  * New upstream release.

  [ Debconf translations ]
  * Thai (Theppitak Karoonboonyanan).  Closes: #728525
  * Norwegian Bokmål (Bjørn Steensrud).  Closes: #729070

<<<<<<< HEAD
 -- Ivo De Decker <ivo.dedecker@ugent.be>  Tue, 19 Nov 2013 23:19:03 +0100

samba (2:4.0.11+dfsg-1) unstable; urgency=high

  * New upstream security release. Fixes:
    - CVE-2013-4475: ACLs are not checked on opening an alternate data stream
                     on a file or directory
    - CVE-2013-4476: Private key in key.pem world readable
  * Move world-readable private key file on upgrade to allow
    auto-regeneration.
  * Add check in samba-ad-dc init script for wrong permission on private key
    file that would prevent samba to start.
  * Update samba-libs.lintian-overrides for moved libtorture0.

 -- Ivo De Decker <ivo.dedecker@ugent.be>  Mon, 11 Nov 2013 15:42:40 +0100
=======
  [ Jelmer Vernooij ]
  * Add 26_heimdal_compat: Fix compatibility with newer versions of
    Heimdal.

 -- Ivo De Decker <ivo.dedecker@ugent.be>  Sat, 02 Nov 2013 11:51:28 +0100
>>>>>>> f417b20d

samba (2:4.0.10+dfsg-4) unstable; urgency=low

  [ Christian Perrier ]
  * Mark one debconf string as non-translatable

  [ Debconf translations ]
  * French updated (Christian Perrier).
  * Swedish (Martin Bagge / brother).  Closes: #727186
  * Hebrew (Omer Zak).
  * Japanese (Kenshi Muto).  Closes: #727218
  * Indonesian (Al Qalit).  Closes: #727543
  * Russian (Yuri Kozlov).  Closes: #727612
  * Esperanto (Felipe Castro).  Closes: #727619
  * Polish (Michał Kułach).  Closes: #727646
  * Danish (Joe Hansen).  Closes: #727764
  * Czech (Miroslav Kure).  Closes: #728100
  * Basque (Iñaki Larrañaga Murgoitio).  Closes: #728315

  [ Jelmer Vernooij ]
  * Move libtorture0 to samba-testsuite to reduce size of samba-libs and
    prevent dependency on libsubunit0.

  [ Ivo De Decker ]
  * Handle move of tdb files to private dir in samba-libs.preinst.
    Closes: #726472
  * Also do the tdb move in libpam-smbpass.preinst, to avoid breaking the pam
    module if the upgrade fails.

 -- Ivo De Decker <ivo.dedecker@ugent.be>  Sat, 02 Nov 2013 11:27:25 +0100

samba (2:4.0.10+dfsg-3) unstable; urgency=low

  [ Ivo De Decker ]
  * Remove Sesse from uploaders. Thanks for your work on samba4.
  * Include /etc/pam.d/samba in samba-common. It got lost somewhere in the
    samba4 merge. Closes: #726183
  * Remove unused alternatives links on upgrade in samba-common-bin.prerm.
  * Add support for 'status' in samba-ad-dc init script.
  * Fix umask in make_shlibs to avoid lintian error
    control-file-has-bad-permissions.
  * Enable verbose build log.
  * Run xsltproc under faketime to get the same date for manpages on different
    architectures in Multi-Arch: same packages. Closes: #726314
  * Restore build-dep on libcups2-dev, which got lost in the samba4 merge.
    This should restore the cups printing functionality. Closes: #726726
  * Add wrapper for cups-config to filter out
    -L/usr/lib/${DEB_HOST_MULTIARCH}, to work around build-failure.
  * Also add other build-deps which were present in samba 2:3.6.19-1.
  * if the same tdb file is present in /var/lib/samba and
    /var/lib/samba/private, abort the upgrade to work around #726472 for now.
  * Document swat removal. Closes: #726751

  [ Steve Langasek ]
  * Don't fail on errors from testparm in the samba init script.
    Closes: #726326
  * debian/patches/bug_221618_precise-64bit-prototype.patch: adjust the LFS
    handling to work independently of header include order.  Closes: #727065.

 -- Ivo De Decker <ivo.dedecker@ugent.be>  Tue, 22 Oct 2013 08:10:31 +0200

samba (2:4.0.10+dfsg-2) unstable; urgency=low

  * First upload the unified samba 4.x package to unstable.
    Thanks to everyone who worked on these packages all these years.
  * Remove Noël from uploaders. Thanks for your work on the samba packages
  * Add myself to uploaders.

 -- Ivo De Decker <ivo.dedecker@ugent.be>  Sat, 12 Oct 2013 11:05:55 +0200

samba (2:4.0.10+dfsg-1) experimental; urgency=low

  * Team upload.

  [ Ivo De Decker ]
  * Update vcs urls to point to samba instead of samba4.
  * New upstream release.
  * Limit build-dep on libaio-dev to linux architectures.
  * Merge init script changes from 3.6 packages.

  [ Steve Langasek ]
  * Don't put useless symlinks to nss modules in the libnss-winbind package.
  * Add lintian overrides for another set of wrong lintian errors for the
    NSS modules.

 -- Ivo De Decker <ivo.dedecker@ugent.be>  Thu, 10 Oct 2013 21:56:08 +0200

samba (2:4.0.9+dfsg-1) experimental; urgency=low

  * Team upload.

  [ Steve Langasek ]
  * The samba-ad-dc upstart job should be installed unconditionally, not just
    in Ubuntu.
  * Don't exclude our private libraries from the shlibs generation.
  * Port debian/autodeps.py to python3 and build-depend on python3 so we can
    invoke it correctly from debian/rules.

  [ Jelmer Vernooij ]
  * Bump standards version to 3.9.4 (no changes).
  * Suggest libwireshark-dev for libparse-pidl-perl, as it is necessary
    to build wireshark dissectors generated by pidl.
  * samba-ad-dc: Drop suggests for removed packages swat2 and samba-gtk.
  * samba: Remove inetd servers from suggests; inetd support was dropped
    in 3.6.16-1.
  * Fix database errors during upgrade. Closes: #700768
  * Integrate libraries in samba-libs

  [ Ivo De Decker ]
  * New upstream release.
  * Merge contents of samba-ad-dc into samba.
  * Remove systemd support for now, as it is broken. Closes: #719477
  * Add lintian override for samba-libs: package-name-doesnt-match-sonames.
  * Add missing depends for dev packages.
  * Generate correct shlibs for both public and private libs.

  [ Jeroen Dekkers ]
  * Drop 10_messaging_subsystem patch.
  * Add patch to not install smbclient4 and nmblookup4 and remove
    samba4-clients binary package.

 -- Ivo De Decker <ivo.dedecker@ugent.be>  Sun, 22 Sep 2013 17:19:44 +0200

samba (2:4.0.8+dfsg-1) experimental; urgency=low

  [ Christian Perrier ]
  * Remove all mention of "Samba 4" and "experimental version of Samba"
    in packages' description.  Samba version 4 is now production-ready.

  [ Andrew Bartlett ]
  * Update build-dependencies on Samba libraries using autodeps.py
  * New upstream security release. Closes: #718781
    Fixes CVE-2013-4124: Denial of service - CPU loop and memory allocation

  [ Ivo De Decker ]
  * New upstream release
  * refresh patches for new upstream version
  * remove patches integrated upstream
  * Update build-dependencies for new upstream version
  * Add replaces for python-samba for packages that take over files from it.
    Closes: #719212 

 -- Ivo De Decker <ivo.dedecker@ugent.be>  Sun, 11 Aug 2013 23:45:16 +0200

samba (2:4.0.6+dfsg-1) experimental; urgency=low

  * Team upload.

  [ Andrew Bartlett ]
  * Converted to full AD DC package on the basis of the 3.6 package
    - Samba now can be an Active Directory Domain controller
    - The samba4-* packages are replaced by this package.
    - This package now uses the s3fs file server by default, not the ntvfs
      file server used in the samba4 packages.
  * Provides a new library based package
    - Upstream's new build system uses libraries extensively, so new
      packages reflect that.
    - This provides the libraries that Openchange and other projects depend on
  * Move binary files out of /var/lib/samba to /var/lib/samba/private,
    where they belong according to upstream Samba:
    - schannel_store.tdb
    - idmap2.tdb
    - passdb.tdb
    - secrets.tdb
  * Remove most of the samba4 references, except for binaries ending in 4
  * Removed debconf support for encrypted passwords
  * Samba 3.x users upgrading can either upgrade to an AD DC or continue
    using Samba without major changes.

  [ Christian Perrier ]
  * Move libnss_winbind.so.2 and libnss_wins.so.2 to /lib as in 3.6.*
  * Use the same set of configure arguments than 3.6.15 (except those
    eventually specific to version 4 and above)
  * Add libctdb-dev to build dependencies as we're building with cluster
    support just like 3.6 packages
  * Re-introduce mksmbpasswd for compatibility with 3.* packages

  [ Ivo De Decker ]
  * Specify all paths using configure options, so that we can finally get rid
    of the fhs patch. Closes: #705449

  [ Steve Langasek ]
  * Make samba-common Conflicts: swat, which is now obsolete and no longer
    built from samba 4.0; the old versions of swat in the archive are
    incompatible with smb.conf from samba 4.0, so force them off the system
    to avoid configuration corruption.

 -- Ivo De Decker <ivo.dedecker@ugent.be>  Thu, 20 Jun 2013 21:51:49 +0200

samba4 (4.0.3+dfsg1-0.1) experimental; urgency=low

  [ Andrew Bartlett ]
  * Non-maintainer upload.
  * New upstream relese: 4.0.3
   + Fixes CVE-2013-0172 Samba 4.0.0 as an AD DC may provide authenticated users
     with write access to LDAP directory objects
   + Fixes many other ACL related issues in the AD DC
   + Drop 08_waf_python_config as it is now upstream.
  * Fix the forced use of NTVFS by setting the required options in the smb.conf
    at configure time.
  * Add depenencies to ensure python-samba requires exactly this binary version
    of our core libraries. Closes: #700348

 -- Andrew Bartlett <abartlet@samba.org>  Sat, 16 Feb 2013 17:06:34 +0100

samba4 (4.0.0+dfsg1-1) experimental; urgency=low

  [ Martin Pitt ]
  * debian/tests/control: Fix dependency: python-samba4 does not exist, it's
    python-samba. Closes: #695854

  [ Jelmer Vernooij ]
  * New upstream release: 4.0.0!
   + Add 08_waf_python_config to cope with python-config no longer
     being a script.
  * Add 25_heimdal_api_changes, to update Samba to work with the
    current Heimdal in Sid. Patch from
    Samuel Cabrero Alamán <scabrero@zentyal.com>. Closes: #686227
  * Add 11_force_ntvfs: Force the use of NTVFS, until the version of smbd in
    the archive is new enough. Closes: #694697
  * Drop dependency on libsmbclient; instead, build private copy.

 -- Jelmer Vernooij <jelmer@debian.org>  Thu, 13 Dec 2012 16:27:20 +0100

samba4 (4.0.0~rc6+dfsg1-1) experimental; urgency=low

  * New upstream release.
   + Drop 08_heimdal_config_h and 11_system_heimdal, now applied upstream.

 -- Jelmer Vernooij <jelmer@debian.org>  Tue, 04 Dec 2012 14:39:40 +0100

samba4 (4.0.0~rc5+dfsg1-1) experimental; urgency=low

  * New upstream release.
  * Add autopkgtest header. Closes: #692671
  * Use Multi-Arch for winbind4.

 -- Jelmer Vernooij <jelmer@debian.org>  Thu, 08 Nov 2012 15:13:43 +0100

samba4 (4.0.0~rc4+dfsg1-1) experimental; urgency=low

  * New upstream release.
   + Bump minimum ldb version to 1.1.13.
  * Switch to Git as VCS.
  * Remove DM-Upload-Allowed field.
  * Depend on heimdal-multidev rather than heimdal-dev.
   + Add 11_system_heimdal to support building with system heimdal.

 -- Jelmer Vernooij <jelmer@debian.org>  Sun, 28 Oct 2012 16:21:43 +0100

samba4 (4.0.0~rc3+dfsg1-1) experimental; urgency=low

  * New upstream release.

 -- Jelmer Vernooij <jelmer@debian.org>  Tue, 16 Oct 2012 14:53:19 +0200

samba4 (4.0.0~rc2+dfsg1-2) experimental; urgency=low

  * Depend on at least ldb 1.1.12. Closes: #689594
  * Suggest ntp daemon for ntpsignd integration.
  * Support specifying 'none' as server role to disable provision.
    Closes: #690138
  * Prompt user for administrator password. Closes: #690139
  * Bump debconf level of server role to 'high'.

 -- Jelmer Vernooij <jelmer@debian.org>  Thu, 04 Oct 2012 13:22:40 +0200

samba4 (4.0.0~rc2+dfsg1-1) experimental; urgency=low

  * New upstream release.

 -- Jelmer Vernooij <jelmer@debian.org>  Tue, 25 Sep 2012 03:34:08 +0200

samba4 (4.0.0~beta2+dfsg1-3) unstable; urgency=low

  * Fix setup when no domain is set. Closes: #681048

 -- Jelmer Vernooij <jelmer@debian.org>  Sun, 05 Aug 2012 16:52:02 +0200

samba4 (4.0.0~beta2+dfsg1-2) unstable; urgency=low

  * Use ntvfs while debian ships an old version of Samba 3. Closes: #679678
  * Don't attempt to add shares to the configuration if it doesn't
    exist. Closes: #681050

 -- Jelmer Vernooij <jelmer@debian.org>  Tue, 10 Jul 2012 11:52:44 +0200

samba4 (4.0.0~beta2+dfsg1-1) unstable; urgency=low

  * New upstream release.
  * Update Slovak translation. Thanks Ivan Masár. Closes: #677906
  * Add build dependency on libacl1-dev.

 -- Jelmer Vernooij <jelmer@debian.org>  Mon, 18 Jun 2012 00:49:12 +0200

samba4 (4.0.0~beta1+dfsg1-3) unstable; urgency=high

  * Prevent adding share with invalid name when used in domain controller mode.

 -- Jelmer Vernooij <jelmer@debian.org>  Sun, 17 Jun 2012 17:00:00 +0200

samba4 (4.0.0~beta1+dfsg1-2) unstable; urgency=low

  * Create leading directories in addshare script. Closes: #677643
  * Use attr/attributes.h on GNU/kFreeBSD. Fixes finding of ATTR_ROOT.

 -- Jelmer Vernooij <jelmer@debian.org>  Sat, 16 Jun 2012 01:42:10 +0200

samba4 (4.0.0~beta1+dfsg1-1) unstable; urgency=medium

  * New upstream release.
  * Add 08_heimdal_config_h: Fixes compatibility with newer versions of
    Heimdal. Closes: #674918
  * Use standard spelling of domain controller in debconf templates.
    Closes: #670413
  * Switch to debhelper 9.
  * samba4-clients: Drop conflicts with smbclient; upstream has renamed
    the Samba4-specific smbclient and nmblookup binaries.

 -- Jelmer Vernooij <jelmer@debian.org>  Wed, 30 May 2012 18:42:06 +0200

samba4 (4.0.0~alpha20+dfsg1-1) unstable; urgency=medium

  * New upstream release.
   + No longer installs libkdc-policy.so. LP: #887537

 -- Jelmer Vernooij <jelmer@debian.org>  Tue, 01 May 2012 15:02:19 +0200

samba4 (4.0.0~alpha19+dfsg1-7) unstable; urgency=low

  * Only update smb.conf if it exists. Closes: #670560
  * Automatically add shares required for active directory controllers if they
    don't exist. Closes: #670558

 -- Jelmer Vernooij <jelmer@debian.org>  Thu, 26 Apr 2012 19:59:26 +0200

samba4 (4.0.0~alpha19+dfsg1-6) unstable; urgency=low

  * Rebuild against ldb 1.1.6.

 -- Jelmer Vernooij <jelmer@debian.org>  Fri, 20 Apr 2012 12:47:15 +0200

samba4 (4.0.0~alpha19+dfsg1-5) unstable; urgency=low

  * Use dbcheck when upgrading from recent versions of Samba4, as it's
    both more reliable and quicker than upgradeprovision.
  * Move samba-dsdb-modules from Recommends to Depends, as LDAP server
    support has been dropped. Closes: #669331

 -- Jelmer Vernooij <jelmer@debian.org>  Thu, 19 Apr 2012 17:33:33 +0200

samba4 (4.0.0~alpha19+dfsg1-4) unstable; urgency=low

  * Fix pattern matching line in setoption.py. Thanks Hleb Valoshka.
    Closes: #669015
  * setoption.py: Preserve mode on smb.conf file.

 -- Jelmer Vernooij <jelmer@debian.org>  Mon, 16 Apr 2012 17:33:07 +0200

samba4 (4.0.0~alpha19+dfsg1-3) unstable; urgency=low

  * Convert setoption.pl to Python to avoid dependency on perl-modules.
    Closes: #668800

 -- Jelmer Vernooij <jelmer@debian.org>  Sun, 15 Apr 2012 15:50:57 +0200

samba4 (4.0.0~alpha19+dfsg1-2) unstable; urgency=low

  * Correctly import server role and realm from existing smb.conf file.
    LP: #936891 LP: #832465 Closes: #659775
  * Force correct realm during upgradeprovision. LP: #728864

 -- Jelmer Vernooij <jelmer@debian.org>  Fri, 13 Apr 2012 16:47:37 +0200

samba4 (4.0.0~alpha19+dfsg1-1) unstable; urgency=low

  * New upstream release.
   + Drop patches applied upstream: 06_upgradedns, 08_smb2_deps.
   + Cope with missing sysvol folders during provision upgrade. LP: #930370
   + Depend on tdb 1.2.10.
   + Depend on ldb 1.1.5.
   + Fixes CVE-2012-1182: PIDL based autogenerated code allows overwriting
     beyond of allocated array.
  * Fix replaces: samba-common field in samba4-common-bin.
  * Update Catalan debconf translation. Thanks, Jordi Mallach.
    Closes: #663737

 -- Jelmer Vernooij <jelmer@debian.org>  Wed, 11 Apr 2012 16:58:39 +0200

samba4 (4.0.0~alpha18.dfsg1-4) unstable; urgency=low

  * Add patch 08_smb2_deps: Remove (unnecessary) dependencies on various
    private Samba 3 libraries, for which proper package Depends: lines were
    missing.  Closes: #665295
  * Add dependency on tdb-tools. This will be removed once upstream
    removes the use of tdbbackup in provision. Closes: #664658

 -- Jelmer Vernooij <jelmer@debian.org>  Wed, 28 Mar 2012 16:20:21 +0200

samba4 (4.0.0~alpha18.dfsg1-3) unstable; urgency=low

  * Fix compatibility with newer versions of Heimdal. Fixes FTBFS.
    Closes: #664820

 -- Jelmer Vernooij <jelmer@debian.org>  Wed, 21 Mar 2012 14:11:29 +0100

samba4 (4.0.0~alpha18.dfsg1-2) unstable; urgency=low

  * Add Replaces: python-samba to libsmbclient-raw0 as some
    private libraries have moved. Thanks Axel Beckert. Closes: #663641

 -- Jelmer Vernooij <jelmer@debian.org>  Tue, 13 Mar 2012 16:39:12 +0100

samba4 (4.0.0~alpha18.dfsg1-1) unstable; urgency=low

  [ Jelmer Vernooij ]
  * New upstream release.
   + Depend on newer versions of ldb.
   + Depend on tevent >= 0.9.15.
   + Sanitizes NetBIOS names. LP: #938592
   + Re-adds support for 'security = domain' parsing. LP: #916556
  * Fix typo in recommendations of samba4: samba4-dsdb-modules ->
    samba-dsdb-modules.
  * Recommend attr package for Samba4.
  * Create util.h -> samba_util.h symlink for backwards compatibility.
  * Add dependency on libbsd-dev, used for strlcat and strlcpy.
  * Extracts waf source code. Closes: #654500

  [ Debconf translations ]
  * Russian (Yuri Kozlov).  Closes: #651583
  * Portuguese (Miguel Figueiredo).  Closes: #653557
  * German (Holger Wansing).  Closes: #653714
  * Norwegian Bokmål (Bjørn Steensrud).  Closes: #654284
  * Spanish (Javier Fernández-Sanguino).  Closes: #656403
  * Danish (Joe Hansen).  Closes: #656785
  * Dutch (Jeroen Schot).  Closes: #657469
  * Hebrew (Omer Zak).
  * Polish (Michał Kułach).  Closes: #659570
  * Czech (Miroslav Kure).  Closes: #659573
  * Turkish (İsmail BAYDAN).  Closes: #659575
  * Japanese (Kenshi Muto).  Closes: #659978
  * Esperanto (Felipe Castro)

  [ Jelmer Vernooij ]
  * Rename upgradedns to less generic samba_upgradedns.
  * Bump standards version to 3.9.3 (no changes).
  * Use DEP-5 for copyright file.
  * Indonesian (Mahyuddin Susanto).  Closes: #660031
  * Italian (Luca Monducci).  Closes: #660150
  * Use samba-tool to retrieve configuration options from debconf.
    LP: #936891, Closes: #659775
  * Add really basic autopkgtest test.
  * Fix bundled libraries for samba.samba3 python module. LP: #889869

 -- Jelmer Vernooij <jelmer@debian.org>  Mon, 12 Mar 2012 19:01:00 +0100

samba4 (4.0.0~alpha17.dfsg2-1) unstable; urgency=low

  * Remove more non-free IETF files. Closes: #547280
  * Rebuild for newer version of ldb.

 -- Jelmer Vernooij <jelmer@debian.org>  Sat, 03 Dec 2011 01:41:49 +0100

samba4 (4.0.0~alpha17.dfsg1-3) unstable; urgency=low

  * Install libmemcache.so, libutil_str.so and various other private libraries
    required by the samba3 module in python-samba. LP: #889864, LP: #889869

 -- Jelmer Vernooij <jelmer@debian.org>  Sun, 13 Nov 2011 17:03:29 +0100

samba4 (4.0.0~alpha17.dfsg1-2) unstable; urgency=low

  * Include upstart file to eliminate delta with Ubuntu.

 -- Jelmer Vernooij <jelmer@debian.org>  Fri, 11 Nov 2011 16:13:58 +0100

samba4 (4.0.0~alpha17.dfsg1-1) unstable; urgency=low

  * Strip non-free IETF RFC files. Closes: #547280
  * Rebuild against newer ldb. Closes: #648326
  * Updated Swedish debconf translation. Thanks Martin Bagge.
    Closes: #644942
  * Updated French debconf translation. Thanks Christian Perrier.
    Closes: #644465

 -- Jelmer Vernooij <jelmer@debian.org>  Fri, 11 Nov 2011 03:16:37 +0100

samba4 (4.0.0~alpha17-3) unstable; urgency=low

  * Upload to unstable. Closes: #642905
  * Use default python version rather than 2.7.

 -- Jelmer Vernooij <jelmer@debian.org>  Tue, 27 Sep 2011 00:11:31 +0200

samba4 (4.0.0~alpha17-2) experimental; urgency=low

  * In -dev package dependencies, depend on a specific version of other
    Samba dev packages.

 -- Jelmer Vernooij <jelmer@debian.org>  Sat, 24 Sep 2011 23:10:30 +0200

samba4 (4.0.0~alpha17-1) experimental; urgency=low

  * New upstream release.
  * Add libsmbclient-{raw0,dev} packages, required for winexe.
  * Add libsamba-credentials0 and libsamba-credentials-dev packages for
    new public library for credentials management.

 -- Jelmer Vernooij <jelmer@debian.org>  Sun, 18 Sep 2011 15:14:42 +0200

samba4 (4.0.0~alpha17~git20110807.dfsg1-1) experimental; urgency=low

  * New upstream snapshot.
  * Depend on newer version of ldb. Closes: #636961
  * Update Indonesian Debconf translation. Thanks Mahyuddin Susanto.
    Closes: #608552
  * Preserve server role set in smb.conf. LP: #815586

 -- Jelmer Vernooij <jelmer@debian.org>  Sun, 07 Aug 2011 23:37:37 +0200

samba4 (4.0.0~alpha17~git20110801.dfsg1-1) experimental; urgency=low

  * Improve outdated package descriptions. Closes: #486370
  * New upstream release.
  * Bump standards version to 3.9.2 (no changes).
  * Add new libsamdb-dev package, required by openchange which relies on the
    samdb.pc file.
   + No header files are shipped yet, but an upstream fix is pending.
  * Recommend bind9utils in samba4 package.
  * Remove complex dependency loop between library packages. Closes: #598842
   + Disable currently unfinished ldb share module.
   + Split dcerpc server libraries out into libdcerpc-server{0,-dev} to
     cut dependency loop.
   + New samba-dsdb-modules package with all DSDB related LDB modules.
  * Move libwinbind-client library to libgensec0. Closes: #623327
  * Add support for multi-arch.
  * Switch to new style debhelper.
  * Fix symbolic link for ldb modules. Closes: #632974

 -- Jelmer Vernooij <jelmer@debian.org>  Sun, 31 Jul 2011 20:16:03 +0200

samba4 (4.0.0~alpha15.dfsg1-1) experimental; urgency=low

  * New upstream snapshot.

 -- Jelmer Vernooij <jelmer@debian.org>  Fri, 22 Apr 2011 02:57:04 +0200

samba4 (4.0.0~alpha15~git20110410.dfsg1-1) experimental; urgency=low

  * New upstream snapshot.
   + Drop patch now applied upstream: 02_backupkey_private.diff
  * Switch to dh_python2. Closes: #617059

 -- Jelmer Vernooij <jelmer@debian.org>  Sat, 05 Mar 2011 14:44:25 +0100

samba4 (4.0.0~alpha15~git20110224.dfsg1-2) experimental; urgency=low

  * Depend on newer version of Heimdal which exposes more hx509 symbols.
    Fixes FTBFS.
  * Tighten libldb1 dependency for LDB modules.
  * Depend on newer version of pyldb.  Closes: #615631

 -- Jelmer Vernooij <jelmer@debian.org>  Mon, 28 Feb 2011 03:52:35 +0100

samba4 (4.0.0~alpha15~git20110224.dfsg1-1) experimental; urgency=low

  * New upstream release.
   + Avoids unnecessary setlocale call to "C". LP: #519025, #519025
  * Fix dependency on newer version of ldb. Closes: #614466
  * Add missing dependency on python-samba, required for testparm. LP: #641082
  * Use libwbclient. LP: #714344, Closes: #611214
  * Make sure /var/run/samba exists. LP: #646037

 -- Jelmer Vernooij <jelmer@debian.org>  Wed, 23 Feb 2011 00:35:59 +0100

samba4 (4.0.0~alpha15~git20110124.dfsg1-2) experimental; urgency=low

  * Build-depend on newer version of heimdal-multidev with fixed kdc.h.
  * Build-depend on versioned libkdc2-heimdal which includes kdc_log. Closes: #611112

 -- Jelmer Vernooij <jelmer@debian.org>  Tue, 25 Jan 2011 09:22:16 -0800

samba4 (4.0.0~alpha15~git20110124.dfsg1-1) experimental; urgency=low

  * New upstream snapshot.
   + Removes unresolved symbols from libraries.
     Closes: #596690, #599075, #602855.  LP: #658116, #592882, #646042
  * Add dependency on comerr-dev.
  * Update Spanish Debconf translation. Thanks Ricardo Fraile. Closes: #596075
  * Update Danish debconf translation. Thanks Joe Dalton. Closes:
    #598779
  * Re-remove non-free IETF RFCs, add test to prevent future regression.
    Closes: #547280
  * Depend on libreadline-dev rather than libreadline5-dev. Closes: #553846
  * Upgrade provision data between releases. Closes: #600117

 -- Jelmer Vernooij <jelmer@debian.org>  Fri, 15 Oct 2010 01:32:48 +0200

samba4 (4.0.0~alpha14~bzr13684.dfsg1-1) unstable; urgency=low

  * New upstream snapshot.
   + Depend on libsubunit-dev.
  * Support talloc 2.0.1.
  * Update dependency for ldb to be >= 0.9.14. Closes: #596745
  * Support parallel builds.

 -- Jelmer Vernooij <jelmer@debian.org>  Tue, 28 Sep 2010 09:46:54 +0200

samba4 (4.0.0~alpha13+git+bzr12785.dfsg1-1) experimental; urgency=low

  * Install provision scripts to /usr/share/samba/setup.
  * Move nsstest from samba4 to winbind4.
  * Support building against tdb 1.2.1.

 -- Jelmer Vernooij <jelmer@debian.org>  Fri, 10 Sep 2010 17:45:20 +0200

samba4 (4.0.0~alpha13+git+bzr12687.dfsg1-1) experimental; urgency=low

  * New upstream snapshot.
  * Mark as compatible with older versions of tdb (>= 1.2.2).

 -- Jelmer Vernooij <jelmer@debian.org>  Wed, 08 Sep 2010 03:30:03 +0200

samba4 (4.0.0~alpha13+git+bzr12670.dfsg1-1) experimental; urgency=low

  * Add missing dependency on pkg-config.
  * Require subunit >= 0.0.6, older versions have a broken tap2subunit.
  * Debconf translations:
    - Swedish (Martin Bagge).  Closes: #586819
  * New upstream snapshot.
    - Fixes symbols for LDB modules. Closes: #594763, #594771, #594773.
  * Require tdb 1.2.3. Closes: #595644

 -- Jelmer Vernooij <jelmer@debian.org>  Sun, 05 Sep 2010 17:34:46 +0200

samba4 (4.0.0~alpha13+git+bzr12292.dfsg1-1) experimental; urgency=low

  * New upstream snapshot.
   + Fixes provision to be able to find the data path again.
  * Depend on libreadline-dev rather than libreadline5-dev. Closes: #553846
  * Suggest swat2.
  * Migrate to Bazaar.
  * Bump standards version to 3.9.1 (no changes).

 -- Jelmer Vernooij <jelmer@debian.org>  Sun, 22 Aug 2010 02:38:51 +0200

samba4 (4.0.0~alpha13+git20100618.dfsg1-1) experimental; urgency=low

  [ Jelmer Vernooij ]
  * New upstream snapshot. Closes: #578009, #577880
   + Add dependency on python-dnspython.
   + Removes last Python string exception. Closes: #585327
   + Installs all display specifiers. Closes: #548911

  [ Christian Perrier ]
  * Debconf translations:
    - Swedish (Martin Bagge).  Closes: #552734
    - Russian (Yuri Kozlov).  Closes: #563346
    - Spanish (Omar Campagne).  Closes: #579099

 -- Jelmer Vernooij <jelmer@debian.org>  Sun, 28 Feb 2010 02:33:37 +0100

samba4 (4.0.0~alpha8+git20100227.dfsg1-1) experimental; urgency=low

  * Fix sections of libndr-standard0 and libndr0.
  * New upstream snapshot.

 -- Jelmer Vernooij <jelmer@debian.org>  Mon, 22 Feb 2010 11:19:07 +0100

samba4 (4.0.0~alpha8+git20100222.dfsg1-1) experimental; urgency=low

  [ Christian Perrier ]
  * Change "Provides:" in init script to avoid conflicting Provides
    with samba. Closes: #547209
  * Swedish debconf translation (Martin Bagge).  Closes: #552734

  [ Jelmer Vernooij ]
  * Depend on specific version of libldb. Closes: #562389
  * Build against system Heimdal and remove the copy of Heimdal from the 
    Samba 4 source tree, since it contains non-free IETF RFC/I-D.
    Closes: #547280
  * Bump standards version to 3.8.4.
  * Switch to dpkg-source 3.0 (quilt) format

 -- Jelmer Vernooij <jelmer@debian.org>  Wed, 03 Feb 2010 15:17:20 +0100

samba4 (4.0.0~alpha8+git20090912-1) unstable; urgency=low

  * Upload to unstable.
  * Fix nmblookup.1.gz filename for alternatives.
  * New upstream snapshot.
   + Add new binary packages libndr-standard0 and libndr-standard-dev.
  * Bump standards version to 3.8.3.
  * Remove unused patch system.

 -- Jelmer Vernooij <jelmer@debian.org>  Sat, 12 Sep 2009 13:28:33 +0200

samba4 (4.0.0~alpha8+git20090718-1) experimental; urgency=low

  * New upstream snapshot.
  * The server package now suggests a version of bind9 that supports 
    update-policy.

 -- Jelmer Vernooij <jelmer@debian.org>  Sat, 18 Jul 2009 17:34:30 +0200

samba4 (4.0.0~alpha8~git20090620-1) experimental; urgency=low

  * Support building against Python2.6.
  * Add missing dependency on tdb >= 1.1.3. (Closes: #517171)
  * Add missing dependencies on tdb-dev and libtalloc-dev to
    libldb-samba4-dev. (Closes: #525885)
  * Use newer version of tevent. (Closes: #531480, #533457, #533455)
  * New upstream snapshot.
  * Bump standards version to 3.8.2.
  * Reorganization to let Samba 3 and Samba 4 co-exist on the same system:
   + Depend on samba-common for smb.conf, /etc/samba/gdbcommands,
     /usr/share/samba/{panic-action,*.dat}.
   + Rename samba4-common to samba4-common-bin.
  * samba4-testsuite now recommends subunit, since it can output subunit
    streams.
  * Document license for Active Directory schemas.
  * Fix init script to run samba rather than smbd. (Closes: #522646)
  * Removed libldb-samba4-{dev,0}, now using libldb{-dev,0} since there
    are no longer any differences.

 -- Jelmer Vernooij <jelmer@debian.org>  Thu, 18 Jun 2009 00:19:44 +0200

samba4 (4.0.0~alpha7~20090225-1) experimental; urgency=low

  * Build-depend on pkg-config, as we no longer seem to pull that in 
    through any other dependencies. (Closes: #516882)

 -- Jelmer Vernooij <jelmer@debian.org>  Wed, 25 Feb 2009 04:04:36 +0100

samba4 (4.0.0~alpha7~20090223-1) experimental; urgency=low

  * Add build dependency on libpopt-dev, so the system libpopt is always used 
    rather than the one included by Samba.
  * Use the alternatives system for the smbstatus, nmblookup, net and testparm 
    binaries as well as various data files.
  * Make the samba4 and samba4-testsuite packages conflict with 
    samba-tools. (Closes: #506236)
  * Build against external libtevent.

 -- Jelmer Vernooij <jelmer@debian.org>  Sat, 21 Feb 2009 17:46:41 +0100

samba4 (4.0.0~alpha6-1) experimental; urgency=low

  * New upstream release.

 -- Jelmer Vernooij <jelmer@debian.org>  Tue, 20 Jan 2009 02:59:15 +0100

samba4 (4.0.0~alpha5+20090105-1) experimental; urgency=low

  * New upstream snapshot.

 -- Jelmer Vernooij <jelmer@debian.org>  Mon, 05 Jan 2009 21:08:53 +0100

samba4 (4.0.0~alpha5+20081126-1) experimental; urgency=low

  * New upstream snapshot.

 -- Jelmer Vernooij <jelmer@samba.org>  Wed, 26 Nov 2008 03:48:41 +0100

samba4 (4.0.0~alpha5+20081101-1) experimental; urgency=low

  * New upstream snapshot.

 -- Jelmer Vernooij <jelmer@samba.org>  Sat, 01 Nov 2008 14:40:09 +0100

samba4 (4.0.0~alpha5+20081031-1) experimental; urgency=low

  * New upstream snapshot.

 -- Jelmer Vernooij <jelmer@samba.org>  Fri, 31 Oct 2008 00:10:41 +0100

samba4 (4.0.0~alpha5+20081014-1) experimental; urgency=low

  * Fix typo in description. (Closes: 500811)
  * New upstream snapshot.

 -- Jelmer Vernooij <jelmer@samba.org>  Thu, 09 Oct 2008 18:41:59 +0200

samba4 (4.0.0~alpha5+20080930-1) experimental; urgency=low

  * New upstream snapshot.

 -- Jelmer Vernooij <jelmer@samba.org>  Tue, 30 Sep 2008 16:19:22 +0200

samba4 (4.0.0~alpha5+20080825-1) experimental; urgency=low

  * Add watch file.
  * Use policy-compliant sysconfdir and localstatedir. (Closes: #495944)

 -- Jelmer Vernooij <jelmer@samba.org>  Mon, 25 Aug 2008 17:42:44 +0200

samba4 (4.0.0~alpha4~20080727-1) experimental; urgency=low

  [ Steve Langasek ]
  * Add missing dependency on libparse-yapp-perl to libparse-pidl-perl.

  [ Jelmer Vernooij ]
  * Make samba4-common conflict with samba-common. (Closes: #492088)
  * New Slovak translation. (Closes: #487889)
  * New Thai translation from Theppitak Karoonboonyanan. (Closes: #486614)
  * New Vietnamese translation from Clytie Siddall. (Closes: #486618)
  * New Bulgarian translation from Damyan Ivanov. (Closes: #486626)
  * New Japanese translation from Kenshi Muto. (Closes: #486648)
  * New Galician translation from Jacobo Tarrio. (Closes: #486701)
  * New Turkish translation from Mehmet TURKER. (Closes: #487244)
  * New Czech translation from Miroslav Kure. (Closes: #487265)
  * New Arabic translation from Ossama Khayat. (Closes: #487322)
  * New German translation from Holger Wansing. (Closes: #487542)
  * New Italian translation from Luca Monducci. (Closes: #487720)
  * New Portugese translation from the Portuguese Translation Team. 
    (Closes: #487753)
  * New Korean translation from Sunjae Park. (Closes: #487894)
  * New Lithuanian translation from Gintautas Miliauskas. (Closes: #487895)
  * New Romanian translation from Eddy Petrișor. (Closes: #488874)

 -- Jelmer Vernooij <jelmer@samba.org>  Sun, 27 Jul 2008 15:38:41 +0200

samba4 (4.0.0~alpha4~20080617-1) experimental; urgency=low

  * Fixed maintainer email address.
  * New upstream snapshot.
  * Remove dependency on unpackaged libevents in ldb pkg-config file.

 -- Jelmer Vernooij <jelmer@samba.org>  Mon, 16 Jun 2008 21:29:43 +0200

samba4 (4.0.0~alpha4~20080616-1) experimental; urgency=low

  * Fix dependency of libsamba-hostconfig-dev on libsamba-hostconfig0.
  * Fix dependency of libldb-samba4-dev on libldb-samba4-0.
  * Remove tdb binaries as they're already packaged elsewhere. 
    (Closes: #485619, #486270)
  * New upstream snapshot.
  * New French translation from Christian Perrier. (Closes: #486072)

 -- Jelmer Vernooij <jelmer@samba.org>  Sat, 14 Jun 2008 20:39:13 +0200

samba4 (4.0.0~alpha4~20080522-1) experimental; urgency=low

  * New upstream snapshot. (Closes: #478328)

 -- Jelmer Vernooij <jelmer@samba.org>  Thu, 22 May 2008 02:25:05 +0200

samba4 (4.0.0~alpha4~20080403-1) experimental; urgency=low

  * Rename source package to samba4.

 -- Jelmer Vernooij <jelmer@samba.org>  Mon, 28 Jan 2008 17:23:58 +0100

samba (4.0.0~alpha3~20080120-1) experimental; urgency=low

  * New upstream snapshot.

 -- Jelmer Vernooij <jelmer@samba.org>  Sat, 19 Jan 2008 22:34:08 +0100

samba (4.0.0~alpha2~svn26294-1) experimental; urgency=low

  * New upstream snapshot.
  * Set Vcs-Svn field.

 -- Jelmer Vernooij <jelmer@samba.org>  Sat, 19 Jan 2008 22:32:28 +0100

samba (4.0.0~~tp5-1) experimental; urgency=low

  * New upstream release.
  * Set homepage field.

 -- Jelmer Vernooij <jelmer@samba.org>  Sun, 25 Nov 2007 16:28:02 +0000

samba (4.0.0~~svn22819-1) experimental; urgency=low

  * New upstream snapshot.

 -- Jelmer Vernooij <jelmer@samba.org>  Wed, 09 May 2007 15:28:50 +0200

samba (4.0.0~~svn19515-1) experimental; urgency=low

  * New upstream versions (svn snapshots of r19515).

 -- Jelmer Vernooij <jelmer@samba.org>  Mon, 30 Oct 2006 16:45:36 +0100

samba (3.9.1+4.0.0tp2-1) experimental; urgency=low

  * New upstream version (tech preview 2).

  [ Jelmer Vernooij ]
  * Remove setntacl utility (it doesn't do anything).
  * Include oLschema2ldif.1 in the ldb-tools package.
  * Enable shared library building.
  * Put ldb, tdb, gtksamba, talloc and gensec libraries into seperate binary packages.
  * Pass fewer options for paths to configure
  * Adapt to new paths from upstream

 -- Jelmer Vernooij <jelmer@samba.org>  Thu, 23 Mar 2006 01:13:32 +0100

samba (3.9.1+4.0.0tp1-1) experimental; urgency=low

  * New upstream version (tech preview 1).

  [ Steinar H. Gunderson ]
  * Forward-port panic-action script from the Samba 3 packaging.
    * Patch the smb.conf provisioning template (only used by swat in the
      Debian packaging) to use the panic-action script by default.
    * Patch the samba-common postinst to generate smb.conf files with the
      same setting.
  * Include ntlm_auth.1 and smbd.8 man pages in the samba package.
  * Make the samba dependency on samba-common versioned.
  * Install /usr/bin/setntacl manually; the upstream install target doesn't
    seem to do it anymore.
  * Ask for the realm (and give it to the upgrade script) when upgrading from
    Samba 3; it can't be easily autodetected. (Note that upgrade still seems
    to be broken for now.)

  [ Jelmer Vernooij ]
  * Remove gwsam utility.
  * Include gwcrontab.1 and gepdump.1 man pages in the samba-gtk-frontends
    package.
  * Remove ldbtest utility from ldb-tools package.

 -- Steinar H. Gunderson <sesse@debian.org>  Tue, 24 Jan 2006 16:01:59 +0100

samba4 (3.9.0-SVN-build-6710-1) unstable; urgency=low

  * Newer upstream version

 -- Jelmer Vernooij <jelmer@samba.org>  Thu, 12 May 2005 14:04:05 +0200

samba4 (3.9.0-SVN-build-655-1) unstable; urgency=low

  * Initial release.

 -- Jelmer Vernooij <jelmer@samba.org>  Thu, 13 May 2004 01:38:41 +0200

samba (3.9.0+SVN12946-1) experimental; urgency=low

  * New upstream version.
    * Fix upgrades from Samba 3 giving too few parameters to provision().
      (Closes: #348079)
  * Add sections to binary packages to match the archive:
    * libparse-pidl-perl: perl
    * samba-dev: devel
    * samba-gtk-frontends: x11
  * Adjust our export procedure we get the Subversion revision number in
    include/version.h (and thus in the build itself), and document how in
    README.building.
  * Remove "reload" option from the init script, since Samba 4 doesn't
    understand SIGHUP yet.

 -- Steinar H. Gunderson <sesse@debian.org>  Sun, 15 Jan 2006 13:43:43 +0100

samba (3.9.0+SVN12856-1) experimental; urgency=low

  * New upstream version.
  * Move testparm from samba into samba-common.
    * Make samba-common Architecture: any.
    * Make samba-common replace/conflict samba (<= 3.9.0+SVN12739-1).
  * Make samba-clients depend on samba-common.
  * Make samba-common depend on debconf.
  * Replace debconf dependencies with ${misc:Depends}, to automatically
    get the debconf-2.0 alternative right.
  * Include the newuser binary in samba-server package.
  * Add missing Build-Depends on: libgnutls-dev, libreadline5-dev,
    libpam0g-dev. All were causing silent build failures (ie. the package
    was simply built without the features).
  * Remove Build-Depends on libldap-dev.
  * Include NEWS file.

 -- Steinar H. Gunderson <sesse@debian.org>  Wed, 11 Jan 2006 22:08:32 +0100

samba (3.9.0+SVN12739-1) experimental; urgency=low

  * Move /usr/lib/samba/setup from samba-common to samba.
    * Make samba replace samba-common (<= 3.9.0+SVN12726-1)
  * Add a missing db_stop in samba.postinst, probably causing problems
    starting the daemon in some cases.
  * Add orphan files from /usr/bin (and relevant manpages) into their
    correct packages:
    * ldb-tools: ldbrename, ldbtest, oLschema2ldif.
    * samba: ntlm_auth.
    * samba-clients: getntacl.
    * samba-gtk-frontends: gwcrontab.
    * winregistry-tools: winreg.
    * samba3dump and tdbtorture remain orphans.
  * Add new executable /usr/bin/testparm to samba package.
    * Add /var/lib/samba directory to samba package; it's needed by
      testparm.
  * Rewrite configuration/bootstrapping to be able to install the client
    only and still get a usable smb.conf. The basic idea is:
    * samba-common looks for an smb.conf. If there is none, it asks for
      realm and domain and generates a skeleton smb.conf.
    * If samba notices an upgrade from Samba 3, it asks whether the user
      wants to upgrade. If not, it leaves everything alone (and broken).
    * Otherwise, samba asks whether the user wants to set up a PDC. If yes,
      it adds "server role = pdc" to smb.conf and provisions the server.
  * Removed unused file samba.conffiles.
  * Run dh_installdebconf on architecture-independent packages as well, now
    that samba-common has a config script.
  * Let samba-clients conflict/replace samba-common (<< 3.9.0), as they share
    /usr/bin/net.

 -- Steinar H. Gunderson <sesse@debian.org>  Fri,  6 Jan 2006 14:25:50 +0100

samba (3.9.0+SVN12726-1) experimental; urgency=low

  * First upload to Debian main.

  * Package renaming to get more in line with Samba 3 packaging:
    * Rename samba-server package to just samba, for consistency with the
      Samba 3 packaging.
      * Rename samba.samba.init to samba.init, now that the init script and the
        server package are called the same.
    * Rename samba-swat to swat, and add a dependency from swat to samba.

  * debian/rules changes:
    * Change SOURCEPATH to reflect that we now have the packaging in debian/,
      not packaging/debian/. This will have to be reverted whenever upstream
      syncs with us.
    * Removed debmake comment, it's hardly relevant any more.
    * Removed comment that there aren't any architecture-independent packages
      (because there are).
    * Remove redundant "package=samba" variable.
    * Do "make pch ; make all" instead of "make proto ; -make pch ; make all";
      some build system bug prevents us from just doing "make pch all", but
      since we're more or less guaranteed a recent gcc version, the pch target
      shouldn't fail, so we won't allow it to.
    * Remove autogen.sh call from configure; it should be done in the
      upstream tarball, not in maintainer scripts.

  * debian/control changes:
    * Copied Uploaders: line from Samba 3 packaging, adding myself.
    * Rename samba-client package to samba-clients.
    * Make samba-clients Replaces/Conflicts smbclient.
    * Build-depend on docbook-xml, not just docbook-xsl -- the documentation
      needs data from both to build.
    * Move the samba binary package to the top, so it's the one receiving
      the README.* files, among others.

  * Maintainer script changes:
    * Attempt to upgrade from Samba 3 if that's what the user tries to do.
      * Copy upgrade script into /usr/lib/samba/setup.
      * Check for upgrade from << 3.9.0 in config, and ask the user for upgrade
        if relevant.
      * Check for upgrade from << 3.9.0 in postinst, and upgrade if the user
        wished to.
    * Only provision in samba.postinst if we're doing a fresh install.
    * Support purging properly in postrm, both for samba and samba-common
      (adapted from the Samba 3 packaging).
    * Don't ask about an administrator password -- just let the provisioning
      scripts make up a random one.
      * Updated README.Debian to show the user how to change the password.
      * Make samba recommend ldb-tools.
    * Install README.building along with all the other documentation.
    * Don't try to ask about the "done" question, which we nuked in a previous
      release.

  * Updated debian/copyright.
    * Added Samba copyright holders.
    * Noted that talloc, ldb and tdb are under the LGPL.
    * Added copyright holders and licensing for the packaging itself.

  * Remove a few unused files in the packaging.
  * Change debhelper compatibility level to 5.
    * Update versioned depends accordingly.
  * Don't give --pidfile to start-stop-daemon when stopping -- current
    versions of Samba 4 won't die when the parent is killed.
  * Updated README.debian somewhat, and renamed to use a capital D.
  * Rewritten README.building, to reflect the magic that has to be done
    with the package in another repository.
  * Update po/POTFILES.in to reflect name change (from samba4-server ->
    samba-server -> samba).

 -- Steinar H. Gunderson <sesse@debian.org>  Thu,  5 Jan 2006 21:27:13 +0100

samba (3.9.0+SVN12395-1) unstable; urgency=low

  * New snapshot, drop 4 suffix

 -- Jelmer Vernooij <jelmer@samba.org>  Tue, 20 Dec 2005 13:38:26 +0100

samba4 (3.9.0+SVN12312-1) unstable; urgency=low

  * New upstream snapshot.

 -- Jelmer Vernooij <jelmer@samba.org>  Mon, 27 Jun 2005 11:25:57 +0200

samba (2:3.6.19-1) unstable; urgency=low

  * Team upload.
  * New upstream release

 -- Ivo De Decker <ivo.dedecker@ugent.be>  Wed, 25 Sep 2013 20:01:48 +0200

samba (2:3.6.18-1) unstable; urgency=low

  * Team upload.

  [ Steve Langasek ]
  * Split the samba init script into nmbd and smbd init scripts, for better
    alignment with how init systems other than sysvinit work.  This also
    drops the override of the arguments to update-rc.d in debian/rules,
    no longer needed in the post-insserv world.
  * Add upstart jobs from Ubuntu for smbd, nmbd, and winbind.

  [ Ivo De Decker ]
  * New upstream release

 -- Ivo De Decker <ivo.dedecker@ugent.be>  Tue, 20 Aug 2013 22:06:45 +0200

samba (2:3.6.17-1) unstable; urgency=high

  * Team upload.
  * New upstream security release. Closes: #718781
    Fixes CVE-2013-4124: Denial of service - CPU loop and memory allocation

 -- Ivo De Decker <ivo.dedecker@ugent.be>  Mon, 05 Aug 2013 13:46:23 +0200

samba (2:3.6.16-2) unstable; urgency=high

  * Team upload.
  * Make build-dep on libtevent-dev explicit.
  * Fix waf-as-source.patch to make sure unpacking works in recent build
    environment. Closes: #716932 

 -- Ivo De Decker <ivo.dedecker@ugent.be>  Tue, 16 Jul 2013 22:01:04 +0200

samba (2:3.6.16-1) unstable; urgency=low

  * Team upload.

  [ Steve Langasek ]
  * Drop support for running smbd from inetd; this is not well-supported
    upstream, and can't correctly handle all of the long-running services
    that are needed as part of modern samba.  Closes: #707622.

  [ Ivo De Decker ]
  * New upstream release

 -- Ivo De Decker <ivo.dedecker@ugent.be>  Wed, 19 Jun 2013 21:05:07 +0200

samba (2:3.6.15-1) unstable; urgency=high

  * Team upload.
  * New upstream bugfix release. Closes: #707042
  * Update VCS URL's for new git repo. 
  * The recommends for the separate libnss-winbind and libpam-winbind
    packages needed for the upgrade of winbind from squeeze to wheezy are no
    longer needed. Lowering them to suggests.
    Closes: #706434, #674853

 -- Ivo De Decker <ivo.dedecker@ugent.be>  Thu, 09 May 2013 11:55:03 +0200

samba (2:3.6.14-1) unstable; urgency=low

  * Team upload.
  * New upstream release

 -- Ivo De Decker <ivo.dedecker@ugent.be>  Sat, 04 May 2013 22:02:15 +0200

samba (2:3.6.13-2) experimental; urgency=low

  * Team upload.
  * Move binary files out of /etc/samba to /var/lib/samba,
    where they belong according to the FHS:
    - schannel_store.tdb
    - idmap2.tdb
    - MACHINE.sid
    Closes: #454770

 -- Ivo De Decker <ivo.dedecker@ugent.be>  Sun, 21 Apr 2013 12:54:03 +0200

samba (2:3.6.13-1) experimental; urgency=low

  * Team upload.
  * New upstream release
  * samba: Suggests winbind. Closes: #689857

 -- Ivo De Decker <ivo.dedecker@ugent.be>  Mon, 18 Mar 2013 21:29:58 +0100

samba (2:3.6.12-1) experimental; urgency=low

  * Team upload.
  * Security update, fixing the following issues:
    - CVE-2013-0213: Clickjacking issue in SWAT
    - CVE-2013-0214: Potential XSRF in SWAT
  * New upstream release
  * Install pkgconfig file in libsmbclient-dev. Closes: #700643

 -- Ivo De Decker <ivo.dedecker@ugent.be>  Sun, 17 Feb 2013 22:25:34 +0100

samba (2:3.6.10-1) experimental; urgency=low

  * New upstream release

 -- Christian Perrier <bubulle@debian.org>  Sat, 15 Dec 2012 08:03:03 +0100

samba (2:3.6.9-1) experimental; urgency=low

  * New upstream release

 -- Christian Perrier <bubulle@debian.org>  Thu, 01 Nov 2012 08:17:29 +0100

samba (2:3.6.8-1) experimental; urgency=low

  * New upstream release.

 -- Christian Perrier <bubulle@debian.org>  Tue, 18 Sep 2012 07:13:41 +0200

samba (2:3.6.7-1) experimental; urgency=low

  * New upstream release.

 -- Christian Perrier <bubulle@debian.org>  Sat, 11 Aug 2012 21:37:38 +0200

samba (2:3.6.6-3) unstable; urgency=low

  [ Ansgar Burchardt ]
  * debian/rules: Use xz compression for binary packages.
    Closes: #683899

 -- Christian Perrier <bubulle@debian.org>  Sun, 05 Aug 2012 12:19:12 +0200

samba (2:3.6.6-2) unstable; urgency=low

  * Restore the DHCP hook.

 -- Steve Langasek <vorlon@debian.org>  Wed, 27 Jun 2012 09:31:15 -0700

samba (2:3.6.6-1) unstable; urgency=low

  [ Ivo De Decker ]
  * Only enable swat in inetd.conf on first install. Closes: #658245 
  * Minor lintian fixes. 
  * Remove DHCP hook. Closes: #652942, #629406, #649100
  * Don't reload smbd when running from inetd. Closes: #678741 
  * Don't start smbd when guest account doesn't exist. Closes: #653382
  * Only export public symbols in libsmbclient and libwbclient.

  [ Christian Perrier ]
  * New upstream version

 -- Christian Perrier <bubulle@debian.org>  Wed, 27 Jun 2012 06:03:17 +0200

samba (2:3.6.5-7) unstable; urgency=low

  * Allow installing smbclient package together with newer versions of
    samba4-clients, which no longer ship the smbclient and nmblookup
    binaries.

 -- Jelmer Vernooij <jelmer@debian.org>  Mon, 11 Jun 2012 13:19:24 +0200

samba (2:3.6.5-6) unstable; urgency=high

  [ Ivo De Decker ]
  * Update symbols file for linux-only symbols in libsmbclient. This should
    fix the FTBFS on kfreebsd and hurd. Closes: #676170
  * Enable ctdb for non-linux archs. 
  * Remove old if-up script during upgrade.

 -- Christian Perrier <bubulle@debian.org>  Wed, 06 Jun 2012 19:10:02 +0200

samba (2:3.6.5-5) unstable; urgency=low

  [ Christian Perrier ]
  * Make libpam-winbind depend on libnss-winbind.

  [ Ivo De Decker ]
  * Update symbols file for libsmbclient and libwbclient0
  * Add lintian overrides for examples in samba-doc
  * libpam-winbind: change Depends on libnss-winbind to Recommends
  * libnss-winbind: Suggests libpam-winbind
  * Update package description for winbind, libpam-winbind and libnss-winbind
    to better reflect their content
  * Backport vfs_shadow_copy2 from master, to allow shadow copy to work
    without wide links

  [ Luk Claes ]
  * Ship wbclient.pc file in multiarch safe directory (Closes: #674215).

  [ Sam Morris ]
  * Add libutil_drop_AI_ADDRCONFIG.patch  that allows running nmbd when
    no network interfaces have been assigned an address, therefore
    removing the need for an if-up script. Closes: #640668,#640508

 -- Christian Perrier <bubulle@debian.org>  Sun, 03 Jun 2012 20:00:56 +0200

samba (2:3.6.5-3) unstable; urgency=low

  [ Luk Claes ]
  * Ship wbclient.pc so cifs-utils can be built again (Closes: #672733).
  * Activate parallel building. Might need DEB_BUILD_OPTIONS as usual.

  [ Christian Perrier ]
  * Add Breaks and Replaces on libpam-winbind for newly created
    libnss-winbind. Thanks to Colin Watson for pointing this and shame
    on me for not properly checking the transition. Closes: #673122

 -- Christian Perrier <bubulle@debian.org>  Thu, 17 May 2012 10:34:38 +0200

samba (2:3.6.5-2) unstable; urgency=low

  * The yearly "SambaXP bug cleaning party" release. 11 years
    SambaXP, 20 years Samba and counting...
  * Make samba-common "Multi-Arch: foreign"
  * Adapt patch in upstream #7499 and stop nss_wins clobbering other
    daemon's logfiles. Closes: #598313
  * Add some mention about some use for the user information in Kerberos
    environments in the smbspool manpage. Closes: #387266
  * Drop link to no longer provided "Using Samba" documentation in
    HTML documentation summary file. Closes: #604768
  * Provide WHATSNEW.txt in samba-doc too as it is linked from the
    documentation summary file. Do not compress that file.
  * Fix link to WHATSNEW.txt in HTML documentation summary file. This
    is the second part of the fix for #604768
  * Use lp_state_dir() instead of get_dyn_STATEDIR() in
    fhs-filespaths.patch as the latter does indeed hardcode the
    location for passdb.tdb and secrets.tdb to /var/lib/samba
    (the compile-time option for state directory and NOT the configurable
    value). This is left to "state directory" instead of "private dir"
    at least as of now, because if doesn't change anything to the
    current behaviour, but allows the files' location to be configurable
    through "state directory" (and not "private dir").
    Closes: #249873
  * Disable useless smbtorture4 build. Thanks to Ivo De Decker for the patch.
    Closes: #670561
  * Add upstream commit that adds waf source to the buildtools/
    directory. As upstream will, one day or another, merge this, I
    prefer this over removing the waf binary and repack upstream
    tarball.
    Closes: #654499
  * Build-Conflict with python-ldb and python-ldb-dev to avoid build
    failures when some versions of these packages are locally installed.
    Closes: #657314
  * Rename fix-samba.ldip-syntax.patch to fix-samba.ldif-syntax.patch
  * Split NSS modules into a new libnss-winbind binary package.
    Closes: #646292
  * Add a NEWS.Debian entry about the libnss-winbind split and, while at
    it, add an entry for libpam-winbind too (as it will affect upgrades
    from squeeze).
  * Drop code that was moving files around in samba.postinst and
    winbind.postinst for pre-squeeze versions of the package.
  * Drop code that was modifying a deprecated "passdb backend" setting
    in smb.conf for pre-squeeze versions of the package (in 
    samba-common.config).
  * Add Should-Start dependency to winbind init script to guarantee
    that the samba init script is started before winbind if present.
    Closes: #638066
  * Provide a (basic) manpage to smbtorture(1). Closes: #528735
  * Turkish debconf translation update (Atila KOÇ).  Closes: #672447
  * Drop the code that generates an smbpasswd file from the system's
    user list. This adds very long delays on systems with many users,
    including those with external user backends. It also makes much
    less sense nowadays and the use of libpam-smbpass can easily
    fill most of the needs. Closes: #671926
  * Merged from Ubuntu:
    - Set 'usershare allow guests', so that usershare admins are 
      allowed to create public shares in addition to authenticated
      ones.
    - add map to guest = Bad user, maps bad username to guest access.
    This allows for anonymous user shares. Closes: #672497  

 -- Christian Perrier <bubulle@debian.org>  Sat, 12 May 2012 14:30:58 +0200

samba (2:3.6.5-1) unstable; urgency=low

  * New upstream release. Fixes CVE-2012-2111: Incorrect permission
    checks when granting/removing privileges can compromise file
    server security.
  * Build-Depend on debhelper >= 9~ (which is in unstable for a few
    months now)
  * Use "set -e" in maintainer scripts instead of passing -e in the
    shebang line
  * Update Standards to 3.9.3 (checked, no change)

 -- Christian Perrier <bubulle@debian.org>  Tue, 01 May 2012 08:07:39 +0200

samba (2:3.6.4-1) unstable; urgency=low

  [ Christian Perrier ]
  * Two changes in the previous version should indeed read:
    - samba.postinst: Avoid scary pdbedit warnings on first import.
    - samba-common.postinst: Add more informative error message for the case
      where smb.conf was manually deleted.
    Closes: #664509

  [ Jelmer Vernooij ]
  * New upstream release.
   + Fixes CVE-2012-1182: PIDL based autogenerated code allows overwriting
     beyond of allocated array.

 -- Jelmer Vernooij <jelmer@debian.org>  Wed, 11 Apr 2012 23:25:41 +0200

samba (2:3.6.3-2) unstable; urgency=low

  [ Christian Perrier ]
  * Fix example samba.ldif syntax. Closes: #659963
  * Set minimal version of tdb ot 1.2.6 in Build-Depends
    (thanks, backports!)
  * Lower priority of debconf question to medium after some pondering.
    After all, we have a sane default. Closes: #662801
  * Merge some Ubuntu patches:
    - samba.config: Avoid scary pdbedit warnings on first import.
    - samba.postinst: Add more informative error message for the case
      where smb.conf was manually deleted.

  [ Maarten Bezemer ]
  * Removed references to the testprns command from documentation
  * Added notes that the smbsh command is not available in this package
    Closes: #662243

  [ Debconf translations ]
  * Indonesian (Arief S Fitrianto).  Closes: #660312
  * Slovak (Ivan Masár).  Closes: #661125

  [ Steve Langasek ]
  * Use Debian copyright-format 1.0 in debian/copyright.

 -- Christian Perrier <bubulle@debian.org>  Mon, 12 Mar 2012 20:49:24 +0100

samba (2:3.6.3-1) unstable; urgency=low

  [ Christian Perrier ]
  * New upstream release
  * Fixes CVE-2012-0817:
    The Samba File Serving daemon (smbd) in Samba versions
    3.6.0 to 3.6.2 is affected by a memory leak that can
    cause a server denial of service.

  [ Debconf translations ] 
  * Polish (Michał Kułach).  Closes: #657770

 -- Christian Perrier <bubulle@debian.org>  Tue, 31 Jan 2012 22:09:39 +0100

samba (2:3.6.2-1) unstable; urgency=low

  * New upstream release
  * Drop bug_601406_fix-perl-path-in-example.patch (applied upstream)

 -- Christian Perrier <bubulle@debian.org>  Fri, 27 Jan 2012 21:38:52 +0100

samba (2:3.6.1-3) unstable; urgency=low

  [ Sam Hartman ]
  * Increase libkrb5-dev dependency to avoid depending on
    krb5_locate_kdc, Closes: #650541

  [ Steve Langasek ]
  * Fix the libpam-winbind description to more accurately identify the
    protocols being used by nss_wins.  Closes: #650091.

 -- Christian Perrier <bubulle@debian.org>  Thu, 01 Dec 2011 21:56:52 +0100

samba (2:3.6.1-2) unstable; urgency=low

  * Merge changes from 3.5.11~dfsg-4 and unreleased -5 in unstable branch
  * debian/patches/initialize_password_db-null-deref: Avoid null
    dereference in initialize_password_db().  Closes LP: #829221.
  * Mark samba-common Multi-Arch: foreign.

 -- Christian Perrier <bubulle@debian.org>  Sun, 27 Nov 2011 19:06:39 +0100

samba (2:3.6.1-1) experimental; urgency=low

  * New upstream release

 -- Christian Perrier <bubulle@debian.org>  Sat, 22 Oct 2011 10:56:17 +0200

samba (2:3.6.0-1) experimental; urgency=low

  * New upstream release
  * Resync with packaging changes in 3.5 branch between 3.5.8~dfsg1
    and 3.5.11~dfsg-1
  * Drop wbc_async.h from libwbclient-dev as, according to upstream's
    commit c0a7c9f99188ebb3cd27094b9364449bcc2f80d8, " its only user is
    smbtorture3"

 -- Christian Perrier <bubulle@debian.org>  Thu, 11 Aug 2011 09:14:53 +0200

samba (2:3.6.0~rc3-1) experimental; urgency=low

  * New upstream version

 -- Christian Perrier <bubulle@debian.org>  Fri, 29 Jul 2011 23:11:10 +0200

samba (2:3.6.0~rc2-1) experimental; urgency=low

  * New upstream version

 -- Christian Perrier <bubulle@debian.org>  Tue, 07 Jun 2011 23:09:41 +0200

samba (2:3.6.0~rc1-2) experimental; urgency=low

  * Use --with-nmbdsocketdir=/var/run/samba to have nmbd socket file
    in an existing directory. Closes: #628121

 -- Christian Perrier <bubulle@debian.org>  Fri, 27 May 2011 15:35:44 +0200

samba (2:3.6.0~rc1-1) experimental; urgency=low

  * New upstream release

 -- Christian Perrier <bubulle@debian.org>  Thu, 19 May 2011 22:26:08 +0200

samba (2:3.6.0~pre3-1) experimental; urgency=low

  [ Christian Perrier ]
  * New upstream release
  * add "#include "fcntl.h"" to idmap_tdb2.c to get it compiled
  * samba-doc-pdf: add Samba3-HOWTO.pdf from pre1 as it
    was forgotten upstream
  * libwbclient0.symbols: dropped several symbols related to
    asynchronous actions that weren't working anyway (according
    to Kai Blin at SambaXP)

  [ Mathieu Parent ]
  * Build against libctdb-dev (>= 1.10+git20110412) to have required control:
    CTDB_CONTROL_SCHEDULE_FOR_DELETION. 

 -- Christian Perrier <bubulle@debian.org>  Mon, 09 May 2011 11:29:52 +0200

samba (2:3.5.11~dfsg-4) unstable; urgency=low

  * Lintian override for libpam-winbind; it's not a shared library so doesn't
    really need the pre-depends on multiarch-support.
  * export DEB_BUILD_MAINT_OPTIONS := hardening=+bindnow, taken from Ubuntu.

 -- Steve Langasek <vorlon@debian.org>  Fri, 21 Oct 2011 16:01:29 -0700

samba (2:3.5.11~dfsg-3) unstable; urgency=low

  * Split winbind into separate packages, winbind and libpam-winbind,
    with the latter marked Multi-Arch: same and the former marked
    Multi-Arch: foreign, so that we can install multiple copies of the
    pam module and nss modules on the same system.

 -- Steve Langasek <vorlon@debian.org>  Fri, 21 Oct 2011 20:00:13 +0000

samba (2:3.5.11~dfsg-2) unstable; urgency=low

  * Don't export DEB_HOST_ARCH_OS in debian/rules, this is only used locally.
  * Use dh_links instead of manually creating directories and symlinks from
    debian/rules.
  * Switch from dh_movefiles to dh_install and adjust for debhelper compat
    level 7, in preparation for moving to dh(1).
  * Where possible, use dh_installman and dh_install's support for target
    directories instead of moving files around in debian/rules.
  * We don't need to mess with perms on usr/include/libsmbclient.h anymore
    in debian/rules, the upstream install target gets it right
  * Use debian/clean instead of removing left-behind files by hand in the
    clean target
  * Convert debian/rules to dh(1).
  * Don't run debconf-updatepo on clean; not worth the divergence in
    debian/rules anymore :)
  * Don't install debian/README.build in the package; this is really only
    relevant in the source.
  * Bump to debhelper compat level 9 and build libraries for multiarch.
  * Drop Makefile.internal from libsmbclient-dev examples so that we can mark
    libsmbclient-dev Multi-Arch: same.
  * Bump build-depends on debhelper to 8.9.4, so we ensure we have
    dpkg-buildflags by default and get full build hardening enabled out of
    the box - critical for a server like samba.
  * Use DH_ALWAYS_EXCLUDE instead of passing override options to
    dh_installexamples.
  * Pass --sourcedirectory=source3 to dh instead of having to pass it to each
    dh_auto_* command.
  * Ironically, this means that we have to manually disable dh_auto_test,
    which now finds the makefile targets but doesn't work unless we build an
    extra wrapper library into our binaries that we don't want.
  * Drop a few configure options from debian/rules that shadow the built-in
    defaults.
  * debian/libsmbclient.lintian-overrides: yes, we know the package name
    doesn't match the soname - and it never should until there's an ABI
    change.

 -- Steve Langasek <vorlon@debian.org>  Fri, 07 Oct 2011 21:36:43 -0700

samba (2:3.5.11~dfsg-1) unstable; urgency=low

  * New upstream release

 -- Christian Perrier <bubulle@debian.org>  Fri, 05 Aug 2011 20:12:01 +0200

samba (2:3.5.10~dfsg-1) unstable; urgency=low

  * New upstream release
  * Security update, fixing the following issues:
    - CVE-2011-2694: possible XSS attack in SWAT
    - CVE-2011-2522: Cross-Site Request Forgery vulnerability in SWAT

 -- Christian Perrier <bubulle@debian.org>  Thu, 28 Jul 2011 12:19:01 +0200

samba (2:3.5.9~dfsg-1) unstable; urgency=low

  * New upstream release
  * Add "--quiet" to start-stop-daemon call in reload target in init
    script. Closes: #572483
  * Add examples/LDAP in examples for the samba package. With this,
    samba.schema will be provided in some way in the package.
    This very partially addresses #190162
  * patches/bug_221618_precise-64bit-prototype.patch: precise
    64bits prototype in libsmbclient-dev. Closes: #221618
  * patches/no-unnecessary-cups.patch: dropped after upstream
    changes to printing code
  * Update Standards to 3.9.2 (checked, no change)
  * Add build-arch and build-indep targets in debian/rules

 -- Christian Perrier <bubulle@debian.org>  Sat, 18 Jun 2011 07:08:00 +0200

samba (2:3.5.8~dfsg-5) unstable; urgency=low

  * Fix "tdb2.so undefined symbol: dyn_get_STATEDIR" by fixing a typo
    in fhs-filespath.patch. Closes: #629183, LP: #789097

 -- Christian Perrier <bubulle@debian.org>  Sat, 04 Jun 2011 13:48:32 +0200

samba (2:3.5.8~dfsg-4) unstable; urgency=low

  [ Debconf translations ]
  * Spanish (Omar Campagne).  Closes: #627813
  * Swedish (Martin Bagge / brother).  Closes: #627849
  * Brazilian Portuguese (Adriano Rafael Gomes).  Closes: #627866

  [ Christian Perrier ]
  * bug_601406_fix-perl-path-in-example.patch:  fix path to perl
    binary in example file. Closes: #601406

 -- Christian Perrier <bubulle@debian.org>  Fri, 27 May 2011 12:23:05 +0200

samba (2:3.5.8~dfsg-3) unstable; urgency=low

  [ Debconf translations ]
  * Italian (Luca Monducci).  Closes: #626674
  * Dutch (Vincent Zweije).  Closes: #627519
  * Czech (Miroslav Kure).  Closes: #627442

 -- Christian Perrier <bubulle@debian.org>  Tue, 24 May 2011 22:40:04 +0200

samba (2:3.5.8~dfsg-2) unstable; urgency=low

  [ Jelmer Vernooij ]
  * Add libwbclient-dev package.
  * Build against external libtdb.
  * Bump standards version to 3.9.1 (no changes).

  [ Mathieu Parent ]
  * Builddep on libctdb-dev or ctdb < 1.10 

  [ Christian Perrier ]
  * Use db_settitle in debconf questions and make these
    titles translatable. Closes: #560318
  * Test the presence of testparm before trying to use it in init script
    Closes: #606320
  * Add cups to Should-{Start,Stop} in LSB headers of
    samba init script to guarantee that CUPS is started
    before samba. Closes: #619132
  * Drop libsmbclient-dev useless dependency on samba-common
    Closes: #597987

  [ Debconf translations ]
  * French (Christian Perrier)
  * Japanese (Kenshi Muto).  Closes: #626474
  * Galician (Miguel Anxo Bouzada).  Closes: #626477
  * Thai (Theppitak Karoonboonyanan).  Closes: #626487
  * Russian (Yuri Kozlov).  Closes: #626523
  * Danish (Joe Hansen).  Closes: #626531
  * Esperanto (Felipe Castro).  Closes: #626558
  * Hebrew (Eran Cohen).  Closes: #626638
  * Bokmål, (Bjørn Steensrud).
  * Italian (Luca Monducci).  Closes: #626674
  * Finnish (Tapio Lehtonen).  Closes: #626890
  * Portuguese (Miguel Figueiredo).  Closes: #627224
  * German (Holger Wansing).  Closes: #627354
  * Czech (Miroslav Kure).  Closes: #627442

 -- Christian Perrier <bubulle@sesostris.kheops.frmug.org>  Sun, 22 May 2011 21:15:21 +0200

samba (2:3.5.8~dfsg-1) unstable; urgency=low

  * New upstream release. This fixes the following bugs:
    - Winbind leaks gids with idmap ldap backend (upstrem #7777)
      Closes: #613624
    - printing from Windows 7 fails with 0x000003e6
      Closes: #617429
  * smb.conf(5) restored from samba 3.5.6 as a workaround to upstream
    #7997

 -- Christian Perrier <bubulle@debian.org>  Tue, 08 Mar 2011 22:38:32 +0100

samba (2:3.5.7~dfsg-1) unstable; urgency=low

  [ Christian Perrier ]
  * New upstream release
  * Security update, fixing the following issue:
    - CVE-2011-0719: denial of service by memory corruption
  * Use architecture wildcard "linux-any" in build dependencies
    Closes: #563372

 -- Christian Perrier <bubulle@debian.org>  Tue, 01 Mar 2011 20:59:34 +0100

samba (2:3.5.6~dfsg-5) unstable; urgency=low

  * Fix FTBFS on Hurd. Closes: #610678
  * Only try parsing dhcpd.conf is it's not empty,
    in dhclient-enter-hooks.d/samba.  Closes: #594088.

 -- Christian Perrier <bubulle@debian.org>  Sat, 05 Feb 2011 13:50:22 +0100

samba (2:3.5.6~dfsg-4) unstable; urgency=low

  * Fix pam_winbind file descriptor leak with a patch
    proposed in https://bugzilla.samba.org/show_bug.cgi?id=7265.
    Upstream claim is that #7265 is fixed in 3.5.6 but our bug submitter
    confirmed it is not while the patch applied here fixes the file
    descriptor leak.
    Closes: #574468

  [ Debconf translations ]  
  * Brazilian Portuguese (Adriano Rafael Gomes).  Closes: #607402

 -- Christian Perrier <bubulle@debian.org>  Sat, 15 Jan 2011 18:06:22 +0100

samba (2:3.5.6~dfsg-3) unstable; urgency=low

  [ Julien Cristau ]
  * Bump libwbclient0 shlibs to match the newest version in the symbols file.
  * Mark libwbclient0 as breaking other samba packages with versions older
    than 2:3.4.1, as they were linked against libtalloc1 instead of
    libtalloc2, and the combination causes crashes (closes: #593823).

 -- Christian Perrier <bubulle@debian.org>  Mon, 06 Dec 2010 20:14:04 +0100

samba (2:3.5.6~dfsg-2) unstable; urgency=low

  [ Steve Langasek ]
  * Fix debian/rules update-archs target to not add extra spaces on every
    invocation...

  [ Debconf translations ]  
  * Catalan (Jordi Mallach).  Closes: #601101
  * Japanese (Kenshi Muto).  Closes: #601364
  * Bulgarian (Damyan Ivanov).  Closes: #601366
  * Hebrew (Omer Zak).  Closes: #601633
  * Kurdish (Erdal Ronahî).  Closes: #601719
  * Dutch (Remco Rijnders).  Closes: #602220
  * Greek (Konstantinos Margaritis).

  [ Christian Perrier ]
  * Include upstream's patch for "gvfsd-smb (Gnome vfs) fails to copy
    files from a SMB share using SMB signing.". Backported from
    to be released 3.5.7 version
    Closes: #605729

 -- Christian Perrier <bubulle@debian.org>  Sat, 04 Dec 2010 07:44:22 +0100

samba (2:3.5.6~dfsg-1) unstable; urgency=low

  * New upstream release. Fixes the following Debian bug:
    - rpcclient readline segfault. Closes: #597203

 -- Christian Perrier <bubulle@debian.org>  Sun, 10 Oct 2010 09:59:37 +0200

samba (2:3.5.5~dfsg-1) unstable; urgency=high

  [ Christian Perrier ]
  * New upstream release. Security release fixing:
    - CVE-2019-3069: Buffer overrun vulnerability in sid_parse.
      Closes: #596891.
  * Fix comment in swat's postinst. It is not turned off by default
    Closes: #596040
  * Drop transition code from (pre-etch) 3.0.20b-3 version in swat postinst

  [ Steve Langasek ]
  * debian/control: winbind needs libpam-runtime (>= 1.0.1-6) for
    pam-auth-update.  Closes: #594325.

  [ Debconf translations ]  
  * Arabic (Ossama Khayat).  Closes: #596164

 -- Christian Perrier <bubulle@debian.org>  Tue, 14 Sep 2010 23:03:35 +0200

samba (2:3.5.4~dfsg-2) unstable; urgency=low

  * Release to unstable

  [ Debconf translations ]  
  * Danish (Joe Dalton).  Closes: #592789.
  * Galician (Jorge Barreiro).  Closes: #592809

  [ Steve Langasek ]
  * debian/patches/fhs-filespaths.patch, debian/samba.postinst,
    debian/winbind.postinst: move some files from /etc/samba to
    /var/lib/samba where they belong: MACHINE.SID, schannel_store.tdb,
    and idmap2.tdb.

 -- Christian Perrier <bubulle@debian.org>  Tue, 07 Sep 2010 17:47:32 +0200

samba (2:3.6.0~pre1-1) experimental; urgency=low

  * New upstream release

 -- Christian Perrier <bubulle@debian.org>  Wed, 04 Aug 2010 01:39:11 +0200

samba (2:3.5.4~dfsg-1) experimental; urgency=low

  * New upstream release

 -- Christian Perrier <bubulle@debian.org>  Tue, 29 Jun 2010 22:00:53 +0200

samba (2:3.5.3~dfsg-1) experimental; urgency=low

  * New upstream release. Fixes the following bugs:
    - smbclient segfaults when used against old samba "security = share"
      Closes: #574886
  * Drop duplicate build dependency on ctdb

 -- Christian Perrier <bubulle@debian.org>  Wed, 19 May 2010 22:07:49 +0200

samba (2:3.5.2~dfsg-2) experimental; urgency=low

  * Resync changes with changes in trunk between 3:3.4.4~dfsg-1 and
    2:3.4.7~dfsg-2

 -- Christian Perrier <bubulle@debian.org>  Tue, 04 May 2010 17:13:47 +0200

samba (2:3.5.2~dfsg-1) experimental; urgency=low

  * New upstream release
  * Bugs fixed upstream:
    - Fix parsing of the gecos field
      Closes: #460494

 -- Christian Perrier <bubulle@debian.org>  Thu, 08 Apr 2010 19:48:07 +0200

samba (2:3.5.1~dfsg-1) experimental; urgency=low

  * New upstream release. Security fix: all smbd processes inherited
    CAP_DAC_OVERRIDE capabilities, allowing all file system access to be
    allowed even when permissions should have denied access.

 -- Christian Perrier <bubulle@debian.org>  Tue, 09 Mar 2010 10:54:01 +0100

samba (2:3.5.0dfsg-1) experimental; urgency=low

  * New upstream release. Not using "3.5.0~dfsg" as version number
    because we used a "higher" version number in previous versions.

 -- Christian Perrier <bubulle@debian.org>  Tue, 02 Mar 2010 22:03:15 +0100

samba (2:3.5.0~rc3~dfsg-1) experimental; urgency=low

  * New upstream release candidate

 -- Christian Perrier <bubulle@debian.org>  Sat, 20 Feb 2010 08:36:57 +0100

samba (2:3.5.0~rc2~dfsg-1) experimental; urgency=low

  * New upstream pre-release
  * Use new --with-codepagedir option. Consequently drop
    codepages-location.patch
  * Drop "Using Samba" from the samba-doc file list as it was
    removed upstream.

 -- Christian Perrier <bubulle@debian.org>  Sun, 31 Jan 2010 11:53:48 +0100

samba (2:3.5.0~rc1~dfsg-1) experimental; urgency=low

  [ Christian Perrier ]
  * New upstream pre-release

 -- Christian Perrier <bubulle@debian.org>  Fri, 15 Jan 2010 23:31:01 +0100

samba (2:3.4.8~dfsg-2) unstable; urgency=low

  [ Steve Langasek ]
  * Drop the per-release smb.conf templates, only needed for upgrade paths
    that are no longer supported.
  * Call /etc/init.d/samba directly from the logrotate script instead of
    using invoke-rc.d, to address the irony that the only package I work on
    that *has* a logrotate script is inconsistent with my position in
    bug #445203.
  * Fix a bashism in the samba postinst that can cause the package
    installation to fail under dash.  LP: #576307.
  * Add symlink from /etc/dhcp/dhclient-enter-hooks.d to
    /etc/dhcp3/dhclient-enter-hooks.d for the hook location of the new
    isc-dhcp-client package.  Closes: #585056.

  [ Christian Perrier ]
  * Don't copy system accounts from /etc/passwd to
    /var/lib/samba/passdb.tdb. Closes: #502801
  * Update Standards to 3.9.0 (checked, no change)
  * Backport patch for upstream bug #7139 to fix "owner of file not
    available with kerberos"
    Closes: #586337   

 -- Steve Langasek <vorlon@debian.org>  Wed, 14 Jul 2010 11:59:28 -0700

samba (2:3.4.8~dfsg-1) unstable; urgency=low

  [ Christian Perrier ]
  * New upstream release
  * Bugs fixed upstream:
    - Fix writing with vfs_full_audit. Closes: #574011
  * Drop deprecated 'share modes' parameter from default smb.conf
    Closes: #580561
  * Enable PIE during configure. Closes: #509135
  * Avoid winbind's logrotate script to fail when there is no
    /var/run/samba directory. Closes: #569926
  * Add explanations about "passdb backend" default setting change
    Closes: #553904

  [ Debconf translations ]  
  * Spanish (Omar Campagne).  Closes: #579011

 -- Christian Perrier <bubulle@debian.org>  Wed, 12 May 2010 05:45:52 +0200

samba (2:3.4.7~dfsg-2) unstable; urgency=low

  [ Christian Perrier ]
  * Drop smbfs package (now provided by cifs-utils as a dummy transition
    package)

  [ Debconf translations ]
  * Portuguese (Miguel Figueiredo).  Closes: #575958

  [ Steve Langasek ]
  * winbind.prerm: don't forget to remove the PAM profile on package
    removal :/
  * Fix winbind.pam-config to not interfere with password changes for
    non-winbind accounts.  Closes: #573323, LP: #546874.
  * debian/samba.if-up, debian/rules: add an if-up.d script for samba to
    try to start nmbd, if it's not running because /etc/init.d/samba ran
    before the network was up at boot time.  Closes: #576415, LP: #462169.
  * debian/samba.if-up: allow "NetworkManager" as a recognized address
    family... it's obviously /not/ an address family, but it's what gets
    sent when using NM, so we'll cope for now.

 -- Christian Perrier <bubulle@debian.org>  Sat, 17 Apr 2010 07:49:49 +0200

samba (2:3.4.7~dfsg-1) unstable; urgency=low

  [ Steve Langasek ]
  * Add a PAM profile for pam_winbind.  Closes: #566890, LP: #282751.
  * Add the correct versioned build dependency on libtalloc-dev as
    we need 2.0.1 to build samba. Closes: #572603
  * Add avr32 to arches with a build dependency on ctdb. Closes: #572126

  [ Christian Perrier ] 
  * New upstream release. Security fix: all smbd processes inherited
    CAP_DAC_OVERRIDE capabilities, allowing all file system access to be
    allowed even when permissions should have denied access.

 -- Christian Perrier <bubulle@debian.org>  Tue, 09 Mar 2010 10:52:24 +0100

samba (2:3.4.6~dfsg-1) unstable; urgency=low

  * New upstream release

 -- Christian Perrier <bubulle@debian.org>  Fri, 26 Feb 2010 22:39:50 +0100

samba (2:3.4.5~dfsg-2) unstable; urgency=low

  [ Steve langasek ]
  * Revert the "bashisms" fix from version 2:3.3.0~rc2-4; "local foo=bar"
    is explicitly allowed by Policy now, and this change introduced a
    syntax error.  Closes: #566946.

  [ Christian Perrier ]
  * No longer maker (u)mount.cifs setuid root. Add a notice
    about this in the package's NEWS.Debian file
    Closes: #567554 
  * Use dh_lintian instead of manual install of lintian overrides
  * Updated Standards to 3.8.4 (checked, no change)

 -- Christian Perrier <bubulle@debian.org>  Sat, 13 Feb 2010 14:36:33 +0100

samba (2:3.4.5~dfsg-1) unstable; urgency=low

  * New upstream release. Bugs fixed by this release:
    - Memory leak in smbd. Closes: #538819, #558453
  * Declare a versioned dependency of winbind and samba on libwbclient0
    Closes: #550481
  * A few lintian fixes:
  * Drop /var/run/samba from samba-common. The directory is created
    by init scripts when needed.
  * No longer prepend a path to the mksmbpasswd call in samba.postinst.
    This prevents the local administrator to use a replacement version
    for some local reason.

 -- Christian Perrier <bubulle@debian.org>  Sat, 23 Jan 2010 12:16:42 +0100

samba (2:3.4.4~dfsg-1) unstable; urgency=low

  * New upstream version.
  * Drop all RFC files from upstream source, therefore using a "~dfsg"
    suffix to upstream version number.
  * Bugs fixed upstream:
    - fixed list of workgroup servers in libsmbclient. 
      Closes: #555462, #561148
    - fixed documentation of the credentials file format in
      mount.cifs(8). Closes: #552250

 -- Christian Perrier <bubulle@debian.org>  Thu, 14 Jan 2010 20:16:34 +0100

samba (2:3.4.3-2) unstable; urgency=low

  [ Christian Perrier ]
  * Switch to source format 3.0 (quilt)
  * Better adapt "add machine script" example to adduser
    Thanks to Heiko Schlittermann for the suggestion
    Closes: #555466

  [ Steve Langasek ]
  * The "I hate non-declarative alternatives" upload:
    - debian/samba{,-common}.prerm: don't call update-alternatives --remove
      on upgrade, /do/ call it on other invocations of the prerm script.  If
      these tools ever go away, the removal needs to be handled on upgrade by
      the maintainer scripts of the new package version.
    - debian/samba{,-common-bin}.postinst: call update-alternatives
      unconditionally, don't second-guess the maintainer script arguments.
    - debian/samba.postinst: call update-alternatives after the debconf
      handling, not before; debconf triggers a re-exec of the script so
      anything done before invoking debconf is wasted because it will be
      re-done, and if there's already a debconf frontend running when this
      is called, the not-redirected update-alternatives output will confuse
      it.  Closes: #558116.
    - debian/samba-common.prerm: move to samba-common-bin, this is the package
      that owns these binaries.

 -- Christian Perrier <bubulle@debian.org>  Thu, 17 Dec 2009 16:53:13 +0100

samba (2:3.4.3-1) unstable; urgency=low

  * New upstream release. This fixes the following bugs:
    - Do not attempt to update /etc/mtab if it is
      a symbolic link. Closes: #408394
  * Bump Standards-Version to 3.8.3 (checked)

 -- Christian Perrier <bubulle@debian.org>  Sat, 31 Oct 2009 14:32:07 +0100

samba (2:3.4.2-1) unstable; urgency=high

  * New upstream release. Security update.
  * CVE-2009-2813:
    Connecting to the home share of a user will use the root of the
    filesystem as the home directory if this user is misconfigured to
    have an empty home directory in /etc/passwd.
  * CVE-2009-2948:
    If mount.cifs is installed as a setuid program, a user can pass it
    a credential or password path to which he or she does not have
    access and then use the --verbose option to view the first line of
    that file.
  * CVE-2009-2906:
    Specially crafted SMB requests on authenticated SMB connections
    can send smbd into a 100% CPU loop, causing a DoS on the Samba
    server.

 -- Christian Perrier <bubulle@debian.org>  Sat, 03 Oct 2009 08:30:33 +0200

samba (2:3.4.1-2) unstable; urgency=low

  * ./configure --disable-avahi, to avoid accidentally picking up an avahi
    dependency when libavahi-common-dev is installed.

 -- Steve Langasek <vorlon@debian.org>  Sat, 26 Sep 2009 00:01:12 -0700

samba (2:3.4.1-1) unstable; urgency=low

  [ Christian Perrier ]
  * New upstream release. This fixes the following bugs:
    - smbd SIGSEGV when breaking oplocks. Thanks to Petr Vandrovec
      for the clever analysis and collaboration with upstream.
      Closes: #541171
    - Fix password change propagation with ldapsam. Closes: #505215
    - Source package contains non-free IETF RFC/I-D. Closes: #538034
  * Turn the build dependency on libreadline5-dev to libreadline-dev
    to make further binNMUs easier when libreadline soname changes
    Thanks to Matthias Klose for the suggestion

  [ Steve Langasek ]
  * Don't build talloctort when using --enable-external-talloc; and don't
    try to include talloctort in the samba-tools package, since we're
    building with --enable-external-talloc. :)  Closes: #546828.

 -- Steve Langasek <vorlon@debian.org>  Mon, 21 Sep 2009 22:20:22 -0700

samba (2:3.4.0-5) unstable; urgency=low

  * Move /etc/pam.d/samba back to samba-common, because it's shared with
    samba4.  Closes: #545764.

 -- Steve Langasek <vorlon@debian.org>  Tue, 08 Sep 2009 18:43:17 -0700

samba (2:3.4.0-4) unstable; urgency=low

  [ Steve Langasek ]
  * debian/samba.pamd: include common-session-noninteractive instead of
    common-session, to avoid pulling in modules specific to interactive
    logins such as pam_ck_connector.
  * debian/control: samba depends on libpam-runtime (>= 1.0.1-11) for the
    above.
  * rename debian/samba.pamd to debian/samba.pam and call dh_installpam
    from debian/rules install, bringing us a smidge closer to a stock
    debhelper build
  * don't call pyversions from debian/rules, this throws a useless error
    message during build.
  * fix up the list of files that need to be removed by hand in the clean
    target; the majority of these are now correctly handled upstream.
  * debian/rules: fix the update-arch target for the case of unversioned
    build-deps.
  * Pull avr32 into the list of supported Linux archs.  Closes: #543543.
  * Fix LSB header in winbind.init; thanks to Petter Reinholdtsen for the
    patch. Closes: #541367.

  [ Christian Perrier ]
  * Use DEP-3 for patches meta-information

  [ Steve Langasek ]
  * Change swat update-inetd call to use --remove only on purge,
    and --disable on removal.
  * Add missing build-dependency on pkg-config, needed to fix libtalloc
    detection
  * debian/patches/external-talloc-support.patch: fix the Makefile so it
    works when using external talloc instead of giving a missing-depend
    error.
  * debian/patches/autoconf.patch: resurrect this patch, needed for the
    above.
  * debian/rules: build with --without-libtalloc
    --enable-external-libtalloc, also needed to fix the build failure.

 -- Steve Langasek <vorlon@debian.org>  Mon, 07 Sep 2009 22:58:29 -0700

samba (2:3.4.0-3) unstable; urgency=low

  [ Steve Langasek ]
  * debian/control: samba-common-bin has no reason to depend on
    libpam-modules.

  [ Christian Perrier ]
  * Fix "invalid argument" when trying to copy a file from smb share
    Use an upstream patch that will be included in 3.4.1
    Closes: #536757

 -- Christian Perrier <bubulle@debian.org>  Fri, 21 Aug 2009 11:08:43 +0200

samba (2:3.4.0-2) unstable; urgency=low

  [ Debconf translations ]
  * German. Closes: #536433

  [ Steve Langasek ]
  * Enable the ldap idmap module; thanks to Aaron J. Zirbes.  Closes: #536786.

  [ Jelmer Vernooij ]
  * Properly rename smbstatus.1 for alternatives. Closes: #534772

 -- Christian Perrier <bubulle@debian.org>  Sun, 02 Aug 2009 12:20:51 +0200

samba (2:3.4.0-1) unstable; urgency=low

  [ Christian Perrier ]
  * New upstream release: first upload to unstable for 3.4
  * Correct dependencies for samba-common-bin. Closes: #534595

  [ Debconf translations ]
  * Czech. Closes: #534793
  * Russian. Closes: #534796

 -- Christian Perrier <bubulle@debian.org>  Tue, 07 Jul 2009 20:42:19 +0200

samba (2:3.4.0~rc1-1) experimental; urgency=low

  * New upstream version. That fixes the following bugs:
    - Remove pidfile on clean shutdown. Closes: #299433, #454112
  * Drop swat-de.patch that was applied upstream
  * Bump debhelper compatibility level to 6 and declare a versioned
    dependency on debhelper >= 6.0.0

 -- Christian Perrier <bubulle@debian.org>  Sat, 20 Jun 2009 18:43:20 +0200

samba (2:3.4.0~pre2-1) experimental; urgency=low

  [ Jelmer Vernooij ]
  * Split binaries out of samba-common into samba-common-bin.
    Closes: #524661

  [ Christian Perrier ]
  * New upstream version. That fixes the following bugs:
    - Do not limit the number of network interfaces. Closes: #428618
    - Fix Connect4 in samr.idl. Closes: #526229
  * "Using samba" is back.
  * Drop non-linux-ports.patch that was integrated upstream
  * Drop smbpasswd-syslog.patch that was integrated upstream
  * Drop smbclient-link.patch that was integrated upstream

  [ Debconf translations ]
  * Italian. Closes: #529350

 -- Christian Perrier <bubulle@debian.org>  Sat, 06 Jun 2009 11:45:35 +0200

samba (2:3.4.0~pre1-1) experimental; urgency=low

  * New upstream pre-release
  * "Using samba" is dropped from upstream source. Therefore, drop
    debian/samba-doc.doc-base.samba-using

 -- Christian Perrier <bubulle@debian.org>  Wed, 20 May 2009 18:50:35 +0200

samba (2:3.3.6-1) unstable; urgency=high

  * New upstream release. Security release.
  * CVE 2009-1886: Fix Formatstring vulnerability in smbclient
  * CVE 2009-1888: Fix uninitialized read of a data value

 -- Christian Perrier <bubulle@debian.org>  Fri, 26 Jun 2009 18:21:51 +0200

samba (2:3.3.5-1) unstable; urgency=low

  [ Steve Langasek ]
  * debian/patches/undefined-symbols.patch: fix up patch so that it's
    suitable for submission upstream.
  * debian/patches/proper-static-lib-linking.patch: apply the rules to
    vfstest, ldbrename, nss_wins, pam_winbind, pam_smbpass, and
    rpc_open_tcp.

  [ Debconf translations ]
  * Italian. Closes: #529350

  [ Christian Perrier ]
  * New upstream version
  * Lintian fixes:
    -  Declare versioned dependency on debhelper to fit what we have in
       debian/compat
    - samba.postinst: do not call mksmbpasswd with an absolute path
  * Upgrade Standard to 3.8.2 (checked, no change)
  * Upgrade debhelper compatibility level to 6

 -- Christian Perrier <bubulle@debian.org>  Sat, 20 Jun 2009 08:01:16 +0200

samba (2:3.3.4-2) unstable; urgency=low

  [ Christian Perrier ]
  * Do no compile with clustering support on non-Linux platforms
    Closes: #528382

  [ Debconf translations ]
  * Basque. Closes: #528757

 -- Christian Perrier <bubulle@debian.org>  Sat, 16 May 2009 17:31:09 +0200

samba (2:3.3.4-1) unstable; urgency=low

  [ Christian Perrier ]
  * New upstream release:
    - Fixed daily winbind crash when retrieving users from an ADS server
      Closes: #522907.
  * Add idmap_tdb2 module to winbind package
  * No longer shrink "dead" code from smbd, winbindd and vfstest as it prevents
    VFS modules to properly load. Closes: #524048.

  [ Debconf translations ]
  * Bengali added.

  [ Steve Langasek ]
  * Recommend logrotate instead of depending on it.  Closes: #504219.

 -- Christian Perrier <bubulle@debian.org>  Sat, 02 May 2009 10:06:16 +0200

samba (2:3.3.3-1) unstable; urgency=low

  * New upstream release:
    - Fix map readonly. Closes: #521225
    - Add missing whitespace in mount.cifs error message. Closes: #517021
    - Includes our patch to fix detection of GNU ld version. As a
      consequence, we dropped fix_wrong_gnu_ld_version_check.patch
    - Fix segfault in lookup_sid. Closes: #521408

 -- Christian Perrier <bubulle@debian.org>  Sat, 11 Apr 2009 10:12:23 +0200

samba (2:3.3.2-2) unstable; urgency=low

  [ Steve Langasek ]
  * libcap2-dev is only available on Linux, so make this build-dependency
    conditional.  Closes: #519911.

  [ Christian Perrier ]
  * Switch samba-dbg to "Section: debug"
  * Update debian/copyright for year 2009. Thanks to debian-devel
    for the reminder.
  * Dropping Adam Conrad from Uploaders
  * Dropping Eloy Paris from Uploaders with special thanks for his tremendous
    work maintaining the package between 1997 and 2004.

  [ Mathieu Parent ]
  * ensure clustering is enabled with --with-cluster-support=yes
  * build-depends on ctdb >= 1.0.73. Closes: #520202.
  * samba suggests ctdb

  [ Debconf translations ]
  * Esperanto updated.  Closes: #519237.

 -- Christian Perrier <bubulle@debian.org>  Sun, 29 Mar 2009 09:23:35 +0200

samba (2:3.3.2-1) unstable; urgency=low

  [ Christian Perrier ]
  * New upstream release. Closes: #519626
    - mounts with -o guest will now automatically try to connect anonymously.
      Closes: #423971.
    - fix for brokenness when using 'force group'.  Closes: #517760.
    - fix for saving files on Samba shares using MS Office 2007.
      LP: #337037.
  * Re-fix slave links for manual pages in samba-common. Closes: #517204.

  [ Steve Langasek ]
  * Add missing debhelper token to libpam-smbpass.prerm.

 -- Christian Perrier <bubulle@debian.org>  Sun, 15 Mar 2009 12:16:48 +0100

samba (2:3.3.1-1) unstable; urgency=low

  [ Christian Perrier ]
  * New upstream release. Closes: #516981
    Upstream fixes in that release:
    - Fixed various spelling errors/typos in manpages
      Closes: #516047
    - Fix renaming/deleting of files using Windows clients.
      Closes: #516160
    - Fix syntax error in mount.cifs(8). Closes: #454799
  * Use a slave alternative for smbstatus.1 even though that manpage
    is not provided by samba4

  [ Jelmer Vernooij ]
  * Fix slave links for manual pages in samba-common. Closes: #517204.

  [ Steve Langasek ]
  * Add Vcs-{Browser,Svn} fields to debian/control.
  * When populating the sambashare group, it's not an error if the user
    simply doesn't exist; test for this case and let the install continue
    instead of aborting.  LP: #206036.
  * debian/libpam-smbpass.pam-config, debian/libpam-smbpass.postinst,
    debian/libpam-smbpass.files, debian/rules: provide a config block
    for the new PAM framework, allowing this PAM module to
    auto-configure itself
  * debian/control: make libpam-smbpass depend on
    libpam-runtime (>= 1.0.1-2ubuntu1) for the above
  * debian/patches/fix_wrong_gnu_ld_version_check.patch: new patch to fix
    wrong detection of the GNU ld version, so that the symbol export scripts
    will be properly applied when building.
  * refresh debian/libsmbclient.symbols for 3.3.1.

 -- Steve Langasek <vorlon@debian.org>  Mon, 02 Mar 2009 00:30:35 -0800

samba (2:3.3.0-4) unstable; urgency=low

  [ Steve Langasek ]
  * Build-Depend on libcap2-dev.  Closes: #515851.
  * debian/patches/fhs-filespaths-debatable.patch: Add a missing prototype
    for cache_path, which causes nearly undiagnoseable crashes when building
    with -fPIE, because of a wrong return type!  LP: #330626.

  [ Debconf translations ]
  * Belarusian added.  Closes: #516052.
  * Traditional Chinese updated. Closes: #516594
  * Swedish updated.  Closes: #516681.

  [ Mathieu Parent ]
  * enable clustering by default (CTDB). Closes: #514050 

 -- Steve Langasek <vorlon@debian.org>  Tue, 24 Feb 2009 16:58:58 -0800

samba (2:3.3.0-3) unstable; urgency=low

  [ Steve Langasek ]
  * Re-add smb.conf fixes that were dropped in the 3.3.0 merge to unstable.
  * Make samba conflict with samba4, not with itself.

  [ Debconf translations ]
  * Vietnamese updated.  Closes: #515235.
  * Slovak updated.  Closes: #515240.

 -- Steve Langasek <vorlon@debian.org>  Mon, 16 Feb 2009 07:15:47 -0800

samba (2:3.3.0-2) unstable; urgency=low

  * Upload to unstable

 -- Christian Perrier <bubulle@debian.org>  Sat, 14 Feb 2009 13:38:14 +0100

samba (2:3.2.5-4) unstable; urgency=low

  * Fix segfault whan accessign some NAS devices running old versions of Samba
    Closes: #500129
  * Fix process crush when using gethostbyname_r in several threads
    Closes: #509101, #510450

 -- Christian Perrier <bubulle@debian.org>  Thu, 08 Jan 2009 05:59:17 +0100

samba (2:3.2.5-3) unstable; urgency=high

  * Security update
  * Fix Potential access to "/" in setups with registry shares enabled
    This fixes CVE-2009-0022, backported from 3.2.7
  * Fix links in HTML documentation index file.
    Closes: #508388
  * Drop spurious docs-xml/smbdotconf/parameters.global.xml.new
    file in the diff. Thanks to the release managers for spotting it

 -- Christian Perrier <bubulle@debian.org>  Sun, 21 Dec 2008 08:09:31 +0100

samba (2:3.2.5-2) unstable; urgency=low

  * Fix typo in bug number in a comment for the default smb.conf file
    Closes: #507620
  * Document the need to set appropriate permissions on the printer
    drivers directory, in the default smb.conf file. Also change
    the example group from ntadmin to lpadmin
    Closes: #459243
  * Add missing rfc2307.so and sfu*.so links that prevent using the
    'winbind nss info' feature properly
    Thans to Martin Dag Nilsson for reporting and Jelmer Jaarsma for
    the patch. Closes: #506109

 -- Christian Perrier <bubulle@debian.org>  Sat, 13 Dec 2008 13:56:07 +0100

samba (2:3.2.5-1) unstable; urgency=high

  * New upstream version. Security-only release.
    This addresses CVE-2008-4314: potentially leaking
    arbitrary memory contents to malicious clients.
  * Better document cases where using a "master" file for smb.conf
    is a bad idea. Closes: #483187
  * Insert example "add machine script" and "add group script" scripts
    in the default smb.conf. Closes: #349049
  * Move homepage URL to Homepage filed in debian/control

 -- Christian Perrier <bubulle@debian.org>  Thu, 27 Nov 2008 11:36:35 +0100

samba (2:3.3.0-1) experimental; urgency=low

  * New upstream release. Fixes the following bugs:
    - smb file deletion gvfs. Closes: #510564
    - smbclient du command does not recuse properly. Closes: #509258
    - mention possible workgroup field in credential files in mount.cifs(8)
      Closes: #400734
    - bashism in /usr/share/doc/samba-doc/examples/perfcounter/perfcountd.init
      Closes: #489656
    - describe '-g' option in smbclient man page. Closes: #510812
    - fix swat status table layout. Closes: #511275

  [ Jelmer Vernooij ]
  * Use alternatives for the smbstatus, nmblookup, net and 
    testparm binaries and various data files in samba-common 
    to allow installation of Samba 3 together with Samba 4. 
  * Add myself to uploaders.

  [ Christian Perrier ]
  * Add mbc_getOptionCaseSensitive@Base, smbc_setOptionCaseSensitive@Base,
    smbc_set_credentials@Base, smbc_urldecode@Base and smbc_urlencode@Base to
    libsmbclient's symbols file with 3.3.0 as version number
  * Also add 18 symbols to libwbclient0's symbols file with 3.3.0 as
    version number

 -- Christian Perrier <bubulle@debian.org>  Fri, 30 Jan 2009 21:41:49 +0100

samba (2:3.3.0~rc2-4) experimental; urgency=low

  [ Steve Langasek ]
  * Revert one of the template depersonalization changes from the -2 upload,
    because it loses important context

  [ Christian Perrier ]
  * Use double quotation marks in debconf templates
  * Add 'status" option to init scripts. Thansk to Dustin Kirkland for
    providing the patch. Closes: #488275
  * Move WHATSNEW.txt, README, Roadmap to samba-common. Closes: #491997
  * [Lintian] Add ${misc:Depends} to dependencies of binary packages
    that didn't have it already as we're using debhelper in the source
    package
  * [Lintian] Don't ignore errors in swat.postrm
  * [Lintian] Fix "local foo=bar" bashisms in samba-common.dhcp, samba.config
    and samba-common.config
  * smb.conf.5-undefined-configure.patch: fix syntax error in smb.conf(5)
    Closes: #512843

  [ Debconf translations ]
  * Asturian added. Closes: #511730

 -- Christian Perrier <bubulle@debian.org>  Sat, 24 Jan 2009 16:04:57 +0100

samba (2:3.3.0~rc2-3) experimental; urgency=low

  * Fix around the libsmbclient/libsmbclient-dev descriptions, which got
    swapped in the last upload.
  * Drop a boilerplate sentence from the samba-common, smbclient, swat, 
    samba-doc, samba-doc-pdf, samba-dbg, and libwbclient0 descriptions
    that's not relevant for these packages.
  * Hyphenate "command-line" in the smbclient short description.
  * Fix up the smbclient description, which got crossed with the smbfs one.
  * Fix the smbfs description, which was not actually fixed in the previous
    upload.  Really closes: #496206.
  * Further minor adjustments to the description of the swat package.
  * Fix various inaccuracies in the winbind package description.
  * Clarify in the description that samba-tools are extra, only useful for
    testing.

 -- Steve Langasek <vorlon@debian.org>  Tue, 30 Dec 2008 18:42:05 -0800

samba (2:3.3.0~rc2-2) experimental; urgency=low

  [ Steve Langasek ]
  * Handle clearing out netbios settings whenever the DHCP server has gone
    away.  Closes: #299618.

  [ Christian Perrier ]
  * Point the correct document about password encryption in debconf templates
    Corrected in translations as well. Closes: #502838
  * Reword debconf templates to avoid mentioning the local host as a "server".
    Closes: #171177
  * Use this opportunity for other minor rewording:
    - replace "SMB" by "SMB/CIFS"
    - more strongly discouraging the use of plain text passwords
    - unpersonnalization
  * Reword the libpam-smbpass package description
    Thanks to Justin B. Rye for the very useful suggestions
    Closes: #496196
  * Improve the package descriptions by rewording the description overhaul
    Also improve the specific information for samba and samba-dbg
    Thanks again to Justin B. Rye for the invaluable help
    Closes: #496200
  * Improve libsmbclient package description. Closes: #496197
  * Improve libwbclient0 package description. Closes: #496199
  * Improve samba-doc package description. Closes: #496202
  * Improve samba-tools package description. Closes: #496203
  * Improve samba-common package description. Closes: #496204
  * Improve smbclient package description. Closes: #496205
  * Improve smbfs package description. Closes: #496206
  * Improve swat package description. Closes: #496207
  * Improve winbind package description. Closes: #496208
  * Improve samba-doc-pdf package description. Closes: #496211
  * Update French debconf translation

 -- Christian Perrier <bubulle@debian.org>  Mon, 29 Dec 2008 11:50:04 +0100

samba (2:3.3.0~rc2-1) experimental; urgency=low

  * New upstream release

 -- Christian Perrier <bubulle@debian.org>  Wed, 17 Dec 2008 08:22:18 +0100

samba (2:3.3.0~rc1-2) experimental; urgency=low

  * Provide idmap_adex and idmap_hash in winbind.
    Thanks to Jelmer Jaarsma for reporting and providing a patch

 -- Christian Perrier <bubulle@debian.org>  Thu, 04 Dec 2008 19:59:23 +0100

samba (2:3.3.0~rc1-1) experimental; urgency=low

  * New upstream release

 -- Christian Perrier <bubulle@debian.org>  Fri, 28 Nov 2008 10:51:32 +0100

samba (2:3.3.0~pre2-1) experimental; urgency=low

  * New upstream release.

 -- Christian Perrier <bubulle@debian.org>  Fri, 07 Nov 2008 20:52:36 +0100

samba (2:3.2.4-1) unstable; urgency=low

  [ Steve Langasek ]
  * New upstream release.
    - debian/rules: we don't need to move cifs.upcall around, it's now
      installed to the right place upstream.
    - Fixed in this release:
      - typo in cifs.upcall.8. Closes: #501499

  [ Christian Perrier ]
  * Create /var/lib/samba in samba-common. Thanks to Thierry Carrez for
    the patch. Closes: #499359

 -- Christian Perrier <bubulle@debian.org>  Sat, 18 Oct 2008 08:20:31 +0200

samba (2:3.2.3-3) unstable; urgency=low

  [ Steve Langasek ]
  * Add missing manpage for cifs.upcall; thanks to Per Olofsson for pointing
    this out.  Closes: #497857.
  * Georgian debconf translation added. Closes: #498426
  * Polish debconf translation added. Thanks to Łukasz Paździora.

  [ Jelmer Vernooij ]
  * Add ldb-tools to Suggests: of samba. Closes: #488384

 -- Christian Perrier <bubulle@debian.org>  Fri, 03 Oct 2008 20:37:19 +0200

samba (2:3.2.3-2) unstable; urgency=low

  [ Christian Perrier ]
  * Fix FTBFS on GNU/kFreeBSD. Closes: #496880

 -- Steve Langasek <vorlon@debian.org>  Sat, 30 Aug 2008 00:46:07 -0700

samba (2:3.2.3-1) unstable; urgency=high

  * High-urgency upload for security fix
  * New upstream release
    - Fix "/usr/lib/cups/backend/smb does not try port 139 anymore by default"
      Closes: #491881
    - Fix the default permissions on ldb databases.  Addresses
      CVE-2008-3789; closes: #496073.
    - debian/rules, debian/smbfs.files: build with cifs.upcall,
      newly introduced to replace cifs.spnego
    - debian/rules: no more need to rename libsmbclient.so to
      libsmbclient.so.0, or libwbclient.so to libwbclient.so.0

  [ Noèl Köthe ]
  * fixing lintian warning "build-depends-on-1-revision"

 -- Steve Langasek <vorlon@debian.org>  Wed, 27 Aug 2008 10:19:59 -0700

samba (2:3.2.1-1) unstable; urgency=low

  [ Steve Langasek ]
  * Build-depend on keyutils only on the linux archs.  Closes: #493401.
  * New patch debian/patches/shrink-dead-code.patch: throw all .o files into
    a .a archive as a first pass before linking the final executables, so
    that the executables don't end up with quite so much unused code bloating
    the system.  Not applied to net or ntlm_auth, which have particularly
    hairy linking needs.  Partially addresses: bug #474543; no code was
    harmed in the making of this patch.
  * Build-depend on libcups2-dev | libcupsys2-dev, to facilitate backports.

  [ Christian Perrier ]
  * New upstream release
    - Fix trusted domain handling in Winbindd. Closes: #493752
    - Fix for print jobs that continued to show as active after printing
      had completed.  Closes: #494899.

 -- Steve Langasek <vorlon@debian.org>  Thu, 14 Aug 2008 16:13:24 -0700

samba (2:3.2.0-4) unstable; urgency=low

  * Brown paper bag bug: add a change to debian/patches/fhs-filespaths.patch
    that went missing somehow, causing samba to look for secrets.tdb in
    /etc/samba instead of /var/lib/samba where it's been for years.  No
    migration handling added, because this was only present in unstable for
    about a day.  Thanks to Rick Nelson for pointing this out.

 -- Steve Langasek <vorlon@debian.org>  Mon, 21 Jul 2008 17:39:48 -0700

samba (2:3.2.0-3) unstable; urgency=low

  * Upload to unstable.
  * debian/patches/proper-static-lib-linking.patch: fix SMB_LIBRARY macro
    and Makefile.in to properly avoid linking .a libraries into other .a
    libraries, since this bloats the libraries without providing any useful
    functionality.
  * Version the build-dependency on libtalloc-dev, to ensure we're building
    against a package with the right symbols.
  * Add debian/libsmbclient.symbols and debian/libwbclient0.symbols, to get
    more fine-grained versioned library dependencies
  * Bump the shlibs version for libsmbclient to 2:3.2.0, as new symbols
    have been added.
  * Re-add docs/registry to samba-doc, restored upstream
  * Move schannel_store.tdb out of /etc/samba to /var/lib/samba, where it
    belongs according to the FHS.  Closes: #454770.

 -- Steve Langasek <vorlon@debian.org>  Sun, 20 Jul 2008 15:38:10 -0700

samba (2:3.2.0-2) experimental; urgency=low

  * Fix up the copyright file to correctly document that we're now under
    GPLv3, not GPLv2.

 -- Steve Langasek <vorlon@debian.org>  Tue, 08 Jul 2008 12:21:47 -0700

samba (2:3.2.0-1) experimental; urgency=low

  [ Christian Perrier ]
  * New samba-tools package to provide all "torture" tools:
    smbtorture msgtest masktest locktest locktest2 nsstest vfstest
    pdbtest talloctort replacetort tdbtorture smbconftort
  * Upgrade Standard to 3.8.0 (checked)
  * Merged from unstable:
    * Drop "invalid users = root" from the default smb.conf file
      as it differs from upstream's behaviour and upstream is fairly
      noisy about this choice of ours. Closes: #462046
    * Drop commented "guest account = nobody". This is already upstream's
      default
    * Remove versioned Build-Depends when satisfied in etch (actually all
      versioning in Build-Depends)
    * Remove Conflicts with non-existing packages
    * Drop dpkg-dev and binutils from Build-Depends, since the versioned
      build-dep is no longer needed and these are both Build-Essential
    * Mini-policy for settings in smb.conf:
      - don't explicitly set settings to their default value
      - commented settings with the default value are commented with "#"
      - commented settings with a non-default value are commented with ";"
    * Apply this policy to "socket options". Closes: #476104
    * No longer gratuitously use /usr/lib/libsmbclient.so.0.1 but a more logical
      libsmbclient.so.0 as upstream doesn't assign versions
    * Add idmap_*(8) man pages (idea taken from SerNet packages)
    * Create the entire set of directories needed by clients for
      Point-and-Click printing (including old clients!) in
      /var/lib/samba/printers (idea taken from SerNet packages)
    * Update copyright and README.debian information for current and past
      maintainers. Remove redundant mention of Tridge (the copyright is enough)
    * Add doc-base files for samba-doc-pdf. Closes: #451685
    * add a soft dependency on slapd in init script to allow
      proper operation when dependency-based boot sequence is enabled.
      Thanks to Petter Reinholdtsen for reporting and providing a patch
      Closes: #478800
  * Rename libcupsys2-dev to libcups2-dev in build dependencies
  * Localize SWAT in German. Closes: #487681

  [ Debconf translations ]
  * Merged from unstable:
    * Kurdish. Closes: #480151
    * Romanian updated. Closes: #488709.

  [ Steve Langasek ]
  * New upstream release
  * Merged from unstable:
    * debian/patches/no-unnecessary-cups.patch: don't try to connect to a
      cups server when we know that no printers are configured.
      Closes: #479512.

  [ Jelmer Vernooij ]
  * Merged from unstable:
  * Fix bashism in smbtar. (Closes: #486056)

  [ Peter Eisentraut ]
  * Merged from unstable:
    * Removed myself from Uploaders

 -- Christian Perrier <bubulle@debian.org>  Sun, 06 Jul 2008 09:59:07 +0200

samba (2:3.2.0~rc2-1) experimental; urgency=low

  [ Christian Perrier ]
  * New upstream release

  [ Steve Langasek ]
  * Enable building of cifs.spnego for the smbfs package, adding a
    build-dependency on keyutils-dev, to allow kerberos-based authentication
    of cifs mounts.  Closes: #480663, LP: #236830.

 -- Christian Perrier <bubulle@debian.org>  Thu, 12 Jun 2008 17:17:38 +0200

samba (2:3.2.0~rc1-2) experimental; urgency=low

  * Reupload to experimental. Sigh.

 -- Christian Perrier <bubulle@debian.org>  Sat, 31 May 2008 11:08:14 +0200

samba (1:3.2.0~rc1-1) unstable; urgency=low

  * New upstream version
  * debian/samba-doc.doc-base.samba-using: index file is no named toc.html

 -- Christian Perrier <bubulle@debian.org>  Fri, 30 May 2008 20:22:57 +0200

samba (1:3.2.0~pre3-1) experimental; urgency=low

  * New upstream version
  * debian/patches/fix-manpage-htmlchars.patch: dropped as fixed upstream
  * docs/registry removed from samba-doc as missing from upstream tarball
    (upstream bug #5421)
  * debian/samba-doc.doc-base.samba-using: The index (and only) file
    is now book.html

 -- Christian Perrier <bubulle@debian.org>  Sat, 26 Apr 2008 08:20:21 +0200

samba (1:3.2.0~pre2-2) experimental; urgency=low

  [ Christian Perrier ]
  * Upload to experimental with an epoch as the earlier version
    accidentally went to unstable.

  [ Peter Eisentraut ]
  * Removed myself from Uploaders

 -- Christian Perrier <bubulle@debian.org>  Sun, 06 Apr 2008 20:38:35 +0200

samba (3.2.0~pre2-1) unstable; urgency=low

  * New upstream (pre-)release. It closes the following bugs:
    - typos in net.8. Closes: #460487, #460491
    - mention insmb.conf(5) that logging still occurs when
      "syslog only" is enabled and "syslog=0". Closes: #311300
    - bad link in HTML docs. Closes: #358479
    - enhance a useless and confusing debug message in pdb_ldap
      Closes: #448546
    - mention the correct default debug level in smbclient(1)
      Closes: #292371
    - no longer mention that "ip" parameter can use the host name
      in mount.cifs(8). Closes: #296057
    - wrong spelling of "its own" in source comments fixed
      Closes: #448686
    - fix "ldapsam_getgroup: Did not find group" debug message
      Closes: #448546
    - fix smbclient(1): useless use of cat. Closes: #429349

  [ Steve Langasek ]
  * debian/patches/fix-manpage-htmlchars.patch: patch all the manpages from
    3.2.0pre2, which ended up with html entity encodings embedded in them
    by mistake.  This patch is expected to go away again for 3.2.0pre3.
  * fix up the FHS patches for the new upstream release:
    - debian/patches/fhs-newpaths.patch has been merged upstream, drop it.
    - debian/patches/fhs-filespaths.patch has been mostly applied; only one
      path usage remains inconsistent, and a new .tdb has been added with
      the wrong path so fix this up here too.
    - debian/patches/fhs-filespaths-debatable.patch: updated for some new
      uses of lock_path() which we map to cache_path().
    - debian/patches/fhs-assignpaths.patch: patch source/m4/check_path.m4
      instead of source/configure.in.
  * debian/patches/smbstatus-locking.patch: merged upstream
  * debian/patches/smbpasswd-syslog.patch: updated to account for new
    calls to logging functions
  * Handle the new libraries available in samba 3.2: ship libwbclient as a
    shared library, link against the system libtalloc (adding a
    build-dependency on libtalloc-dev - which is actually sort of kludgy
    because this only works as long as the system libtalloc has the same
    soname as the one within the samba tree, this should be fixed to
    properly build against the system libtalloc), and suppress generation
    of the tdb and netapi libraries which aren't useful to us right now.

 -- Christian Perrier <bubulle@debian.org>  Wed, 05 Mar 2008 22:45:28 +0100

samba (2:3.0.31-1) unstable; urgency=medium

  * New upstream release

 -- Christian Perrier <bubulle@debian.org>  Sat, 12 Jul 2008 16:57:09 +0200

samba (2:3.0.30-4) unstable; urgency=low

  [ Christian Perrier ]
  * Rename libcupsys2-dev to libcups2-dev in build dependencies
  * Localize SWAT in German. Closes: #487681
  
  [ Jelmer Vernooij ]
  * Fix bashism in smbtar. (Closes: #486056)

  [ Jamie Strandboge ]
  * debian/patches/upstream_bug5517.patch: adjust cli_negprot() to properly
    calculate buffer sizes. This bug was introduced in the fix for
    CVE-2008-1105. Closes: #488688

  [ Debconf translations ]
  * Romanian updated. Closes: #488709.

 -- Christian Perrier <bubulle@debian.org>  Sun, 06 Jul 2008 11:43:53 +0200

samba (2:3.0.30-3) unstable; urgency=low

  [ Christian Perrier ]
  * add a soft dependency on slapd in init script to allow
    proper operation when dependency-based boot sequence is enabled.
    Thanks to Petter Reinholdtsen for reporting and providing a patch
    Closes: #478800

  [ Steve Langasek ]
  * debian/patches/no-unnecessary-cups.patch: don't try to connect to a cups
    server when we know that no printers are configured.  Closes: #479512.

 -- Christian Perrier <bubulle@debian.org>  Tue, 10 Jun 2008 21:03:51 +0200

samba (2:3.0.30-2) unstable; urgency=high

  * Brown paper bag releae with epoch increased after yet another
    accidental upload of 3.2.0 to unstable. Sigh and apologies to
    autobuilders.

 -- Christian Perrier <bubulle@debian.org>  Sat, 31 May 2008 12:08:50 +0200

samba (1:3.0.30-1) unstable; urgency=high

  * New upstream release: fix a heap overflow when parsing SMB responses in
    client code. (CVE-2008-1105). Closes: #483410

 -- Christian Perrier <bubulle@debian.org>  Wed, 28 May 2008 22:38:44 +0200

samba (1:3.0.29-1) unstable; urgency=low

  * New upstream release

 -- Christian Perrier <bubulle@debian.org>  Thu, 22 May 2008 07:31:55 +0200

samba (1:3.0.28a-3) unstable; urgency=low

  * The "bug hunting at SambaXP" release
  * Drop "invalid users = root" from the default smb.conf file
    as it differs from upstream's behaviour and upstream is fairly
    noisy about this choice of ours. Closes: #462046
  * Drop commented "guest account = nobody". This is already upstream's
    default
  * Remove versioned Build-Depends when satisfied in etch (actually all
    versioning in Build-Depends)
  * Remove Conflicts with non-existing packages
  * Drop dpkg-dev and binutils from Build-Depends, since the versioned
    build-dep is no longer needed and these are both Build-Essential
  * Mini-policy for settings in smb.conf:
    - don't explicitly set settings to their default value
    - commented settings with the default value are commented with "#"
    - commented settings with a non-default value are commented with ";"
  * Apply this policy to "socket options". Closes: #476104
  * No longer gratuitously use /usr/lib/libsmbclient.so.0.1 but a more logical
    libsmbclient.so.0 as upstream doesn't assign versions
  * Add idmap_*(8) man pages (idea taken from SerNet packages)
  * Create the entire set of directories needed by clients for
    Point-and-Click printing (including old clients!) in
    /var/lib/samba/printers (idea taken from SerNet packages)
  * Update copyright and README.debian information for current and past
    maintainers. Remove redundant mention of Tridge (the copyright is enough)
  * Add doc-base files for samba-doc-pdf. Closes: #451685
  * Kurdish debconf translation. Closes: #480151

 -- Christian Perrier <bubulle@debian.org>  Wed, 16 Apr 2008 23:14:46 +0200

samba (1:3.0.28a-2) unstable; urgency=low

  [ Peter Eisentraut ]
  * Removed myself from Uploaders

  [ Steve Langasek ]
  * debian/patches/manpage-encoding.patch: fix up the manpage synopses to
    not use embedded iso8859-1 non-break spaces, there is a roff escape
    sequence that we should use instead.  Closes: #470844.

  [ Christian Perrier ]
  * Reupload with an epoch to supersede an accidental upload of 3.2.0
    in unstable

 -- Christian Perrier <bubulle@debian.org>  Sat, 05 Apr 2008 11:59:23 +0200

samba (3.0.28a-1) unstable; urgency=low

  [ Christian Perrier ]
  * New upstream release. This fixes the following Debian bugs:
    - Prevent nmbd from shutting down when no network
      interfaces can be located. Closes: #433449
  * Debian patches dropped as applied upstream:
    - make-distclean.patch
    - linux-cifs-user-perms.patch
    - cifs-umount-same-user.patch
    - get_global_sam_sid-non-root.patch
    - chgpasswd.patch
    - cups.patch
  * Fix doc-base section from Apps/Net to Network
  * Fix copyright in debian/copyright
  * Updated Standards-Version to 3.7.3 (no changes needed)
  * [Lintian] No longer use -1 revision for the libacl-dev build
    dependency

  [ Steve Langasek ]
  * Merge smb.conf changes from Ubuntu:
    - correct an inconsistency inthe winbind enum comment
    - correct default and example settings to use the canonical names for all
      options, rather than historical synonyms
    - clarify the comment for 'max log size'.
    Thanks to Chuck Short and Richard Laager.
  * Add an additional sed command to samba-common.postinst to cleverly
    pick up any shares that have been appended to the default smb.conf 
    and exclude them from the ucf diff.

 -- Christian Perrier <bubulle@debian.org>  Fri, 14 Mar 2008 21:28:16 +0100

samba (3.0.28-4) unstable; urgency=low
 
  [ Steve Langasek ]
  * Brown paper bag: fix samba-common.files to list all of the smb.conf
    templates, not just the current one.  Closes: #470138.
  * Drop debian/patches/gcc42-arm-workaround.patch, which should have been
    dropped in the previous upload

 -- Steve Langasek <vorlon@debian.org>  Sun, 09 Mar 2008 04:09:26 -0700

samba (3.0.28-3) unstable; urgency=low

  * Drop the arm optimization workaround, as the compiler is now reported
    to be fixed.
  * Add missing eventlogadm(8) manpage.
  * Refresh the list of Linux architectures from type-handling, to pick up
    libacl-dev on armel.  Closes: #465121.
  * Convert handling of smb.conf to use ucf, so that we can sanely manage
    syntax changes going forward.
  * In the process, fix the dhcp handling to allow proper reconfiguration
    via debconf.

  [ Debconf translations ]
  * Indonesian added. Closes: #469976

 -- Steve Langasek <vorlon@debian.org>  Sat, 08 Mar 2008 17:11:16 -0800

samba (3.0.28-2) unstable; urgency=low

  [ Steve Langasek ]
  * Drop some further code in samba-common.postinst that's specific to
    pre-3.0 upgrades.
  * Make the mount.smbfs wrapper a bash script instead of a POSIX sh script,
    so we can use bash array variables and cope with arguments containing
    embedded spaces (such as share names).  Thanks to Julian Gilbey
    <jdg@debian.org> for the patch.  Closes: #457105.
  * debian/patches/gcc42-arm-workaround.patch: work around an arm compiler
    problem by building rpc_parse/parse_prs.o with -O0 on this architecture.
    Thanks to Martin Michlmayr for helping to pin down the problem file.
    Closes: #445566.
  * mount.smbfs: map the smbfs "guest" option to "guest,sec=none", which is
    a closer approximation of the semantics with cifs.

 -- Christian Perrier <bubulle@debian.org>  Sat, 05 Jan 2008 09:46:06 +0100

samba (3.0.28-1) unstable; urgency=high

  * New upstream release. Security fix
  * Fix a remote code execution vulnerability when running as a domain
    logon server (PDC or BDC).  (CVE-2007-6015)

 -- Christian Perrier <bubulle@debian.org>  Tue, 11 Dec 2007 00:12:11 +0530

samba (3.0.27a-2) unstable; urgency=low

  * debian/patches/disable-weak-auth.patch: disable plaintext authentication
    on the client, and lanman authentication on both client and server, by
    default since these are only needed for Win9x or Samba with encrypted
    passwords disabled and are potential password attack vectors.  This
    change is backported from Samba 3.2.  LP: #163194.
  * Don't build the userspace tools for the deprecated smbfs kernel driver
    anymore; instead, use a shell wrapper around mount.cifs that translates
    option names between the smbfs and cifs drivers.
    Closes: #169624, #256637, #265468, #289179, #305210, #410075;
    LP: #29413
  * debian/panic-action: detect when we're on an Ubuntu system and direct bug
    reporters to Launchpad instead of to the Debian BTS.  Closes: #452940.
  * debian/samba.init: call log_progress_msg separately for each daemon on
    stop rather than passing a second arg to log_daemon_msg, for greater
    compatibility with both Debian and Ubuntu LSB initscript implementations.
    Closes: #453350.
  * Drop smbldap-tools to Suggests:, consistent with the textbook meaning of
    recommends/suggests which is now implemented correctly in apt.
    Closes: #453144.
  * Get rid of the build-dependency on type-handling:
    - add a new target, "update-archs", to be invoked by hand to refresh
      the list of known Linux architectures for the libacl1-dev
      build-dep; this avoids the clean target making changes to
      debian/control
    - rework the sed line so that it works in-place on debian/control,
      so we can get rid of debian/control.in as well and just update
      debian/control directly
    Closes: #340570.

 -- Steve Langasek <vorlon@debian.org>  Tue, 04 Dec 2007 18:35:29 -0800

samba (3.0.27a-1) unstable; urgency=low

  [ Steve Langasek ]
  * New upstream release
    - fix regression with smbfs clients, introduced by the security fix in
      3.0.27.  Closes: #451839.
    - debian/patches/cifs-umount-trailing-slashes.patch: merged upstream.
  * Drop the deprecated "printer admin" example from the default smb.conf.
    Closes: #451273.
  * Add a *new* debian/patches/cups.patch to *enable* cups as the default
    printing system, because since the original introduction of this patch
    in Debian there was a regression upstream that caused cups to never be
    selected as the default print system.
  * Set the default value for the workgroup question to "WORKGROUP" in
    samba-common.templates, not just in the template smb.conf, so that the
    debconf question comes out right every time; and always treat this
    as a high-priority debconf question instead of selecting the
    priority based on whether there's an existing value, since there's
    now *always* an existing value but the value doesn't tell us
    anything meaningful about the user's preference.  Closes: #451271.
  * Drop some code from samba.postinst that only applies to upgrades from
    pre-3.0 (i.e., pre-sarge) packages

  [ Christian Perrier ]
  * Update the "built by" part of README.debian
  * Remove the very outdated parts of README.debian

 -- Steve Langasek <vorlon@debian.org>  Fri, 23 Nov 2007 13:04:52 -0800

samba (3.0.27-1) unstable; urgency=low

  * New upstream version
    - fixes a remote code execution vulnerability when running nmbd as a
      WINS server. (CVE-2007-5398; closes: #451385)
    - fixes a buffer overflow in nmbd when running as a domain controller
      during processing of GETDC logon server requests. (CVE-2007-4572)

  [ Steve Langasek ]
  * fhs.patch: net usershares should also be stored under /var/lib, not under
    /var/run.  No transition handling in maintainer scripts, since this
    feature is not activated by default.
  * get_global_sam_sid-non-root.patch: avoid calling get_global_sam_sid()
    from smbpasswd -L or pam_smbpass when running as non-root, to avoid a
    foreseeable panic.  Closes: #346547, #450738.
  * usershare.patch: enable "user shares" by default in the server with a
    default limit of 100, to support user shares on both upgrades and new
    installs with no need to munge config files.  Thanks to Mathias Gug
    <mathiaz@ubuntu.com> for the patch.  Closes: #443230.
  * On Ubuntu, support autopopulating the sambashare group using the existing
    members of the admin group; no equivalent handling is done on Debian,
    because there doesn't seem to be an appropriate template group we can use
    that wouldn't be considered a privilege escalation for those users.
  * Update Samba to explicitly use the C locale when doing password changes,
    to account for Linux-PAM's recently adopted i18n support.
    Closes: #451272.
  * Enforce creation of the pid directory (/var/run/samba) in the samba
    init script, for compatibility with systems that use a tmpfs for
    /var/run.  Closes: #451270.
  * debian/patches/cups.patch, debian/NEWS: drop the patch to force bsd
    as the default printing system, as CUPS is now the dominant/default
    printing system for Linux.

  [ Debconf translations ]
  * Hebrew added. Closes: #444054

  [ Christian Perrier ]
  * Split fhs.patch into 3 separate patches to make upstream integration
    easier:
    - fhs-newpaths.patch: introduce new paths
    - fhs-filespaths.patch: assign files to new paths
    - fhs-assignpaths.patch: assign paths to FHS-compatible locations
  * Compile with DNS update support. Thanks to Matthias Gug for
    reporting and contributions from Launchpad's #156686
    Closes: #449422

 -- Steve Langasek <vorlon@debian.org>  Thu, 15 Nov 2007 11:46:17 -0800

samba (3.2.0~pre1-1) experimental; urgency=low

  * New upstream (pre-)release

  [ Steve Langasek ]
  * fhs.patch: net usershares should also be stored under /var/lib, not under
    /var/run.  No transition handling in maintainer scripts, since this
    feature is not activated by default.
  * Update smbstatus-locking.patch to use db_open() instead of
    tdb_open(), per upstream recommendation.
  * Use talloc_strdup() and talloc_asprintf() instead of static strings in
    data_path(), state_path(), and cache_path(), as suggested by Volker
    Lendecke.

  [ Debconf translations ]
  * Hebrew added. Closes: #444054

  [ Christian Perrier ]
  * Split fhs.patch into 4 separate patches to make upstream integration
    easier:
    - fhs-newpaths.patch: introduce new paths
    - fhs-filespaths.patch: assign files to new paths
    - fhs-filespaths-debatable.patch: assign files to new paths (part that
      seems more difficult to be integrated upstream)
    - fhs-assignpaths.patch: assign paths to FHS-compatible locations

 -- Christian Perrier <bubulle@debian.org>  Sun, 21 Oct 2007 09:14:42 +0200

samba (3.0.26a-1) unstable; urgency=low

  * New upstream release.
  * Remove the samba-common/unsupported-passdb debconf template and
    the associated code in samba-common.postinst, that deals with pre-etch
    versions transition
  * Remove the samba/tdbsam template and the remaining line referencing
    it (for no need) in samba.postinst. That code was removed in 3.0.23c-2
    and was dealing with pre-3.0 transitions.

 -- Christian Perrier <bubulle@debian.org>  Sun, 16 Sep 2007 10:16:29 +0200

samba (3.0.26-1) unstable; urgency=high

  * New upstream release: security update for CVE-2007-4138: 
    incorrect primary group assignment for domain users using the rfc2307 or
    sfu winbind nss info plugin.

 -- Christian Perrier <bubulle@debian.org>  Tue, 11 Sep 2007 19:16:32 +0200

samba (3.0.25c-1) unstable; urgency=low

  [ Noèl Köthe ]
  * new upstream released from 2007-08-20
    - added smbfs deprecation information to help and manpage
      Closes: #360384
    - fixed winbind leaking file descriptors
      Closes: #410663
    - fixed smbpasswd fails with errorcode SUCCESS as normal user
      Closes: #155345

  [ Christian Perrier ]
  * Drop the (upstream unmaintained) python bindings (python-samba package)
  * swat: turn the dependency on samba-doc to a Recommends:
    Thanks to Peter Eisentraut for dealing with that issue and bringing it
    back. Closes: #391742

 -- Christian Perrier <bubulle@debian.org>  Sun, 26 Aug 2007 14:57:16 +0200

samba (3.0.25b-2) unstable; urgency=low

  [ Steve Langasek ]
  * Don't start nmbd if 'disable netbios' is set in the config.
    Closes: #429429.
  * missing_userspace_bugzilla999.patch: always use opt_gid and opt_uid,
    set to those of the invoking user, when called as non-root.
    Closes: #431661.
  * Fix up fhs.patch for some new FHS regressions:
    - make sure all references to winbindd_idmap.tdb look in /var/lib/samba
    - make sure all references to winbindd_cache.tdb look in /var/cache/samba
    - share_info.tdb belongs in /var/lib/samba; this is a regression
      introduced in 3.0.23-1, so fix up this path on samba upgrade
    - move the ADS "gpo" cache directory to /var/cache/samba
    - move idmap_cache.tdb to /var/cache/samba, and fix up the path on
      winbind upgrade
  * linux-cifs-user-perms.patch: also support setting a default uid and gid
    value when mount.cifs is called as non-root
  * cifs-umount-trailing-slashes.patch: canonicalize mount point names when
    umount.cifs is called, to avoid unnecessarily leaving entries behind in
    /etc/mtab if invoked with a trailing slash in the mount point name
  * cifs-umount-same-user.patch: the CIFS_IOC_CHECKMOUNT ioctl check
    in umount.cifs assumed that errors would return a value > 0, when in fact
    the return value on failure is -1.  Correct this assumption, which was
    allowing any user to unmount shares mounted by other users.
  * smbpasswd-syslog.patch: Fix pam_smbpass to no longer call openlog()
    and closelog(), since this will interfere with syslogging behavior
    of the calling application.  Closes: #434372.
  * swat should depend only on inet-superserver, not update-inetd, per
    Marco d'Itri.

  [ Christian Perrier ]
  * debian/panic-action: bail out if there's no "mail" command
    Patch from the Ubuntu samba packagers.
  * debian/smb.conf: use the comment from Ubuntu package for the "valid users"
    setting of [homes] as a basis for ours. Ubuntu's wording is better.

  [ Peter Eisentraut ]
  * Don't ignore errors from make distclean, as per lintian check

  [ Debconf translations ]
  * Gujarati updated. Closes: #436215

 -- Steve Langasek <vorlon@debian.org>  Fri, 17 Aug 2007 18:38:58 -0700

samba (3.0.25b-1) unstable; urgency=low

  * New upstream version
  * Bugs fixed upstream:
    - correct default mentioned for "store dos attribute" in smb.conf(5)
      Closes: #367379
    - fix typo in pdbedit.c. Closes: #421758
    - fixed crashes in idmap_rid. Closes: #428411
    - misleading documentation in smb.conf(5). Closes: #218477
    - don't crash when no eventlog names are defined in smb.conf
      Closes: #424683
    - typography errors in manpages. Closes: #427865, #418811
    - fix compilation and linking of pam_smbpass.so. Closes: #430755
  * Drop patches that have been applied upstream:
    - nmbd-signalling.patch

 -- Christian Perrier <bubulle@debian.org>  Wed, 27 Jun 2007 15:12:13 +0200

samba (3.0.25a-2) unstable; urgency=low

  [ Debconf translations ]
  * Danish updated. Closes: #426773

  [ Christian Perrier ]
  * Clean out some remaining cruft that is not deleted
    by "make clean". Taken from Ubuntu patches.
  * Add missing userspace patches to properly pass uid and gid with 2.6
    kernels. See #408033 and upstream's #999 for rationale
  * Drop smbmount-unix-caps.patch as workaraound for #310982 as the issue
    is fixed in 2.4 and 2.6 kernels (2.6 kernels need
    missing_userspace_bugzilla999.patch, though)
    Closes: #408033
  * Add the samba-common and winbind packages to samba-dbg to get
    debugging symbols for winbindd, net, etc.
  * Replace all occurrences of ${Source:Version} by ${$binary:Version} in
    dependencies. All these were Arch:any depending on Arch:any (the only
    Arch:any depending on Arch:all already used ${source:Version}

  [ Steve Langasek ]
  * Update samba.config to not override user preference on passdb.tdb
    creation after initial configuration.  Closes: #350926.
  * Drop the last vestiges of the unified samba.patch; this reverts the
    change for bug #112195 which it's been determined has no actual security
    benefits, and drops the fix for bug #106976 which is superseded
    upstream.

  [ Debconf translations ]
  * Vietnamese updated.  Closes: #426979.

 -- Christian Perrier <bubulle@debian.org>  Wed, 13 Jun 2007 15:47:06 +0200

samba (3.0.25a-1) unstable; urgency=low

  [ Christian Perrier ]
  * New upstream version
  * Bugs fixed upstream:
    - password expiration loog on samba domain controllers. Closes: #425083
    - no more login on samba servers that are members of samba domains
      Closes: #425680, #426002
    - users no longer have access according to their secondary groups
      on shares with "force group". Closes: #424629
  * Debian packaging fixes:
    - Enforce building with "--with-ads" and therefore fail
      when the build can't be done with kerberos support.
      Closes: #424637
    - debian/control: wrap long lines in packages' descriptions
    - uncomment out use of type-handling in the clean target, because
      type-handling has been fixed to support the new /usr/share/dpkg/ostable
    - avoid installing extra COPYING files in /usr/share/doc/* (one was
      installed along with the pcap2nbench example)
  * Merge Ubuntu changes:
    - use of PIDDIR instead of hardcoding it in samba.init and winbind.init
  * Patches to upstream source:
    - patches/fhs.patch: recreate winbindd_cache.tdb in the cache directory
      instead of the lock directory. Thanks to C. K. Jester-Young for the
      patch. Closes: #425640

  [ Steve Langasek ]
  * swat and samba depend on update-inetd instead of on netbase; swat also
    depends on "openbsd-inetd | inet-superserver", for samba this is only a
    Suggests.

 -- Christian Perrier <bubulle@debian.org>  Sun, 27 May 2007 09:30:02 +0200

samba (3.0.25-1) unstable; urgency=high

  * New upstream version including security fixes
  * Bugs fixed upstream:
    - nmbd no longer segfaults on bad interface line
      Closes: #265577, #386922, #359155, #366800
    - documentation issues about displaycharset. Closes: #350790
    - documentation makes it clear that case options such as
      "default case" can only be set on a per-share basis.
      Closes: #231229
    - all occurrences of "encypt" fixed in smb.conf(5)
      Closes: #408507
    - two typos on "account" fixed in source/passdb/pdb_ldap.c and
      source/utils/pdbedit.c. Closes: #402392
    - no longer panic when using the (deprecated) "only user" option
      in user level security. Closes: #388282
    - CVE-2007-2444 (User privilege elevation because of a local SID/Name
      translation bug)
    - CVE-2007-2446 (Multiple heap overflows allow remote code execution)
    - CVE-2007-2447 (Unescaped user input parameters are passed as
                     arguments to /bin/sh allowing for remote command
                     execution)

  [ Debconf translations ]
  * Marathi added. Closes: #416802
  * Esperanto added. Closes: #417795.
  * Basque updated. Closes: #418196.
  * Wolof updated. Closes: #421636

  [ Christian Perrier ]
  * /etc/dhcp3/dhclient-enter-hooks.d/samba tests for /etc/init.d/samba
    before running invoke-rc.d. Closes: #414841

  [ Steve Langasek ]
  * Comment out use of type-handling in the clean target, because
    type-handling is currently broken in unstable and clean shouldn't be
    editing debian/control anyway.

 -- Christian Perrier <bubulle@debian.org>  Mon, 14 May 2007 10:30:15 +0200

samba (3.0.24-6) unstable; urgency=high

  * Arrrgh, cut'n'paste error in the regexp in the last upload, so the bug
    is still present :/  Fix a missing ] in the regexp for passdb backend
    checking, really-closes: #415725.

 -- Steve Langasek <vorlon@debian.org>  Sat, 24 Mar 2007 03:32:46 -0700

samba (3.0.24-5) unstable; urgency=high

  * The "see what you get for trusting the quality of my packages,
    release team?  Release team, please unblock this package" release.
  * High-urgency brown-paper-upload for etch-targetted fix for
    regression introduced in the last version

  [ Steve Langasek ]
  * Fixed the regexp used for matching broken passdb backend settings,
    since we were getting false positives on *all* values. :/  The
    correct match should be: one or more non-space, non-comma
    characters, followed by a space or a comma, followed by zero or more
    spaces, followed by one or more non-space characters.  Closes: #415725.

  [ Debconf translations ]
  * Nepali
  * Korean; closes: #414883.
  * Russian
  * Arabic
  * Portuguese
  * Greek. Closes: #415122
  * Norwegian Nynorsk added.
  * Marathi added. Closes: #416802

 -- Steve Langasek <vorlon@debian.org>  Wed, 21 Mar 2007 13:49:46 -0700

samba (3.0.24-4) unstable; urgency=medium

  [ Steve Langasek ]
  * Documentation fix for a problem affecting upgrades from sarge: if
    passdb backend is still a comma- or space-separated list after any
    attempts at automatic fix-ups, throw a debconf error notifying the
    user that they'll need to fix this manually.  Closes: #408981.

  [ Debconf translations ]
  * French
  * Spanish
  * Galician; closes: #414605.
  * Swedish; closes: #414610.
  * Brazilian Portuguese; closes: #414603.
  * German; closes: #414630.
  * Norwegian Bokmål; closes: #414619.
  * Bulgarian; closes: #414624.
  * Romanian; closes: #414629.
  * Tagalog; closes: #414637.
  * Khmer; closes: #381833.
  * Thai; closes: #414664.
  * Slovak; closes: #414665.
  * Slovenian
  * Simplified Chinese; closes: #414671.
  * Japanese; closes: #414673.
  * Hungarian; closes: #414677.
  * Dzongkha; closes: #414680.
  * Estonian; closes: #414679.
  * Catalan
  * Malayalam; closes: #414728
  * Traditional Chinese; closes: #414730
  * Turkish
  * Italian; closes: #414708
  * Finnish; closes: #414736
  * Dutch; closes: #414741
  * Albanian; closes: #414778.
  * Czech; closes: #414793.

 -- Steve Langasek <vorlon@debian.org>  Tue, 13 Mar 2007 16:29:21 -0700

samba (3.0.24-3) unstable; urgency=low

  [ Christian Perrier ]
  * Merge some Ubuntu changes:
    - do not expose the Samba version anymore
    - default workgroup set to WORKGROUP (default workgroup of
      Windows workstations)
  * Fix FTBFS on GNU/kFreeBSD. Thanks to Petr Salinger for the patch
    Closes: #394830
  * Add commented "winbind enum*" settings in smb.conf
    This will point users to these important settings which changed
    their default behaviour between sarge and etch. Closes: #368251

  [ Steve Langasek ]
  * samba-common.dhcp: support creating /etc/samba/dhcp.conf the first
    time the script is called if the dhcp client was already running at
    the time of install, and manually reload samba to get the updated
    config files read.  Thanks to Bas Zoetekouw for the patch.
    Closes: #407408.
  * While we're at it, use atomic replace for /etc/samba/dhcp.conf just
    in case someone else reloads samba while the script is running.  Low
    impact, low-risk change.

 -- Steve Langasek <vorlon@debian.org>  Sun, 11 Mar 2007 23:34:10 -0700

samba (3.0.24-2) unstable; urgency=low

  * Re-upload with a proper .orig.tar.gz.

 -- Steve Langasek <vorlon@debian.org>  Mon,  5 Feb 2007 19:55:34 -0800

samba (3.0.24-1) unstable; urgency=high

  * New upstream release, security update
  * Fixes for the following security advisories:
    - Directly affecting Debian:
      - CVE-2007-0452 (Potential Denial of Service bug in smbd)
    - Not affecting Debian:
      - CVE-2007-0453 (Buffer overrun in NSS host lookup Winbind
        NSS library on Solaris)
      - CVE-2007-0454 (Format string bug in afsacl.so VFS plugin)
  * Correct paths for the documentation pointers in the default smb.conf
    file. Thanks to Ted Percival for his care reporting this. Closes: #408898

 -- Christian Perrier <bubulle@debian.org>  Mon,  5 Feb 2007 05:27:07 +0100

samba (3.0.23d-4) unstable; urgency=low

  * Debconf translation updates:
    - Slovenian added.

 -- Christian Perrier <bubulle@debian.org>  Wed,  3 Jan 2007 08:43:50 +0100

samba (3.0.23d-3) unstable; urgency=low

  * Debconf translation updates:
    - Malayalam added. Closes: #403107
    - Tamil added. Closes: #403353

 -- Christian Perrier <bubulle@debian.org>  Mon,  1 Jan 2007 10:17:18 +0100

samba (3.0.23d-2) unstable; urgency=low

  * Build-Conflicts: libfam-dev to avoid problems accessing shares
    when using GAMIN. Closes: #400617
  * Lintian fixes:
    - Run debconf-updatepo in the clean target to ensure up-to-date PO
      and POT files
    - debian/patches/no_unbreakable_spaces_in_man.patch:
      Replace all non-breakable spaces by regular spaces in man pages.
      They are encoded in ISO-8859-1 which is not recommended in man pages.
      This should be submitted upstream.
    - reformat too long lines in package description

 -- Christian Perrier <bubulle@debian.org>  Sun,  3 Dec 2006 09:39:29 +0100

samba (3.0.23d-1) unstable; urgency=low

  * new upstream release (2006-11-15)

  [ Noèl Köthe ]
  * updated documentation.patch for 3.0.23d
  * updated non-linux-ports.patch for 3.0.23d
  * updated adapt_machine_creation_script.patch for 3.0.23d
  * updated autoconf.patch for 3.0.23d

  [ Debconf translations ]
  * Added Bosnian. Closes: #396634
  * Added Bulgarian. Closes: #397773

 -- Noèl Köthe <noel@debian.org>  Thu, 16 Nov 2006 13:55:26 +0100

samba (3.0.23c-4) unstable; urgency=low

  [ Debconf translations ]
  * Added Greek.
  * Added Gujarati. Closes: #394430
  * Added Korean. Closes: #394509
  * Added Nepali.
  * Updated Czech (typo fixed).
  * Added Wolof. Closes: #396079

 -- Christian Perrier <bubulle@debian.org>  Sun,  5 Nov 2006 09:42:40 +0100

samba (3.0.23c-3) unstable; urgency=low

  [ Debconf translations ]
  * Updated Catalan; thanks to Guillem Jover for his help
  * Updated Russian.
  * Updated Spanish. Add a missing word and correct the copyright header
  * Updated Vietnamese. Closes: #394164
  * Added Albanian. Closes: #393777
  * Added Chinese (Traditional).
  * Added Thai.

 -- Christian Perrier <bubulle@debian.org>  Sat, 21 Oct 2006 10:44:11 +0200

samba (3.0.23c-2) unstable; urgency=low

  [ Debconf translations ]
  * Updated Swedish. Closes: #386510.
  * Updated Japanese. Closes: #386534.
  * Updated Italian. Closes: #386691.
  * Updated Romanian. Closes: #388254.
  * Updated German. Closes: #389072.
  * Updated Brazilian Portuguese. Closes: #389097.
  * Updated Basque. Closes: #389722.
  * Updated Turkish. Closes: #390887
  * Updated Danish. Closes: #390878
  * Updated German. Closes: #390813
  * Updated Simplified Chinese. Closes: #390959
  * Updated Arabic.
  * Updated Spanish. Closes: #391735
  * Updated Dutch. Closes: #392082
  * Added Slovak. Closes: #386847.
  * Added Finnish. Closes: #390150.
  * Added Estonian. Closes: #391102.
  * Added Norwegian Bokmål. Closes: #391692
  * Added Hungarian. Closes: #391746

  [ Steve Langasek ]
  * Change the Maintainer field at last to the mailing list... gives
    our spam rules some testing, in response to popular demand :)
  * Check for update-inetd on purge before trying to invoke it;
    closes: #388606.

  [ Peter Eisentraut ]
  * Make swat binNMU-safe by using ${source:Version} for dependency on
    samba-doc
  * Make samba-common owner of /var/{cache,log,run}/samba, let samba and
    winbind only delete files they know they're exclusive owners of.
    Closes: #370718.
  * Use python-central to manage installation of python-samba.
    Closes: #386499.  (patch by Patrick Winnertz)
  * Use upstream makefile to install Python module.
  * Build-Depend on python-dev instead of python-all-dev.
  * Removed old upgrade support.
  * Remove possibly leftover comma from "passdb backend" setting in
    smb.conf on upgrade. Closes: ##383307.
  * Added libpam-smbpass logcheck file by martin f krafft.
    Closes: #391487, #391916.

  [ Christian Perrier ]
  * Add LSB info to the init script

 -- Christian Perrier <bubulle@debian.org>  Thu, 12 Oct 2006 18:31:46 +0200 

samba (3.0.23c-1) unstable; urgency=low

  [ Christian Perrier ]
  * New upstream version
  * Split out samba/run_mode with "__Choices".
 
  [ Noèl Köthe ]
  * corrected samba override disparity:
    samba-dbg_3.0.23b-2_i386.deb: package says priority is optional, override says extra.

  [ Debconf translations ]
  * Updated Galician. Closes: #383001.
  * Updated Danish. Closes: #383025.
  * Added Tagalog. Closes: #383039, #383252.
  * Updated Khmer.
  * Updated Arabic.
  * Updated Dzongkha. Closes: #383125.
  * Updated Vietnamese. Closes: #383126.
  * Updated Czech. Closes: #384760.

  [ Peter Eisentraut ]
  * Preseed configure result for method to detect interfaces in
    debian/config.cache; the test might otherwise fail if there are no
    interfaces configured at build time. Closes: #382429.
  * Refined panic-action script text. Closes: #382500.

 -- Noèl Köthe <noel@debian.org>  Mon, 04 Sep 2006 12:10:28 +0200

samba (3.0.23b-2) unstable; urgency=low

  [ Debconf translations ]
  * Updated Romanian. Closes: #382358
  * Updated Dzongkha. Closes: #382448, #382948
  * Updated Basque. Closes: #382456
  * Added Simplified Chinese. Closes: #382489

  [ Peter Eisentraut ]
  * Remove no longer functioning "guest" value from "passdb backend"
    setting in smb.conf on upgrade. Closes: #382296

  [ Steve Langasek ]
  * Drop code and debconf questions specific to upgrades from samba <= 2.2.
  * Reword some debconf translations as discussed on the list.
  * Rerun debconf-updatepo.
  * Switch debian/ca.po to UTF-8.
  * Restore some reverted strings for Galician, Czech, Brazilian Portuguese,
    Spanish, French, Italian, Catalan, Portuguese, Russian, and Japanese.
  * Update translations for Brazilian Portuguese, Spanish, French, Italian,
    Catalan, and Portuguese.

 -- Peter Eisentraut <petere@debian.org>  Mon, 14 Aug 2006 19:04:31 +0200

samba (3.0.23b-1) unstable; urgency=low

  * New upstream release

  [ Debconf translations ]
  * Updated Galician. Closes: #381988

 -- Noèl Köthe <noel@debian.org>  Tue, 08 Aug 2006 22:28:00 +0200

samba (3.0.23a-1) unstable; urgency=medium

  * New upstream release

  * Fixes the following Debian bugs:
    - winbind: panic()s when started outside of a domain context.
      Closes: #337070
    - Make smbclient -L use RPC to list shares, fall back to RAP.
      Closes: #168732
    - Potential hang in nmbd. Upstream bug #3779. Closes: #367472
    - Typos in "ldap group suffix" in smb.conf(5) (upstream #3780).
      Closes: #367507
    - Erroneous permissions checks after 3.0.10 -> 3.0.14a
      (upstream #2591). Closes: #307626
    - Anonymous memory exhaustion DoS (CVE-2006-3403). Closes: #378070
    - ImportError exception raised when trying to import samba.smb
      (upstream #3567). Closes: #350050
    - Changed references from pam_pwdb to pam_unix (upstream #3225).
      Closes: #206672
    - SWAT segfault (upstream #3702). Closes: #363523

  [ Adam Conrad ]
  * Fix typo in smb.conf that causes all samba apps to whine.
    Closes: #369782
  * Add myself to Uploaders, on the off chance that I might upload.

  [ Debconf translations ]
  * Add Galician translation of debconf templates. Closes: #361204, #369403
  * Add Basque translation of debconf templates. Closes: #375104
  * Add Romanian translation of debconf templates. Closes: #379246
  * Add Khmer translation of debconf templates. Closes: #381833
  * Add Dzongkha translation of debconf templates.
  * Updated Russian. Closes: #369375
  * Updated Czech. Closes: #369408
  * Updated Japanese. Closes: #369457
  * Updated Italian. Closes: #369587
  * Updated Swedish. Closes: #369730
  * Updated Dutch. Closes: #376515
  * Updated Vietnamese. Closes: #381557
  * Updated French.
  * Updated Brazilian.
  * Updated Portuguese. Closes: #372632
  * Updated Arabic.

  [ Christian Perrier ]
  * Add dependency on procps for samba, as ps is used in init scripts.
    Thanks to Bastian Blank for reporting. Closes: #365618
  * Rewrite debconf templates to be compliant with 6.5.2 of the Developer's
    Reference
  * Add support for /etc/default/winbind. Closes: #262313, #374411
    Thanks to Guido Guenther for the old patch and to Jérôme Warnier
    for reminding us about it.
  * Compile with --with-cifsmount which is now needed to properly compile
    mount.cifs and umount.cifs. See samba bug #3799

  [ Peter Eisentraut ]
  * Use debian/compat instead of DH_COMPAT
  * Updated Standards-Version to 3.7.2 (no changes needed)
  * Replaced libsmbclient shlibs file by dh_makeshlibs call, so the
    required ldconfig calls appear in the maintainer scripts
  * Adjusted debian/rules to get 3.0.23rc1 to build
  * Updated to debhelper level 5
  * Rearranged dh_strip calls so that build succeeds with
    DEB_BUILD_OPTIONS=nostrip. Closes: #288995
  * Create /var/spool/samba and use it as default printer spool.
    Closes: #275241
  * Made winbind init script more careful about returning proper exit code
  * Added winbindd_priv group as owner of winbindd_privileged directory.
    Closes: #307257
  * Python transition preparations: renamed package to python-samba,
    removed hardcoded references to Python version 2.3. Closes: #380939
  * Removed unwanted swat debconf warning
  * Put localized swat messages into /usr/share/samba, where swat looks for
    them. Closes: #376991

 -- Peter Eisentraut <petere@debian.org>  Mon,  7 Aug 2006 23:00:49 +0200

samba (3.0.22-1) unstable; urgency=medium

  [ Steve Langasek ]
  * New upstream release
    - CAN-2006-1059: fixes an information leak in logfiles of systems using
      winbind with log level >= 5.
  * Fix a typo in the default smb.conf (closes: #354495).

  [ Noèl Köthe ]
  * replacing SMB with SMB/CIFS in the descriptions like
    named on the samba.org webpage. Closes: #356335

 -- Steve Langasek <vorlon@debian.org>  Sun, 12 Mar 2006 22:40:28 +0100

samba (3.0.21c-1) unstable; urgency=low

  * New upstream release
  * add a few logon-related parameters as good and safe
    examples for *DC-type settings. Closes: #349051
  * add an example "add user script". Closes: #349050
  * drop outdated information from the smbfs package description
    Closes: #352828

 -- Christian Perrier <bubulle@debian.org>  Sat, 25 Feb 2006 11:58:45 +0100

samba (3.0.21b-1) unstable; urgency=low

  * The "Tridge" release: celebrates the 2005 Free Software Award winner

  * New upstream release

  * Upstream bugs fixed by the new upstream release:
    - Support changing expired passwords in
      pam_winbindd. Closes: #258302
    - vfs_full_audit fixes for multiple connections. Closes: #348419
    - crashes of smbd in security=server mode
      Closes: #346045, #346069, #350598, #351448

  [ Peter Eisentraut ]
  * Put correct paths for Debian installations into the man pages, and
    remove outdated swat setup instructions therein. Closes: #321005
  * Fix lintian overrides and install them into the right packages.
  * Remove swat inetd registration in remove, not purge. Closes: #313214
  * Add findsmb script. Closes: #231806
  * Fix sonames of libnss_win{bind,s}.so. Closes: #333290
  * Remove autoconf build dependency.
  * Remove remnants of old patch system.
  * Install smbumount setgid root. Closes: #253437
  * Add watch file.
  * Activate kernel oplocks. Closes: #218511
  * Disable PIE compilation. Closes: #346416

  [ Christian Perrier ]
  * activate building of idmap_rid. Closes: #284681.
    Thanks to Ubuntu patches
  * activate building of idmap_ad. Closes: #341814
  * modify the long description of the libsmbclient-dev package to
    avoid repeating the long description. Thanks, linda.

  [ Steve Langasek ]
  * Also enable setresuid()/setresgid() on alpha and sparc now that support
    for Linux 2.2 is dropped.

 -- Christian Perrier <bubulle@debian.org>  Mon,  6 Feb 2006 07:02:20 +0100

samba (3.0.21a-4) unstable; urgency=low

  [ Peter Eisentraut ]
  * Add umount.cifs. Closes: #340967
  * Really make mount.cifs and umount.cifs suid root. Closes: #340966

  [ Christian Perrier ]
  * Add "bind interfaces only" and "interfaces" options (commented)
    to the default smb.conf file. Closes: #349043

  [ Steve Langasek ]
  * Add missing changes to source/include/config.h.in into the
    autoconf.patch, so that samba looks for files in /var/lib/samba like it's
    supposed to instead of in /var/run/samba!  Closes: #349372, #349464.

 -- Steve Langasek <vorlon@debian.org>  Mon, 23 Jan 2006 00:59:20 -0800

samba (3.0.21a-3) unstable; urgency=low

  * Add Build-Depends on quilt (>= 0.40 as we use quilt.make)

 -- Christian Perrier <bubulle@debian.org>  Sat, 21 Jan 2006 23:02:32 +0100

samba (3.0.21a-2) unstable; urgency=low

  [ Christian Perrier ]
  * Switch to quilt for patches management. Refresh all patches so
    that they apply cleanly. Closes: #345557
  * debian/patches/adapt_machine_creation_script.patch:
    - adapt example machine creation script to Debian. Closes: #346234
  * winbind.dirs:
    - added /var/run/samba. Closes: #347585

  [ Peter Eisentraut ]
  * swat.links:
    - file added. Closes: #346001

  [ Noèl Köthe ]
  * fixed typo in panic-script. Closes: #348410

  [ Steve Langasek ]
  * debian/patches/autoconf.patch:
    - move changes to autogenerated files into their own patch now that we've
      lost the script that was calling autogen.sh for us; this also helps
      make debian/rules clean just a little bit cleaner.
  * debian/patches/fhs.patch:
    - fix new references to registry.tdb (closes: #348874).
    - also move account_policy.tdb, perfcount, and eventlog into /var/lib/samba
      where they belong

 -- Christian Perrier <bubulle@debian.org>  Fri, 20 Jan 2006 14:20:35 +0100

samba (3.0.21a-1) unstable; urgency=low

  [ Christian Perrier ]
  * *Really* make samba-doc suggest samba-doc-pdf. This change finally
    did not make it in the previous release.

  [ Noèl Köthe ]
  * new upstream release 3.0.21a
    - removed smbsh.1 from debian/rules
    - added new smbclient programm smbget (with conflict/replace
      to existing Debian smbget package)
    - added libsmbclient.7 to libsmbclient package
    - added umount.cifs.8 to smbfs package
    - added pam_winbind.7 to winbind package
    - added new /usr/bin/eventlogadm to samba package which is
      documented here http://www.samba.org/~jerry/Samba-EventLog-HOWTO.txt
    - fixed "cd command fails in smbclient". Closes: #307535
    - fixed "file descriptor leak". Closes: #339564
    - fixed "smbclient(1) doesn't list same options as
      smbclient usage statement". Closes: #154184
    - fixed "typo in smbmount.8". Closes: #260673
    - fixed "smbmount manual page doesn't have a link to
      smbumount". Closes: #297535
    - fixed "smb.conf man page references non-existent
      BROWSING.txt file". Closes: #316458
    - fixed "smb.conf - improve topic: hosts deny (S)". Closes: #273480
    - fixed "fails to manage groups containing spaces". Closes: #299592
    - corrected nonpic-libsmbclient.patch to apply
    - corrected fhs.patch to apply
  * added myself to Uploaders
  * Rewording of the panic action script. Closes: #335051
  * added missing swat translation to swat package

 -- Noèl Köthe <noel@debian.org>  Sun, 01 Jan 2006 12:45:33 +0100

samba (3.0.20b-4) unstable; urgency=low

  [ Christian Perrier ]
  * Remove the smbldap-tools-* directory from the examples of samba-doc
    as these tools exist as an independent package. Closes: #341934
  * Swedish debconf translation update. Closes: #342022
  * Preserve the local admin settings for run_mode in /etc/default/samba
    when upgrading. Closes: #234038, #267988, #269735
  * Winbind also must depend on lsb-base. Closes: #343379
  * Enable swat in inetd when installing it and remove it when
    uninstalling. Closes: #87905, #230936, #268429

  [ Peter Eisentraut ]
  * Added separate samba-doc-pdf package, suggested by samba-doc.
    Closes: #281971
  * Removed duplicate documentation in swat package, symlinked to
    samba-doc; swat now depends on samba-doc. Closes: #233447

 -- Christian Perrier <bubulle@debian.org>  Tue, 20 Dec 2005 17:08:20 +0100

samba (3.0.20b-3) unstable; urgency=low

  [ Steve Langasek ]
  * Drop the FHS transition code from the samba postinst, since it's
    not needed for upgrades from sarge (and most of it not for upgrades
    from woody).

  [ Noèl Köthe ]
  * libpam-smbpass dependency on samba-common
    Closes: #297923
  * Updated swedish debconf translation. Closes: #335784
  * Added Recommends: smbldap-tools. Closes: #227675

  [ Peter Eisentraut ]
  * Added doc-base support. Closes: #55580
  * Fixed dh_installexamples call so the debian/*.examples files are
    actually used.
  * Patched libpam-smbpass README to refer to examples directory.
    Closes: #215771

  [ Christian Perrier ]
  * Add a working passwd chat line to the default smb.conf file
    Closes: #269746
  * Add the profiles binary and man page to the shipped files. Closes: #225494
  * Add a dependency on samba-common for winbind and force versions to match
    Closes: #273007, #264855
  * Add /var/log/samba to winbind directories. Closes: #340833
  * Lintian cleaning:
    - Add a few lintian overrides to avoid lintian complaining
      for things done on purpose or just because it makes wrong assumptions
    - Corrected FSF address in debian/copyright
    - Make swat depend on netbase as it uses update-inetd in its postinst
      script
    - Correct shebang lines in config scripts
    - Remove an extra copy of the GPL in smbldap-tool examples in samba-doc
    - Minor correction in libsmbclient-dev description to avoid strictly
      repeating the short description in the long description
    - Call confmodule in swat.postinst as this is the only way to guarantee
      that the config script is run in all cases

 -- Christian Perrier <bubulle@debian.org>  Sat,  3 Dec 2005 07:30:40 +0100

samba (3.0.20b-2) unstable; urgency=low

  * Don't build with -gstabs any more; -g no longer gives a problematic
    size hit, and -gstabs is no longer supported on ia64.

 -- Steve Langasek <vorlon@debian.org>  Wed, 19 Oct 2005 19:02:44 -0700

samba (3.0.20b-1) unstable; urgency=low

  * Christian Perrier:
    - Debconf translations:
      - Added Vietnamese. Closes: #317876
      - Updated German. Closes: #322907
  * Steve Langasek:
    - Use ${misc:Depends} in debian/control instead of depending on
      debconf directly, allowing use of cdebconf as an alternative.
      Closes: #332088.
  * Noèl Köthe
    - corrected libsmbclient priority to optional. Closes: #310045
    - corrected the path of ServerType.html in smb.conf. Closes: #296500
    - updated Standards-Version to 3.6.2 (no changes needed)
    - added homepage to description
    - switched init scripts (samba and winbind) to lsb-functions
      (took patches from ubuntu)
    - added Swedish. Closes: #331437
    - removed outdated "guest" value in "passdb backend" in default smb.conf
      Closes: #289519
    - moved smbpasswd(5) to samba-common where the binary and smbpasswd(8)
      is; Replaces: all previous versions of samba.  Closes: #253603
    - new upstream release 3.0.20b (from 2005-10-13). Closes: #324515
      - support for Windows Vista. Closes: #323489
      - Mac OS Tiger Problem fixed. Closes: #309836
      - BUG 2688: re-implement support for the -P (--port) option.
        Closes: #307746
      - "man smb.conf" warnings fixed. Closes: #266320
      - testprns removed by upstream so removed in samba.files
      - corrected docs/*.pdf names (samba-doc.docs)
      - corrected diagnosis.html path (samba.docs)
      - removing patches which are included upstream:
        dos7-xcopy-always-copies-files.patch
           (* BUG 2622: Remove DPTR_MASK as it makes no sense.)
        hide-special-file-fix.patch
           (* Hide dot files and directory logic fixes.)
        rap-printing-bigendian.patch
           (* BUG 1998: Correct byte ordering bug when storing
              16-bit RAP print job ids.)
        smbclient-vfat-loop.patch
        smbclient-vfat-loop2.patch
           (* BUG 2698: Fix infinite listing loop in smbclient
              caused by an invalid character set conversion.)
      - fixed the following patches which didn't applied cleanly
        fhs.patch
        non-linux-ports.patch

 -- Steve Langasek <vorlon@debian.org>  Tue, 18 Oct 2005 19:02:21 -0700

samba (3.0.14a-6) unstable; urgency=low

  * Use DEB_HOST_ARCH_OS instead of DEB_HOST_GNU_SYSTEM to detect
    Linux in debian/rules, for compatibility with dpkg-dev >= 1.13.9;
    add a versioned build-depend accordingly.  Closes: #315955
  * Switch to libreadline5.

 -- Steve Langasek <vorlon@debian.org>  Fri,  1 Jul 2005 00:13:12 -0700

samba (3.0.14a-5) unstable; urgency=low

  * Fix libsmbclient.a to be built as non-PIC instead of PIC.
    Closes: #279243.

 -- Steve Langasek <vorlon@debian.org>  Wed,  8 Jun 2005 05:46:52 -0700

samba (3.0.14a-4) unstable; urgency=high

  * Last-minute upload for sarge, because I don't listen to anything
    that RM guy says
  * Patch smbmount to strip CAP_UNIX out of the capabilities passed to
    the kernel when uid, gid, dmask, or fmask options have been
    specified; this keeps the mount permissions from changing out from
    under the user when upgrading to a server (or to a kernel) that 
    supports unix extensions.  Closes: #310982.
  * Second patch to smbclient search continuation logic, from upstream:
    preserve the original UCS2 filename to guard against lossy
    conversions, and break out if we find ourselves looping.
    Closes: #311157.
  * Upstream fix to make print job cancellations work on big-endian
    systems when talking to RAP-style clients (i.e., smbclient).
    Closes: #311213.
  * Add build-dependency on libpopt-dev, so that we consistently use the
    system popt lib instead of the bundled one.

 -- Steve Langasek <vorlon@debian.org>  Thu,  2 Jun 2005 07:02:46 -0700

samba (3.0.14a-3) unstable; urgency=high

  * Urgency set to high for a bug that makes smbclient/libsmbclient
    /almost/ mostly unusable
  * Fix smbclient's search continuation logic so that it works correctly
    against 2K servers offering VFAT-hosted shares; many thanks to
    Jeremy Allison for the timely upstream fix.  Closes: #309798.
  * Update pt_BR debconf translation.  Thanks to Andre Luis Lopes
    <andrelop@debian.org>. (closes: #308510)
  * Add Russian debconf translation, thanks to Yuriy Talakan
    <yt@amur.elektra.ru>. (closes: #310063)

 -- Steve Langasek <vorlon@debian.org>  Thu, 26 May 2005 23:37:57 -0700

samba (3.0.14a-2) unstable; urgency=low

  * Point the sense of the file_is_special() check right way around;
    thanks to Matthijs Mohlmann for catching this.  Closes: #305747.
  * debian/patches/dos7-xcopy-always-copies-files.patch:
    Fix the MS-DOS 7 XCOPY copying files over and over bug
    Closes: #309003
  * Steve Langasek <vorlon@debian.org>:
    - Add Christian Perrier to Uploaders:.  Thanks, Christian :)

 -- Steve Langasek <vorlon@debian.org>  Sun,  8 May 2005 04:43:21 -0700

samba (3.0.14a-1) unstable; urgency=low

  * New upstream version
    - A more complete upstream fix for missing files in file listings,
      should really give us working (closes: #302771); drop
      xp-missing-files.patch, which has been superseded.
  * Use the right path when removing mount.cifs binary in the clean
    target.  Closes: #303318.

 -- Steve Langasek <vorlon@debian.org>  Mon, 18 Apr 2005 03:22:29 -0700

samba (3.0.11-1) unstable; urgency=high

  * New upstream version
    - Fixes duplicated entry in swat(8) manpage (closes: #292957).
    - Fix queue handling so that processes serving print clients don't
      spin off into infinity and clobber the system (closes: #274969).
    - Make sure we use C-locale toupper/tolower functions for case
      conversion, since Turkish pairing rules are incompatible
      (closes: #286174).
  * Fix logrotate script to exit true instead of false when nmbd.pid is
    missing (closes: #287263).
  * Added Portuguese debconf translation. Thanks to Miguel Figueiredo
    <elmig@debianpt.org>. (closes: #286375)
  * Added Italian debconf translation. Thanks to Luca Monducci
    <luca.mo@tiscali.it>. (closes: #284125)
  * Add support for building on the Debian BSD and Hurd ports; thanks to
    Robert Millan for the patch. (closes: #266693)
  * debian/patches/xp-missing-files.patch: import patch from upstream to
    fix missing entries in directory listings when talking to WinXP
    servers (closes: #297771).

 -- Steve Langasek <vorlon@debian.org>  Wed, 23 Mar 2005 00:13:16 -0800

samba (3.0.10-1) unstable; urgency=high

  * New upstream release.
    - CAN-2004-1154: integer overflow can lead to remote code execution
      by authenticated users; closes: #286023.
  * High-urgency upload for sarge-targetted RC bugfix.  
  * Sync the fhs.patch to samba 3.0.10.
  * Install mount.cifs suid root, to make user mounts possible
    (closes: #283819).
  * debian/patches/cups.patch: Change the default printing system, so we
    can compile in CUPS support without making it the default -- CUPS is
    not a reasonable default on Debian, at least for sarge.

 -- Steve Langasek <vorlon@debian.org>  Fri, 17 Dec 2004 11:56:01 -0800

samba (3.0.9-1) unstable; urgency=low

  * New upstream release
    - Fixes Win9x printing; closes: #283530, #282571, #283818.
    - Fixes a problem with setting dosmodes on filesystems without ACL
      support; closes: #283661.
    - Drop ldapsam_compat.patch, redundant now that a fix is integrated
      upstream

 -- Steve Langasek <vorlon@debian.org>  Thu,  2 Dec 2004 01:11:39 -0800

samba (3.0.8-2) unstable; urgency=low

  * Fix the module paths for python2.3-samba so that "import foo from samba"
    works, and include the __init__.py glue; closes: #222867).
  * Enable quota support; closes: #246839.
  * Fix missing symbols in libsmbclient (and libnss_wins), and add
    -Wl,-z,defs to the libsmbclient link options to prevent future
    instances of undefined symbols (closes: #281181).
  * Fix for the legacy ldapsam_compat backend; thanks to Fabien
    Chevalier for the patch (closes: #274155).

 -- Steve Langasek <vorlon@debian.org>  Mon, 15 Nov 2004 06:54:13 -0800

samba (3.0.8-1) unstable; urgency=high

  * New upstream package. Urgency set to "high" because of a potential
    Denial of Service vulnerability in previous 3.0.x releases
    (CAN-2004-0930). (Eloy)
  * Introduce new -dbg package, so we can make better sense out of the
    cleverly-supplied backtrace emails. (Vorlon)
  * Applied patch from Luke Mewburn <luke@mewburn.net> to fix missing
    lock_path() to state_path() change in the FHS patches. (Eloy)

 -- Eloy A. Paris <peloy@debian.org>  Mon,  8 Nov 2004 13:39:34 -0500

samba (3.0.7-2) unstable; urgency=high

  * High-urgency upload for sarge-targetted RC fixes.
  * Use autogen.sh in unpatch-source as well as in patch-source, to get
    rid of the autom4te.cache cruft.
  * debian/patches/make-distclean.patch: add some missing files to the
    distclean target in source/Makefile.in (mostly-fixes: #276203).
  * Change compile-time default of 'use sendfile' to 'no', since the
    current Samba implementation is broken (closes: #261917, #275741,
    #270175).
  * Add mount.cifs into the smbfs package; thanks to Igor Belyi for
    showing us just how simple this patch should be. ;)  Since cifs is
    the preferred kernel driver in 2.6, bugs related to smbfs and 2.6
    are considered closed unless someone can show that they exist with
    the cifs driver as well (closes: #249890, #269443, #227791, #236869,
    #260707, #261808, #270175).
  * Fix FHS migration code so that it only affects upgrades from old
    package versions, and doesn't cause us to mess with non-standard
    directories that may have been re-added by the admin
   (closes: #251858).

 -- Steve Langasek <vorlon@debian.org>  Tue, 26 Oct 2004 01:35:23 -0700

samba (3.0.7-1) unstable; urgency=high

  * New upstream release. This release fixes two possible denial of
    service conditions; one in nmbd and one in smbd. The CVE numbers
    for these vulnerabilities are:

    CAN-2004-0807 for the smbd DoS
    CAN-2004-0808 for the nmbd DoS

    Urgency is set to "high" because of these vulnerabilities; so this
    new release propagates to testing ASAP.

    Thanks to the Samba Team and the Debian Security Team for the
    heads up.
  * Remove post-3.0.6 patches that are now in 3.0.7.

 -- Eloy A. Paris <peloy@debian.org>  Mon, 13 Sep 2004 00:53:38 -0400

samba (3.0.6-4) unstable; urgency=low

  * Update LDAP schema (closes: #269797).
  * Applied a couple of upstream fixes that will be present in Samba 3.0.7.

 -- Eloy A. Paris <peloy@debian.org>  Tue,  7 Sep 2004 15:28:42 -0400

samba (3.0.6-3) unstable; urgency=low

  * Put libsmbclient where it belongs, in /usr/lib. (closes: #267704)

 -- Eloy A. Paris <peloy@debian.org>  Wed, 25 Aug 2004 01:58:37 -0400

samba (3.0.6-2) unstable; urgency=low

  * Added Danish debconf translation. Thanks to Claus Hindsgaul
    <claus_h@image.dk>. (closes: #232884)

 -- Eloy A. Paris <peloy@debian.org>  Mon, 23 Aug 2004 17:24:19 -0400

samba (3.0.6-1) unstable; urgency=low

  * New upstream version.
  * Incorporate Turkish debconf translation; thanks to Recai Oktas
    <roktas@omu.edu.tr>. (closes: #252031)
  * Update pt_BR debconf translation. Thanks to Andre Luis Lopes
    <andrelop@debian.org>. (closes: #208113)

 -- Eloy A. Paris <peloy@debian.org>  Mon, 23 Aug 2004 12:34:44 -0400

samba (3.0.5-2) unstable; urgency=high

  * Patches from Fabien Chevalier <fabien.chevalier@supelec.fr>
    to fix:
    + libnss_wins crashes other programs (closes: #252591)
    + Can't list share files/dirs, but can acces deeper files/dirs
      (closes: #264572)
    + Samba 3.0.5 Printserver doesn't work with WinXP SP2 (closes: #265871)
  * Urgency "high" to make it into testing as soon as possible since
    at least #265871 is pretty bad now that WinXP SP2 has been released.
    Thanks for the help Fabien! Both Vorlon and I have been very busy
    lately.

 -- Eloy A. Paris <peloy@debian.org>  Wed, 18 Aug 2004 13:25:41 -0400

samba (3.0.5-1) unstable; urgency=high

  * New upstream version. Urgency "high" because of potential buffer
    overflows. The security fixes are the only difference between
    3.0.4 and 3.0.5.

 -- Eloy A. Paris <peloy@debian.org>  Thu, 22 Jul 2004 08:07:36 -0400

samba (3.0.4-5) unstable; urgency=low

  * Doh! Build-depends on libcupsys2-dev (>=1.1.20final+cvs20040330-4),
    not an unversioned libcupsys2-dev. (closes: #250523)

 -- Eloy A. Paris <peloy@debian.org>  Tue, 25 May 2004 07:43:54 -0400

samba (3.0.4-4) unstable; urgency=low

  * Rebuilt with libcupsys2-gnutls10 for unstable.
    Closes: #250424, #250483, #250491, #250515, #250523, #250592, #250736
    Closes: #250742, #250733

 -- Eloy A. Paris <peloy@debian.org>  Mon, 24 May 2004 22:32:52 -0400

samba (3.0.4-3) unstable; urgency=low

  * Color me stupid; I uploaded an experimental version to unstable.

 -- Eloy A. Paris <peloy@debian.org>  Sat, 22 May 2004 00:40:58 -0400

samba (3.0.4-1) unstable; urgency=low

  Eloy:

  * New upstream version.
    Closes: #247640 (New upstream version available)
    Closes: #238905 (Printing crash fix)
    Closes: #247090 (panic in viewing printerqueue)

  Vorlon:

  * Incorporate Catalan debconf translations; thanks to
    Aleix Badia i Bosch <abadia@ica.es> and the Debian L10n Catalan Team.
    (closes: #236640)
  * Incorporate Czech debconf translations; thanks to
    Miroslav Kure <kurem@upcase.inf.upol.cz> (closes: #236274).
  * Update libsmbclient shlibs, due to an incompatibility with older
    versions that prevents gnome-vfs from working correctly
    (closes: #245869).

 -- Eloy A. Paris <peloy@debian.org>  Fri, 21 May 2004 11:42:19 -0400

samba (3.0.2a-1) unstable; urgency=low

  * New upstream version.

 -- Eloy A. Paris <peloy@debian.org>  Tue, 24 Feb 2004 10:30:47 -0500

samba (3.0.2-2) unstable; urgency=high

  * Apply patch from Urban Widmark <urban@teststation.com> to prevent
    users from mounting remote filesystems containing suid files
    (closes: 232327).  This represents an exploitable security hole on
    systems running Linux 2.6 kernels.

 -- Steve Langasek <vorlon@debian.org>  Thu, 12 Feb 2004 21:38:40 -0600

samba (3.0.2-1) unstable; urgency=high

  * New upstream release.
    - LaMont Jones: correct false failure LFS test that resulted
      in _GNU_SOURCE not being defined (thus resulting in strndup()
      not being defined) (closes: #226694)
    - Segfault fixes. (closes: #230012) (maybe more, but we need bug
      reporters to confirm.)

    Urgency "high" due to a password initialization bug that could grant
    an attacker unauthorized access to a user account created by the
    mksmbpasswd.sh shell script. See WHATSNEWS.txt for details and
    workarounds for those not wishing to upgrade (which is a bad idea
    anyway since this new release fixes lots of other bugs.)

 -- Eloy A. Paris <peloy@debian.org>  Sun,  8 Feb 2004 10:06:29 -0500

samba (3.0.1-2) unstable; urgency=low

  * Include ntlm_auth's man page.
  * Don't create directories outside of the source directory during
    package build time. (closes: #227221, #227238, #225862)
  * Don't include the "Using Samba" book in the swat package, just a
    symlink that points to the book included in the samba-doc package.

 -- Eloy A. Paris <peloy@debian.org>  Tue, 13 Jan 2004 13:48:13 -0500

samba (3.0.1-1) unstable; urgency=low

  * New upstream version (closes: #225565)
  * Add support in the dhcp hook for netbios scope, and handle better
    the case of multiple DHCP-using interfaces (closes: #224109).
  * Use "tail -n 1 ..." instead of "tail -1 ..." so POSIX-compliant
    tail works. Thanks to Paul Eggert <eggert@twinsun.com>.
  * Include /usr/bin/ntlm_auth in the winbind package.
  * Run configure with "--with-piddir=/var/run/samba" since the
    default got changed to /var/run in this new upstream version.

 -- Eloy A. Paris <peloy@debian.org>  Tue, 30 Dec 2003 16:21:31 -0500

samba (3.0.0final-1) unstable; urgency=low

  * It's here, it's here, it's here, Samba 3.0.0 is here!
  * Incorporate Japanese debconf translations; thanks to Kenshi Muto
    <kmuto@debian.org>. (closes: #209291)

 -- Eloy A. Paris <peloy@debian.org>  Thu, 25 Sep 2003 13:39:28 -0400

samba (3.0.0beta2+3.0.0rc4-1) unstable; urgency=low

  * New upstream version.

 -- Eloy A. Paris <peloy@debian.org>  Sat, 13 Sep 2003 08:47:56 -0400

samba (3.0.0beta2+3.0.0rc3-1) unstable; urgency=low

  * New upstream release. Last Release Candidate according to the
    Samba Team. Samba 3.0.0 is around the corner, in a week or so.
    - Fixes use of non-PIC code in nss shared libraries (closes: #208773)
    - 'unix password sync' option now runs the unix password program as
      root again (closes: #209739).
  * One-line patch to make packages buildable with distcc (closes: #210227)

 -- Eloy A. Paris <peloy@debian.org>  Tue,  9 Sep 2003 07:57:16 -0400

samba (3.0.0beta2+3.0.0rc2-1) unstable; urgency=low

  * New upstream release.
  * Link against libgnutls7 instead of libgnutls5. (closes: #208151)

 -- Eloy A. Paris <peloy@debian.org>  Tue,  2 Sep 2003 21:37:13 -0400

samba (3.0.0beta2+3.0.0rc1-1) unstable; urgency=low

  * New upstream version (skipped samba 3.0.0beta3 due to time
    constraints.) This ugly version number will go away when the final
    Samba 3.0.0 is released.
  * Drag new unpackaged tools into the packages: smbcquotas (smbclient),
    vfs modules (samba), smbtree(1) manpage (smbclient), tdbbackup(8)
    manpage (samba). (closes: #151158)
  * Switch to DH_COMPAT level 4:
    - no explicit conffile listings needed
    - the postinst for libsmbclient is now completely autogenerated
    - use the default init script handling (with support for
      invoke-rc.d) in debhelper, instead of the currently buggy upgrade
      path (closes: #185439)
    - add support for ${misc:Depends} in control for those packages with
      init scripts
  * Add versioned dependency on libpam-runtime and change
    /etc/pam.d/samba to use the new common PAM config blocks.
  * New python2.3-samba package (old python2.2-samba is no more.)
    (closes: #206171)

 -- Eloy A. Paris <peloy@debian.org>  Mon, 25 Aug 2003 17:05:14 -0400

samba (3.0.0beta2-1) unstable; urgency=low

  * New upstream release
    - The smb.conf(5) manpage documents config options again
      (closes: #197963).
    - Handling of winbind/idmap has been restructured; domain members
      should be able to map domain accounts to local accounts again
      (closes: #196815).
    - Use the locale charset for 'display charset' by default
      (closes: #194406).
    - Fix for segfault in smbclient when using the -b option
      (closes: #196833).
    - Handle an empty 'passdb backend' list gracefully (closes: #193946).
  * Don't set 'display charset' anymore on upgrade, since this is now
    grabbed from the locale by default -- a much better option.
  * Removed time.c.patch which is now in the upstream sources.
  * Update FHS patch for two new tdb files (netsamlogon_cache.tdb,
    privilege.tdb).
  * Remove python-linker.patch, since the Kerberos package has been
    fixed to no longer use rpath
  * Remove configure.patch: the hppa glibc bug this was added for is
    long since fixed, and upstream isn't interested in supporting this
    kludge.
  * Update references to missing documentation in sample smb.conf file
    (closes: #187632).
  * Fix handling of krb5 link line, building on a patch from Stefan
    Metzmacher <metze@metzemix.de>.
  * Add patch so smbclient's tar support works with popt
    (closes: #194921).

 -- Steve Langasek <vorlon@debian.org>  Wed,  2 Jul 2003 20:59:09 -0500

samba (3.0.0beta1-2) unstable; urgency=low

  * Update build-deps to libacl1-dev (>= 2.2.11-1), libacl1 (>= 2.2.11-1)
    to make sure we get the right shlib dependencies (closes: #193149).
  * Update the dhcp config hooks so they're suitable for sourcing (i.e.,
    don't call "exit") (closes: #196477).
  * Bring package into line with current policy by adding support for
    the DEB_BUILD_OPTIONS flag, and enabling debugging symbols (-gstabs)
    by default
  * Make sure libpam-smbpass is a self-contained DSO.
  * Fix a typo in samba-common.dhcp that caused us to spuriously rewrite
    the server list.
  * Fix python install script to ignore -Wl linker flags, as seen in the
    output from the latest krb5-config.
  * Add LDAP and Unicode information about upgrading from 2.2 to
    README.debian.
  * Remove dangerous and confusing browse options from the default 
    smb.conf (closes: #198804).
  * Reorder smb.conf options for clearer grouping, and clarify the
    comments.
  * Add a default [print$] share to the sample smb.conf, and create the
    necessary tree under /var/lib/samba/printers. (closes: #168173)
  * s/winbind/idmap/ in smb.conf, since the option names have changed.
  * Fix the patch for postexec handling, so that we chdir("/") at the
    right time.

 -- Steve Langasek <vorlon@debian.org>  Thu, 12 Jun 2003 15:02:00 -0500

samba (3.0.0beta1-1) unstable; urgency=low

  * New upstream version.
    - fix for empty browselist bug (closes: #194553)
    - fix for tab completion segfault in smbclient (closes: #194776)
    - Samba now works as a domain member again without segfaulting
      (closes: #194134, #194394, #194775)
    - WinXP machines can join a Samba-controlled domain again
      (closes: #195362)
  * Build-depend on python-dev >= 2.2 instead of on just python-dev
    (without version).
  * Added Vorlon'n patch to source/lib/time.c to fix #194075.
    (closes: #194075)

 -- Eloy A. Paris <peloy@debian.org>  Sun,  8 Jun 2003 22:26:43 -0400

samba (2.999+3.0.alpha24-3) unstable; urgency=low

  * Make sure Samba DSOs are compiled with -fPIC. (closes: #194324)
  * Rebuild against pristine Kerberos libs, to squelch warnings about
    versioned symbols. (closes: #194431, #194396)

 -- Steve Langasek <vorlon@debian.org>  Thu, 22 May 2003 15:32:00 -0500

samba (2.999+3.0.alpha24-2) unstable; urgency=low

  * Fixed description of the smbfs package. (closes: #194183)
  * Negate the sense of the unixsam check when upgrading. (closes: #194234)

 -- Steve Langasek <vorlon@debian.org>  Wed, 21 May 2003 12:21:53 -0400

samba (2.999+3.0.alpha24-1) unstable; urgency=low

  * New upstream version. (closes: #189354)

 -- Eloy A. Paris <peloy@debian.org>  Tue, 20 May 2003 13:55:57 -0400

samba (2.999+3.0.alpha23-5) unstable; urgency=low

  * Move the python package from section "net" to section "python".
  * Make sure we use PIC code for python on all platforms.
  * French translation of an additional debconf template, courtesy of
    Christian Perrier <bubulle@debian.org>. (closes: #188832)
  * Updated Brazilian Portuguese translation from André Luís Lopes
    <andrelop@ig.com.br>.
  * s/unixsam/guest/ everywhere, since the unixsam backend is now
    deprecated. (closes: #190095)
  * Create our temp config file as /etc/samba/smb.conf.dpkg-tmp; not
    only does using /tmp violate SELinux policies, it introduces the
    possibility of data loss during the final copy if /tmp is a separate
    filesystem. (closes: #189823)
  * Pull in fix for SWAT, so that logins work again
    (closes: #188255, #192077).
  * Move passdb.tdb into /var/lib/samba, since it's not user-editable.
  * Make sure with don't ship any .cvsignore files.
  * Don't ship examples for python2.2-samba and samba-doc in an
    "examples" directory inside another "examples" directory.

 -- Eloy A. Paris <peloy@debian.org>  Tue,  6 May 2003 12:05:46 -0400

samba (2.999+3.0.alpha23-4) unstable; urgency=low

  * Instead of s/LPT1:/LPT:/, we need to do s/LPT:/LPT1:/ -- now all
    non-RPC printing clients are working again.
  * Change shlibs to 0 instead of 0.1.  The library already in the
    archive is using this soname, and there are no packages depending
    on libsmbclient, so skip changing the package name for now.
    (closes: #188661)

 -- Steve Langasek <vorlon@debian.org>  Fri, 11 Apr 2003 14:42:00 -0500

samba (2.999+3.0.alpha23-3) unstable; urgency=low

  * Put the Samba Python modules in /usr/lib/python2.2/site-packages/,
    not in /usr/lib/python2.2/lib-dynload/.

 -- Eloy A. Paris <peloy@debian.org>  Wed,  9 Apr 2003 19:49:25 -0400

samba (2.999+3.0.alpha23-2) unstable; urgency=low

  * New package python2.2-samba that includes the Python modules
    included in the Samba sources. Feedback on these modules and the new
    package is welcome, as we (Debian Samba maintainers) don't use them.
    (closes: #170731, #173322)
  * Move libsmbclient-dev from section "devel" to "libdevel".
  * Fix panic action script to give a sensible error message instead of
    an empty backtrace when we don't have permission to attach to the
    process. (closes: #188164)
  * Fix libpam-smbpass so that it really does something. (closes: #178245)
  * Apply patch to fix printing-related segfaults. (closes: #188076)

 -- Eloy A. Paris <peloy@debian.org>  Sun,  6 Apr 2003 21:40:33 -0400

samba (2.999+3.0.alpha23-1) unstable; urgency=high

  * new upstream release, includes security fix for DSA-262
  * tweak the debconf templates to avoid references to specific
    front-ends (closes: #183718)

 -- Steve Langasek <vorlon@debian.org>  Sun,  9 Mar 2003 14:58:00 -0600

samba (2.999+3.0.alpha21-5) unstable; urgency=low

  * touch up the package descriptions a little bit (caps, punctuation)
  * remove addtosmbpass, which snuck back in when we weren't looking
  * reverse the position of the wins server tag, after looking more
    closely at the code (closes: #183061)
  * fix a glitch in the Spanish .po that rendered it invalid, plus a typo
  * updated Brazilian Portuguese templates (closes: #183295)
  * fix a typo in upstream manpage (s/shave/share/) (closes: #180546)
  * run sed before we run sed, to deal with crazybad special chars
    in the workgroup name (!) (closes: #176717)

 -- Steve Langasek <vorlon@debian.org>  Sat,  1 Mar 2003 15:14:00 -0600

samba (2.999+3.0.alpha21-4) unstable; urgency=low

  * add scripts to samba-common to grab the netbios-name-servers options
    if we're running a DHCP client (closes: #38413)
  * major rearrangement of build scripts: install target now operates on
    debian/tmp, not debian/samba, so we can see when new files are
    added and decide where to put them; several files that should have
    been in samba-common but were in samba (for the above reason) --
    smbcacls, -- have been moved, with a replaces: added.
  * Fix rc script so that whitespace is consistent between inetd and
    daemon modes (closes: #174677).
  * smbclient -M must always connect to port 139, because port 445
    doesn't support messaging and we can't do the port 135 stuff yet
    (closes: #175292, #167859).
  * Import the diff from upstream CVS, which has fixed a few bugs
    (closes: #178219, #177583, #181467, #181487, #181603, #175864).
    Remove a few patches of ours which are now superseded.
  * Add po-debconf support to the tree, for better i18n.
  * Install the libsmbclient.so symlink in the libsmbclient-dev package,
    per policy (closes: #181466).

 -- Steve Langasek <vorlon@debian.org>  Fri, 27 Dec 2002 00:37:00 -0600

samba (2.999+3.0.alpha21-3) unstable; urgency=low

  * Drop --with-ldapsam from the configure options, since this no longer
    means what we thought it did.  Revert patch for changing the 'passdb
    backend' defaults.
  * Add patch from CVS HEAD to fix pdbedit segfault; postinst script
    should work better now. (Closes: #173936)

 -- Steve Langasek <vorlon@debian.org>  Sun, 22 Dec 2002 13:29:00 -0600

samba (2.999+3.0.alpha21-2) unstable; urgency=low

  * add CONFIGDIR to the set of directories exported in the install
    target, so we don't try to write to /etc/ on the autobuilders.
  * Reset the default 'passdb backend' value to something sensible, so
    that we don't unnecessarily break upgrading systems (closes: #173731).

 -- Steve Langasek <vorlon@debian.org>  Fri, 20 Dec 2002 09:13:00 -0600

samba (2.999+3.0.alpha21-1) unstable; urgency=low

  * new upstream release, many patches now incorporated upstream

 -- Steve Langasek <vorlon@debian.org>  Mon, 16 Dec 2002 23:39:00 -0600

samba (2.999+3.0.alpha20-4) unstable; urgency=low

  * Remove obsolete comments about non-existant LDAP support in the
    Debian Samba packages. (Closes: #165035)
  * Apply patch for segfault in pam_smbpass when using the unixsam
    backend.
  * Drop support for nmbd in inetd, since it's not supported by
    upstream and is reported to cause problems (closes: #23243, #137726,
    165037).
  * Clarify example printing configs in smb.conf (closes: #168174).
  * Make sure nmbd still responds to SIGTERM if it has no interfaces to
    listen on (closes: #168079).
  * Fix to get samba working again on 64-bit archs, after a
    pointer<->int size mismatch bug.  Already fixed in upstream CVS.
  * Merge fix from CVS for broken libsmbclient.h references to internal
    structures (closes: #162956).
  * Add a default 'panic action' for Samba that will give us genuinely
    useful debugging information after a crash.
  * Fixed correct patch to example configurations in the libpam-smbpass
    packages (closes: #169350).
  * acl-dev is not in sid anymore; Build-Depend on libacl1-dev instead
    (closes: #169682).
  * Only ask the user for permission to edit if there's a chance of us
    damaging something.

 -- Steve Langasek <vorlon@debian.org>  Mon, 18 Nov 2002 19:53:00 -0500

samba (2.999+3.0.alpha20-3) unstable; urgency=low

  * Make sure smbstatus behavior is sane when Samba *has* been started,
    as well as when it has not (closes: #164179).  Thank to Robbert Kouprie
    <robbert@radium.jvb.tudelft.nl> for this patch.
  * Not using 'killall' in any of the maintainer scripts (the last one
    remaining was winbind.logrotate.) We now just use 'kill' to send
    a SIGHUP to a specific PID (which is stored in a file in
    /var/run/samba.)
  * Do not depend on procps because we're not using killall anymore.

 -- Eloy A. Paris <peloy@debian.org>  Tue, 15 Oct 2002 22:15:57 -0400

samba (2.999+3.0.alpha20-2) unstable; urgency=low

  * fix an off-by-one error in smbd/lanman.c, which should shut off the
    flood of log messages (closes: #157432)
  * add a --config-cache option to the configure invocation, since
    autoconf 2.5 doesn't load config.cache by default (closes: #163504)

 -- Steve Langasek <vorlon@debian.org>  Sat,  5 Oct 2002 01:40:00 -0500

samba (2.999+3.0.alpha20-1) unstable; urgency=low

  * new upstream release
    - non-primary groups appear to work again (closes: #161271)
  * the official beginning of the upstream 3.0 branch
  * exit without error from smbstatus when no connections have
    been seen yet (closes: #161489)

 -- Steve Langasek <vorlon@debian.org>  Wed,  2 Oct 2002 19:02:00 -0500

samba (2.999+3.0cvs20020906-1) unstable; urgency=low

  * CVS update
    - domain authentication works again (closes: #158698)
  * Factor out common code in samba-common.config
  * Handle character set settings in smb.conf on upgrade
    (closes: #153913, #158770)
  * Don't use killall in logrotate script; there are better ways
    (closes: #160076)
  * Ignore value of 'hostname lookups' for hosts allow/hosts deny
    (closes: #154376)

 -- Steve Langasek <vorlon@debian.org>  Sat,  7 Sep 2002 11:46:00 -0500

samba (2.999+3.0cvs20020829-1) unstable; urgency=low

  * CVS update.
  * Move the smb.conf manpage to the samba-common package (closes: #159572)

 -- Steve Langasek <vorlon@debian.org>  Thu, 29 Aug 2002 17:53:25 -0500

samba (2.999+3.0cvs20020827-1) unstable; urgency=low

  * CVS update. (Closes: #158508)
  * Part 1 of 3 of the library separation patch that Vorlon wrote has
    gone upstream - removed the patch from our patches/ directory.
  * Debconf note to warn users that their smb.conf will be re-written
    and changed if they use Swat to maintain it. (Closes: #158479)
  * Fixed typo in samba.prerm.

 -- Eloy A. Paris <peloy@debian.org>  Tue, 27 Aug 2002 15:23:23 -0400

samba (2.999+3.0cvs20020825-2) unstable; urgency=low

  * scale back the tdbsam migration support, because of undesirable
    side-effects; now always defaults to 'no'.
  * strip out hyperactive library dependencies that are only needed by
    smbd (closes: #155156).
  * nuke any broken registry.tdb files left by previous CVS snapshots.
  * support rolling back the smbpasswd->tdbsam conversion on downgrade,
    since many people are likely to need to downgrade for a while.
  * remove postrm handling of legacy directories, and add handling of
    current ones.

 -- Steve Langasek <vorlon@debian.org>  Sun, 28 Jul 2002 09:44:24 -0500

samba (2.999+3.0cvs20020825-1) unstable; urgency=low

  * CVS update. These packages are based on Samba 3.0alpha19 + any
    code commited after 3.0alpha19 was released.

 -- Eloy A. Paris <peloy@debian.org>  Sun, 25 Aug 2002 14:56:46 -0400

samba (2.999+3.0cvs20020723-1) unstable; urgency=medium

  * remove spurious line from samba.config
  * migrate from smbpasswd to tdbsam
  * re-add the pdbedit util and manpage
  * compile in ldapsam support (closes: #146935)
  * add PRIVATEDIR to the list of vars we override for the install
    target, so Samba doesn't try to create /etc/samba (closes: #153746).
  * fix makefile handling of LOGBASEDIR, so that logs always end up in
    the right place (closes: 153727).
  * Fixed bug in the FHS migration path that causes nmbd to read its
    state from one location, but write it out to another. (closes: #154210)
  * Make sure nmbd is always looking for wins.tdb in the same place.

 -- Steve Langasek <vorlon@debian.org>  Fri, 19 Jul 2002 21:38:54 -0500

samba (2.99.cvs.20020713-1) unstable; urgency=low

  * first attempt for 3.0pre.
  * only post a debconf note about moving logfiles if we're upgrading
    from a version that had the logfiles in the old location
    (closes: #152924).

 -- Steve Langasek <vorlon@debian.org>  Sat, 13 Jul 2002 12:54:25 -0500

samba (2.2.5-2) unstable; urgency=low

  * No longer ship make_printerdef, which is deprecated. (closes: #63059)
  * Clean up some empty directories from the samba package.
  * Add call to dh_installinit for winbind rc.x symlinks (closes: #151860).
  * Clean up per-package documentation lists, to reduce clutter
    (closes: #147638).
  * Make sure we don't ship pdbedit's man page since we are still using
    smbpasswd passwords. (closes: #152208)
  * move libnss_wins.so to libnss_wins.so.2, where glibc expects to find
    it (closes: #148586).
  * reorder postinst, so that installing samba-common from scratch loads
    the debconf answers properly (closes: #151985).
  * add lintian overrides for winbind, to eliminate some noise.
  * rename pam_smbpass changelog to comply with policy.

 -- Steve Langasek <vorlon@debian.org>  Sun, 23 Jun 2002 22:45:04 -0500

samba (2.2.5-1) unstable; urgency=low

  * New upstream release.

 -- Eloy A. Paris <peloy@debian.org>  Sun,  9 Jun 2002 15:49:21 -0400
 
samba (2.2.4+2.2.5pre1-1) experimental; urgency=low

  * Getting ready for Samba 2.2.5.
  * Remove patches/parse_spoolss.patch, now included upstream.
  * Fixed thinko WRT POSIX ACL support, which we "half-enabled" in
    2.2.4-1. We don't use POSIX ACL support ourselves, so we'd
    appreciate reports from those using this feature so we can
    be sure this works.
  * Fix the filename-matching algorithm used for smbtar's 'exclude'
    functionality. (closes: #131571)
  * Look for secrets.tdb in /var/lib/samba, and handle in the postinst.
    This is not really a config file, because users don't edit it.
    (closes: #147429)
  * Doxygen fix for libsmbclient.h, thanks to Tommi Komulainen
    <Tommi.Komulainen@iki.fi> for the patch. (closes: #144847)

 -- Eloy A. Paris <peloy@debian.org>  Tue, 28 May 2002 11:33:51 -0400

samba (2.2.4-1) unstable; urgency=low

  * New upstream release (closes: #144713)
  * Building with POSIX ACL support (closes: #137819)
  * Include samples, exclude INSTALL from libpam-smbpass (closes: #145055)
  * Compile with --with-automount, for NIS homedir support (closes: #123396)
  * Add a proper 'flags' field to the mount entry we write to /etc/mtab;
    fixes a display bug with mount (closes: #140397)
  * Added logic to /etc/init.d/samba so a help message is printed out
    when Samba is running from inetd _and_ we are not booting, i.e. the
    user called the init script manually. Thanks to Francesco
    Potorti <pot@gnu.org> for the suggestion on how to implement this.
    (Closes: #139807, #140204)
  * samba.postinst: added logic so we don't call /etc/init.d/samba if
    we are running from inetd (this prevents the stupid help message
    to be printed during package upgrades if we are running from inetd.)
  * samba.prerm: idem.
  * /etc/init.d/samba: delete stale PID files after nmbd and smbd are
    stopped. This prevents start-stop-daemon from printing an ugly
    error message when called from '/etc/init.d/samba stop'. I prefer
    this than running start-stop-daemon with --oknodo because
    start-stop-daemon might print other important error messages that with
    --oknodo it would otherwise not print. (Closes: #102187, #109301)
  * Patch from jerry@samba.org to fix parsing of spoolss structures.

 -- Eloy A. Paris <peloy@debian.org>  Thu, 23 May 2002 23:16:52 -0400

samba (2.2.3a-7) unstable; urgency=medium

  * More README.debian updates.
  * Neutralize the smb.conf 'lock dir' directive, which doesn't mean
    what the FHS says it should, and causes us no end of grief.
    (Closes: #122299)
  * LPRng-handling patch so that jobs printed to recent versions of
    LPRng show up properly as 'done' instead of 'paused' in the Windows
    print queue.  Thanks to Jaroslav Serdula <serdula_jaroslav@vse.sk>
    for this patch. (Closes: #139458)
  * Applied patch from Urban Widmark <urban@teststation.com>
    (smbfs upstream maintainer) to add a '-n' option to smbmount
    that does the same as mount's '-n'. (Closes: #139590)
  * Minor tweak to unpatch-source so we unpatch sources in the
    reverse order we patched them.
  * Don't depend on grep in samba.prerm to determine if Samba was
    running before the upgrade starts.
  * Tweak the wording of debconf templates.
  * Incorporate debconf translations for French, Spanish and Portuguese;
    thanks to Carlos Valdivia Yagüe <valyag@hotpop.com> (es),
    Andre Luis Lopes <andrelop@ig.com.br> (pt_BR), and Philippe
    Batailler and Denis Barbier <barbier@debian.org> (fr).
    (closes: #142657, #142659, #141551, #141699, #141682)
  * Fixed symlinks in the swat package so the point to /usr/share/doc/
    instead of /usr/doc/. Added note to the description of the
    swat packages that says that samba-doc must be installed for
    the on-line documentation to work. Thanks to Torne Wuff
    <torne@wolfpuppy.org.uk>. (Closes: #95437)
  * 'dh_installinit -n' gives us no initscript handling -- we need to
    handle all starting and stopping of daemons ourselves, which wasn't
    happening in the {pre,post}rm scripts.
  * Vary the priority of the debconf question "Do you want to generate
    /etc/samba/smbpassd?" depending on whether the file already exists.
    File exists -> priority 'medium', file does not exist -> priority
    'low'. Changed priorities of all other questions from 'high' to 'medium'.

 -- Steve Langasek <vorlon@debian.org>  Sat, 20 Apr 2002 17:48:27 -0400

samba (2.2.3a-6) unstable; urgency=low

  * Call db_stop as soon as we're done with debconf in the postinst, to
    avoid hanging bugs (closes: #137813)
  * Ony call 'update-inetd --add' on first installation, just as we only
    call 'update-inetd --remove' on package purge.
  * Bring our shipped smb.conf closer in line with the upstream
    defaults: don't twiddle the send/recv buffer sizes, since the Linux
    kernel already provides a much better default setting
     (closes: #80966, #80934, #137415, #133477)
  * Added libnss_wins.so to the winbind package (closes: #137201)
  * Updates to README.debian.

 -- Eloy A. Paris <peloy@debian.org>  Tue, 12 Mar 2002 10:57:40 -0500

samba (2.2.3a-5) unstable; urgency=low

  * Having multiple workgroup lines in your smb.conf, though wacky, is 
    perfectly valid.  Account for this in samba-common.config.
    (closes: #137157)

 -- Steve Langasek <vorlon@debian.org>  Sun, 10 Mar 2002 21:52:51 -0600

samba (2.2.3a-4) unstable; urgency=low

  * Fixed typo in samba.postinst. Cosmetic fixes there as well.
  * Fix to improper usage of /usr/bin/tr in samba-common config script
    (closes: #137744)

 -- Steve Langasek <vorlon@debian.org>  Sat,  9 Mar 2002 14:14:02 -0500

samba (2.2.3a-3) unstable; urgency=medium

  * Make sure /etc/init.d/samba is executable before calling it
    in the postinst. Quickly checked all other maintainer scripts
    to make sure we are not calling an init script if it is not
    executable. (closes: #137321)
  * Fix up maintainer scripts to detect if samba was not running before 
    an upgrade. (closes: #33520, #130534)
  * Make sure /etc/samba/ is included in the samba-common package.
    Closes: #137157

 -- Steve Langasek <vorlon@debian.org>  Fri,  8 Mar 2002 11:13:21 -0500

samba (2.2.3a-2) unstable; urgency=low

  * merge in debconf support:
    - Moved all smb.conf-related questions to samba-common (smb.conf
      is part of the samba-common package, not the samba package.)
    - smb.conf is not a samba-common conffile anymore since it is
      being managed by debconf. It is ABSOLUTELY necessary to make
      sure /etc/samba/smb.conf _NEVER_ gets overwritten by changes
      made via debconf. In other words, any changes made by the user
      should be honored by the debconf interface.
    - samba.postinst now moves old log files from /var/log/ to
      /var/log/samba/. There's a Debconf note that informs the user
      the log files are stored now in a new location.
    - debian/control:
      + Make samba depend on debconf.
    - New file debian/samba.templates.
    - New file debian/samba.config.
    - Re-worked debian/samba.postinst.
      + Got rid of all /etc/samba/debian_config sillyness.
    - remove /usr/sbin/sambaconfig; "dpkg-reconfigure samba" replaces 
      it.
    - Removed debian/samba.prerm.
    - Cleaned up /etc/init.d/samba.
      + Added infrastructure for debconf.
      + Got rid of all /etc/samba/debian_config sillyness.
      + Got rid of /etc/samba/smbpasswd conversion stuff for
        compatibility with versions of Samba < 2.0.0final-2.
    (closes: #127959, #34408, #113594)
  * make samba.postinst ignore the absence of /var/log/{s,n}mb*;
    makes for a clean upgrade path.
  * Building with MSDFS support (closes: #116793)

 -- Steve Langasek <vorlon@debian.org>  Tue,  5 Mar 2002 14:14:33 -0600

samba (2.2.3a-1) unstable; urgency=low

  * New upstream version (closes: #135001)
  * Potato builds were failing because debian/rules was not creating
    debian/winbind/etc/logrotate.d/. A user having problems creating
    Potato packages brought this to my attention. dh_installlogrotate
    takes care of creating the directory for us, that's why we didn't
    notice.
  * Removed code that converts /etc/samba/smbpasswd from an ancient
    format to the new format of Samba 2.0.0 and later.
    Closes: #134375 - samba: postinst failed due to missing
            /usr/bin/convert_smbpasswd.
  * Re-organized FHS migration code in samba.postinst. Make sure we
    don't fail when we move files that don't exist.
    Closes: #133813 - samba: Install failed.
  * Adding docs. to the libpam-smbpass package.
  * Remove man pages for findsmb because we are not providing this
    script.
    Closes: #134181 - findsmb referenced, but not included.
  * Removed replace.patch because it is now present upstream.
  * Added patch from Jerry Carter to fix a problem when saving
    document preferences for printing from NT clients.
  * The real winbindd daemon is a forked process so we can't use
    --make-pidfile when calling start-stop-daemon. Fixed 
    /etc/init.d/winbind to work around the issue. Thanks to 
    Lin Li <linl@xandros.com> for the patience and for reporting 
    the problems. Hopefully I got it right this time.

 -- Eloy A. Paris <peloy@debian.org>  Wed, 20 Feb 2002 18:39:03 -0500

samba (2.2.3-6) unstable; urgency=low

  * Make sure there are actual files in /var/state/samba before trying 
    to move them (Closes: #133534, #133510).
  * Fix up the 2.2.3 makefile so that pam_smbpass builds correctly 
    again.

 -- Steve Langasek <vorlon@debian.org>  Tue, 12 Feb 2002 09:19:29 -0600

samba (2.2.3-5) unstable; urgency=low

  * Whoops, missed a spot on the samba.postinst -- will fail badly if
    /var/state/samba/ no longer exists.  Better get this fix into the
    next upload. ;) (Closes: #133088)
  * Regenerate configure only if it is older than configure.in.
  * Fix smbd handling of network neighborhood lists, which was missed
    in the FHS conversion (Closes: #133091)

 -- Eloy A. Paris <peloy@debian.org>  Sat,  9 Feb 2002 16:37:57 -0500

samba (2.2.3-4) unstable; urgency=low

  * FHS cleanup; files in /var are now properly sorted according to
    their nature. (Closes: #102101)
  * Remove patches to source/configure, since we now call autoconf to
    regenerate this file cleanly.
  * lintian fixes:
      - Create winbind.conffiles and add /etc/logrotate.d/winbind and
        /etc/init.d/winbind to it.
      - Use a relative symlink for /usr/lib/cups/backend/smb.
      - Removal of a .cvsignore file in the samba-doc package.
  * winbind.init fixes:
      - Corrected name of the pid file (Steve)
      - Make start-stop-daemon create a pid file for winbindd since it
        does not create one on his own.
  * #DEBHELPER# is not needed in samba.postinst because we are adding
    manually everything that debhelper adds automatically. In fact,
    since we are calling update-rc.d without standard paramaters I
    think we can't use #DEBHELPER#.
  * Fix fatal syntax error in samba.prerm.

 -- Steve Langasek <vorlon@debian.org>  Thu,  7 Feb 2002 13:12:08 -0500

samba (2.2.3-3) unstable; urgency=low

  * work on lintian-cleanness in the package (wrong permissions,
    maintainer scripts in need of debhelpering)
  * /lib/security/pam_smbpass.so is now being included in the
    libpam-smbpass package only, and not in both the libpam-smbpass and
    samba packages (which was the case prior to 2.2.3-3.)
  * Instead of making our patch scripts executable in the rules file
    we run them through /bin/sh.
  * New 'winbind' package that has all the winbind stuff that was in the 
    samba package in 2.2.3-2 and before.
  * Added replace.patch: patch from Jeremy Allison to fix problems when
    replacing or overwriting files in a Samba share. Patch was sent to
    the samba mailing list.

 -- Eloy A. Paris <peloy@debian.org>  Tue,  5 Feb 2002 21:12:48 -0500

samba (2.2.3-2) unstable; urgency=low

  * add support to debian/scripts/{patch-source,unpatch-source} for
    automatic updating and cleaning of <version.h>. This was a request
    from the Samba Team: they wanted us to clearly mark our packages
    so it is always known a user is running Samba with (possibly)
    Debian-specific patches.
  * Change init.d killscript link to K19samba, so we stop before autofs 
    (closes: 117327)
  * Make our patch scripts executable in the rules file -- dpkg won't do 
    this for us (closes: #132415).

 -- Steve Langasek <vorlon@debian.org>  Mon,  4 Feb 2002 09:51:00 -0600

samba (2.2.3-1) unstable; urgency=low

  * New upstream release (closes: #131228).
  * Restructured build system that provides DBS-like separation of 
    patches
  * Fix typo in smbfs description (closes: #116209).
  * Use killall -q in logrotate.d script, to avoid spurious cron 
    emails (closes: #130100).

 -- Steve Langasek <vorlon@debian.org>  Sat,  2 Feb 2002 19:56:18 -0500

samba (2.2.2-12) unstable; urgency=high

  * (Steve) Patch for source/client/client.c.
    Closes: #86438 smbclient: Transfering several GB causes the average
            speed to be messed up.
  * Uploading with urgency=high to expedite the move from unstable
    to testing because of the security problem fixed in -11.

 -- Eloy A. Paris <peloy@debian.org>  Fri, 25 Jan 2002 22:31:12 -0500

samba (2.2.2-11) unstable; urgency=low

  * Building with --with-libsmbclient. We have created two new
    packages: libsmbclient and libsmbclient-dev. Hopefully this
    will help some people that want to add the capability of
    speaking SMB to their applications.
    Closes: #117132 - libsmbclient support library?
  * (Steve) Make swat do the right thing when reading (parsing)
    the saved preferences in smb.conf.
    Closes: #55617 swat mutilates the linpopup message command.
  * Updated README.Debian. Updated descriptions in debian/control.
  * Remembered to bump up version number in source/include/version.h
    (need to automate this or else I'll keep forgetting.)
  * (Steve) one liner for source/web/diagnose.c.
    Closes: #106976 - smbd/nmbd not running message with swat/linuxconf.
  * Added '|| true' to the post-rotate script so logrotate doesn't
    fail if either nmbd or smbd is not running.
    Closes: #127897 - /etc/logrotate.d/samba fails if there is no smbd process.
  * Fixed incorrect file locations in swat's man page and added a
    Debian-specific note to /usr/share/doc/swat/README.
    Closes: #71586 swat: needs documentation fixes for debian.
  * smbmount in the smbfs package does not have the setuid bit set.
    Apparently, smbmount uses libsmb without checking the environment.
    Thanks to Christian Jaeger <christian.jaeger@sl.ethz.ch> for
    finding the local root exploit.
  * Applied old patch from Jerry) Carter" <jerry@samba.org> to correct
    the following two problems in Samba 2.2.2:
    - %U and %G could not be used in services names
      in smb.conf.
    - %G would fail to be expanded in an "include = ..."
      line.

 -- Eloy A. Paris <peloy@debian.org>  Sat, 19 Jan 2002 21:35:26 -0500

samba (2.2.2-10) unstable; urgency=low

  * (Steve) Add missing manual pages.
    Closes: Bug#128928: missing manpages in smbfs.

 -- Eloy A. Paris <peloy@debian.org>  Sun, 13 Jan 2002 14:39:55 -0500

samba (2.2.2-9) unstable; urgency=low

  * (Steve) Fix broken URL's in HTML docs.
    Closes: Bug#17741: bad links in html docs (at last!!!)

 -- Eloy A. Paris <peloy@debian.org>  Fri, 11 Jan 2002 13:37:07 -0500

samba (2.2.2-8) unstable; urgency=low

  * Added "Replaces: samba (<= 2.2.2-5)" to the smbclient section in
    debian/control so rpcclient.1, which was in samba-2.2.2-5, does not
    cause problems now that it is part of smbclient (>= 2.2.2-6).  Closes:
    Closes: Bug#128684: error upgrading smbclient in sid.

 -- Eloy A. Paris <peloy@debian.org>  Fri, 11 Jan 2002 11:42:40 -0500

samba (2.2.2-7) unstable; urgency=low

  * (Steve) Patch to make behavior honor what the docs. say about "hosts allow"
    taking precedence over "hosts deny".
    Closes: Bug#49249: swat: error with host deny ?!

 -- Eloy A. Paris <peloy@debian.org>  Thu, 10 Jan 2002 12:36:58 -0500

samba (2.2.2-6) unstable; urgency=low

  * (Steve) Adds manpage for rpcclient to the proper file,
    removes smbtorture from the distro because this tool isn't intended for
    widespread consumption.
    Closes: #63057 - no manual page for smbtorture.
  * (Steve) Removed -gnu from the configure arguments (--build, --host) in
    debian/rules so config.sub is able to properly create the host and target
    tuples.

 -- Eloy A. Paris <peloy@debian.org>  Wed,  9 Jan 2002 14:39:51 -0500

samba (2.2.2-5) unstable; urgency=low

  * Fixes from vorlon:
  * Use /usr/bin/pager instead of more.
    Closes: #125603: smbclient violates pager policy.
  * Make /etc/logrotate.d/samba a conffile, send smbd and nmbd
    a SIGHUP to have the log files reopened, fixes to
    /etc/logrotate.d/samba.
    Closes: #127897: log file rotation.
    Closes: #118277: /etc/logrotate.d/samba not listed in conffiles.
  * s/covert/convert/.
    Closes: #121653 probable typo in install message.

 -- Eloy A. Paris <peloy@debian.org>  Sun,  6 Jan 2002 03:14:58 -0500

samba (2.2.2-4) unstable; urgency=low

  * Applied patch from Steve to work around problem in glibc that affects the
    HPPA architecure. The patch detects the error condition at configure time
    and compiles without LFS support if necessary.
    Closes: Bug#126763: samba completely broken on hppa.
  * Including unicode_map.1251.
    Closes: Bug#126719: samba-common: unicode_map.1251 missing.
  * Updated smbd daemon version to match Debian package version.
    Closes: Bug#127199: Package version and smbd daemon version don't match.

 -- Eloy A. Paris <peloy@debian.org>  Mon, 31 Dec 2001 14:32:47 -0500

samba (2.2.2-3) unstable; urgency=low

  * Added some spaces in package description in debian/control.
    Closes: #120730 - missing spaces in package description for nice
            alignment.
  * Spelling fixes.
    Closes: #125328, #125329, #125330, #125367, #125365, #125403.
  * Steve Langasek <vorlon@debian.org> is the co-maintainer of the Debian
    Samba packages!!! Added him to the uploaders field in debian/control.

 -- Eloy A. Paris <peloy@debian.org>  Tue, 18 Dec 2001 00:54:25 -0500

samba (2.2.2-2) unstable; urgency=low

  * Backed out changes to source/filename.c per Andrew Tridgell's request.
    This changes were introduced in 2.2.1a-7 as an attempt to fix #47493.
    Tridge found out that they break smbd.
  * Changed version number in source/includes/version.h so it is clear that
    this is a version of Samba packaged for Debian. This is another request from
    Tridge and will help the Samba Team to get bogus bug reports.
  * Added Samba-HOWTO-Collection.pdf and other README files to the
    /usr/share/doc/<package>/ directories.
  * Installing libnss_winbind.so and pam_winbind.so.
    Closes: #116790: nss and pam modules for winbind missing.
  * Removed user-emacs-settings from changelog.

 -- Eloy A. Paris <peloy@debian.org>  Mon, 29 Oct 2001 19:16:26 -0500

samba (2.2.2-1) unstable; urgency=low

  * New upstream version.
  * Temporary fix for #113763 (Steve Langasek)
  * Quick hack to avoid smbmount reveal password length. Please note
    that even with this hack there is a small window when password is
    completely visible with 'ps aux'. There are other methods that should
    be used to automate mounting of SMB shares.
    Closes: #112195: smbmount-2.2.x reveals password length.
  * Applied patch from Steve Langasek <vorlon@debian.org> to prevent
    forcing use of setresuid() in Sparc.
    Closes: #112779: samba build forces use of setresuid, which causes
                     smbd to fail on Sparc.

 -- Eloy A. Paris <peloy@debian.org>  Mon, 15 Oct 2001 10:26:10 -0400

samba (2.2.1a-9) unstable; urgency=low

  * Replaced $(LD) with $(CC) all the way through source/Makefile.
    Closes: #111036: ld shouldn't be used to link shlibs.
  * s/\/bin\/mail/\/usr\/bin\/mail/ in smb.conf's man page (HTML and
    sgml as well.)
    Closes: #110963: smb.conf: mail should be /usr/bin/mail.
  * Documented better smbclient's -W behavior. Patch from Steve
    Langasek.
    Closes: #53672: smbclient: -W flag is interpreted as domain, not
            workgroup.

 -- Eloy A. Paris <peloy@debian.org>  Tue,  4 Sep 2001 23:10:41 -0400

samba (2.2.1a-8) unstable; urgency=low

  * Set some reasonable default perms for the samba logdir (again,
    thanks to vorlon :-)
    Closes: #72529: insecure permissions on log files.

 -- Eloy A. Paris <peloy@debian.org>  Sun, 26 Aug 2001 15:40:47 -0400

samba (2.2.1a-7) unstable; urgency=low

  * Another attempt at fixing #47493. Patch from Steve Langasek
    <vorlon@netexpress.net>. Let's keep our fingers crossed Steve!

 -- Eloy A. Paris <peloy@debian.org>  Sun, 26 Aug 2001 13:37:06 -0400

samba (2.2.1a-6) unstable; urgency=low

  * Backed out fix to #47493 introduced in 2.2.1a-4 as it is causing
    smbd to die with signal 11 under some unidentified situations.
    Closes: #109774: Latest debian version breaks printer driver download.
    Closes: #109946: not all files appear in samba-exported directories.
  * Another patch from Steve Langasek. This one adds quotes around 
    printer names for print systems it's reasonable for Debian to
    support. Together with the patch in #29957 (see changelog for
    2.2.1a-4), this should take care of the problems with multi-word 
    printer names in Samba.

 -- Eloy A. Paris <peloy@debian.org>  Fri, 24 Aug 2001 21:12:27 -0400

samba (2.2.1a-5) unstable; urgency=low

  * Important changes that affect how Samba is built on Debian
    machines are implemented in this release. All of this changes
    were suggested by the energetic Steve Langasek <vorlon@debian.org>,
    and his arguments were so sound and reasonable that I decided
    to implement them. Here's Steve's original changelog:

       * Fix up the build system to avoid needing to run configure 
         as root to answer questions we already know the answers to.
       * In the process, make surprising progress towards being able to
         cross-compile the samba packages.

 -- Eloy A. Paris <peloy@debian.org>  Fri, 24 Aug 2001 01:08:06 -0400

samba (2.2.1a-4) unstable; urgency=low

  * Fixed typo in smbmount's mount page.
    Closes: #109317: smbfs: mistype in smbmount manpage.
  * Included symlink to smbspool to better support CUPS printing.
    Closes: #109509: include symlink for cups samba support.
  * Applied patch from Steve Langasek <vorlon@netexpress.net> to
    fix bug #29957.
    Closes: #29957: samba strips trailing " from strings in smb.conf.
  * First attempt at fixing #47493. Another patch from Steve "I want
    a bug-free Samba" Langasek.
    Closes: #47493: Samba doesn't handle ':' in dir names right.

 -- Eloy A. Paris <peloy@debian.org>  Tue, 21 Aug 2001 23:26:38 -0400

samba (2.2.1a-3) unstable; urgency=low

  * Steve Langasek <vorlon@netexpress.net> has been hard at work in
    the last few days looking at the long list of open bugs filed
    against the Samba packages. I don't know how to thank him. It's been
    a pleasure working with Steve, and all the fixes, patches, etc. in
    this release come from him. The bug list is greatly reduced thanks
    to Steve's efforts.
  * Steve's additions/modifications/patches/etc. are:
    - New package that (libpam-smbpass) provides pam_smbpass. Before, this
      was provided in another package but now the sources are part of
      the Samba sources so we can start providing it from here.
      Closes: #107043 - pam_smbpass now present in Samba source,
        should be built from there
    - Patch to source/smbd/service.c that allows admins to call
      /bin/umount from the root postexec of a Samba share.
      Closes: #40561 - samba pre/postexec commands do not work.
    - Clear TMPDIR before starting smbd in /etc/init.d/samba.
      Closes: #51295 - Problems with Samba and TMPDIR.
    - Correction to documentation of "guest only".
      Closes #38282 - "guest only" share still requires a password.
  * Applied patch from Santiago Vila <sanvila@unex.es> to convert
    /usr/sbin/mksmbpasswd from a shell script into a real awk script.
    Sorry it took so long, Santiago; I hadn't realized you even
    provided a patch :-)
    Closes: #77891 - mksmbpasswd could be a real awk script.
  * Updated description of the smbfs and smbclient packages. Also have
    each package recommend the other.
    Closes: #108650: Should suggest or recommend smbfs.

 -- Eloy A. Paris <peloy@debian.org>  Mon, 13 Aug 2001 22:21:55 -0400

samba (2.2.1a-2) unstable; urgency=low

  * Build-depends: depend on debhelper (>=2.0.103).
    Closes: #105795: Build-Depends are wrong.
  * Run samba's preinst and postinst scripts without -e so failed commands
    do not abort installation.
    Closes: #106384: postinstall crashes abnormally. (And really closes
      #104471.)

 -- Eloy A. Paris <peloy@debian.org>  Thu, 26 Jul 2001 00:30:37 -0400

samba (2.2.1a-1) unstable; urgency=low

  * New upstream version.
  * Make sure samba's postinst script exits with a zero status.
    Closes: #104471: Samba postinst problem.

 -- Eloy A. Paris <peloy@debian.org>  Thu, 12 Jul 2001 21:55:21 -0400

samba (2.2.1-1) unstable; urgency=low

  * New upstream version.
    Closes: #103339: config.guess and config.sub update required.
    Closes: #98518: Samba 2.2 can't act as PDC for NT4/W2K due to 
                    incompatibility with PAM.
    Closes: #97447: nmbd crashes due to bugs in DAVE 2.5.2.
    Closes: #95777: Samba 2.2 is unable to join or authenticate against 
                    Samba 2.2 PDC domain.
    Closes: #68842: samba should use PAM for password changing (I
                    haven't personally tried this one, but it's been
                    advertised this works.)
    Closes: #102506: PAM account checking fails.
    Closes: #102518: Complains about unknown paramter "obey pam
                     restrictions"
    Closes: #94774: Build failure on PARISC machines.
  * Moved away from /etc/cron.weekly/samba for log file rotation.
    Now using logrotate.
    Closes: #95548: typo in /etc/cron.weekly/samba.
    Closes: #74951: nmbd does not rename its log file.
  * Removed Debian-specific addtosmbpass.8 man page since this script
    is not longer provided upstream. Users should use the smbpasswd
    program instead.
  * Updated sample /etc/samba/smb.conf to reflect the recent changes
    affecting handling of PAM authentication. Also updated
    /etc/pam.d/samba.

 -- Eloy A. Paris <peloy@debian.org>  Wed, 11 Jul 2001 00:44:14 -0400

samba (2.2.0.final.a-1) unstable; urgency=high

  * New upstream version (contains security fix from DSA-065-1.)
    Closes: #97241: samba 2.2.0 fails to process hostnames in
      "hosts allow" config line.
  * Removed Debian-specific addtosmbpass.8 man page since this script
    is not longer provided upstream. Users should use the smbpasswd
    program instead.
    Closes: #98365: addtosmbpass is missing from 2.2.0.final-2.
  * Updated sample /etc/samba/smb.conf to reflect the recent changes
    affecting handling of PAM authentication. Also updated
    /etc/pam.d/samba.

 -- Eloy A. Paris <peloy@debian.org>  Sun, 24 Jun 2001 11:11:59 -0400

samba (2.2.0.final-2) unstable; urgency=low

  * Added libcupsys2-dev to Build-Depends.
  * Samba depends now (again) on netbase so update-inetd is always
    available for the Samba maintainer scripts.
    Closes: #86063: Fails to uninstall if inetd is not installed.
  * Updated source/config.{sub,guess} so ARM built doesn't fail.
    Closes: #94480: config.sub out of date; can't build on arm.
    Closes: #85801: config.sub/guess out of date.
  * Not using brace expansion, i.e. {foo,bar} in any of the maintainers
    scripts nor in debian/rules.
    Closes: #88007: samba postrm has is not POSIX sh compliant.

 -- Eloy A. Paris <peloy@debian.org>  Sat, 21 Apr 2001 17:27:18 -0400

samba (2.2.0.final-1) unstable; urgency=low

  * New upstream release. Lots of new things. See WHATSNEW.txt.
  * Goofy version number because of my stupidity when assigning version
    numbers to the CVS packages I have been uploading to experimental.
    Will be fixed when 2.2.1 is released. I've no doubts a 2.2.1 release
    will follow soon.

 -- Eloy A. Paris <peloy@debian.org>  Tue, 17 Apr 2001 22:58:14 -0400

samba (2.2.0.cvs20010416-1) experimental; urgency=low

  * CVS update.

 -- Eloy A. Paris <peloy@debian.org>  Mon, 16 Apr 2001 21:25:15 -0400

samba (2.2.0.cvs20010410-1) experimental; urgency=low

  * CVS update.
  * Added libreadline4-dev to Build-Depends.

 -- Eloy A. Paris <peloy@debian.org>  Tue, 10 Apr 2001 16:53:45 -0400

samba (2.2.0.cvs20010407-1) experimental; urgency=low

  * CVS update. Includes what is in 2.2.0alpha3.

 -- Eloy A. Paris <peloy@debian.org>  Sat,  7 Apr 2001 16:00:33 -0400

samba (2.2.0.cvs20010316-1) experimental; urgency=low

  * Started working on Samba 2.2.0. Using the SAMBA_2_2_0 branch
    from Samba CVS.
  * Not compiling rpctorture as it has compile errors. Change in
    debian/rules.
  * Removed Linux kernel 2.0.x and smbfs compatibility baggage. Now
    the smbfs does not support 2.0.x kernels; a kernel > 2.2.x is
    needed to use smbfs. Updated debian/control, debian/rules and
    README.Debian to reflect this change.
  * Added to swat a versioned dependency on samba (so a user is forced to
    install a new version of swat each time a new version of samba is
    installed.)

 -- Eloy A. Paris <peloy@debian.org>  Sun, 18 Mar 2001 14:21:14 -0500

samba (2.0.7-5) unstable; urgency=medium

  * Transition from suidmanager to dpkg-statoverride.

 -- Eloy A. Paris <peloy@debian.org>  Thu, 18 Jan 2001 23:51:56 -0500

samba (2.0.7-4) unstable; urgency=medium

  * Applied Urban Widmark <urban@teststation.com> fixes to smbmount. Urban
    is the maintainer of the smbfs in the kernel and of the userland
    utilities.
  * Links to HTML documents are correct now.
    Closes: #69439: swat: Broken help file symlinks
    Closes: #72615: samba-doc directory changed: removed htmldocs from path
    Closes: #75847: swat: Wrong symlink
    Closes: #66857: Wrong links to html documents.
    Closes: #77912: misplaced documentation symlinks for swat
  * Building Samba with CUPS support. For this I reverted the change to
    source/configure.in that I did in 2.0.7-3 and re-ran autoconf.
    Closes: #59038: samba: not compiled with cups support.
  * Fix against previous known/unknown user time difference patch to swat
    (make username / password lookups take the same time.) Remove CGI
    logging code in Swat.
    Closes: #76341 - Security holes in swat
  * Updated Build-depends.
  * Updated debian/copyright to refer to the correct location of the GPL.
  * debian/rules: changed DESTDIR to `pwd`/debian/samba (was
    `pwd`/debian/tmp.)
  * debian/rules: added '--sourcedir=debian/samba' to dh_movefiles (for some
    strange reason dh_installdirs is not creating debian/tmp/ so I needed
    to tweak everything to install stuff in debian/samba rather than in
    debian/tmp.)
  * debian/control: changed section of samba-docs to 'doc' (was 'docs')
  * Using relative symlinks in /usr/share/samba/swat/ (changed debian/rules
    and source/scripts/installswat.sh.)
  * Fixed (by tweaking debian/rules)
    /usr/bin/{smbmnt,smbumount-2.*,smbmount-2.*} to be suid.
  * Added "Provides: samba-client" to smbclient's section in control.
    Closes: #71143: smbclient: Smbclient should provide samba-client.
  * Fix for desired_access being zero in map_share_mode() (patch to
    source/smbd/nttrans.c.) Thanks to Gary Wilson
    <wilsong@sergievsky.cpmc.columbia.edu> for bringing this patch to my
    attention.
  * Hacked source/lib/util_sec.c so smbd works fine in both 2.0.x and
    2.2.x kernels even when the build is done in a system running
    a 2.2.x kernel.
    Closes: #78858: samba-common: samba2.0.7 needs kernel 2.2.x but
                    doesnt depend on it.
    Closes: #72758: README.Debian should comment on 2.0.x kernels.
    Closes: #56935: Samba 2.0.6 and Kernel 2.0.x.
    Closes: #58126: Samba 2.0.6 and Kernel 2.0.x -- more info.
    Closes: #60580: samba: failed to set gid.
    Closes: #64280: Samba panics, can't set gid.
    Closes: #66816: Must deal with brokenness under 2.0.x.
    Closes: #67682: potatoe samba 2.0.7-3 out of order, 2.0.5a-1 OK.
    Closes: #69735: PANIC: failed to set gid
    Closes: #66122: "smbclient -L localhost -U%" returns with "tree
                    connect failed: code 0".
    Closes: #57637: Samba says tree connect error.
    Closes: #58015: potato samba wins support is broken.
  * Fixed comments in sample smb.conf to point to the correct location.
    Closes: #69578: comments in smb.conf points to wrong path.
  * Move codepages from /etc/samba/codepages/ to
    /usr/share/samba/codepages/.
    Closes: #63813: samba; codepages should go in /usr/lib.
  * Moved /var/samba/ to /var/state/samba/.
    Closes: #49011: samba package not FHS compliant.
  * Hacked source/configure.in (and re-ran autoconf) so yp_get_default_domain()
    is found.
    Closes: #44558: netgroup support missing in samba 2.0.5a-1.
  * /etc/init.d/samba was calling start-stop-daemon with both --pidfile and
    --exec. Got rid of --exec so --pidfile works.

 -- Eloy A. Paris <peloy@debian.org>  Thu, 11 Jan 2001 00:15:57 -0500

samba (2.0.7-3) frozen unstable; urgency=high

  * Release manager: this closes a RC bug.
  * Commented out the section in source/configure.in that auto-detects
    CUPS support and then ran autoconf to generate a new configure
    script. This was done to prevent machines that have libcupsys-dev
    installed from detecting CUPS support and adding an unwanted
    dependency on libcupsys. This way the whole printing system
    won't break on upgrades. CUPS support should be added after
    Potato is released.
    Closes: #65185: samba-common: Upgrading removes printing system.
    Closes: #64496: smbfs: smbfs on powerpc has a dependency on cupsys.
  * Updated README.debian.
    Closes: #64594: Old README.Debian in /usr/share/doc/samba.

 -- Eloy A. Paris <peloy@debian.org>  Tue, 20 Jun 2000 19:16:04 -0400

samba (2.0.7-2) frozen unstable; urgency=high

  * Release manager: this closes RC bug #63839 that prevents Samba
    to be built from source.
  * Fixed a stupid typo in debian/rules that was preventing Samba
    to be built from source.
    Closes: #63839: samba_2.0.7-1(frozen): build error (SAMBABOOK dir)
  * I forgot to mention that O'Reilly's book "Using Samba" was donated
    to the Open Source community. The book was included in Samba 2.0.7
    in HTML format and is part of the Debian Samba package since 
    Samba 2.0.7-1.
  * In Samba 2.0.7-1, the "Using Samba" book and a number of HTML help
    files were supposed to be provided in both the swat and the samba-doc
    packages. This duplication was a waste of space. Starting with
    Samba 2.0.7-2, swat recommends samba-doc and the book and the HTML
    files are included only in samba-doc, and are accessed via symlinks
    from within swat.
    Closes: #58810: superfluous files in swat?
  * Added a 'echo "."' to /etc/init.d/samba in the reload) section.
    Closes: #63394: "echo ." missing in reload section of init.d script
  * Fixed typo in docs/htmldocs/using_samba/ch06_05.html.
    Closes: #64344: typo "encrypted passwords"
  * Cleaned up samba's postrm script so important common files aren't
    deleted when samba is purged. Created a samba-common.postrm script.
    Closes: #62675: purging samba removes /etc/samba/smb.conf.
    Closes: #63386: samba --purge removes /etc/samba dir even though
            smbclient/smbfs/samba-common packages are still installed

 -- Eloy A. Paris <peloy@debian.org>  Wed,  3 May 2000 02:42:07 -0400

samba (2.0.7-1) frozen unstable; urgency=low

  * New upstream version. Dear Release Manager: please allow this 
    package to go to frozen as it contains fixes to a _lot_ of problems.
    You can take a look at all the problems fixed by this release in
    the official upstream announcement at
    http://us1.samba.org/samba/whatsnew/samba-2.0.7.html.
  * Added --with-utmp to add utmp support to smbd (this is new in Samba
    2.0.7)
  * Closes: #62148 - samba not rotating filled logs.
  * Closes: #56711: Samba doesn't manage well long share name (please note
      that it's possible to connect to shares with names longer than
      14 characters but the share will be listed with a name truncated to
      13 characters.)
  * Closes: #51752 - NT DOMAIN - NET USE * /HOME not mapping (error 67).
    Closes: #50907 - logon path not working.
    This is not a bug, it's just Samba doing the same thing an NT server
    does. See WHATSNEW.txt and smb.conf's man page for details.
  * Closes: #48497 - error executing smbsh in debian-potato. (smbwrapper
    is not supported anymore.)
  * Closes: #58994 swat: typo in swat description.
  * Closes: #45931 - Samba dies with SIGILL on startup. (Hardware 
    problems, person that reported the bug never came back.)
    Closes: #54398 - smbadduser fails, looks for ypcat.
  * Fixed swat's man page to include Debian specific installation
    instructions. There's not necessary to edit /etc/services or 
    /etc/inetd.conf.
    (Closes: #58616 - incomplete install config && incorrect installation
      instructions.)
  * s/SBINDIR/\"/usr/sbin\"/g in source/web/startstop.c to prevent swat
    to look for smbd and nmbd in the wrong place when requested to start or
    stop smbd or nmbd.
    (Closes: #55028 - swat can't start samba servers.)
  * Closes: #37274: smbclient does not honour pot. (Tested and seems to be
    working now.)
  * Not confirmed, but should fix #56699, #62185, #56247, #52218, #43492,
    #50479, #39818, #54383, #59411.
    (please re-open any of this if the problem still exists - I was unable
    to confirm any of this because I could never reproduce them.)
    Closes: #56699 - Samba's nmbd causes random kernel oops several
      times in a row.
    Closes: #62185 - nmbd's forking until no more file descriptors are 
      available.
    Closes: #56247 - session setup failed: ERRSRV - ERRbadpw.
    Closes: #52218 - Either wins proxy does not work, or I don't understand
      it.
    Closes: #43492 - intermittent problem changing password.
    Closes: #50479 - Can't access windows 2000 shares with samba.
    Closes: #39818 - samba-common: Upgrading Samba from the Slink version.
    Closes: #54383 - samba-common: Missing /etc/smb.conf.
    Closes: #59411 - smbclient: cannot browse Win2k shares.

 -- Eloy A. Paris <peloy@debian.org>  Thu, 27 Apr 2000 16:07:45 -0400

samba (2.0.6-5) frozen unstable; urgency=low

  * Oppsss! samba-common doesn't depend on libcupsys1 so the binaries
    in this package are broken unless libcupsys1 is installed.
    samba-common has a "grave" bug because of this. Instead of adding 
    libcupsys1 to the Depends: list of each package in debian/control
    I investigated why dh_shlibs was not picking the dependency
    automatically. It turns out that it's probably a bug in libcupsys1
    because the format of its shlibs file is not correct. I fixed that
    file (/var/lib/dpkg/info/libcupsys1.shlibs) and now dependencies are
    picked correctly. I'll talk to the libcupsys1 maintainer.

    I think the addition of CUPS support to Samba is a big change that
    should not go into Frozen. So, I decided to back up the addition
    of CUPS support I did in 2.0.6-4 to minimize problems. I'll add
    CUPS support again when I start working on Samba for Woody.
    (Closes: #59337 - samba-common has a missing dependency)

 -- Eloy A. Paris <peloy@debian.org>  Wed,  1 Mar 2000 08:40:02 -0500

samba (2.0.6-4) frozen unstable; urgency=low

  * It seems that sometimes nmbd or smbd are not killed when upgrading.
    I think it is because in samba's prerm script I was calling
    start-stop-daemon with the --pidfile switch and in old versions of
    Samba the nmbd and smbd daemons did not store their PIDs in a file in
    /var/samba/. I changed debian/samba.prerm so the existence of the
    PID files is checked before calling "start-stop-daemon --pidfile ..."
    If the PID files do not exist then start-stop-daemon is called
    without the --pidfile parameter.
    (Closes: #58058 - upgrade from slink went badly)
  * Fixed typo in description of swat package in debian/control.
  * Installed libcupsys1-dev so the configure script picks up CUPS
    and Samba is compiled with CUPS support. Also added libcupsys1 to
    the Depends: list of package samba in debian/control.
    (Closes: #59038 - samba not compiled with cups support)
  * Added a small paragraph to debian/README.debian warning about possible
    problems with the WINS code in Samba 2.0.6.

 -- Eloy A. Paris <peloy@debian.org>  Mon, 28 Feb 2000 14:00:42 -0500

samba (2.0.6-3) frozen unstable; urgency=low

  * Applied patch posted by Jeremy Allison to the samba mailing list
    that should take care of the internal errors reported in bug #52698
    (release-critical). Wichert: please test as I never could reproduce
    it here.
    (Closes: #52698 - samba gets interbal errors)
  * Moved samba-docs to the 'docs' section.
    (Closes: #51077 - samba-doc: wrong section)
  * Added reload capability to /etc/init.d/samba (only for smbd because
    nmbd does not support reloading after receiving a signal).
    (Closes: #50954 - patch to add reload support to /etc/init.d/samba)
  * Corrected "passwd chat" parameter in sample /etc/samba/smb.conf so
    Unix password syncronization works with the passwd program currently
    in Potato. Thanks to Augustin Luton <aluton@hybrigenics.fr> for
    the correct chat script.
  * Stole source/lib/util_sec.c from the CVS tree of what will become
    Samba 2.0.7 or whatever so we can use the same binaries under
    both 2.0.x and 2.2.x kernels.
    (Closes: #51331 - PANIC: failed to set gid)
  * smbadduser is now provided as an example and it's customized for Debian.
    I am not providing this script in /usr/sbin/ because then I would need
    a dependency on csh, something that I don't want to do.
    (Closes: #51697, #54052)
  * Fixed the short description of the smbfs package in debian/control.
    (Closes: 53534 - one-line description out of date).

 -- Eloy A. Paris <peloy@debian.org>  Tue, 23 Nov 1999 16:32:12 -0500

samba (2.0.6-2) unstable; urgency=low

  * samba-common now depends on libpam-modules (not on libpam-pwdb, which
    I have been told is obsolete). I modified /etc/pam.d/samba accordingly
    to reflect the change.
    (Closes: Bug#50722: pam pwdb dependence?).
  * The old /etc/pam.d/samba file which had references to pam_pwdb caused
    smbd to die with a signal 11. The new /etc/pam.d/samba file fixes
    this problem.
    (Closes: #50876, #50838, #50698)
  * Compiled with syslog support (use at your own risk: syslog support
    is still experimental in Samba). I added the parameters "syslog = 0"
    and "syslog only = no" to the sample smb.conf to avoid pestering
    users that do not want Samba to log through syslog.
    (Closes: Bug#50703 - syslog only option doesn't work)
  * Removed the stupid code in the smbmount wrapper script that tries
    to load the smbfs module if smbfs is not listed in /proc/filesystems.
    (Closes: Bug#50759 - Non-root can't run smbmount if SMBFS is compiled
    as a module in the kernel)
  * Added /bin/mount.smb as a symlink pointing to /usr/bin/smbmount so
    'mount -t smb ...' works just as 'mount -t smbfs ...'.
    (Closes: Bug#50763 - 'mount -t smb' doesn't work)

 -- Eloy A. Paris <peloy@debian.org>  Sat, 20 Nov 1999 18:53:35 -0500

samba (2.0.6-1) unstable; urgency=low

  * Samba 2.0.6 has been released. This is the first try of the Debian
    Samba packages. I know for sure that smbd won't work properly on
    2.0.x kernels because the patch that Wichert sent me does not apply
    to the new source/lib/util_sec.c in Samba 2.0.6. That file was
    completely re-written by Tridge.
  * Updated README.Debian.
  * A new client utility called smbspool appeared in Samba 2.0.6. I added
    this utility to the smbclient package, although I haven't tried it yet.
  * Added the symlink /sbin/mount.smbfs that points to /usr/bin/smbmount.
    This is to be able to type "mouont -t smbfs ...". This symlink goes
    in the smbfs package, of course.
  * This new release should close the following bugs (some of these
    are fixed for sure in this new upstream release, some others I could
    not reproduce but I believe they are fixed if they were real bugs.
    As always, please feel free to re-open the bugs if the problem is not
    solved).
      Closes: Bug#33240: icmp mask needs a bug workaround.
      Closes: Bug#37692: samba: Has problems detecting interfaces.
      Closes: Bug#38988: samba: Truly bizzare behavour from nmbd.
      Closes: Bug#46432: samba-2.0.5a-2: nmbd does not appear to broadcast
                          properly.
      Closes: Bug#44131: smbfs: no longer possible to set file and
                          directory-modes.
      Closes: Bug#46992: smbmount-2.2.x manpage wrong.
      Closes: Bug#42335: smbfs: missing options from the new 2.2.x commandline.
      Closes: Bug#46605: smbmnt segfaults.
      Closes: Bug#48186: smbmount.
      Closes: Bug#38040: smbfs: Please add /sbin/mount.smb [included].
      Closes: Bug#47332: smbmount: could -f and -P be added back?
  * Samba has been compiled with PAM support (closes: Bug#39512 - samba PAM
    module). To succesfully add PAM support, I created /etc/pam.d/samba and
    added this file as a conffile for the samba-common package. I also made
    samba-common depend on libpam-pwdb.
  * Added simple man pages for the wrapper scripts smbmount and smbmount.
    (Closes: Bug#44705 - Missing smbmount man page)
  * Installed libreadlineg2-dev in my system so smbclient now has a
    "history" command and libreadline support :-)
  * This time I did add a check to the smbmount wrapper script to see if
    the kernel has support for smbfs, as suggested by Jeroen Schaap
    <J.Schaap@physiology.medfac.leidenuniv.nl>. I mentioned in the changelog
    for samba-2.0.5a-3 that I did this but I forgot at the end.

 -- Eloy A. Paris <peloy@debian.org>  Thu, 11 Nov 1999 12:08:15 -0500

samba (2.0.5a-5) unstable; urgency=low

  * I am sorry to report that the smbwrapper package is gone for the
    moment. The reason for this is twofold: first of all, smbwrapper
    is completely broken in Samba-2.0.5a (it compiles but it doesn't
    run) and in the upcoming Samba-2.0.6 it doesn't even compile. Second,
    when I asked Andrew Tridgell (father of Samba) about the state of
    smbwrapper he told me that Ulrich Drepper (head of the glibc project)
    broke on purpose the glibc stuff in which smbwrapper is based.
    Consequently, Tridge recommended me to compile Samba without
    support for smbwrapper. When, I have no idea. Sorry folks. Here is
    the original message I received from Andrew:
    
    > 1) 2.0.5a's smbwrapper doesn't work under glibc2.1, and pre-2.0.6's
    > smbwrapper doesn't even compile under glibc2.1.
    
    yep, Ulrich deliberately broke it. It won't get fixed till glibc
    allows the sorts of games it plays to work again. I suggest you turn
    it off in your build scripts until that gets sorted out.
    
  * Swat's file are now in /usr/share/samba/ instead of
    /usr/lib/samba/ (bug #49011).
  * Man pages now in /usr/share/man/ instead of /usr/man/ (bug #49011).

 -- Eloy A. Paris <peloy@debian.org>  Tue,  2 Nov 1999 12:59:13 -0500

samba (2.0.5a-4) unstable; urgency=low

  * Applied patch from our fearless leader (Wichert) to fix the darn bug
    that prevents Samba to work on 2.0.x kernels if it was compiled
    in a system running a 2.2.x kernel. This closes #40645 (build uses
    setresuid which doesn't work under 2.0.34 (does apparently under
    2.2.x) ).
  * Fixed the entry that swat's postinst script adds to /etc/inetd.conf
    so it is '#<off># swat\t\tstream\ttcp\tnowait.400 ...' instead of
    '#<off>#swat\t\tstream\ttcp\tnowait.400 ...'. The old way caused
    'update-inetd --enable swat' to leave the entry for swat disabled.
    Thanks to Dave Burchell <burchell@inetnebr.com> for finding out
    this problem. This closes #48762 (swat uses non-standard syntax to 
    comment out inetd.conf entry).
  * /usr/sbin/swat does not think anymore that the smbd daemon lives
    in /usr/local/samba/bin/. To fix this I am running now source/configure
    with "--prefix=/usr --exec-prefix=/usr". This closes #47716 (samba
    'swat' fails: incorrect hardwired path in the binary).

 -- Eloy A. Paris <peloy@debian.org>  Sun, 31 Oct 1999 03:42:38 -0500

samba (2.0.5a-3) unstable; urgency=low

  * I am pretty darn busy with my MBA, I apologize for the long time it's
    taking to squash bugs in the Samba packages.
  * Built with debhelper v2 for FHS compliancy. Changed a couple of
    things in debian/rules to accomodate for the new place for the docs.
    I also had to change debian/{samba.postinst,samba.prerm,swat.postinst}
    to make sure that the symlink from /usr/doc/xxx exists and points to
    /usr/share/doc/xxx (the reason for this is that I am not letting
    debhelper to create these scripts for me automatically).
  * Built with latest libc6.
  * smbfs: finally, the nasty bug that causes smbmount to die after
    a while is gone thanks to Ben Tilly <Ben_Tilly@trepp.com>.
    The problem was just a typo in source/client/smbmount.c.
    This closes grave bug #42764 (smbmount dies) and #43341 
    (smbfs-2.2.x won't function after a while).
  * Fixed the smbmount wrapper script to eliminate a bashism (closes
    #45202 - "wrapper scripts use $* instead of "$@") and to recognize 
    2.3.x and 2.4.x kernels (closes #47688 - "smbfs: does not recognize 
    kernel 2.3.x").
  * Added a check to the smbmount wrapper script to see if the
    kernel has support for smbfs, as suggested by Jeroen Schaap
    <J.Schaap@physiology.medfac.leidenuniv.nl>.
  * swat's man page is now part of the swat package, not of the samba
    package. This closes #44808 (Samba has a man page for swat, but 
    the binary is not included).
  * The interface program smbrun is not longer needed by smbd because
    of the availability of execl() under Linux. Because of this, the
    smbrun is not even being compiled. Since there is no need for smbrun
    now, the smbrun man page was taken out of the samba package. This
    closes #45266 (/usr/bin/smbrun missing).
  * smbpasswd is now part of the samba-common package, and not part of
    the samba package. This is to let administrators that do not want
    to install a full Samba server administer passwords in remote
    machines. This closes bug #42624 (smbpasswd should be included in 
    smbclient). This bug report also suggests that swat becomes part of 
    the samba package, that smbfs becomes part of the smbclient package,
    and that the binary smbpasswd becomes part of the smbclient package.
    I moved smbpasswd to the samba-common package but I am reluctant to 
    do the other things the bug report suggests.
  * In order to keep dpkg happy when moving smbpasswd from the samba
    package to samba-common, I had to add a "Replaces: samba (<= 2.0.5a-2)"
    in the control section of the samba-common package and a
    "Replaces: samba-common (<= 2.0.5a-2)" in the control section of the
    samba package (in debian.control).
  * Samba is now being compiled with the "--with-netatalk" option. This
    closes #47480 (Could samba be compiled with the --with-netatalk option).
  * All packages that depend on samba-common have a versioned dependency
    now. This was accomplished by adding "(= ${Source-Version})" to the
    relevant sections of debian/control. Thanks t Antti-Juhani Kaijanaho
    <gaia@iki.fi> for the hint. This closes #42985 (samba should probably
    have a versioned depends on samba-common).
  * Made sure the file docs/textdocs/DIAGNOSIS.txt gets installed in all
    the Samba packages. This closes bug #42049 (no DIAGNOSTICS.txt file).
  * Added the smbadduser helper script to the samba package. This closes
    #44480 (Samba doesn't come with the smbadduser program).
  * Applied patch from szasz@triton.sch.bme.hu that prevents smbmount
    to leave an entry in /etc/mtab for a share that could not be mounted
    because of invalid user of password. The patch also allows smbumount
    to unmount the share in the event that something goes wrong with the
    smbmount process. This closes bug #48613 (Mount/umount problems + 
    patch) as well as #44130 (failed mount is still mounted).
  * smbmount-2.2.x is now setuid root. This is needed for the patch
    applied above to be effective. If smbmount-2.2.x is not setuid root
    then an entry will be left in /etc/mtab even when the mount
    fails. I had to add "usr/bin/smbmount-2.2.x" to debian/smbfs.suid
    for this to work.

 -- Eloy A. Paris <peloy@debian.org>  Wed, 27 Oct 1999 10:36:13 -0400

samba (2.0.5a-2) unstable; urgency=low

  * This version is basically the same as 2.0.5a-1 but it was compiled
    on a Potato system with glibc2.1. See below the change log for 2.0.5a-1
    for more information.

 -- Eloy A. Paris <peloy@debian.org>  Tue, 27 Jul 1999 02:25:29 -0400

samba (2.0.5a-1) stable; urgency=high

  * I'm back from the Honey Moon. We are pretty busy because we are moving
    to Pittsburgh (from Caracas, Venezuela) in aprox. 24 hours and we still
    have plenty of things to pack and to do. Samba 2.0.5 was released
    while I was in the Honey Moon and it is just now (almost 3 AM) when
    I have time to package it.
  * Because of the security problems fixed in 2.0.5, this upload goes
    to both stable and unstable (the Security Team asked for this).
  * This release (2.0.5a-1) was compiled on a Slink system. 2.0.5a-2 will
    be compiled on a Potato system.
  * Added a "Replaces: samba (<= 1.9.18p10-7)" to the samba-common
    section in debian/control (as suggested by Steve Haslam
    <araqnid@debian.org>) to fix the problems that appear when upgrading 
    from the Samba package in Slink. Please test this as I am completely 
    unable to do so. This should fix bug #39818 (Upgrading Samba from the 
    Slink version).
  * Removed the hacks to the autoconf stuff that I added to 2.0.4b-2 in 
    order to have defined several socket options when compiling with
    Linux 2.2.x kernel headers - the fix is now upstream.
  * Finally!!! smbmount was re-written (thanks Tridge :-) to use a command
    line syntax similar to the one used by the old smbmount (for 2.0.x 
    kernels). This means that the wrapper script is no longer necessary
    so I removed it. In its place there is a simple wrapper script that
    calls smbmount-2.0.x or smbmount-2.2.x depending on the kernel that is
    running.
  * Because of the wedding, the Honey Moon, and our move to Pittsburgh,
    I can't work on fixing other bugs in this release.

 -- Eloy A. Paris <peloy@debian.org>  Tue, 27 Jul 1999 02:18:51 -0400

samba (2.0.4b-3) unstable; urgency=low

  * Stupid mistake: I forgot to add /usr/bin/smbumount to debian/smbfs.files
    and because of this /usr/bin/smbumount was part of the samba package
    instead of part of the smbfs package.

 -- Eloy A. Paris <peloy@debian.org>  Thu,  1 Jul 1999 01:51:24 -0400

samba (2.0.4b-2) unstable; urgency=low

  * Dark (and archive maintainers): please remove from Potato the smbfsx 
    binary package and also the old source package for smbfs. smbfs and 
    smbfsx have been merged starting with this version.
  * Merged the old smbfs package with Samba. Now there is only one package
    for the smbfs utilities and is called "smbfs". The package smbfsx
    does not exist any more and this new smbfs package must be used
    for both 2.0.x and > 2.1.x kernels.
  * A wrapper script was added to handle the syntax change in smbmount
    in the new smbfs utilities (required for kernels > 2.1.70). The
    home page for this script is http://www.wittsend.com/mhw/smbmount.html.
    Please _note_ that this will change (for good) in Samba 2.0.5 :-)
  * Added debian/smbumount.sh. It's another wrapper that calls smbumount-2.2.x
    or smbumount-2.0.x depending on the kernel currently running.
  * Not using -t for savelog in cron.weekly script.
  * Recompiled without libreadlineg-dev (Samba does not seem to be using
    it so unnecessary dependencies are produced).
  * glibc2.1 build.
  * Removed smbpasswd.8 man page from the debian/ directory because it is
    now being provided upstream.
  * Got rid of the ugly hack I put in source/lib/util_sock.c to have
    IPTOS_LOWDELAY and IPTOS_THROUGHPUT defined. Now I patched the
    autoconf stuff to #include <netinet/ip.h>. I've sent the patch to
    Jeremy Allison so we have this upstream.

 -- Eloy A. Paris <peloy@debian.org>  Mon, 28 Jun 1999 17:47:19 -0400

samba (2.0.4b-1) unstable; urgency=low

  * New upstream release. This release fixes the following Debian bugs:
    #33838 (Amanda/ Samba 2.0.2 and backing up large filesystems) and
    #33867 (Amanda 2.4.1 and Samba 2.0.2 and large filesystems). Jeremy
    Allison released Samba 2.0.4 and found out that there were a couple
    of minor bugs so he released 2.0.4a. Then he found out about more
    serious bugs and released 2.0.4b. I have built this package several
    times between yesterday and today because of this. Now I am releasing
    the Debian packages for Samba with what I believe will be the latest
    release the Samba Team will make at least in the next 4 days (Jeremy
    is taking a short vacation).
  * Still compiling against glibc2.0 (sorry about that :-)
  * Hacked source/smbwrapper/smbsh.c to fix the problem
    of smbsh not finding the shared library smbwrapper.so. It looks
    now in /usr/lib/samba/ for this file. This fixes #32971, #32989,
    #33278, #34911 and #36317.
  * Made smbfsx depend on samba-common because smbfsx uses /etc/samba/smb.conf
    and /etc/samba/codepages/. This fixes #33128 (smbmount complains about
    missing /etc/smb.conf).
  * Package swat does not depend on httpd anymore (there's no need to).
    This fixes #35795 (swat requires httpd).
  * Renamed smbmount-2.1.x and smbumount-2.1.x to smbmount-2.2.x and
    smbumount-2.2.x. Same applies to the man pages.
  * Changed minor type in smbmount's man page (changed "\"" by "\'"). This
    fixes #34070 (wrong quotes in manpage).
  * Used Fabrizio Polacco's <fpolacco@icenet.fi> procedure to create the
    Debian package for Samba. This closes #35781 (samba has no pristine 
    source).
  * Changes to /etc/cron.weely/samba: rotate /var/log/{nmb,smb}.old only
    if the size of either is different than 0. Also, added comments at the
    beginning of this script to explain how rotation of log files works in
    Samba. Thanks to ujr@physik.phy.tu-dresden.de (Ulf Jaenicke-Roessler)
    for the suggestions. This closes #37490 (cron.weekly script rotates not
    used [sn]mb.old files). As I side effect, this should also close
    #31462 (still trouble with /etc/cron.weekly/samba).
  * Check for old /etc/pam.d/samba file which is not provided by this version
    of the Debian Samba package but was provided in older versions. If this
    file exists we delete it. We check for this in the postinst. This closes
    #37356 (samba put stuff in pam.d that pam complains about) and #34312 
    (libpam0g: questions during upgrade).
  * Make sure the mode of /etc/samba/smbpasswd is set to 600. This is done
    in the postinst script. This closes #35730 (Security problem with 
    /etc/samba/smbpasswd when upgrading from samba 1.9.18p8-2 to 2.0.3-1).
  * I have just checked and it looks like #28748 (smbfsx doesn't "return ")
    has been fixed. This might have been fixed since a long time ago.
  * Long long standing bug #18488 (smbclient: internal tar is broken) is
    closed in this release of Samba. The bug might have been closed for a 
    long long time, but I did not check for this before.
  * Temporary fix to the annoying "Unknown socket option IPTOS_LOWDELAY"
    message. This fixes #33698 (socket option IPTOS_LOWDELAY no longer works),
    #34148 (warnings from smbd) and #35333 (samba warnings).

 -- Eloy A. Paris <peloy@debian.org>  Thu, 20 May 1999 00:35:57 -0400

samba (2.0.3-1) unstable; urgency=low

  * New upstream version.
  * Removed the convert_smbpasswd.pl program I created and put in
    /usr/doc/samba/ because there's a convert_smbpasswd script in the
    upstream sources that does the same thing. I modified the postinst
    script to use this script instead of the one I created.

 -- Eloy A. Paris <peloy@debian.org>  Sun, 28 Feb 1999 01:35:37 -0400

samba (2.0.2-2) unstable; urgency=low

  * Updated the README.Debian file.
  * Updated the description of the samba package in the control file.
  * The binaries smbmnt and smbumount-2.1.x in the smbfsx package are now
    installed setuid root as they should be. This was done by doing a
    a "chmod u+s" for each binary in debian/rules and by creating the 
    file debian/smbfsx.suid.
  * Minor patch to source/client/smbumount.c to allow normal users
    to umount what they have mounted (problem was a kernel vs. libc6
    size mismatch). I sent the patch upstream.
  * Created debian/smbwrapper.dirs so the directory /usr/lib/samba/ is
    created.
  * Modified debian/rules to move smbwrapper.so from debian/tmp/usr/bin/ to
    debian/smbwrapper/usr/lib/samba/.
  * Hacked source/smbwrapper/smbsh.c to fix the problem
    of smbsh not finding the shared library smbwrapper.so.

 -- Eloy A. Paris <peloy@debian.org>  Thu, 11 Feb 1999 18:11:34 -0400

samba (2.0.2-1) unstable; urgency=low

  * New upstream version.

 -- Eloy A. Paris <peloy@debian.org>  Thu, 11 Feb 1999 01:35:51 -0400

samba (2.0.1-1) unstable; urgency=low

  * New upstream version.

 -- Eloy A. Paris <peloy@debian.org>  Sat,  6 Feb 1999 06:51:18 -0400

samba (2.0.0final-4) unstable; urgency=low

  * The samba postinst made an unwarranted assumption that the file
    /etc/samba/smbpasswd exists. If the file did not exist (which is
    perfectly valid) the postinst will fail. This fixes #32953.

 -- Eloy A. Paris <peloy@debian.org>  Fri,  5 Feb 1999 23:32:46 -0400

samba (2.0.0final-3) unstable; urgency=low

  * Added to debian/control a "Depends: ${shlibs:Depends}" line for the
    samba-common package so dependencies for this package are set
    correctly (thanks to Dark for pointing this out).

 -- Eloy A. Paris <peloy@debian.org>  Thu,  4 Feb 1999 09:45:21 -0400

samba (2.0.0final-2) unstable; urgency=low

  * Finally!!! The first upload to unstable. Sorry for the delay folks
    but I have been quite busy lately :-) Another reason for the delay
    is that I wanted to ease the migration from Samba 1.9.18p10 and
    before to Samba 2.0.0. I changed the location of the config. files 
    from /etc/ to /etc/samba/ and this made things a little bit harder.
  * This package needs 2.2 kernel headers to compile (well, this is
    true for the smbfsx package, all others compile fine with 2.0 kernel
    headers).
  * Created a preinst script for the samba package to take care of the
    location migration of smb.conf (from /etc/ to /etc/samba/). The
    preinst script also takes care of moving /etc/smbpasswd to its new
    location (/etc/samba/).
  * Created postinst and postrm scripts to add/remove an entry for swat
    in /etc/inetd.conf.
  * I had forgotten to install the sambaconfig script so I changed
    debian/rules to install this script.
  * Added a postrm script for the samba package (I had forgotten to add 
    this script to the new Samba packages after the migration from 1.9.18 
    to 2.0.0).
  * Created a small Perl script that is called from the samba postinst
    to convert the smbpasswd from the old format used in version prior
    to 2.0.0 to the new one used in 2.0.0 and beyond.
  * The upgrade process should be automatically now. Please let me know
    of any problems you encounter.

 -- Eloy A. Paris <peloy@debian.org>  Sat, 23 Jan 1999 09:34:10 -0400

samba (2.0.0final-1) experimental; urgency=low

  * Finally!!! Samba 2.0.0 is here! I am not uploading to unstable
    because I still have to work out the migration from the old
    samba packages to the new ones. I also need to work more on the
    new swat package.

 -- Eloy A. Paris <peloy@debian.org>  Thu, 14 Jan 1999 22:40:02 -0400

samba (2.0.0beta5-1) experimental; urgency=low

  * New upstream version.

 -- Eloy A. Paris <peloy@debian.org>  Tue,  5 Jan 1999 00:37:57 -0400

samba (2.0.0beta4-1) experimental; urgency=low

  * New upstream version.

 -- Eloy A. Paris <peloy@debian.org>  Wed, 23 Dec 1998 18:37:45 -0400

samba (2.0.0beta3-1) experimental; urgency=low

  * New upstream version.
  * I have just realized that the documentation patches (for man pages)
    that I used for the 1.9.18 release are not longer necessary because
    there was a major re-write of all the Samba documentation that added
    the missing bits of information. So, I have just removed these minor
    patches.

 -- Eloy A. Paris <peloy@debian.org>  Tue,  8 Dec 1998 12:00:30 -0400

samba (2.0.0beta2-1) experimental; urgency=low

  * New upstream version.
  * This new version fixes the potential security problem that
    was posted to debian-private (using the "message command" parameter
    to execute arbitrary commands from messages sent from LinPopUp).
  * Changed /etc/init.d/samba to use one of the variables stored in
    /etc/samba/debian_config to know how Samba is being run (from inetd or
    as daemons) instead of grepping /etc/inetd.conf which may not exist
    if the user is running xinetd (this fixes bug #29687 - assumes using 
    vanilla inetd)

 -- Eloy A. Paris <peloy@debian.org>  Mon, 23 Nov 1998 23:32:03 -0400

samba (2.0.0beta1-1) experimental; urgency=low

  * First beta release of the samba-2.0.0 code. Before the beta I was
    working with sources downloaded directly from the CVS server. This
    package goes into experimental and I plan to release the new
    samba to unstable as soon as it gets out of beta.
  * Created several packages out of the Samba sources. They are:
    samba (nmbd and smbd daemons + related programs), smbclient (FTP
    like command line utility to retrieve files from SMB servers),
    swat (Samba Web Administration Tool), samba-common (common files
    used by samba, smbclient and swat), smbfsx (smbfs utilities for
    kernels >= 2.1.70), smbwrapper and samba-doc (Samba documentation).
  * Refreshed debian/samba-doc.docs so recently added docs. are
    installed in the samba-doc package. New additions include man
    pages in the /usr/doc/samba-doc/htmldocs/ directory.
  * Deleted Debian specific nmblookup(1) man page as it is now upstream.
  * Added smbtorture to smbclient package.
  * Moved rpcclient from the samba package to the smbclient package.
  * The Samba daemons (nmbd and smbd) now create a PID file so I changed
    all calls to start-stop-daemon to use the PID file.
  * Fixed debian/rules to install mksmbpasswd (fixes #27655).
  * Modified /etc/init.d/samba so nmbd is started without the -a (append
    to the log file instead of overwrite) switch. The new behavior of
    nmbd is to NOT overwrite log files, so the -a switch can be deleted
    safely.
  * Moved from debstd to debhelper.

 -- Eloy A. Paris <peloy@debian.org>  Thu,  1 Oct 1998 08:37:41 -0400

samba (1.9.18p10-5) frozen unstable; urgency=high

  * Oppsss!!! While fixing bug #26884 I introduced a bug even worse than
    the one I was trying to fix: in /etc/init.d/samba I got rid of the test
    that tells us whether the Samba daemons are running from inetd or as
    standalone daemons. I corrected the problem by editing again
    /etc/init.d/samba to uncomment the test.
  * Wishlist bug #28298 (typos in samba) was fixed.
  * Wishlist bug #28309 (typos in smb.conf) was fixed.

 -- Eloy A. Paris <peloy@debian.org>  Wed, 28 Oct 1998 09:11:47 -0400

samba (1.9.18p10-4) unstable; urgency=low

  * Minor patch to debian/rules to delete *substvars instead of only
    substvars when doing a "debian/rules clean" (thanks to Daniel Jacobowitz
    <dmj@andrew.cmu.edu> for this).
  * Small patch to source/shmem_sysv.c that eases compilation under
    glibc-2.1 (thanks to Daniel <dmj@andrew.cmu.edu> for this).

 -- Eloy A. Paris <peloy@debian.org>  Thu, 17 Sep 1998 15:33:49 -0400

samba (1.9.18p10-3) unstable; urgency=low

  * Patched smbclient again to fix minor formatting problem introduced
    by Magosanyi Arpad's smbclient patch.

 -- Eloy A. Paris <peloy@debian.org>  Thu,  3 Sep 1998 11:03:23 -0400

samba (1.9.18p10-2) unstable; urgency=low

  * Sync'ed include files for the smbfs utilities with the ones in
    kernel 2.1.119.
  * Added to the /usr/doc/samba/examples/ directory a new script called 
    wins2dns (courtesy of Jason Gunthorpe <jgg@deltatee.com>) that 
    generates BIND sonze files for hosts in the WINS database.
  * Patched smbclient to include enhancements by Magosanyi Arpad 
    <mag@bunuel.tii.matav.hu> that make scripting easier.

 -- Eloy A. Paris <peloy@debian.org>  Fri, 28 Aug 1998 13:34:54 -0400

samba (1.9.18p10-1) stable unstable; urgency=low

  * New upstream version (see /usr/doc/samba/WHATSNEW.txt for a
    description of what has changed). I built a 1.9.18p9-1 but I
    never released it because an obscure bug was found just a couple
    of days before the official release, so the Samba Team stopped
    the rollover of 1.9.18p9.
  * Updated documentation (new files were added to the docs/ directory
    that were not installed in /usr/doc/samba/).
  * Fixed long standing bug #7695 (smb.conf's man page doesn't document
    'printing=lprng') - I made a couple of changes to the man page to 
    include references to lprng.
  * Fixes bug #24930 (samba needs to suggest psmisc?). I don't think it
    is necessary to make samba suggest psmisc just because the postinst
    script mentions to call killall. So, I removed all references to
    "killall" in the scripts.
  * Fixes bug #25999 (Samba does not by default work with unix password
    sync): I added the "passwd program" and "passwd chat" parameters to
    the sample smb.conf to reflect the Debian environment.

 -- Eloy A. Paris <peloy@debian.org>  Fri, 21 Aug 1998 08:59:18 -0400

samba (1.9.18p9-1) unstable; urgency=low

  * New upstream version (see /usr/doc/samba/WHATSNEW.txt for a
    description of what has changed).
  * Removed Jeremy Allison's patch applied to 1.9.18p8-2 because it is
    now part of the new upstream version.
  * Corrected small typo in addtosmbpass' man page (fixes #25629).

 -- Eloy A. Paris <peloy@debian.org>  Tue, 11 Aug 1998 08:53:08 -0400

samba (1.9.18p8-2) frozen unstable; urgency=medium

  * Applied patch received from Jeremy Allison (Samba Team) that fixes
    "grave" bug #23903 (samba maps username before authenicating with 
    NT password server).
  * Added a "sleep 2" between "start-stop-daemon --stop" and
    "start-stop-daemon --start" in /etc/init.d/samba so when this script
    is called with the "restart" parameter the Samba daemons are restarted
    properly. This fixes bug #24211 (init.d script doesn't restart).
  * Sent start-stop-daemon output in /etc/init.d/samba to /dev/null to
    avoid annoying warning messages.
  * Added perfomance tune parameters to sample /etc/smb.conf (SO_SNDBUF=4096
    and SO_RCVBUF=4096 to "socket options" in /etc/smb.conf). I can't
    find who sent this suggestion to me. If you are listening, drop me a
    note and I'll put your name here :-)

 -- Eloy A. Paris <peloy@debian.org>  Mon, 29 Jun 1998 08:45:01 -0400

samba (1.9.18p8-1) frozen unstable; urgency=low

  * New upstream release that fixes _lots_ of "ugly" bugs. The list of
    fixed bugs is too long to include here (see /usr/doc/samba/WHATSNEW.txt).
  * Fixed postinst to quote arguments to if [ arg .. ] constructs
    (fixes #22881).
  * Applied Jeremy Allison's patch (posted to the samba-ntdom mailing
    list) that solves a problem with username maps (the Samba Team did
    not catch this problem before final 1.9.18p8).
  * Made /etc/init.d/samba to print out a warning when Samba is running
    from inetd and the user runs /etc/init.d/samba to start|stop|restart
    Samba (there's no point on doing this because inetd will start the
    daemons again when there is traffic on UDP port 137-139).

 -- Eloy A. Paris <peloy@debian.org>  Sat, 13 Jun 1998 00:18:25 -0400

samba (1.9.18p7-4) frozen unstable; urgency=medium

  * Fixes the serious problem of having the WINS name server
    database getting deleted at boot time. That happened because the
    WINS database was being stored under /var/lock/samba/ and all files
    under /var/lock/ are deleted at boot time. The place where the WINS
    database is stored was moved to /var/samba/.

 -- Eloy A. Paris <peloy@debian.org>  Mon, 18 May 1998 20:24:29 -0400

samba (1.9.18p7-3) stable; urgency=high

  * Libc5 version for Bo (stable) that fixes the recently reported
    security hole.

 -- Eloy A. Paris <peloy@debian.org>  Mon, 18 May 1998 20:19:33 -0400

samba (1.9.18p7-2) frozen unstable; urgency=low

  * Added patches from the non-mantainer upload that make us able
    to compile Samba on Alpha systems. This fixes bug #22379.

 -- Eloy A. Paris <peloy@debian.org>  Wed, 13 May 1998 20:38:51 -0400

samba (1.9.18p7-1) frozen unstable; urgency=low

  * New upstream release (just bug fixes, no new functionality).

 -- Eloy A. Paris <peloy@debian.org>  Wed, 13 May 1998 11:47:32 -0400

samba (1.9.18p6-2) frozen unstable; urgency=low

  * Uploaded to frozen (I forgot to upload last version to frozen
    so it got installed only in unstable).

 -- Eloy A. Paris <peloy@debian.org>  Tue, 12 May 1998 18:10:17 -0400

samba (1.9.18p6-1.1) unstable; urgency=low

  * non-maintainer upload for Alpha
  * patch needed for source/quota.c (_syscall4() confusion)

 -- Paul Slootman <paul@debian.org>  Tue, 12 May 1998 20:39:13 +0200

samba (1.9.18p6-1) unstable; urgency=low

  * New upstream release that fixes a possible buffer overflow.
    This security hole was reported on BugTraq by Drago. The
    previous Debian version (1.9.18p5-1) was not released because
    1.9.18p5 and 1.9.18p6 were released very closely.

 -- Eloy A. Paris <peloy@debian.org>  Mon, 11 May 1998 20:28:33 -0400

samba (1.9.18p5-1) unstable; urgency=low

  * New upstream release (no new funcionality, just bug fixes - see 
    /usr/doc/samba/WHATSNEW.txt.gz).
  * Backed off Debian patches that were added upstream.

 -- Eloy A. Paris <peloy@debian.org>  Mon, 11 May 1998 08:43:53 -0400

samba (1.9.18p4-2) frozen unstable; urgency=low

  * Patched smbclient(1) man page to not reference the unsopported
    -A parameter (fixes #6863).
  * Changes to start nmbd with the -a option (in /etc/init.d/samba
    and in the entry added to /etc/inetd.conf).
  * Fixed typo in sample smb.conf (fixes #21484).
  * Fixed yet another typo in sample smb.conf (fixes #21447).
  
 -- Eloy A. Paris <peloy@debian.org>  Fri, 17 Apr 1998 22:19:23 -0400

samba (1.9.18p4-1) frozen unstable; urgency=low

  * New upstream version that fixes several bugs.
  * New scheme for keeping track of Debian specific configuration.
    This new scheme fixes bug #18624 (Samba always asks the user about
    configuration options). New scheme stores Debian specific
    configuration information in /etc/samba/debian_config.
  * Changes to /usr/sbin/sambaconfig, prerm and postinst to support the 
    new configuration scheme.
  * Moved required kernel 2.1.x include files inside the source tree
    so I don't have to do very nasty things like creating crazy
    symlinks in /usr/include to make this package compile. This
    allows non-root users to build the package and fixes bug
    #20104.
  * Fixed address of the FSF in /usr/doc/samba/copyright (problem
    reported by lintian).
  * The /etc/init.d/samba script now supports the force-reload
    argument, as required by the policy (problem reported by lintian).
  * Added a "rm /etc/cron.weekly/samba" at the end of the postinst.
  * Now the samba package can be installed even if no nmbd or smbd processes 
    are running. This fixes the following bugs: #8917, #9334, #10268, 
    #10411, #11146 and #13387.
  * Provides the original README in /usr/doc/samba. This fixes bug #9693.
  * Added a --no-reload option to sambaconfig to not reload Samba
    after configuration.
  * Created man pages for sambaconfig(8), addtosmbpass(8),
    mksmbpasswd(8) and nmblookup(1).
  * Corrected small typo in sample /etc/smb.conf.
  * Added two new parameters to /etc/smb.conf: "preserver case" and
    "short preserve case".
  * "rm -Rf /var/lock/samba" in postrm when package is being purged.
  * Patched upstream source (nmbd.c) to not overwrite log files when
    nmbd is called with the -a parameter (fixes #17704: nmbd ignores
    -a option).
  * /etc/init.d/samba now starts the nmbd daemon with the -a parameter
    to not overwrite log files.

 -- Eloy A. Paris <peloy@debian.org>  Mon, 23 Mar 1998 21:22:03 -0400

samba (1.9.18p3-1) unstable; urgency=low

  * New upstream version.
  * Oppsss!!! I really screwed it up (actually, debstd did).
    1.9.18p2-2 still contained man pages (smbmount and smbumount) part
    of other packages. This version does have this corrected. If not,
    I no longer deserve to be a Debian developer! So, this version
    fixes bug #18438 and some of the bugs I claimed to fix in
    1.9.18p2-2. Oh, by the way, I fixed the problem by running debstd
    with -m in debian/rules (man pages are installed by "make install"
    so it's a bad idea to re-install man pages with debstd).

 -- Eloy A. Paris <peloy@debian.org>  Mon, 23 Feb 1998 17:32:42 -0400

samba (1.9.18p2-2) unstable; urgency=low

  * Fixes bugs #18017, #17999, #17961, #17932: old 1.9.18p2-1 provided
    a man page for smbmount, which conflicts with package smbfs. This
    was solved by creating a multi-binary package that produces
    package samba and new package smbfsx.
  * Fixes bug #18000 (typo in postinst).
  * Fixes bug #17958 (postinst asks obsolete question). Actually,
    the question is still asked, but only if Samba is run as daemons.
  * Created a multi-binary package from the Samba sources: package
    samba and new package smbfsx which provides SMB mount utilities
    for kernels > 2.1.70.

 -- Eloy A. Paris <peloy@debian.org>  Mon,  9 Feb 1998 19:47:05 -0400

samba (1.9.18p2-1) unstable; urgency=low

  * New upstream version.
  * Removed /etc/cron.weekly/samba because Samba does not handle well
    rotation of log files (if the log file is rotated Samba will
    continue to log to the rotated file, instead of the just created
    one). In any case, Samba will rotate log files after an specific
    file size.

 -- Eloy A. Paris <peloy@debian.org>  Tue, 27 Jan 1998 22:34:27 -0400

samba (1.9.18p1-2) unstable; urgency=low

  * Created a multi-binary package out of the Samba sources to provide
    packages samba and smbfsx (userland utilities to work with
    smbfs with kernels > 2.1.x.

 -- Eloy A. Paris <peloy@debian.org>  Sat, 17 Jan 1998 09:23:48 -0400

samba (1.9.18p1-1) unstable; urgency=low

  * New upstream version.
  * Created /etc/cron.daily/samba to save a copy of /etc/smbpasswd in
    /var/backups/smbpasswd.bak.

 -- Eloy A. Paris <peloy@debian.org>  Wed, 14 Jan 1998 13:40:56 -0400

samba (1.9.18alpha14-1) unstable; urgency=low

  * New upstream version.
  * Added a note to the postinst script telling the user that he/she
    needs to run smbpasswd manually after creating a new /etc/smbpasswd
    from /etc/passwd.

 -- Eloy A. Paris <peloy@debian.org>  Tue, 23 Dec 1997 23:44:37 -0400

samba (1.9.18alpha13-1) unstable; urgency=low

  * New upstream version.

 -- Eloy A. Paris <peloy@debian.org>  Tue, 16 Dec 1997 13:02:32 -0400

samba (1.9.18alpha12-1) unstable; urgency=low

  * New upstream version.
  * Conflicts with the sambades package because the new Samba 1.9.18
    series do not depend on the DES libraries to support encrypted
    passwords.
  * Added parameter "encrypt passwords = yes" to /etc/smb.conf.
  * Compiled with support for quotas in disk_free().
  * Home directories are now exported read only by default.
  * Re-worked debian/rules.
  * Re-worked sample smb.conf.

 -- Eloy A. Paris <peloy@debian.org>  Thu,  4 Dec 1997 22:50:34 -0400

samba (1.9.17p4-1) unstable; urgency=low

  * New upstream version.
  * Made /etc/smb.conf readable by everybody because some Samba utilities
    will fail otherwise when run by non-root users.
  * Dropped PAM support while the PAM libraries are ported to libc6.

 -- Eloy A. Paris <peloy@debian.org>  Tue, 21 Oct 1997 18:08:49 -0400

samba (1.9.17p3-1) unstable; urgency=low

  * New upstream version.
  * Made /etc/smb.conf readable only by root as suggested by smbd's man page.

 -- Eloy A. Paris <peloy@debian.org>  Wed, 15 Oct 1997 09:21:25 -0400

samba (1.9.17p2-2) unstable; urgency=low

  * Running Samba as daemons instead of from inetd.
  * Removing netbios entries in /etc/inetd.conf.

 -- Eloy A. Paris <peloy@debian.org>  Thu, 9 Oct 1997 23:37:25 -0400

samba (1.9.17p2-1) unstable; urgency=low

  * New upstream version that fixes a serious security hole.
  * Removed Debian patches added in 1.9.17-1 and 1.9.17p1-1 because
    these patches are now part of the upstream release.

 -- Eloy A. Paris <peloy@debian.org>  Sun, 28 Sep 1997 22:54:33 -0400

samba (1.9.17p1-1) unstable; urgency=low

  * New upstream version.
  * Defined symbol _LINUX_C_LIB_VERSION_MAJOR as 6 in includes.h to shut up
    compiler warnings.
  * Included rpcsvc/ypclnt.h in includes.h to shut up compiler warnings.
  * Included crypt.h to have function prototype for crypt().
  * Included netinet/tcp.h to have some socket options included.
  * Included netinet/ip.h to have some socket options included.
  * Linking with libcrypt (LIBM='... -lcrypt'). Without including this
    library smbd generates a seg. fault when authenticating users (?).

 -- Eloy A. Paris <debian.org>  Wed, 10 Sep 1997 22:09:18 -0400

samba (1.9.17-1) unstable; urgency=low

  * New upstream version (called the "Browse Fix Release")
  * Added the option --oknodo to the start-stop-daemon invocation in prerm
    script. This was because the prerm was failing because start-stop-daemon
    was returning an error code if no nmbd or smbd daemons were found
    to kill.
  * The function yp_get_default_domain(), referenced in three source
    files was part of libc5 but with libc6 (glibc2) it has been moved
    to libnss_nis. Since the linker was unable to find the function
    I had to add LIBSM='-lnss_nis' to debian/rules.
  * Added -DNO_ASMSIGNALH and -DGLIBC2 to FLAGSM in debian/rules
    because compiling was failing because of conflicts with glibc2.
  * Patched source/includes.h to include termios.h if GLIBC2 is defined.

 -- Eloy A. Paris <peloy@debian.org>  Wed, 27 Aug 1997 08:39:32 -0400

samba (1.9.17alpha5-1) unstable; urgency=low

  * New upstream version.

 -- Eloy A. Paris <peloy@debian.org>  Thu, 14 Aug 1997 18:05:02 -0400

samba (1.9.16p11-3) unstable; urgency=low

  * Fixed accidental omission of /etc/pam.d/samba.

 -- Klee Dienes <klee@debian.org>  Sat, 15 Mar 1997 22:31:26 -0500

samba (1.9.16p11-2) unstable; urgency=low

  * Recompiled against newer PAM libraries.
  * Added /etc/pam.d/samba.

 -- Klee Dienes <klee@debian.org>  Sat, 8 Mar 1997 01:16:28 -0500

samba (1.9.16p11-1) unstable; urgency=low

  * New upstream release.
  * Added PAM support.

 -- Klee Dienes <klee@debian.org>  Tue, 25 Feb 1997 18:00:12 -0500

samba (1.9.16p9-2) unstable; urgency=low

  * minor packaging changes

 -- Klee Dienes <klee@sauron.sedona.com>  Sun, 3 Nov 1996 11:45:37 -0700

samba (1.9.16p9-1) unstable; urgency=low

  * upgraded to new upstream version

 -- Klee Dienes <klee@sauron.sedona.com>  Sat, 26 Oct 1996 21:38:20 -0700

1.9.16alpha10-1:
 960714
 * Removed Package_Revision from control file.
 * Removed -m486 compiler option.
 * Added Architecture, Section and Priority fields to control file.
 * Upgraded to latest upstream version.
 * Uses update-inetd now.
 * Added shadow passwords support.
 * Fixed Bug#1946: nmbd won't browse

1.9.15p4-1:
 951128
 * Upgraded to latest upstream version.
   * Fixed many bugs.
   * Adds Master Browsing support.
 * Converted to ELF.
 * Fixed bug #1825 - nmbd is now killed when removing samba.

1.9.14-1:
 950926 Andrew Howell <andrew@it.com.au>
 * Upgraded to latest version.
 * Fixed Bug #1139 - samba won't print

1.9.14alpha5-1:
 * Fixes killing of inetd problem in debian.postint and debian.postrm 

1.9.14alpha5-0:
 950704 Andrew Howell <andrew@it.com.au>
 * Taken over samba package from Bruce Perens.
 * Upgraded to newest version of samba.

1.9.02-1:
 9-January-1994 Bruce Perens <Bruce@Pixar.com>
 * Added Debian GNU/Linux package maintenance system files, and
   configured for Debian systems.<|MERGE_RESOLUTION|>--- conflicted
+++ resolved
@@ -7,7 +7,10 @@
   * Thai (Theppitak Karoonboonyanan).  Closes: #728525
   * Norwegian Bokmål (Bjørn Steensrud).  Closes: #729070
 
-<<<<<<< HEAD
+  [ Jelmer Vernooij ]
+  * Add 26_heimdal_compat: Fix compatibility with newer versions of
+    Heimdal.
+
  -- Ivo De Decker <ivo.dedecker@ugent.be>  Tue, 19 Nov 2013 23:19:03 +0100
 
 samba (2:4.0.11+dfsg-1) unstable; urgency=high
@@ -23,13 +26,6 @@
   * Update samba-libs.lintian-overrides for moved libtorture0.
 
  -- Ivo De Decker <ivo.dedecker@ugent.be>  Mon, 11 Nov 2013 15:42:40 +0100
-=======
-  [ Jelmer Vernooij ]
-  * Add 26_heimdal_compat: Fix compatibility with newer versions of
-    Heimdal.
-
- -- Ivo De Decker <ivo.dedecker@ugent.be>  Sat, 02 Nov 2013 11:51:28 +0100
->>>>>>> f417b20d
 
 samba (2:4.0.10+dfsg-4) unstable; urgency=low
 
