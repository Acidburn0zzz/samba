<<<<<<< HEAD
samba (2:4.3.2-1) UNRELEASED; urgency=medium
=======
samba (2:4.3.1+dfsg-1) experimental; urgency=medium
>>>>>>> e582b68e

  * New upstream release.
   + Drop subunit dependency, no longer used.
   + Drop ntdb dependencies, no longer used.
  * Remove libpam-smbpasswd, which is broken and slated for removal
    upstream. Closes: #799840
  * Remove lib/zlib/contrib/dotzlib/DotZLib.chm from excluded files in
    copyright; no longer shipped upstream.
  * Remove wins2dns.awk example script.
  * Remove the samba-doc package, and move examples files from it to
    relevant other packages. Closes: #769385
  * New upstream release.

 -- Jelmer Vernooij <jelmer@debian.org>  Sun, 06 Dec 2015 09:47:05 +0000

samba (2:4.3.0+dfsg-2) experimental; urgency=medium

  * Re-enable cluster support.
   + Build samba-cluster-support as built-in library, since its dependencies
     are broken.

 -- Jelmer Vernooij <jelmer@debian.org>  Mon, 28 Sep 2015 00:34:51 +0000

samba (2:4.3.0+dfsg-1) experimental; urgency=medium

  * Fix watch file.
  * New upstream release.
  * Drop no_wrapper patch: applied upstream.
  * Drop patch ctdb_sockpath.patch: applied upstream.
  * Drop Fix-CTDB-build-with-PMDA patch: applied upstream.

 -- Jelmer Vernooij <jelmer@debian.org>  Sat, 19 Sep 2015 01:59:36 +0000

samba (2:4.2.1+dfsg-1) experimental; urgency=medium

  [ Jelmer Vernooij ]
  * New upstream release.
   + Drop patch do-not-install-smbclient4-and-nmbclient4: applied upstream.
   + Drop patch
     bug_598313_upstream_7499-nss_wins-dont-clobber-daemons-logs.patch:
     present upstream.
   + Refresh patch 26_heimdal_compat.26_heimdal_compat.
   + Add build-dependency on libarchive-dev.
  * Drop samba_bug_11077_torturetest.patch: applied upstream.
  * Drop dependency on ctdb - now bundled with Samba.
  * Use bundled Heimdal as the system Heimdal doesn't contain the
    changes required for Samba.
  * Add patch heimdal-rfc3454.txt: patch in truncated rfc3454.txt for
    building bundled heimdal.
  * Drop patches 25_heimdal_api_changes and 26_heimdal_compat.
  * Disable cluster support; it breaks the build.
  * Add patch no_wrapper: avoid dependencies on
    {nss,uid,socket}_wrapper.
  * Move some libraries around.
  * Move ownership of var/lib/samba and var/lib/samba/private to samba-
    common, remove obsolete samba4.dirs. Closes: #793866
  * Remove ctdb-tests and ctdb-pcp-pmda packages as they contain problems
    and unclear what they are useful for, now ctdb now longer provides
    an external API.

  [ Mathieu Parent ]
  * Merge ctdb source package
    - initial merge
    - libctdb-dev has been dropped
    - ctdb-dbg renamed to ctdb-tests, debug files moved to samba-dbg
    - ctdb-tests depends on python
  * Fix CTDB socketpath parsing
  * Fix CTDB build with PMDA
  * ctdb: Fix privacy breach on google.com (from documentation)

 -- Jelmer Vernooij <jelmer@debian.org>  Sun, 07 Dec 2014 15:34:36 +0000

samba (2:4.1.20+dfsg-1) unstable; urgency=medium

  * New upstream release (last compatible with current OpenChange).
  * samba_bug_11077_torturetest.patch: refresh.

 -- Jelmer Vernooij <jelmer@debian.org>  Sun, 20 Sep 2015 17:48:59 +0000

samba (2:4.1.17+dfsg-5) unstable; urgency=medium

  * Rebuild against new ldb. Closes: #799569

 -- Jelmer Vernooij <jelmer@debian.org>  Sun, 20 Sep 2015 13:20:53 +0000

samba (2:4.1.17+dfsg-4) unstable; urgency=medium

  * Add pidl_reproducible.patch: Make pidl output reproducible.

 -- Jelmer Vernooij <jelmer@debian.org>  Tue, 28 Apr 2015 00:10:21 +0000

samba (2:4.1.17+dfsg-3) unstable; urgency=medium

  * Rebuild against new ldb. Closes: #783424

 -- Jelmer Vernooij <jelmer@debian.org>  Mon, 27 Apr 2015 00:09:50 +0000

samba (2:4.1.17+dfsg-2) unstable; urgency=medium

  [ Andreas Beckmann ]
  * Add samba.preinst to temporarily deactivate the old qtsmbstatusd
    initscript which has dependencies incompatible with the new samba
    initscript. This will ensure a clean upgrade path for samba if the
    qtsmbstatus-server package was installed previously.  (Closes: #779666)

 -- Ivo De Decker <ivodd@debian.org>  Sat, 07 Mar 2015 13:09:23 +0100

samba (2:4.1.17+dfsg-1) unstable; urgency=high

  * New upstream release. Fixes:
  - CVE-2014-8143: Elevation of privilege to Active Directory Domain
                   Controller. Closes: #776993
  - CVE-2015-0240: Unexpected code execution in smbd. Closes: #779033
  * Refresh patch add-so-version-to-private-libraries.
  * Add new smbtorture test rpc.schannel_anon_setpw to detect the conditions
    leading to CVE-2015-0240.
  * Add breaks on qtsmbstatus-server (<< 2.2.1-3~). Closes: #775041
  * Build-depend on reverted ldb version (with increased epoch).

 -- Ivo De Decker <ivodd@debian.org>  Mon, 23 Feb 2015 20:20:21 +0100

samba (2:4.1.13+dfsg-4) unstable; urgency=medium

  * Revert previous patch, since ldb has an active module version check.
    Instead, just depend on ldb 1.1.18. Closes: #771991

 -- Jelmer Vernooij <jelmer@debian.org>  Wed, 10 Dec 2014 18:13:42 +0000

samba (2:4.1.13+dfsg-3) unstable; urgency=medium

  * Update debian/rules to allow support for multiple upstream ldb
    versions, when verified. Closes: #771991

 -- Jelmer Vernooij <jelmer@debian.org>  Thu, 04 Dec 2014 21:03:54 +0100

samba (2:4.1.13+dfsg-2) unstable; urgency=medium

  * Mask /etc/init.d/samba init script for systemd. This should make systemd
    ignore the samba init script. Thanks to Michael Biebl for the suggestion.
    Closes: #740942
  * Disable samba init script on upgrade from wheezy to jessie.
    Thanks again to Michael Biebl for the report.
    Closes: #766690

 -- Ivo De Decker <ivodd@debian.org>  Sat, 25 Oct 2014 00:49:12 +0200

samba (2:4.1.13+dfsg-1) unstable; urgency=medium

  * New upstream release.
  * Bump standards version to 3.9.6 (no changes).

 -- Ivo De Decker <ivodd@debian.org>  Tue, 21 Oct 2014 20:22:19 +0200

samba (2:4.1.11+dfsg-2) unstable; urgency=medium

  * Updated Italian translation. Thanks Luca Monducci. Closes: #760743
  * Use HTTP in watch file, as ftp.samba.org is not working reliably for
    me.
  * Use Excluded-Files in debian/copyright for DFSG-nonfree files.
  * Update Dutch translation. Thanks Frans Spiesschaert. Closes: #763650

 -- Jelmer Vernooij <jelmer@debian.org>  Sun, 07 Sep 2014 20:52:27 +0200

samba (2:4.1.11+dfsg-1) unstable; urgency=high

  * New upstream release. Fixes:
   + CVE-2014-3560: Remote code execution in nmbd. Closes: #756759

 -- Jelmer Vernooij <jelmer@debian.org>  Sun, 03 Aug 2014 03:47:07 +0200

samba (2:4.1.9+dfsg-2) unstable; urgency=medium

  [ Jelmer Vernooij ]
  * Depend on libgnutls28-dev rather than libgnutls-dev. Closes: #753146
  * Remove outdated-autotools-helper-file overrides for config.guess and
    config.sub; files are no longer present upstream.
  * Add branch to Vcs-Git header.
  * samba.smbd.upstart: Remove leftover code for RUN_MODE=inetd, which
    was already removed elsewhere.
  * Move dsdb-module library from samba-dsdb-modules to samba-libs, to
    prevent circular dependencies between samba-dsdb-modules and samba-
    libs. This is necessary since dsdb-module is now used by the dcerpc-
    server library.

  [ Debconf translations ]
  * New Brazilian Portugese translation from Adriano Rafael Gomes.
    Closes: #752719

 -- Jelmer Vernooij <jelmer@debian.org>  Sun, 29 Jun 2014 19:43:52 +0200

samba (2:4.1.9+dfsg-1) unstable; urgency=high

  * New upstream security release. Fixes:
    - CVE-2014-0244: nmbd denial of service
    - CVE-2014-3493: smbd denial of service: server crash/memory corruption

 -- Ivo De Decker <ivo.dedecker@ugent.be>  Mon, 23 Jun 2014 18:33:27 +0200

samba (2:4.1.8+dfsg-1) unstable; urgency=medium

  [ Jelmer Vernooij ]
  * Remove smbd and nmbd from required-start and required-stop in
    samba.init. Closes: #739887

  [ Ivo De Decker ]
  * Remove workaround for #745233.
  * New upstream release. Fixes:
    - CVE-2014-0239: dns: Don't reply to replies. Closes: #749845
    - CVE-2014-0178: Malformed FSCTL_SRV_ENUMERATE_SNAPSHOTS response.
  * Use the upstream version of the smb.conf.5 manpage, instead of building
    it. This is an ugly temporary workaround because xsltproc crashes on some
    architectures when building this manpage (due to #750593).
    This fixes the FTBFS, and should make samba installable with the new ldb
    version. Closes: #750541, 750796

 -- Ivo De Decker <ivo.dedecker@ugent.be>  Sun, 08 Jun 2014 23:37:53 +0200

samba (2:4.1.7+dfsg-2) unstable; urgency=medium

  * Build-depend on heimdal-dev instead of libkrb5-dev.
  * Add versioned build-dep on libgmp10 for now, which should be pulled in by
    libhogweed2, to be able to build in outdated build environments (like on
    most buildds). This is a workaround for #745233.

 -- Ivo De Decker <ivo.dedecker@ugent.be>  Sun, 20 Apr 2014 13:44:39 +0200

samba (2:4.1.7+dfsg-1) unstable; urgency=medium

  * New upstream release.
  * Remove readline63.patch, integrated upstream.
  * Add build-dep on libkrb5-dev, no longer pulled in by libcups2-dev.
  * Don't try to delete Parse/Yapp/Driver.pm, which is no longer installed.

 -- Ivo De Decker <ivo.dedecker@ugent.be>  Sat, 19 Apr 2014 13:39:09 +0200

samba (2:4.1.6+dfsg-1) unstable; urgency=high

  * New upstream security release. Fixes:
    - CVE-2013-4496: password lockout not enforced for SAMR password changes
    - CVE-2013-6442: smbcacls can remove a file or directory ACL by mistake
  * Backport fix for readline 6.3 from master

 -- Ivo De Decker <ivo.dedecker@ugent.be>  Sat, 15 Mar 2014 12:13:59 +0100

samba (2:4.1.5+dfsg-1) unstable; urgency=medium

  [ Jelmer Vernooij ]
  * Fix watch file.

  [ Ivo De Decker ]
  * New upstream release.
  * Remove the part of patch 26_heimdal_compat integrated upstream.

 -- Ivo De Decker <ivo.dedecker@ugent.be>  Sat, 22 Feb 2014 23:17:59 +0100

samba (2:4.1.4+dfsg-3) unstable; urgency=medium

  * Move samba.dckeytab module to samba package, as it relies on hdb.
    Closes: #736405, #736430

 -- Jelmer Vernooij <jelmer@debian.org>  Fri, 24 Jan 2014 23:35:14 +0000

samba (2:4.1.4+dfsg-2) unstable; urgency=medium

  [ Jelmer Vernooij ]
  * Depend on newer version of ctdb, as Samba won't build against older
    versions without --enable-old-ctdb.
  * Bump standards version to 3.9.5 (no changes).
  * Move libpac, db_glue and hdb module from samba-libs to samba package
    to reduce size and dependency set of libs package.
  * Fix compatibility with newer versions of the Heimdal HDB API.
    + Update 26_heimdal_compat: Fix initialization of HDB plugin. Thanks Jeff
      Clark. Closes: #732342
    + Add dependency on specific version of the Heimdal HDB API.
      Closes: #732344

  [ Steve Langasek ]
  * dhcp3-client is superseded by dhcp-client; update the references in
    the package.  Closes: #736070.
  * Move the dhcp client hook from /etc/dhcp3 to /etc/dhcp.
    Closes: #649100.
  * debian/bin/xsltproc: don't use $FAKETIME as the variable name in our
    wrapper script, this seems to make faketime unhappy.

 -- Jelmer Vernooij <jelmer@debian.org>  Sat, 18 Jan 2014 20:26:35 +0000

samba (2:4.1.4+dfsg-1) unstable; urgency=medium

  * New upstream release.
  * Update version of talloc build-deps to 2.0.8.
  * python-samba: add depends on python-ntdb.

 -- Ivo De Decker <ivo.dedecker@ugent.be>  Sat, 18 Jan 2014 14:07:15 +0100

samba (2:4.1.3+dfsg-2) unstable; urgency=medium

  * Add debug symbols for all binaries to samba-dbg. Closes: #732493
  * Add lintian overrides for empty prerm scripts.

 -- Ivo De Decker <ivo.dedecker@ugent.be>  Fri, 27 Dec 2013 12:39:54 +0100

samba (2:4.1.3+dfsg-1) experimental; urgency=low

  [ Jelmer Vernooij ]
  * New upstream release.
   + Drop 0002-lib-replace-Allow-OS-vendor-to-assert-that-getpass-i.patch:
     upstream no longer uses getpass.
  * Add source dependency on libntdb1, and stop passing --disable-ntdb,
    which has been removed.
  * Remove handling for SWAT, which is no longer shipped upstream.
  * Split VFS modules out from samba-libs into a separate binary
    package.
  * Move service and process_model modules from the samba-libs to the
    samba package. Prevents dependencies on libkdc2-heimdal and
    libhdb9-heimdal.

  [ Ivo De Decker ]
  * Add build-dep on python-ntdb.
  * Add build-dep on libncurses5-dev.
  * Add depends on python-ntdb to samba.
  * New upstream release.

 -- Ivo De Decker <ivo.dedecker@ugent.be>  Mon, 09 Dec 2013 23:24:27 +0100

samba (2:4.0.13+dfsg-2) UNRELEASED; urgency=low

  [ Steve Langasek ]
  * Check for alternative's presence before calling update-alternatives
    --remove-all, instead of silently ignoring all errors from
    update-alternatives.

  [ Debconf translations ]
  * Spanish (Javier Fernández-Sanguino).  Closes: #731800

 -- Steve Langasek <vorlon@debian.org>  Mon, 09 Dec 2013 11:13:59 -0800

samba (2:4.0.13+dfsg-1) unstable; urgency=high

  [ Steve Langasek ]
  * Move update-alternatives upgrade removal handling to the postinst, where
    it belongs.  Closes: #730090.
  * Really remove all references to encrypted passwords: the
    samba-common.config script still included references, which could cause
    upgrade failures in some cases.  Closes: #729167.

  [ Ivo De Decker ]
  * New upstream security release. Fixes:
    - CVE-2013-4408: DCE-RPC fragment length field is incorrectly checked
    - CVE-2012-6150: pam_winbind login without require_membership_of
                     restrictions
  * Add empty prerm scripts for samba and samba-common-bin.prerm, to allow
    upgrades from earlier versions with broken prerm script (bug introduced in
    2:4.0.10+dfsg-3)
  * Don't fail in postinst when removing old alternatives fails.

  [ Jelmer Vernooij ]
  * Fix invocations of 'update-alternatives --remove-all'. Closes: #731192

 -- Ivo De Decker <ivo.dedecker@ugent.be>  Mon, 09 Dec 2013 18:34:07 +0100

samba (2:4.0.12+dfsg-1) unstable; urgency=low

  [ Ivo De Decker ]
  * New upstream release.

  [ Debconf translations ]
  * Thai (Theppitak Karoonboonyanan).  Closes: #728525
  * Norwegian Bokmål (Bjørn Steensrud).  Closes: #729070
  * German (Holger Wansing).  Closes: #729210

  [ Jelmer Vernooij ]
  * Add 26_heimdal_compat: Fix compatibility with newer versions of
    Heimdal.

 -- Ivo De Decker <ivo.dedecker@ugent.be>  Sun, 24 Nov 2013 07:48:20 +0100

samba (2:4.0.11+dfsg-1) unstable; urgency=high

  * New upstream security release. Fixes:
    - CVE-2013-4475: ACLs are not checked on opening an alternate data stream
                     on a file or directory
    - CVE-2013-4476: Private key in key.pem world readable
  * Move world-readable private key file on upgrade to allow
    auto-regeneration.
  * Add check in samba-ad-dc init script for wrong permission on private key
    file that would prevent samba to start.
  * Update samba-libs.lintian-overrides for moved libtorture0.

 -- Ivo De Decker <ivo.dedecker@ugent.be>  Mon, 11 Nov 2013 15:42:40 +0100

samba (2:4.0.10+dfsg-4) unstable; urgency=low

  [ Christian Perrier ]
  * Mark one debconf string as non-translatable

  [ Debconf translations ]
  * French updated (Christian Perrier).
  * Swedish (Martin Bagge / brother).  Closes: #727186
  * Hebrew (Omer Zak).
  * Japanese (Kenshi Muto).  Closes: #727218
  * Indonesian (Al Qalit).  Closes: #727543
  * Russian (Yuri Kozlov).  Closes: #727612
  * Esperanto (Felipe Castro).  Closes: #727619
  * Polish (Michał Kułach).  Closes: #727646
  * Danish (Joe Hansen).  Closes: #727764
  * Czech (Miroslav Kure).  Closes: #728100
  * Basque (Iñaki Larrañaga Murgoitio).  Closes: #728315

  [ Jelmer Vernooij ]
  * Move libtorture0 to samba-testsuite to reduce size of samba-libs and
    prevent dependency on libsubunit0.

  [ Ivo De Decker ]
  * Handle move of tdb files to private dir in samba-libs.preinst.
    Closes: #726472
  * Also do the tdb move in libpam-smbpass.preinst, to avoid breaking the pam
    module if the upgrade fails.

 -- Ivo De Decker <ivo.dedecker@ugent.be>  Sat, 02 Nov 2013 11:27:25 +0100

samba (2:4.0.10+dfsg-3) unstable; urgency=low

  [ Ivo De Decker ]
  * Remove Sesse from uploaders. Thanks for your work on samba4.
  * Include /etc/pam.d/samba in samba-common. It got lost somewhere in the
    samba4 merge. Closes: #726183
  * Remove unused alternatives links on upgrade in samba-common-bin.prerm.
  * Add support for 'status' in samba-ad-dc init script.
  * Fix umask in make_shlibs to avoid lintian error
    control-file-has-bad-permissions.
  * Enable verbose build log.
  * Run xsltproc under faketime to get the same date for manpages on different
    architectures in Multi-Arch: same packages. Closes: #726314
  * Restore build-dep on libcups2-dev, which got lost in the samba4 merge.
    This should restore the cups printing functionality. Closes: #726726
  * Add wrapper for cups-config to filter out
    -L/usr/lib/${DEB_HOST_MULTIARCH}, to work around build-failure.
  * Also add other build-deps which were present in samba 2:3.6.19-1.
  * if the same tdb file is present in /var/lib/samba and
    /var/lib/samba/private, abort the upgrade to work around #726472 for now.
  * Document swat removal. Closes: #726751

  [ Steve Langasek ]
  * Don't fail on errors from testparm in the samba init script.
    Closes: #726326
  * debian/patches/bug_221618_precise-64bit-prototype.patch: adjust the LFS
    handling to work independently of header include order.  Closes: #727065.

 -- Ivo De Decker <ivo.dedecker@ugent.be>  Tue, 22 Oct 2013 08:10:31 +0200

samba (2:4.0.10+dfsg-2) unstable; urgency=low

  * First upload the unified samba 4.x package to unstable.
    Thanks to everyone who worked on these packages all these years.
  * Remove Noël from uploaders. Thanks for your work on the samba packages
  * Add myself to uploaders.

 -- Ivo De Decker <ivo.dedecker@ugent.be>  Sat, 12 Oct 2013 11:05:55 +0200

samba (2:4.0.10+dfsg-1) experimental; urgency=low

  * Team upload.

  [ Ivo De Decker ]
  * Update vcs urls to point to samba instead of samba4.
  * New upstream release.
  * Limit build-dep on libaio-dev to linux architectures.
  * Merge init script changes from 3.6 packages.

  [ Steve Langasek ]
  * Don't put useless symlinks to nss modules in the libnss-winbind package.
  * Add lintian overrides for another set of wrong lintian errors for the
    NSS modules.

 -- Ivo De Decker <ivo.dedecker@ugent.be>  Thu, 10 Oct 2013 21:56:08 +0200

samba (2:4.0.9+dfsg-1) experimental; urgency=low

  * Team upload.

  [ Steve Langasek ]
  * The samba-ad-dc upstart job should be installed unconditionally, not just
    in Ubuntu.
  * Don't exclude our private libraries from the shlibs generation.
  * Port debian/autodeps.py to python3 and build-depend on python3 so we can
    invoke it correctly from debian/rules.

  [ Jelmer Vernooij ]
  * Bump standards version to 3.9.4 (no changes).
  * Suggest libwireshark-dev for libparse-pidl-perl, as it is necessary
    to build wireshark dissectors generated by pidl.
  * samba-ad-dc: Drop suggests for removed packages swat2 and samba-gtk.
  * samba: Remove inetd servers from suggests; inetd support was dropped
    in 3.6.16-1.
  * Fix database errors during upgrade. Closes: #700768
  * Integrate libraries in samba-libs

  [ Ivo De Decker ]
  * New upstream release.
  * Merge contents of samba-ad-dc into samba.
  * Remove systemd support for now, as it is broken. Closes: #719477
  * Add lintian override for samba-libs: package-name-doesnt-match-sonames.
  * Add missing depends for dev packages.
  * Generate correct shlibs for both public and private libs.

  [ Jeroen Dekkers ]
  * Drop 10_messaging_subsystem patch.
  * Add patch to not install smbclient4 and nmblookup4 and remove
    samba4-clients binary package.

 -- Ivo De Decker <ivo.dedecker@ugent.be>  Sun, 22 Sep 2013 17:19:44 +0200

samba (2:4.0.8+dfsg-1) experimental; urgency=low

  [ Christian Perrier ]
  * Remove all mention of "Samba 4" and "experimental version of Samba"
    in packages' description.  Samba version 4 is now production-ready.

  [ Andrew Bartlett ]
  * Update build-dependencies on Samba libraries using autodeps.py
  * New upstream security release. Closes: #718781
    Fixes CVE-2013-4124: Denial of service - CPU loop and memory allocation

  [ Ivo De Decker ]
  * New upstream release
  * refresh patches for new upstream version
  * remove patches integrated upstream
  * Update build-dependencies for new upstream version
  * Add replaces for python-samba for packages that take over files from it.
    Closes: #719212 

 -- Ivo De Decker <ivo.dedecker@ugent.be>  Sun, 11 Aug 2013 23:45:16 +0200

samba (2:4.0.6+dfsg-1) experimental; urgency=low

  * Team upload.

  [ Andrew Bartlett ]
  * Converted to full AD DC package on the basis of the 3.6 package
    - Samba now can be an Active Directory Domain controller
    - The samba4-* packages are replaced by this package.
    - This package now uses the s3fs file server by default, not the ntvfs
      file server used in the samba4 packages.
  * Provides a new library based package
    - Upstream's new build system uses libraries extensively, so new
      packages reflect that.
    - This provides the libraries that Openchange and other projects depend on
  * Move binary files out of /var/lib/samba to /var/lib/samba/private,
    where they belong according to upstream Samba:
    - schannel_store.tdb
    - idmap2.tdb
    - passdb.tdb
    - secrets.tdb
  * Remove most of the samba4 references, except for binaries ending in 4
  * Removed debconf support for encrypted passwords
  * Samba 3.x users upgrading can either upgrade to an AD DC or continue
    using Samba without major changes.

  [ Christian Perrier ]
  * Move libnss_winbind.so.2 and libnss_wins.so.2 to /lib as in 3.6.*
  * Use the same set of configure arguments than 3.6.15 (except those
    eventually specific to version 4 and above)
  * Add libctdb-dev to build dependencies as we're building with cluster
    support just like 3.6 packages
  * Re-introduce mksmbpasswd for compatibility with 3.* packages

  [ Ivo De Decker ]
  * Specify all paths using configure options, so that we can finally get rid
    of the fhs patch. Closes: #705449

  [ Steve Langasek ]
  * Make samba-common Conflicts: swat, which is now obsolete and no longer
    built from samba 4.0; the old versions of swat in the archive are
    incompatible with smb.conf from samba 4.0, so force them off the system
    to avoid configuration corruption.

 -- Ivo De Decker <ivo.dedecker@ugent.be>  Thu, 20 Jun 2013 21:51:49 +0200

samba4 (4.0.3+dfsg1-0.1) experimental; urgency=low

  [ Andrew Bartlett ]
  * Non-maintainer upload.
  * New upstream relese: 4.0.3
   + Fixes CVE-2013-0172 Samba 4.0.0 as an AD DC may provide authenticated users
     with write access to LDAP directory objects
   + Fixes many other ACL related issues in the AD DC
   + Drop 08_waf_python_config as it is now upstream.
  * Fix the forced use of NTVFS by setting the required options in the smb.conf
    at configure time.
  * Add depenencies to ensure python-samba requires exactly this binary version
    of our core libraries. Closes: #700348

 -- Andrew Bartlett <abartlet@samba.org>  Sat, 16 Feb 2013 17:06:34 +0100

samba4 (4.0.0+dfsg1-1) experimental; urgency=low

  [ Martin Pitt ]
  * debian/tests/control: Fix dependency: python-samba4 does not exist, it's
    python-samba. Closes: #695854

  [ Jelmer Vernooij ]
  * New upstream release: 4.0.0!
   + Add 08_waf_python_config to cope with python-config no longer
     being a script.
  * Add 25_heimdal_api_changes, to update Samba to work with the
    current Heimdal in Sid. Patch from
    Samuel Cabrero Alamán <scabrero@zentyal.com>. Closes: #686227
  * Add 11_force_ntvfs: Force the use of NTVFS, until the version of smbd in
    the archive is new enough. Closes: #694697
  * Drop dependency on libsmbclient; instead, build private copy.

 -- Jelmer Vernooij <jelmer@debian.org>  Thu, 13 Dec 2012 16:27:20 +0100

samba4 (4.0.0~rc6+dfsg1-1) experimental; urgency=low

  * New upstream release.
   + Drop 08_heimdal_config_h and 11_system_heimdal, now applied upstream.

 -- Jelmer Vernooij <jelmer@debian.org>  Tue, 04 Dec 2012 14:39:40 +0100

samba4 (4.0.0~rc5+dfsg1-1) experimental; urgency=low

  * New upstream release.
  * Add autopkgtest header. Closes: #692671
  * Use Multi-Arch for winbind4.

 -- Jelmer Vernooij <jelmer@debian.org>  Thu, 08 Nov 2012 15:13:43 +0100

samba4 (4.0.0~rc4+dfsg1-1) experimental; urgency=low

  * New upstream release.
   + Bump minimum ldb version to 1.1.13.
  * Switch to Git as VCS.
  * Remove DM-Upload-Allowed field.
  * Depend on heimdal-multidev rather than heimdal-dev.
   + Add 11_system_heimdal to support building with system heimdal.

 -- Jelmer Vernooij <jelmer@debian.org>  Sun, 28 Oct 2012 16:21:43 +0100

samba4 (4.0.0~rc3+dfsg1-1) experimental; urgency=low

  * New upstream release.

 -- Jelmer Vernooij <jelmer@debian.org>  Tue, 16 Oct 2012 14:53:19 +0200

samba4 (4.0.0~rc2+dfsg1-2) experimental; urgency=low

  * Depend on at least ldb 1.1.12. Closes: #689594
  * Suggest ntp daemon for ntpsignd integration.
  * Support specifying 'none' as server role to disable provision.
    Closes: #690138
  * Prompt user for administrator password. Closes: #690139
  * Bump debconf level of server role to 'high'.

 -- Jelmer Vernooij <jelmer@debian.org>  Thu, 04 Oct 2012 13:22:40 +0200

samba4 (4.0.0~rc2+dfsg1-1) experimental; urgency=low

  * New upstream release.

 -- Jelmer Vernooij <jelmer@debian.org>  Tue, 25 Sep 2012 03:34:08 +0200

samba4 (4.0.0~beta2+dfsg1-3) unstable; urgency=low

  * Fix setup when no domain is set. Closes: #681048

 -- Jelmer Vernooij <jelmer@debian.org>  Sun, 05 Aug 2012 16:52:02 +0200

samba4 (4.0.0~beta2+dfsg1-2) unstable; urgency=low

  * Use ntvfs while debian ships an old version of Samba 3. Closes: #679678
  * Don't attempt to add shares to the configuration if it doesn't
    exist. Closes: #681050

 -- Jelmer Vernooij <jelmer@debian.org>  Tue, 10 Jul 2012 11:52:44 +0200

samba4 (4.0.0~beta2+dfsg1-1) unstable; urgency=low

  * New upstream release.
  * Update Slovak translation. Thanks Ivan Masár. Closes: #677906
  * Add build dependency on libacl1-dev.

 -- Jelmer Vernooij <jelmer@debian.org>  Mon, 18 Jun 2012 00:49:12 +0200

samba4 (4.0.0~beta1+dfsg1-3) unstable; urgency=high

  * Prevent adding share with invalid name when used in domain controller mode.

 -- Jelmer Vernooij <jelmer@debian.org>  Sun, 17 Jun 2012 17:00:00 +0200

samba4 (4.0.0~beta1+dfsg1-2) unstable; urgency=low

  * Create leading directories in addshare script. Closes: #677643
  * Use attr/attributes.h on GNU/kFreeBSD. Fixes finding of ATTR_ROOT.

 -- Jelmer Vernooij <jelmer@debian.org>  Sat, 16 Jun 2012 01:42:10 +0200

samba4 (4.0.0~beta1+dfsg1-1) unstable; urgency=medium

  * New upstream release.
  * Add 08_heimdal_config_h: Fixes compatibility with newer versions of
    Heimdal. Closes: #674918
  * Use standard spelling of domain controller in debconf templates.
    Closes: #670413
  * Switch to debhelper 9.
  * samba4-clients: Drop conflicts with smbclient; upstream has renamed
    the Samba4-specific smbclient and nmblookup binaries.

 -- Jelmer Vernooij <jelmer@debian.org>  Wed, 30 May 2012 18:42:06 +0200

samba4 (4.0.0~alpha20+dfsg1-1) unstable; urgency=medium

  * New upstream release.
   + No longer installs libkdc-policy.so. LP: #887537

 -- Jelmer Vernooij <jelmer@debian.org>  Tue, 01 May 2012 15:02:19 +0200

samba4 (4.0.0~alpha19+dfsg1-7) unstable; urgency=low

  * Only update smb.conf if it exists. Closes: #670560
  * Automatically add shares required for active directory controllers if they
    don't exist. Closes: #670558

 -- Jelmer Vernooij <jelmer@debian.org>  Thu, 26 Apr 2012 19:59:26 +0200

samba4 (4.0.0~alpha19+dfsg1-6) unstable; urgency=low

  * Rebuild against ldb 1.1.6.

 -- Jelmer Vernooij <jelmer@debian.org>  Fri, 20 Apr 2012 12:47:15 +0200

samba4 (4.0.0~alpha19+dfsg1-5) unstable; urgency=low

  * Use dbcheck when upgrading from recent versions of Samba4, as it's
    both more reliable and quicker than upgradeprovision.
  * Move samba-dsdb-modules from Recommends to Depends, as LDAP server
    support has been dropped. Closes: #669331

 -- Jelmer Vernooij <jelmer@debian.org>  Thu, 19 Apr 2012 17:33:33 +0200

samba4 (4.0.0~alpha19+dfsg1-4) unstable; urgency=low

  * Fix pattern matching line in setoption.py. Thanks Hleb Valoshka.
    Closes: #669015
  * setoption.py: Preserve mode on smb.conf file.

 -- Jelmer Vernooij <jelmer@debian.org>  Mon, 16 Apr 2012 17:33:07 +0200

samba4 (4.0.0~alpha19+dfsg1-3) unstable; urgency=low

  * Convert setoption.pl to Python to avoid dependency on perl-modules.
    Closes: #668800

 -- Jelmer Vernooij <jelmer@debian.org>  Sun, 15 Apr 2012 15:50:57 +0200

samba4 (4.0.0~alpha19+dfsg1-2) unstable; urgency=low

  * Correctly import server role and realm from existing smb.conf file.
    LP: #936891 LP: #832465 Closes: #659775
  * Force correct realm during upgradeprovision. LP: #728864

 -- Jelmer Vernooij <jelmer@debian.org>  Fri, 13 Apr 2012 16:47:37 +0200

samba4 (4.0.0~alpha19+dfsg1-1) unstable; urgency=low

  * New upstream release.
   + Drop patches applied upstream: 06_upgradedns, 08_smb2_deps.
   + Cope with missing sysvol folders during provision upgrade. LP: #930370
   + Depend on tdb 1.2.10.
   + Depend on ldb 1.1.5.
   + Fixes CVE-2012-1182: PIDL based autogenerated code allows overwriting
     beyond of allocated array.
  * Fix replaces: samba-common field in samba4-common-bin.
  * Update Catalan debconf translation. Thanks, Jordi Mallach.
    Closes: #663737

 -- Jelmer Vernooij <jelmer@debian.org>  Wed, 11 Apr 2012 16:58:39 +0200

samba4 (4.0.0~alpha18.dfsg1-4) unstable; urgency=low

  * Add patch 08_smb2_deps: Remove (unnecessary) dependencies on various
    private Samba 3 libraries, for which proper package Depends: lines were
    missing.  Closes: #665295
  * Add dependency on tdb-tools. This will be removed once upstream
    removes the use of tdbbackup in provision. Closes: #664658

 -- Jelmer Vernooij <jelmer@debian.org>  Wed, 28 Mar 2012 16:20:21 +0200

samba4 (4.0.0~alpha18.dfsg1-3) unstable; urgency=low

  * Fix compatibility with newer versions of Heimdal. Fixes FTBFS.
    Closes: #664820

 -- Jelmer Vernooij <jelmer@debian.org>  Wed, 21 Mar 2012 14:11:29 +0100

samba4 (4.0.0~alpha18.dfsg1-2) unstable; urgency=low

  * Add Replaces: python-samba to libsmbclient-raw0 as some
    private libraries have moved. Thanks Axel Beckert. Closes: #663641

 -- Jelmer Vernooij <jelmer@debian.org>  Tue, 13 Mar 2012 16:39:12 +0100

samba4 (4.0.0~alpha18.dfsg1-1) unstable; urgency=low

  [ Jelmer Vernooij ]
  * New upstream release.
   + Depend on newer versions of ldb.
   + Depend on tevent >= 0.9.15.
   + Sanitizes NetBIOS names. LP: #938592
   + Re-adds support for 'security = domain' parsing. LP: #916556
  * Fix typo in recommendations of samba4: samba4-dsdb-modules ->
    samba-dsdb-modules.
  * Recommend attr package for Samba4.
  * Create util.h -> samba_util.h symlink for backwards compatibility.
  * Add dependency on libbsd-dev, used for strlcat and strlcpy.
  * Extracts waf source code. Closes: #654500

  [ Debconf translations ]
  * Russian (Yuri Kozlov).  Closes: #651583
  * Portuguese (Miguel Figueiredo).  Closes: #653557
  * German (Holger Wansing).  Closes: #653714
  * Norwegian Bokmål (Bjørn Steensrud).  Closes: #654284
  * Spanish (Javier Fernández-Sanguino).  Closes: #656403
  * Danish (Joe Hansen).  Closes: #656785
  * Dutch (Jeroen Schot).  Closes: #657469
  * Hebrew (Omer Zak).
  * Polish (Michał Kułach).  Closes: #659570
  * Czech (Miroslav Kure).  Closes: #659573
  * Turkish (İsmail BAYDAN).  Closes: #659575
  * Japanese (Kenshi Muto).  Closes: #659978
  * Esperanto (Felipe Castro)

  [ Jelmer Vernooij ]
  * Rename upgradedns to less generic samba_upgradedns.
  * Bump standards version to 3.9.3 (no changes).
  * Use DEP-5 for copyright file.
  * Indonesian (Mahyuddin Susanto).  Closes: #660031
  * Italian (Luca Monducci).  Closes: #660150
  * Use samba-tool to retrieve configuration options from debconf.
    LP: #936891, Closes: #659775
  * Add really basic autopkgtest test.
  * Fix bundled libraries for samba.samba3 python module. LP: #889869

 -- Jelmer Vernooij <jelmer@debian.org>  Mon, 12 Mar 2012 19:01:00 +0100

samba4 (4.0.0~alpha17.dfsg2-1) unstable; urgency=low

  * Remove more non-free IETF files. Closes: #547280
  * Rebuild for newer version of ldb.

 -- Jelmer Vernooij <jelmer@debian.org>  Sat, 03 Dec 2011 01:41:49 +0100

samba4 (4.0.0~alpha17.dfsg1-3) unstable; urgency=low

  * Install libmemcache.so, libutil_str.so and various other private libraries
    required by the samba3 module in python-samba. LP: #889864, LP: #889869

 -- Jelmer Vernooij <jelmer@debian.org>  Sun, 13 Nov 2011 17:03:29 +0100

samba4 (4.0.0~alpha17.dfsg1-2) unstable; urgency=low

  * Include upstart file to eliminate delta with Ubuntu.

 -- Jelmer Vernooij <jelmer@debian.org>  Fri, 11 Nov 2011 16:13:58 +0100

samba4 (4.0.0~alpha17.dfsg1-1) unstable; urgency=low

  * Strip non-free IETF RFC files. Closes: #547280
  * Rebuild against newer ldb. Closes: #648326
  * Updated Swedish debconf translation. Thanks Martin Bagge.
    Closes: #644942
  * Updated French debconf translation. Thanks Christian Perrier.
    Closes: #644465

 -- Jelmer Vernooij <jelmer@debian.org>  Fri, 11 Nov 2011 03:16:37 +0100

samba4 (4.0.0~alpha17-3) unstable; urgency=low

  * Upload to unstable. Closes: #642905
  * Use default python version rather than 2.7.

 -- Jelmer Vernooij <jelmer@debian.org>  Tue, 27 Sep 2011 00:11:31 +0200

samba4 (4.0.0~alpha17-2) experimental; urgency=low

  * In -dev package dependencies, depend on a specific version of other
    Samba dev packages.

 -- Jelmer Vernooij <jelmer@debian.org>  Sat, 24 Sep 2011 23:10:30 +0200

samba4 (4.0.0~alpha17-1) experimental; urgency=low

  * New upstream release.
  * Add libsmbclient-{raw0,dev} packages, required for winexe.
  * Add libsamba-credentials0 and libsamba-credentials-dev packages for
    new public library for credentials management.

 -- Jelmer Vernooij <jelmer@debian.org>  Sun, 18 Sep 2011 15:14:42 +0200

samba4 (4.0.0~alpha17~git20110807.dfsg1-1) experimental; urgency=low

  * New upstream snapshot.
  * Depend on newer version of ldb. Closes: #636961
  * Update Indonesian Debconf translation. Thanks Mahyuddin Susanto.
    Closes: #608552
  * Preserve server role set in smb.conf. LP: #815586

 -- Jelmer Vernooij <jelmer@debian.org>  Sun, 07 Aug 2011 23:37:37 +0200

samba4 (4.0.0~alpha17~git20110801.dfsg1-1) experimental; urgency=low

  * Improve outdated package descriptions. Closes: #486370
  * New upstream release.
  * Bump standards version to 3.9.2 (no changes).
  * Add new libsamdb-dev package, required by openchange which relies on the
    samdb.pc file.
   + No header files are shipped yet, but an upstream fix is pending.
  * Recommend bind9utils in samba4 package.
  * Remove complex dependency loop between library packages. Closes: #598842
   + Disable currently unfinished ldb share module.
   + Split dcerpc server libraries out into libdcerpc-server{0,-dev} to
     cut dependency loop.
   + New samba-dsdb-modules package with all DSDB related LDB modules.
  * Move libwinbind-client library to libgensec0. Closes: #623327
  * Add support for multi-arch.
  * Switch to new style debhelper.
  * Fix symbolic link for ldb modules. Closes: #632974

 -- Jelmer Vernooij <jelmer@debian.org>  Sun, 31 Jul 2011 20:16:03 +0200

samba4 (4.0.0~alpha15.dfsg1-1) experimental; urgency=low

  * New upstream snapshot.

 -- Jelmer Vernooij <jelmer@debian.org>  Fri, 22 Apr 2011 02:57:04 +0200

samba4 (4.0.0~alpha15~git20110410.dfsg1-1) experimental; urgency=low

  * New upstream snapshot.
   + Drop patch now applied upstream: 02_backupkey_private.diff
  * Switch to dh_python2. Closes: #617059

 -- Jelmer Vernooij <jelmer@debian.org>  Sat, 05 Mar 2011 14:44:25 +0100

samba4 (4.0.0~alpha15~git20110224.dfsg1-2) experimental; urgency=low

  * Depend on newer version of Heimdal which exposes more hx509 symbols.
    Fixes FTBFS.
  * Tighten libldb1 dependency for LDB modules.
  * Depend on newer version of pyldb.  Closes: #615631

 -- Jelmer Vernooij <jelmer@debian.org>  Mon, 28 Feb 2011 03:52:35 +0100

samba4 (4.0.0~alpha15~git20110224.dfsg1-1) experimental; urgency=low

  * New upstream release.
   + Avoids unnecessary setlocale call to "C". LP: #519025, #519025
  * Fix dependency on newer version of ldb. Closes: #614466
  * Add missing dependency on python-samba, required for testparm. LP: #641082
  * Use libwbclient. LP: #714344, Closes: #611214
  * Make sure /var/run/samba exists. LP: #646037

 -- Jelmer Vernooij <jelmer@debian.org>  Wed, 23 Feb 2011 00:35:59 +0100

samba4 (4.0.0~alpha15~git20110124.dfsg1-2) experimental; urgency=low

  * Build-depend on newer version of heimdal-multidev with fixed kdc.h.
  * Build-depend on versioned libkdc2-heimdal which includes kdc_log. Closes: #611112

 -- Jelmer Vernooij <jelmer@debian.org>  Tue, 25 Jan 2011 09:22:16 -0800

samba4 (4.0.0~alpha15~git20110124.dfsg1-1) experimental; urgency=low

  * New upstream snapshot.
   + Removes unresolved symbols from libraries.
     Closes: #596690, #599075, #602855.  LP: #658116, #592882, #646042
  * Add dependency on comerr-dev.
  * Update Spanish Debconf translation. Thanks Ricardo Fraile. Closes: #596075
  * Update Danish debconf translation. Thanks Joe Dalton. Closes:
    #598779
  * Re-remove non-free IETF RFCs, add test to prevent future regression.
    Closes: #547280
  * Depend on libreadline-dev rather than libreadline5-dev. Closes: #553846
  * Upgrade provision data between releases. Closes: #600117

 -- Jelmer Vernooij <jelmer@debian.org>  Fri, 15 Oct 2010 01:32:48 +0200

samba4 (4.0.0~alpha14~bzr13684.dfsg1-1) unstable; urgency=low

  * New upstream snapshot.
   + Depend on libsubunit-dev.
  * Support talloc 2.0.1.
  * Update dependency for ldb to be >= 0.9.14. Closes: #596745
  * Support parallel builds.

 -- Jelmer Vernooij <jelmer@debian.org>  Tue, 28 Sep 2010 09:46:54 +0200

samba4 (4.0.0~alpha13+git+bzr12785.dfsg1-1) experimental; urgency=low

  * Install provision scripts to /usr/share/samba/setup.
  * Move nsstest from samba4 to winbind4.
  * Support building against tdb 1.2.1.

 -- Jelmer Vernooij <jelmer@debian.org>  Fri, 10 Sep 2010 17:45:20 +0200

samba4 (4.0.0~alpha13+git+bzr12687.dfsg1-1) experimental; urgency=low

  * New upstream snapshot.
  * Mark as compatible with older versions of tdb (>= 1.2.2).

 -- Jelmer Vernooij <jelmer@debian.org>  Wed, 08 Sep 2010 03:30:03 +0200

samba4 (4.0.0~alpha13+git+bzr12670.dfsg1-1) experimental; urgency=low

  * Add missing dependency on pkg-config.
  * Require subunit >= 0.0.6, older versions have a broken tap2subunit.
  * Debconf translations:
    - Swedish (Martin Bagge).  Closes: #586819
  * New upstream snapshot.
    - Fixes symbols for LDB modules. Closes: #594763, #594771, #594773.
  * Require tdb 1.2.3. Closes: #595644

 -- Jelmer Vernooij <jelmer@debian.org>  Sun, 05 Sep 2010 17:34:46 +0200

samba4 (4.0.0~alpha13+git+bzr12292.dfsg1-1) experimental; urgency=low

  * New upstream snapshot.
   + Fixes provision to be able to find the data path again.
  * Depend on libreadline-dev rather than libreadline5-dev. Closes: #553846
  * Suggest swat2.
  * Migrate to Bazaar.
  * Bump standards version to 3.9.1 (no changes).

 -- Jelmer Vernooij <jelmer@debian.org>  Sun, 22 Aug 2010 02:38:51 +0200

samba4 (4.0.0~alpha13+git20100618.dfsg1-1) experimental; urgency=low

  [ Jelmer Vernooij ]
  * New upstream snapshot. Closes: #578009, #577880
   + Add dependency on python-dnspython.
   + Removes last Python string exception. Closes: #585327
   + Installs all display specifiers. Closes: #548911

  [ Christian Perrier ]
  * Debconf translations:
    - Swedish (Martin Bagge).  Closes: #552734
    - Russian (Yuri Kozlov).  Closes: #563346
    - Spanish (Omar Campagne).  Closes: #579099

 -- Jelmer Vernooij <jelmer@debian.org>  Sun, 28 Feb 2010 02:33:37 +0100

samba4 (4.0.0~alpha8+git20100227.dfsg1-1) experimental; urgency=low

  * Fix sections of libndr-standard0 and libndr0.
  * New upstream snapshot.

 -- Jelmer Vernooij <jelmer@debian.org>  Mon, 22 Feb 2010 11:19:07 +0100

samba4 (4.0.0~alpha8+git20100222.dfsg1-1) experimental; urgency=low

  [ Christian Perrier ]
  * Change "Provides:" in init script to avoid conflicting Provides
    with samba. Closes: #547209
  * Swedish debconf translation (Martin Bagge).  Closes: #552734

  [ Jelmer Vernooij ]
  * Depend on specific version of libldb. Closes: #562389
  * Build against system Heimdal and remove the copy of Heimdal from the 
    Samba 4 source tree, since it contains non-free IETF RFC/I-D.
    Closes: #547280
  * Bump standards version to 3.8.4.
  * Switch to dpkg-source 3.0 (quilt) format

 -- Jelmer Vernooij <jelmer@debian.org>  Wed, 03 Feb 2010 15:17:20 +0100

samba4 (4.0.0~alpha8+git20090912-1) unstable; urgency=low

  * Upload to unstable.
  * Fix nmblookup.1.gz filename for alternatives.
  * New upstream snapshot.
   + Add new binary packages libndr-standard0 and libndr-standard-dev.
  * Bump standards version to 3.8.3.
  * Remove unused patch system.

 -- Jelmer Vernooij <jelmer@debian.org>  Sat, 12 Sep 2009 13:28:33 +0200

samba4 (4.0.0~alpha8+git20090718-1) experimental; urgency=low

  * New upstream snapshot.
  * The server package now suggests a version of bind9 that supports 
    update-policy.

 -- Jelmer Vernooij <jelmer@debian.org>  Sat, 18 Jul 2009 17:34:30 +0200

samba4 (4.0.0~alpha8~git20090620-1) experimental; urgency=low

  * Support building against Python2.6.
  * Add missing dependency on tdb >= 1.1.3. (Closes: #517171)
  * Add missing dependencies on tdb-dev and libtalloc-dev to
    libldb-samba4-dev. (Closes: #525885)
  * Use newer version of tevent. (Closes: #531480, #533457, #533455)
  * New upstream snapshot.
  * Bump standards version to 3.8.2.
  * Reorganization to let Samba 3 and Samba 4 co-exist on the same system:
   + Depend on samba-common for smb.conf, /etc/samba/gdbcommands,
     /usr/share/samba/{panic-action,*.dat}.
   + Rename samba4-common to samba4-common-bin.
  * samba4-testsuite now recommends subunit, since it can output subunit
    streams.
  * Document license for Active Directory schemas.
  * Fix init script to run samba rather than smbd. (Closes: #522646)
  * Removed libldb-samba4-{dev,0}, now using libldb{-dev,0} since there
    are no longer any differences.

 -- Jelmer Vernooij <jelmer@debian.org>  Thu, 18 Jun 2009 00:19:44 +0200

samba4 (4.0.0~alpha7~20090225-1) experimental; urgency=low

  * Build-depend on pkg-config, as we no longer seem to pull that in 
    through any other dependencies. (Closes: #516882)

 -- Jelmer Vernooij <jelmer@debian.org>  Wed, 25 Feb 2009 04:04:36 +0100

samba4 (4.0.0~alpha7~20090223-1) experimental; urgency=low

  * Add build dependency on libpopt-dev, so the system libpopt is always used 
    rather than the one included by Samba.
  * Use the alternatives system for the smbstatus, nmblookup, net and testparm 
    binaries as well as various data files.
  * Make the samba4 and samba4-testsuite packages conflict with 
    samba-tools. (Closes: #506236)
  * Build against external libtevent.

 -- Jelmer Vernooij <jelmer@debian.org>  Sat, 21 Feb 2009 17:46:41 +0100

samba4 (4.0.0~alpha6-1) experimental; urgency=low

  * New upstream release.

 -- Jelmer Vernooij <jelmer@debian.org>  Tue, 20 Jan 2009 02:59:15 +0100

samba4 (4.0.0~alpha5+20090105-1) experimental; urgency=low

  * New upstream snapshot.

 -- Jelmer Vernooij <jelmer@debian.org>  Mon, 05 Jan 2009 21:08:53 +0100

samba4 (4.0.0~alpha5+20081126-1) experimental; urgency=low

  * New upstream snapshot.

 -- Jelmer Vernooij <jelmer@samba.org>  Wed, 26 Nov 2008 03:48:41 +0100

samba4 (4.0.0~alpha5+20081101-1) experimental; urgency=low

  * New upstream snapshot.

 -- Jelmer Vernooij <jelmer@samba.org>  Sat, 01 Nov 2008 14:40:09 +0100

samba4 (4.0.0~alpha5+20081031-1) experimental; urgency=low

  * New upstream snapshot.

 -- Jelmer Vernooij <jelmer@samba.org>  Fri, 31 Oct 2008 00:10:41 +0100

samba4 (4.0.0~alpha5+20081014-1) experimental; urgency=low

  * Fix typo in description. (Closes: 500811)
  * New upstream snapshot.

 -- Jelmer Vernooij <jelmer@samba.org>  Thu, 09 Oct 2008 18:41:59 +0200

samba4 (4.0.0~alpha5+20080930-1) experimental; urgency=low

  * New upstream snapshot.

 -- Jelmer Vernooij <jelmer@samba.org>  Tue, 30 Sep 2008 16:19:22 +0200

samba4 (4.0.0~alpha5+20080825-1) experimental; urgency=low

  * Add watch file.
  * Use policy-compliant sysconfdir and localstatedir. (Closes: #495944)

 -- Jelmer Vernooij <jelmer@samba.org>  Mon, 25 Aug 2008 17:42:44 +0200

samba4 (4.0.0~alpha4~20080727-1) experimental; urgency=low

  [ Steve Langasek ]
  * Add missing dependency on libparse-yapp-perl to libparse-pidl-perl.

  [ Jelmer Vernooij ]
  * Make samba4-common conflict with samba-common. (Closes: #492088)
  * New Slovak translation. (Closes: #487889)
  * New Thai translation from Theppitak Karoonboonyanan. (Closes: #486614)
  * New Vietnamese translation from Clytie Siddall. (Closes: #486618)
  * New Bulgarian translation from Damyan Ivanov. (Closes: #486626)
  * New Japanese translation from Kenshi Muto. (Closes: #486648)
  * New Galician translation from Jacobo Tarrio. (Closes: #486701)
  * New Turkish translation from Mehmet TURKER. (Closes: #487244)
  * New Czech translation from Miroslav Kure. (Closes: #487265)
  * New Arabic translation from Ossama Khayat. (Closes: #487322)
  * New German translation from Holger Wansing. (Closes: #487542)
  * New Italian translation from Luca Monducci. (Closes: #487720)
  * New Portugese translation from the Portuguese Translation Team. 
    (Closes: #487753)
  * New Korean translation from Sunjae Park. (Closes: #487894)
  * New Lithuanian translation from Gintautas Miliauskas. (Closes: #487895)
  * New Romanian translation from Eddy Petrișor. (Closes: #488874)

 -- Jelmer Vernooij <jelmer@samba.org>  Sun, 27 Jul 2008 15:38:41 +0200

samba4 (4.0.0~alpha4~20080617-1) experimental; urgency=low

  * Fixed maintainer email address.
  * New upstream snapshot.
  * Remove dependency on unpackaged libevents in ldb pkg-config file.

 -- Jelmer Vernooij <jelmer@samba.org>  Mon, 16 Jun 2008 21:29:43 +0200

samba4 (4.0.0~alpha4~20080616-1) experimental; urgency=low

  * Fix dependency of libsamba-hostconfig-dev on libsamba-hostconfig0.
  * Fix dependency of libldb-samba4-dev on libldb-samba4-0.
  * Remove tdb binaries as they're already packaged elsewhere. 
    (Closes: #485619, #486270)
  * New upstream snapshot.
  * New French translation from Christian Perrier. (Closes: #486072)

 -- Jelmer Vernooij <jelmer@samba.org>  Sat, 14 Jun 2008 20:39:13 +0200

samba4 (4.0.0~alpha4~20080522-1) experimental; urgency=low

  * New upstream snapshot. (Closes: #478328)

 -- Jelmer Vernooij <jelmer@samba.org>  Thu, 22 May 2008 02:25:05 +0200

samba4 (4.0.0~alpha4~20080403-1) experimental; urgency=low

  * Rename source package to samba4.

 -- Jelmer Vernooij <jelmer@samba.org>  Mon, 28 Jan 2008 17:23:58 +0100

samba (4.0.0~alpha3~20080120-1) experimental; urgency=low

  * New upstream snapshot.

 -- Jelmer Vernooij <jelmer@samba.org>  Sat, 19 Jan 2008 22:34:08 +0100

samba (4.0.0~alpha2~svn26294-1) experimental; urgency=low

  * New upstream snapshot.
  * Set Vcs-Svn field.

 -- Jelmer Vernooij <jelmer@samba.org>  Sat, 19 Jan 2008 22:32:28 +0100

samba (4.0.0~~tp5-1) experimental; urgency=low

  * New upstream release.
  * Set homepage field.

 -- Jelmer Vernooij <jelmer@samba.org>  Sun, 25 Nov 2007 16:28:02 +0000

samba (4.0.0~~svn22819-1) experimental; urgency=low

  * New upstream snapshot.

 -- Jelmer Vernooij <jelmer@samba.org>  Wed, 09 May 2007 15:28:50 +0200

samba (4.0.0~~svn19515-1) experimental; urgency=low

  * New upstream versions (svn snapshots of r19515).

 -- Jelmer Vernooij <jelmer@samba.org>  Mon, 30 Oct 2006 16:45:36 +0100

samba (3.9.1+4.0.0tp2-1) experimental; urgency=low

  * New upstream version (tech preview 2).

  [ Jelmer Vernooij ]
  * Remove setntacl utility (it doesn't do anything).
  * Include oLschema2ldif.1 in the ldb-tools package.
  * Enable shared library building.
  * Put ldb, tdb, gtksamba, talloc and gensec libraries into seperate binary packages.
  * Pass fewer options for paths to configure
  * Adapt to new paths from upstream

 -- Jelmer Vernooij <jelmer@samba.org>  Thu, 23 Mar 2006 01:13:32 +0100

samba (3.9.1+4.0.0tp1-1) experimental; urgency=low

  * New upstream version (tech preview 1).

  [ Steinar H. Gunderson ]
  * Forward-port panic-action script from the Samba 3 packaging.
    * Patch the smb.conf provisioning template (only used by swat in the
      Debian packaging) to use the panic-action script by default.
    * Patch the samba-common postinst to generate smb.conf files with the
      same setting.
  * Include ntlm_auth.1 and smbd.8 man pages in the samba package.
  * Make the samba dependency on samba-common versioned.
  * Install /usr/bin/setntacl manually; the upstream install target doesn't
    seem to do it anymore.
  * Ask for the realm (and give it to the upgrade script) when upgrading from
    Samba 3; it can't be easily autodetected. (Note that upgrade still seems
    to be broken for now.)

  [ Jelmer Vernooij ]
  * Remove gwsam utility.
  * Include gwcrontab.1 and gepdump.1 man pages in the samba-gtk-frontends
    package.
  * Remove ldbtest utility from ldb-tools package.

 -- Steinar H. Gunderson <sesse@debian.org>  Tue, 24 Jan 2006 16:01:59 +0100

samba4 (3.9.0-SVN-build-6710-1) unstable; urgency=low

  * Newer upstream version

 -- Jelmer Vernooij <jelmer@samba.org>  Thu, 12 May 2005 14:04:05 +0200

samba4 (3.9.0-SVN-build-655-1) unstable; urgency=low

  * Initial release.

 -- Jelmer Vernooij <jelmer@samba.org>  Thu, 13 May 2004 01:38:41 +0200

samba (3.9.0+SVN12946-1) experimental; urgency=low

  * New upstream version.
    * Fix upgrades from Samba 3 giving too few parameters to provision().
      (Closes: #348079)
  * Add sections to binary packages to match the archive:
    * libparse-pidl-perl: perl
    * samba-dev: devel
    * samba-gtk-frontends: x11
  * Adjust our export procedure we get the Subversion revision number in
    include/version.h (and thus in the build itself), and document how in
    README.building.
  * Remove "reload" option from the init script, since Samba 4 doesn't
    understand SIGHUP yet.

 -- Steinar H. Gunderson <sesse@debian.org>  Sun, 15 Jan 2006 13:43:43 +0100

samba (3.9.0+SVN12856-1) experimental; urgency=low

  * New upstream version.
  * Move testparm from samba into samba-common.
    * Make samba-common Architecture: any.
    * Make samba-common replace/conflict samba (<= 3.9.0+SVN12739-1).
  * Make samba-clients depend on samba-common.
  * Make samba-common depend on debconf.
  * Replace debconf dependencies with ${misc:Depends}, to automatically
    get the debconf-2.0 alternative right.
  * Include the newuser binary in samba-server package.
  * Add missing Build-Depends on: libgnutls-dev, libreadline5-dev,
    libpam0g-dev. All were causing silent build failures (ie. the package
    was simply built without the features).
  * Remove Build-Depends on libldap-dev.
  * Include NEWS file.

 -- Steinar H. Gunderson <sesse@debian.org>  Wed, 11 Jan 2006 22:08:32 +0100

samba (3.9.0+SVN12739-1) experimental; urgency=low

  * Move /usr/lib/samba/setup from samba-common to samba.
    * Make samba replace samba-common (<= 3.9.0+SVN12726-1)
  * Add a missing db_stop in samba.postinst, probably causing problems
    starting the daemon in some cases.
  * Add orphan files from /usr/bin (and relevant manpages) into their
    correct packages:
    * ldb-tools: ldbrename, ldbtest, oLschema2ldif.
    * samba: ntlm_auth.
    * samba-clients: getntacl.
    * samba-gtk-frontends: gwcrontab.
    * winregistry-tools: winreg.
    * samba3dump and tdbtorture remain orphans.
  * Add new executable /usr/bin/testparm to samba package.
    * Add /var/lib/samba directory to samba package; it's needed by
      testparm.
  * Rewrite configuration/bootstrapping to be able to install the client
    only and still get a usable smb.conf. The basic idea is:
    * samba-common looks for an smb.conf. If there is none, it asks for
      realm and domain and generates a skeleton smb.conf.
    * If samba notices an upgrade from Samba 3, it asks whether the user
      wants to upgrade. If not, it leaves everything alone (and broken).
    * Otherwise, samba asks whether the user wants to set up a PDC. If yes,
      it adds "server role = pdc" to smb.conf and provisions the server.
  * Removed unused file samba.conffiles.
  * Run dh_installdebconf on architecture-independent packages as well, now
    that samba-common has a config script.
  * Let samba-clients conflict/replace samba-common (<< 3.9.0), as they share
    /usr/bin/net.

 -- Steinar H. Gunderson <sesse@debian.org>  Fri,  6 Jan 2006 14:25:50 +0100

samba (3.9.0+SVN12726-1) experimental; urgency=low

  * First upload to Debian main.

  * Package renaming to get more in line with Samba 3 packaging:
    * Rename samba-server package to just samba, for consistency with the
      Samba 3 packaging.
      * Rename samba.samba.init to samba.init, now that the init script and the
        server package are called the same.
    * Rename samba-swat to swat, and add a dependency from swat to samba.

  * debian/rules changes:
    * Change SOURCEPATH to reflect that we now have the packaging in debian/,
      not packaging/debian/. This will have to be reverted whenever upstream
      syncs with us.
    * Removed debmake comment, it's hardly relevant any more.
    * Removed comment that there aren't any architecture-independent packages
      (because there are).
    * Remove redundant "package=samba" variable.
    * Do "make pch ; make all" instead of "make proto ; -make pch ; make all";
      some build system bug prevents us from just doing "make pch all", but
      since we're more or less guaranteed a recent gcc version, the pch target
      shouldn't fail, so we won't allow it to.
    * Remove autogen.sh call from configure; it should be done in the
      upstream tarball, not in maintainer scripts.

  * debian/control changes:
    * Copied Uploaders: line from Samba 3 packaging, adding myself.
    * Rename samba-client package to samba-clients.
    * Make samba-clients Replaces/Conflicts smbclient.
    * Build-depend on docbook-xml, not just docbook-xsl -- the documentation
      needs data from both to build.
    * Move the samba binary package to the top, so it's the one receiving
      the README.* files, among others.

  * Maintainer script changes:
    * Attempt to upgrade from Samba 3 if that's what the user tries to do.
      * Copy upgrade script into /usr/lib/samba/setup.
      * Check for upgrade from << 3.9.0 in config, and ask the user for upgrade
        if relevant.
      * Check for upgrade from << 3.9.0 in postinst, and upgrade if the user
        wished to.
    * Only provision in samba.postinst if we're doing a fresh install.
    * Support purging properly in postrm, both for samba and samba-common
      (adapted from the Samba 3 packaging).
    * Don't ask about an administrator password -- just let the provisioning
      scripts make up a random one.
      * Updated README.Debian to show the user how to change the password.
      * Make samba recommend ldb-tools.
    * Install README.building along with all the other documentation.
    * Don't try to ask about the "done" question, which we nuked in a previous
      release.

  * Updated debian/copyright.
    * Added Samba copyright holders.
    * Noted that talloc, ldb and tdb are under the LGPL.
    * Added copyright holders and licensing for the packaging itself.

  * Remove a few unused files in the packaging.
  * Change debhelper compatibility level to 5.
    * Update versioned depends accordingly.
  * Don't give --pidfile to start-stop-daemon when stopping -- current
    versions of Samba 4 won't die when the parent is killed.
  * Updated README.debian somewhat, and renamed to use a capital D.
  * Rewritten README.building, to reflect the magic that has to be done
    with the package in another repository.
  * Update po/POTFILES.in to reflect name change (from samba4-server ->
    samba-server -> samba).

 -- Steinar H. Gunderson <sesse@debian.org>  Thu,  5 Jan 2006 21:27:13 +0100

samba (3.9.0+SVN12395-1) unstable; urgency=low

  * New snapshot, drop 4 suffix

 -- Jelmer Vernooij <jelmer@samba.org>  Tue, 20 Dec 2005 13:38:26 +0100

samba4 (3.9.0+SVN12312-1) unstable; urgency=low

  * New upstream snapshot.

 -- Jelmer Vernooij <jelmer@samba.org>  Mon, 27 Jun 2005 11:25:57 +0200

samba (2:3.6.19-1) unstable; urgency=low

  * Team upload.
  * New upstream release

 -- Ivo De Decker <ivo.dedecker@ugent.be>  Wed, 25 Sep 2013 20:01:48 +0200

samba (2:3.6.18-1) unstable; urgency=low

  * Team upload.

  [ Steve Langasek ]
  * Split the samba init script into nmbd and smbd init scripts, for better
    alignment with how init systems other than sysvinit work.  This also
    drops the override of the arguments to update-rc.d in debian/rules,
    no longer needed in the post-insserv world.
  * Add upstart jobs from Ubuntu for smbd, nmbd, and winbind.

  [ Ivo De Decker ]
  * New upstream release

 -- Ivo De Decker <ivo.dedecker@ugent.be>  Tue, 20 Aug 2013 22:06:45 +0200

samba (2:3.6.17-1) unstable; urgency=high

  * Team upload.
  * New upstream security release. Closes: #718781
    Fixes CVE-2013-4124: Denial of service - CPU loop and memory allocation

 -- Ivo De Decker <ivo.dedecker@ugent.be>  Mon, 05 Aug 2013 13:46:23 +0200

samba (2:3.6.16-2) unstable; urgency=high

  * Team upload.
  * Make build-dep on libtevent-dev explicit.
  * Fix waf-as-source.patch to make sure unpacking works in recent build
    environment. Closes: #716932 

 -- Ivo De Decker <ivo.dedecker@ugent.be>  Tue, 16 Jul 2013 22:01:04 +0200

samba (2:3.6.16-1) unstable; urgency=low

  * Team upload.

  [ Steve Langasek ]
  * Drop support for running smbd from inetd; this is not well-supported
    upstream, and can't correctly handle all of the long-running services
    that are needed as part of modern samba.  Closes: #707622.

  [ Ivo De Decker ]
  * New upstream release

 -- Ivo De Decker <ivo.dedecker@ugent.be>  Wed, 19 Jun 2013 21:05:07 +0200

samba (2:3.6.15-1) unstable; urgency=high

  * Team upload.
  * New upstream bugfix release. Closes: #707042
  * Update VCS URL's for new git repo. 
  * The recommends for the separate libnss-winbind and libpam-winbind
    packages needed for the upgrade of winbind from squeeze to wheezy are no
    longer needed. Lowering them to suggests.
    Closes: #706434, #674853

 -- Ivo De Decker <ivo.dedecker@ugent.be>  Thu, 09 May 2013 11:55:03 +0200

samba (2:3.6.14-1) unstable; urgency=low

  * Team upload.
  * New upstream release

 -- Ivo De Decker <ivo.dedecker@ugent.be>  Sat, 04 May 2013 22:02:15 +0200

samba (2:3.6.13-2) experimental; urgency=low

  * Team upload.
  * Move binary files out of /etc/samba to /var/lib/samba,
    where they belong according to the FHS:
    - schannel_store.tdb
    - idmap2.tdb
    - MACHINE.sid
    Closes: #454770

 -- Ivo De Decker <ivo.dedecker@ugent.be>  Sun, 21 Apr 2013 12:54:03 +0200

samba (2:3.6.13-1) experimental; urgency=low

  * Team upload.
  * New upstream release
  * samba: Suggests winbind. Closes: #689857

 -- Ivo De Decker <ivo.dedecker@ugent.be>  Mon, 18 Mar 2013 21:29:58 +0100

samba (2:3.6.12-1) experimental; urgency=low

  * Team upload.
  * Security update, fixing the following issues:
    - CVE-2013-0213: Clickjacking issue in SWAT
    - CVE-2013-0214: Potential XSRF in SWAT
  * New upstream release
  * Install pkgconfig file in libsmbclient-dev. Closes: #700643

 -- Ivo De Decker <ivo.dedecker@ugent.be>  Sun, 17 Feb 2013 22:25:34 +0100

samba (2:3.6.10-1) experimental; urgency=low

  * New upstream release

 -- Christian Perrier <bubulle@debian.org>  Sat, 15 Dec 2012 08:03:03 +0100

samba (2:3.6.9-1) experimental; urgency=low

  * New upstream release

 -- Christian Perrier <bubulle@debian.org>  Thu, 01 Nov 2012 08:17:29 +0100

samba (2:3.6.8-1) experimental; urgency=low

  * New upstream release.

 -- Christian Perrier <bubulle@debian.org>  Tue, 18 Sep 2012 07:13:41 +0200

samba (2:3.6.7-1) experimental; urgency=low

  * New upstream release.

 -- Christian Perrier <bubulle@debian.org>  Sat, 11 Aug 2012 21:37:38 +0200

samba (2:3.6.6-3) unstable; urgency=low

  [ Ansgar Burchardt ]
  * debian/rules: Use xz compression for binary packages.
    Closes: #683899

 -- Christian Perrier <bubulle@debian.org>  Sun, 05 Aug 2012 12:19:12 +0200

samba (2:3.6.6-2) unstable; urgency=low

  * Restore the DHCP hook.

 -- Steve Langasek <vorlon@debian.org>  Wed, 27 Jun 2012 09:31:15 -0700

samba (2:3.6.6-1) unstable; urgency=low

  [ Ivo De Decker ]
  * Only enable swat in inetd.conf on first install. Closes: #658245 
  * Minor lintian fixes. 
  * Remove DHCP hook. Closes: #652942, #629406, #649100
  * Don't reload smbd when running from inetd. Closes: #678741 
  * Don't start smbd when guest account doesn't exist. Closes: #653382
  * Only export public symbols in libsmbclient and libwbclient.

  [ Christian Perrier ]
  * New upstream version

 -- Christian Perrier <bubulle@debian.org>  Wed, 27 Jun 2012 06:03:17 +0200

samba (2:3.6.5-7) unstable; urgency=low

  * Allow installing smbclient package together with newer versions of
    samba4-clients, which no longer ship the smbclient and nmblookup
    binaries.

 -- Jelmer Vernooij <jelmer@debian.org>  Mon, 11 Jun 2012 13:19:24 +0200

samba (2:3.6.5-6) unstable; urgency=high

  [ Ivo De Decker ]
  * Update symbols file for linux-only symbols in libsmbclient. This should
    fix the FTBFS on kfreebsd and hurd. Closes: #676170
  * Enable ctdb for non-linux archs. 
  * Remove old if-up script during upgrade.

 -- Christian Perrier <bubulle@debian.org>  Wed, 06 Jun 2012 19:10:02 +0200

samba (2:3.6.5-5) unstable; urgency=low

  [ Christian Perrier ]
  * Make libpam-winbind depend on libnss-winbind.

  [ Ivo De Decker ]
  * Update symbols file for libsmbclient and libwbclient0
  * Add lintian overrides for examples in samba-doc
  * libpam-winbind: change Depends on libnss-winbind to Recommends
  * libnss-winbind: Suggests libpam-winbind
  * Update package description for winbind, libpam-winbind and libnss-winbind
    to better reflect their content
  * Backport vfs_shadow_copy2 from master, to allow shadow copy to work
    without wide links

  [ Luk Claes ]
  * Ship wbclient.pc file in multiarch safe directory (Closes: #674215).

  [ Sam Morris ]
  * Add libutil_drop_AI_ADDRCONFIG.patch  that allows running nmbd when
    no network interfaces have been assigned an address, therefore
    removing the need for an if-up script. Closes: #640668,#640508

 -- Christian Perrier <bubulle@debian.org>  Sun, 03 Jun 2012 20:00:56 +0200

samba (2:3.6.5-3) unstable; urgency=low

  [ Luk Claes ]
  * Ship wbclient.pc so cifs-utils can be built again (Closes: #672733).
  * Activate parallel building. Might need DEB_BUILD_OPTIONS as usual.

  [ Christian Perrier ]
  * Add Breaks and Replaces on libpam-winbind for newly created
    libnss-winbind. Thanks to Colin Watson for pointing this and shame
    on me for not properly checking the transition. Closes: #673122

 -- Christian Perrier <bubulle@debian.org>  Thu, 17 May 2012 10:34:38 +0200

samba (2:3.6.5-2) unstable; urgency=low

  * The yearly "SambaXP bug cleaning party" release. 11 years
    SambaXP, 20 years Samba and counting...
  * Make samba-common "Multi-Arch: foreign"
  * Adapt patch in upstream #7499 and stop nss_wins clobbering other
    daemon's logfiles. Closes: #598313
  * Add some mention about some use for the user information in Kerberos
    environments in the smbspool manpage. Closes: #387266
  * Drop link to no longer provided "Using Samba" documentation in
    HTML documentation summary file. Closes: #604768
  * Provide WHATSNEW.txt in samba-doc too as it is linked from the
    documentation summary file. Do not compress that file.
  * Fix link to WHATSNEW.txt in HTML documentation summary file. This
    is the second part of the fix for #604768
  * Use lp_state_dir() instead of get_dyn_STATEDIR() in
    fhs-filespaths.patch as the latter does indeed hardcode the
    location for passdb.tdb and secrets.tdb to /var/lib/samba
    (the compile-time option for state directory and NOT the configurable
    value). This is left to "state directory" instead of "private dir"
    at least as of now, because if doesn't change anything to the
    current behaviour, but allows the files' location to be configurable
    through "state directory" (and not "private dir").
    Closes: #249873
  * Disable useless smbtorture4 build. Thanks to Ivo De Decker for the patch.
    Closes: #670561
  * Add upstream commit that adds waf source to the buildtools/
    directory. As upstream will, one day or another, merge this, I
    prefer this over removing the waf binary and repack upstream
    tarball.
    Closes: #654499
  * Build-Conflict with python-ldb and python-ldb-dev to avoid build
    failures when some versions of these packages are locally installed.
    Closes: #657314
  * Rename fix-samba.ldip-syntax.patch to fix-samba.ldif-syntax.patch
  * Split NSS modules into a new libnss-winbind binary package.
    Closes: #646292
  * Add a NEWS.Debian entry about the libnss-winbind split and, while at
    it, add an entry for libpam-winbind too (as it will affect upgrades
    from squeeze).
  * Drop code that was moving files around in samba.postinst and
    winbind.postinst for pre-squeeze versions of the package.
  * Drop code that was modifying a deprecated "passdb backend" setting
    in smb.conf for pre-squeeze versions of the package (in 
    samba-common.config).
  * Add Should-Start dependency to winbind init script to guarantee
    that the samba init script is started before winbind if present.
    Closes: #638066
  * Provide a (basic) manpage to smbtorture(1). Closes: #528735
  * Turkish debconf translation update (Atila KOÇ).  Closes: #672447
  * Drop the code that generates an smbpasswd file from the system's
    user list. This adds very long delays on systems with many users,
    including those with external user backends. It also makes much
    less sense nowadays and the use of libpam-smbpass can easily
    fill most of the needs. Closes: #671926
  * Merged from Ubuntu:
    - Set 'usershare allow guests', so that usershare admins are 
      allowed to create public shares in addition to authenticated
      ones.
    - add map to guest = Bad user, maps bad username to guest access.
    This allows for anonymous user shares. Closes: #672497  

 -- Christian Perrier <bubulle@debian.org>  Sat, 12 May 2012 14:30:58 +0200

samba (2:3.6.5-1) unstable; urgency=low

  * New upstream release. Fixes CVE-2012-2111: Incorrect permission
    checks when granting/removing privileges can compromise file
    server security.
  * Build-Depend on debhelper >= 9~ (which is in unstable for a few
    months now)
  * Use "set -e" in maintainer scripts instead of passing -e in the
    shebang line
  * Update Standards to 3.9.3 (checked, no change)

 -- Christian Perrier <bubulle@debian.org>  Tue, 01 May 2012 08:07:39 +0200

samba (2:3.6.4-1) unstable; urgency=low

  [ Christian Perrier ]
  * Two changes in the previous version should indeed read:
    - samba.postinst: Avoid scary pdbedit warnings on first import.
    - samba-common.postinst: Add more informative error message for the case
      where smb.conf was manually deleted.
    Closes: #664509

  [ Jelmer Vernooij ]
  * New upstream release.
   + Fixes CVE-2012-1182: PIDL based autogenerated code allows overwriting
     beyond of allocated array.

 -- Jelmer Vernooij <jelmer@debian.org>  Wed, 11 Apr 2012 23:25:41 +0200

samba (2:3.6.3-2) unstable; urgency=low

  [ Christian Perrier ]
  * Fix example samba.ldif syntax. Closes: #659963
  * Set minimal version of tdb ot 1.2.6 in Build-Depends
    (thanks, backports!)
  * Lower priority of debconf question to medium after some pondering.
    After all, we have a sane default. Closes: #662801
  * Merge some Ubuntu patches:
    - samba.config: Avoid scary pdbedit warnings on first import.
    - samba.postinst: Add more informative error message for the case
      where smb.conf was manually deleted.

  [ Maarten Bezemer ]
  * Removed references to the testprns command from documentation
  * Added notes that the smbsh command is not available in this package
    Closes: #662243

  [ Debconf translations ]
  * Indonesian (Arief S Fitrianto).  Closes: #660312
  * Slovak (Ivan Masár).  Closes: #661125

  [ Steve Langasek ]
  * Use Debian copyright-format 1.0 in debian/copyright.

 -- Christian Perrier <bubulle@debian.org>  Mon, 12 Mar 2012 20:49:24 +0100

samba (2:3.6.3-1) unstable; urgency=low

  [ Christian Perrier ]
  * New upstream release
  * Fixes CVE-2012-0817:
    The Samba File Serving daemon (smbd) in Samba versions
    3.6.0 to 3.6.2 is affected by a memory leak that can
    cause a server denial of service.

  [ Debconf translations ] 
  * Polish (Michał Kułach).  Closes: #657770

 -- Christian Perrier <bubulle@debian.org>  Tue, 31 Jan 2012 22:09:39 +0100

samba (2:3.6.2-1) unstable; urgency=low

  * New upstream release
  * Drop bug_601406_fix-perl-path-in-example.patch (applied upstream)

 -- Christian Perrier <bubulle@debian.org>  Fri, 27 Jan 2012 21:38:52 +0100

samba (2:3.6.1-3) unstable; urgency=low

  [ Sam Hartman ]
  * Increase libkrb5-dev dependency to avoid depending on
    krb5_locate_kdc, Closes: #650541

  [ Steve Langasek ]
  * Fix the libpam-winbind description to more accurately identify the
    protocols being used by nss_wins.  Closes: #650091.

 -- Christian Perrier <bubulle@debian.org>  Thu, 01 Dec 2011 21:56:52 +0100

samba (2:3.6.1-2) unstable; urgency=low

  * Merge changes from 3.5.11~dfsg-4 and unreleased -5 in unstable branch
  * debian/patches/initialize_password_db-null-deref: Avoid null
    dereference in initialize_password_db().  Closes LP: #829221.
  * Mark samba-common Multi-Arch: foreign.

 -- Christian Perrier <bubulle@debian.org>  Sun, 27 Nov 2011 19:06:39 +0100

samba (2:3.6.1-1) experimental; urgency=low

  * New upstream release

 -- Christian Perrier <bubulle@debian.org>  Sat, 22 Oct 2011 10:56:17 +0200

samba (2:3.6.0-1) experimental; urgency=low

  * New upstream release
  * Resync with packaging changes in 3.5 branch between 3.5.8~dfsg1
    and 3.5.11~dfsg-1
  * Drop wbc_async.h from libwbclient-dev as, according to upstream's
    commit c0a7c9f99188ebb3cd27094b9364449bcc2f80d8, " its only user is
    smbtorture3"

 -- Christian Perrier <bubulle@debian.org>  Thu, 11 Aug 2011 09:14:53 +0200

samba (2:3.6.0~rc3-1) experimental; urgency=low

  * New upstream version

 -- Christian Perrier <bubulle@debian.org>  Fri, 29 Jul 2011 23:11:10 +0200

samba (2:3.6.0~rc2-1) experimental; urgency=low

  * New upstream version

 -- Christian Perrier <bubulle@debian.org>  Tue, 07 Jun 2011 23:09:41 +0200

samba (2:3.6.0~rc1-2) experimental; urgency=low

  * Use --with-nmbdsocketdir=/var/run/samba to have nmbd socket file
    in an existing directory. Closes: #628121

 -- Christian Perrier <bubulle@debian.org>  Fri, 27 May 2011 15:35:44 +0200

samba (2:3.6.0~rc1-1) experimental; urgency=low

  * New upstream release

 -- Christian Perrier <bubulle@debian.org>  Thu, 19 May 2011 22:26:08 +0200

samba (2:3.6.0~pre3-1) experimental; urgency=low

  [ Christian Perrier ]
  * New upstream release
  * add "#include "fcntl.h"" to idmap_tdb2.c to get it compiled
  * samba-doc-pdf: add Samba3-HOWTO.pdf from pre1 as it
    was forgotten upstream
  * libwbclient0.symbols: dropped several symbols related to
    asynchronous actions that weren't working anyway (according
    to Kai Blin at SambaXP)

  [ Mathieu Parent ]
  * Build against libctdb-dev (>= 1.10+git20110412) to have required control:
    CTDB_CONTROL_SCHEDULE_FOR_DELETION. 

 -- Christian Perrier <bubulle@debian.org>  Mon, 09 May 2011 11:29:52 +0200

samba (2:3.5.11~dfsg-4) unstable; urgency=low

  * Lintian override for libpam-winbind; it's not a shared library so doesn't
    really need the pre-depends on multiarch-support.
  * export DEB_BUILD_MAINT_OPTIONS := hardening=+bindnow, taken from Ubuntu.

 -- Steve Langasek <vorlon@debian.org>  Fri, 21 Oct 2011 16:01:29 -0700

samba (2:3.5.11~dfsg-3) unstable; urgency=low

  * Split winbind into separate packages, winbind and libpam-winbind,
    with the latter marked Multi-Arch: same and the former marked
    Multi-Arch: foreign, so that we can install multiple copies of the
    pam module and nss modules on the same system.

 -- Steve Langasek <vorlon@debian.org>  Fri, 21 Oct 2011 20:00:13 +0000

samba (2:3.5.11~dfsg-2) unstable; urgency=low

  * Don't export DEB_HOST_ARCH_OS in debian/rules, this is only used locally.
  * Use dh_links instead of manually creating directories and symlinks from
    debian/rules.
  * Switch from dh_movefiles to dh_install and adjust for debhelper compat
    level 7, in preparation for moving to dh(1).
  * Where possible, use dh_installman and dh_install's support for target
    directories instead of moving files around in debian/rules.
  * We don't need to mess with perms on usr/include/libsmbclient.h anymore
    in debian/rules, the upstream install target gets it right
  * Use debian/clean instead of removing left-behind files by hand in the
    clean target
  * Convert debian/rules to dh(1).
  * Don't run debconf-updatepo on clean; not worth the divergence in
    debian/rules anymore :)
  * Don't install debian/README.build in the package; this is really only
    relevant in the source.
  * Bump to debhelper compat level 9 and build libraries for multiarch.
  * Drop Makefile.internal from libsmbclient-dev examples so that we can mark
    libsmbclient-dev Multi-Arch: same.
  * Bump build-depends on debhelper to 8.9.4, so we ensure we have
    dpkg-buildflags by default and get full build hardening enabled out of
    the box - critical for a server like samba.
  * Use DH_ALWAYS_EXCLUDE instead of passing override options to
    dh_installexamples.
  * Pass --sourcedirectory=source3 to dh instead of having to pass it to each
    dh_auto_* command.
  * Ironically, this means that we have to manually disable dh_auto_test,
    which now finds the makefile targets but doesn't work unless we build an
    extra wrapper library into our binaries that we don't want.
  * Drop a few configure options from debian/rules that shadow the built-in
    defaults.
  * debian/libsmbclient.lintian-overrides: yes, we know the package name
    doesn't match the soname - and it never should until there's an ABI
    change.

 -- Steve Langasek <vorlon@debian.org>  Fri, 07 Oct 2011 21:36:43 -0700

samba (2:3.5.11~dfsg-1) unstable; urgency=low

  * New upstream release

 -- Christian Perrier <bubulle@debian.org>  Fri, 05 Aug 2011 20:12:01 +0200

samba (2:3.5.10~dfsg-1) unstable; urgency=low

  * New upstream release
  * Security update, fixing the following issues:
    - CVE-2011-2694: possible XSS attack in SWAT
    - CVE-2011-2522: Cross-Site Request Forgery vulnerability in SWAT

 -- Christian Perrier <bubulle@debian.org>  Thu, 28 Jul 2011 12:19:01 +0200

samba (2:3.5.9~dfsg-1) unstable; urgency=low

  * New upstream release
  * Add "--quiet" to start-stop-daemon call in reload target in init
    script. Closes: #572483
  * Add examples/LDAP in examples for the samba package. With this,
    samba.schema will be provided in some way in the package.
    This very partially addresses #190162
  * patches/bug_221618_precise-64bit-prototype.patch: precise
    64bits prototype in libsmbclient-dev. Closes: #221618
  * patches/no-unnecessary-cups.patch: dropped after upstream
    changes to printing code
  * Update Standards to 3.9.2 (checked, no change)
  * Add build-arch and build-indep targets in debian/rules

 -- Christian Perrier <bubulle@debian.org>  Sat, 18 Jun 2011 07:08:00 +0200

samba (2:3.5.8~dfsg-5) unstable; urgency=low

  * Fix "tdb2.so undefined symbol: dyn_get_STATEDIR" by fixing a typo
    in fhs-filespath.patch. Closes: #629183, LP: #789097

 -- Christian Perrier <bubulle@debian.org>  Sat, 04 Jun 2011 13:48:32 +0200

samba (2:3.5.8~dfsg-4) unstable; urgency=low

  [ Debconf translations ]
  * Spanish (Omar Campagne).  Closes: #627813
  * Swedish (Martin Bagge / brother).  Closes: #627849
  * Brazilian Portuguese (Adriano Rafael Gomes).  Closes: #627866

  [ Christian Perrier ]
  * bug_601406_fix-perl-path-in-example.patch:  fix path to perl
    binary in example file. Closes: #601406

 -- Christian Perrier <bubulle@debian.org>  Fri, 27 May 2011 12:23:05 +0200

samba (2:3.5.8~dfsg-3) unstable; urgency=low

  [ Debconf translations ]
  * Italian (Luca Monducci).  Closes: #626674
  * Dutch (Vincent Zweije).  Closes: #627519
  * Czech (Miroslav Kure).  Closes: #627442

 -- Christian Perrier <bubulle@debian.org>  Tue, 24 May 2011 22:40:04 +0200

samba (2:3.5.8~dfsg-2) unstable; urgency=low

  [ Jelmer Vernooij ]
  * Add libwbclient-dev package.
  * Build against external libtdb.
  * Bump standards version to 3.9.1 (no changes).

  [ Mathieu Parent ]
  * Builddep on libctdb-dev or ctdb < 1.10 

  [ Christian Perrier ]
  * Use db_settitle in debconf questions and make these
    titles translatable. Closes: #560318
  * Test the presence of testparm before trying to use it in init script
    Closes: #606320
  * Add cups to Should-{Start,Stop} in LSB headers of
    samba init script to guarantee that CUPS is started
    before samba. Closes: #619132
  * Drop libsmbclient-dev useless dependency on samba-common
    Closes: #597987

  [ Debconf translations ]
  * French (Christian Perrier)
  * Japanese (Kenshi Muto).  Closes: #626474
  * Galician (Miguel Anxo Bouzada).  Closes: #626477
  * Thai (Theppitak Karoonboonyanan).  Closes: #626487
  * Russian (Yuri Kozlov).  Closes: #626523
  * Danish (Joe Hansen).  Closes: #626531
  * Esperanto (Felipe Castro).  Closes: #626558
  * Hebrew (Eran Cohen).  Closes: #626638
  * Bokmål, (Bjørn Steensrud).
  * Italian (Luca Monducci).  Closes: #626674
  * Finnish (Tapio Lehtonen).  Closes: #626890
  * Portuguese (Miguel Figueiredo).  Closes: #627224
  * German (Holger Wansing).  Closes: #627354
  * Czech (Miroslav Kure).  Closes: #627442

 -- Christian Perrier <bubulle@sesostris.kheops.frmug.org>  Sun, 22 May 2011 21:15:21 +0200

samba (2:3.5.8~dfsg-1) unstable; urgency=low

  * New upstream release. This fixes the following bugs:
    - Winbind leaks gids with idmap ldap backend (upstrem #7777)
      Closes: #613624
    - printing from Windows 7 fails with 0x000003e6
      Closes: #617429
  * smb.conf(5) restored from samba 3.5.6 as a workaround to upstream
    #7997

 -- Christian Perrier <bubulle@debian.org>  Tue, 08 Mar 2011 22:38:32 +0100

samba (2:3.5.7~dfsg-1) unstable; urgency=low

  [ Christian Perrier ]
  * New upstream release
  * Security update, fixing the following issue:
    - CVE-2011-0719: denial of service by memory corruption
  * Use architecture wildcard "linux-any" in build dependencies
    Closes: #563372

 -- Christian Perrier <bubulle@debian.org>  Tue, 01 Mar 2011 20:59:34 +0100

samba (2:3.5.6~dfsg-5) unstable; urgency=low

  * Fix FTBFS on Hurd. Closes: #610678
  * Only try parsing dhcpd.conf is it's not empty,
    in dhclient-enter-hooks.d/samba.  Closes: #594088.

 -- Christian Perrier <bubulle@debian.org>  Sat, 05 Feb 2011 13:50:22 +0100

samba (2:3.5.6~dfsg-4) unstable; urgency=low

  * Fix pam_winbind file descriptor leak with a patch
    proposed in https://bugzilla.samba.org/show_bug.cgi?id=7265.
    Upstream claim is that #7265 is fixed in 3.5.6 but our bug submitter
    confirmed it is not while the patch applied here fixes the file
    descriptor leak.
    Closes: #574468

  [ Debconf translations ]  
  * Brazilian Portuguese (Adriano Rafael Gomes).  Closes: #607402

 -- Christian Perrier <bubulle@debian.org>  Sat, 15 Jan 2011 18:06:22 +0100

samba (2:3.5.6~dfsg-3) unstable; urgency=low

  [ Julien Cristau ]
  * Bump libwbclient0 shlibs to match the newest version in the symbols file.
  * Mark libwbclient0 as breaking other samba packages with versions older
    than 2:3.4.1, as they were linked against libtalloc1 instead of
    libtalloc2, and the combination causes crashes (closes: #593823).

 -- Christian Perrier <bubulle@debian.org>  Mon, 06 Dec 2010 20:14:04 +0100

samba (2:3.5.6~dfsg-2) unstable; urgency=low

  [ Steve Langasek ]
  * Fix debian/rules update-archs target to not add extra spaces on every
    invocation...

  [ Debconf translations ]  
  * Catalan (Jordi Mallach).  Closes: #601101
  * Japanese (Kenshi Muto).  Closes: #601364
  * Bulgarian (Damyan Ivanov).  Closes: #601366
  * Hebrew (Omer Zak).  Closes: #601633
  * Kurdish (Erdal Ronahî).  Closes: #601719
  * Dutch (Remco Rijnders).  Closes: #602220
  * Greek (Konstantinos Margaritis).

  [ Christian Perrier ]
  * Include upstream's patch for "gvfsd-smb (Gnome vfs) fails to copy
    files from a SMB share using SMB signing.". Backported from
    to be released 3.5.7 version
    Closes: #605729

 -- Christian Perrier <bubulle@debian.org>  Sat, 04 Dec 2010 07:44:22 +0100

samba (2:3.5.6~dfsg-1) unstable; urgency=low

  * New upstream release. Fixes the following Debian bug:
    - rpcclient readline segfault. Closes: #597203

 -- Christian Perrier <bubulle@debian.org>  Sun, 10 Oct 2010 09:59:37 +0200

samba (2:3.5.5~dfsg-1) unstable; urgency=high

  [ Christian Perrier ]
  * New upstream release. Security release fixing:
    - CVE-2019-3069: Buffer overrun vulnerability in sid_parse.
      Closes: #596891.
  * Fix comment in swat's postinst. It is not turned off by default
    Closes: #596040
  * Drop transition code from (pre-etch) 3.0.20b-3 version in swat postinst

  [ Steve Langasek ]
  * debian/control: winbind needs libpam-runtime (>= 1.0.1-6) for
    pam-auth-update.  Closes: #594325.

  [ Debconf translations ]  
  * Arabic (Ossama Khayat).  Closes: #596164

 -- Christian Perrier <bubulle@debian.org>  Tue, 14 Sep 2010 23:03:35 +0200

samba (2:3.5.4~dfsg-2) unstable; urgency=low

  * Release to unstable

  [ Debconf translations ]  
  * Danish (Joe Dalton).  Closes: #592789.
  * Galician (Jorge Barreiro).  Closes: #592809

  [ Steve Langasek ]
  * debian/patches/fhs-filespaths.patch, debian/samba.postinst,
    debian/winbind.postinst: move some files from /etc/samba to
    /var/lib/samba where they belong: MACHINE.SID, schannel_store.tdb,
    and idmap2.tdb.

 -- Christian Perrier <bubulle@debian.org>  Tue, 07 Sep 2010 17:47:32 +0200

samba (2:3.6.0~pre1-1) experimental; urgency=low

  * New upstream release

 -- Christian Perrier <bubulle@debian.org>  Wed, 04 Aug 2010 01:39:11 +0200

samba (2:3.5.4~dfsg-1) experimental; urgency=low

  * New upstream release

 -- Christian Perrier <bubulle@debian.org>  Tue, 29 Jun 2010 22:00:53 +0200

samba (2:3.5.3~dfsg-1) experimental; urgency=low

  * New upstream release. Fixes the following bugs:
    - smbclient segfaults when used against old samba "security = share"
      Closes: #574886
  * Drop duplicate build dependency on ctdb

 -- Christian Perrier <bubulle@debian.org>  Wed, 19 May 2010 22:07:49 +0200

samba (2:3.5.2~dfsg-2) experimental; urgency=low

  * Resync changes with changes in trunk between 3:3.4.4~dfsg-1 and
    2:3.4.7~dfsg-2

 -- Christian Perrier <bubulle@debian.org>  Tue, 04 May 2010 17:13:47 +0200

samba (2:3.5.2~dfsg-1) experimental; urgency=low

  * New upstream release
  * Bugs fixed upstream:
    - Fix parsing of the gecos field
      Closes: #460494

 -- Christian Perrier <bubulle@debian.org>  Thu, 08 Apr 2010 19:48:07 +0200

samba (2:3.5.1~dfsg-1) experimental; urgency=low

  * New upstream release. Security fix: all smbd processes inherited
    CAP_DAC_OVERRIDE capabilities, allowing all file system access to be
    allowed even when permissions should have denied access.

 -- Christian Perrier <bubulle@debian.org>  Tue, 09 Mar 2010 10:54:01 +0100

samba (2:3.5.0dfsg-1) experimental; urgency=low

  * New upstream release. Not using "3.5.0~dfsg" as version number
    because we used a "higher" version number in previous versions.

 -- Christian Perrier <bubulle@debian.org>  Tue, 02 Mar 2010 22:03:15 +0100

samba (2:3.5.0~rc3~dfsg-1) experimental; urgency=low

  * New upstream release candidate

 -- Christian Perrier <bubulle@debian.org>  Sat, 20 Feb 2010 08:36:57 +0100

samba (2:3.5.0~rc2~dfsg-1) experimental; urgency=low

  * New upstream pre-release
  * Use new --with-codepagedir option. Consequently drop
    codepages-location.patch
  * Drop "Using Samba" from the samba-doc file list as it was
    removed upstream.

 -- Christian Perrier <bubulle@debian.org>  Sun, 31 Jan 2010 11:53:48 +0100

samba (2:3.5.0~rc1~dfsg-1) experimental; urgency=low

  [ Christian Perrier ]
  * New upstream pre-release

 -- Christian Perrier <bubulle@debian.org>  Fri, 15 Jan 2010 23:31:01 +0100

samba (2:3.4.8~dfsg-2) unstable; urgency=low

  [ Steve Langasek ]
  * Drop the per-release smb.conf templates, only needed for upgrade paths
    that are no longer supported.
  * Call /etc/init.d/samba directly from the logrotate script instead of
    using invoke-rc.d, to address the irony that the only package I work on
    that *has* a logrotate script is inconsistent with my position in
    bug #445203.
  * Fix a bashism in the samba postinst that can cause the package
    installation to fail under dash.  LP: #576307.
  * Add symlink from /etc/dhcp/dhclient-enter-hooks.d to
    /etc/dhcp3/dhclient-enter-hooks.d for the hook location of the new
    isc-dhcp-client package.  Closes: #585056.

  [ Christian Perrier ]
  * Don't copy system accounts from /etc/passwd to
    /var/lib/samba/passdb.tdb. Closes: #502801
  * Update Standards to 3.9.0 (checked, no change)
  * Backport patch for upstream bug #7139 to fix "owner of file not
    available with kerberos"
    Closes: #586337   

 -- Steve Langasek <vorlon@debian.org>  Wed, 14 Jul 2010 11:59:28 -0700

samba (2:3.4.8~dfsg-1) unstable; urgency=low

  [ Christian Perrier ]
  * New upstream release
  * Bugs fixed upstream:
    - Fix writing with vfs_full_audit. Closes: #574011
  * Drop deprecated 'share modes' parameter from default smb.conf
    Closes: #580561
  * Enable PIE during configure. Closes: #509135
  * Avoid winbind's logrotate script to fail when there is no
    /var/run/samba directory. Closes: #569926
  * Add explanations about "passdb backend" default setting change
    Closes: #553904

  [ Debconf translations ]  
  * Spanish (Omar Campagne).  Closes: #579011

 -- Christian Perrier <bubulle@debian.org>  Wed, 12 May 2010 05:45:52 +0200

samba (2:3.4.7~dfsg-2) unstable; urgency=low

  [ Christian Perrier ]
  * Drop smbfs package (now provided by cifs-utils as a dummy transition
    package)

  [ Debconf translations ]
  * Portuguese (Miguel Figueiredo).  Closes: #575958

  [ Steve Langasek ]
  * winbind.prerm: don't forget to remove the PAM profile on package
    removal :/
  * Fix winbind.pam-config to not interfere with password changes for
    non-winbind accounts.  Closes: #573323, LP: #546874.
  * debian/samba.if-up, debian/rules: add an if-up.d script for samba to
    try to start nmbd, if it's not running because /etc/init.d/samba ran
    before the network was up at boot time.  Closes: #576415, LP: #462169.
  * debian/samba.if-up: allow "NetworkManager" as a recognized address
    family... it's obviously /not/ an address family, but it's what gets
    sent when using NM, so we'll cope for now.

 -- Christian Perrier <bubulle@debian.org>  Sat, 17 Apr 2010 07:49:49 +0200

samba (2:3.4.7~dfsg-1) unstable; urgency=low

  [ Steve Langasek ]
  * Add a PAM profile for pam_winbind.  Closes: #566890, LP: #282751.
  * Add the correct versioned build dependency on libtalloc-dev as
    we need 2.0.1 to build samba. Closes: #572603
  * Add avr32 to arches with a build dependency on ctdb. Closes: #572126

  [ Christian Perrier ] 
  * New upstream release. Security fix: all smbd processes inherited
    CAP_DAC_OVERRIDE capabilities, allowing all file system access to be
    allowed even when permissions should have denied access.

 -- Christian Perrier <bubulle@debian.org>  Tue, 09 Mar 2010 10:52:24 +0100

samba (2:3.4.6~dfsg-1) unstable; urgency=low

  * New upstream release

 -- Christian Perrier <bubulle@debian.org>  Fri, 26 Feb 2010 22:39:50 +0100

samba (2:3.4.5~dfsg-2) unstable; urgency=low

  [ Steve langasek ]
  * Revert the "bashisms" fix from version 2:3.3.0~rc2-4; "local foo=bar"
    is explicitly allowed by Policy now, and this change introduced a
    syntax error.  Closes: #566946.

  [ Christian Perrier ]
  * No longer maker (u)mount.cifs setuid root. Add a notice
    about this in the package's NEWS.Debian file
    Closes: #567554 
  * Use dh_lintian instead of manual install of lintian overrides
  * Updated Standards to 3.8.4 (checked, no change)

 -- Christian Perrier <bubulle@debian.org>  Sat, 13 Feb 2010 14:36:33 +0100

samba (2:3.4.5~dfsg-1) unstable; urgency=low

  * New upstream release. Bugs fixed by this release:
    - Memory leak in smbd. Closes: #538819, #558453
  * Declare a versioned dependency of winbind and samba on libwbclient0
    Closes: #550481
  * A few lintian fixes:
  * Drop /var/run/samba from samba-common. The directory is created
    by init scripts when needed.
  * No longer prepend a path to the mksmbpasswd call in samba.postinst.
    This prevents the local administrator to use a replacement version
    for some local reason.

 -- Christian Perrier <bubulle@debian.org>  Sat, 23 Jan 2010 12:16:42 +0100

samba (2:3.4.4~dfsg-1) unstable; urgency=low

  * New upstream version.
  * Drop all RFC files from upstream source, therefore using a "~dfsg"
    suffix to upstream version number.
  * Bugs fixed upstream:
    - fixed list of workgroup servers in libsmbclient. 
      Closes: #555462, #561148
    - fixed documentation of the credentials file format in
      mount.cifs(8). Closes: #552250

 -- Christian Perrier <bubulle@debian.org>  Thu, 14 Jan 2010 20:16:34 +0100

samba (2:3.4.3-2) unstable; urgency=low

  [ Christian Perrier ]
  * Switch to source format 3.0 (quilt)
  * Better adapt "add machine script" example to adduser
    Thanks to Heiko Schlittermann for the suggestion
    Closes: #555466

  [ Steve Langasek ]
  * The "I hate non-declarative alternatives" upload:
    - debian/samba{,-common}.prerm: don't call update-alternatives --remove
      on upgrade, /do/ call it on other invocations of the prerm script.  If
      these tools ever go away, the removal needs to be handled on upgrade by
      the maintainer scripts of the new package version.
    - debian/samba{,-common-bin}.postinst: call update-alternatives
      unconditionally, don't second-guess the maintainer script arguments.
    - debian/samba.postinst: call update-alternatives after the debconf
      handling, not before; debconf triggers a re-exec of the script so
      anything done before invoking debconf is wasted because it will be
      re-done, and if there's already a debconf frontend running when this
      is called, the not-redirected update-alternatives output will confuse
      it.  Closes: #558116.
    - debian/samba-common.prerm: move to samba-common-bin, this is the package
      that owns these binaries.

 -- Christian Perrier <bubulle@debian.org>  Thu, 17 Dec 2009 16:53:13 +0100

samba (2:3.4.3-1) unstable; urgency=low

  * New upstream release. This fixes the following bugs:
    - Do not attempt to update /etc/mtab if it is
      a symbolic link. Closes: #408394
  * Bump Standards-Version to 3.8.3 (checked)

 -- Christian Perrier <bubulle@debian.org>  Sat, 31 Oct 2009 14:32:07 +0100

samba (2:3.4.2-1) unstable; urgency=high

  * New upstream release. Security update.
  * CVE-2009-2813:
    Connecting to the home share of a user will use the root of the
    filesystem as the home directory if this user is misconfigured to
    have an empty home directory in /etc/passwd.
  * CVE-2009-2948:
    If mount.cifs is installed as a setuid program, a user can pass it
    a credential or password path to which he or she does not have
    access and then use the --verbose option to view the first line of
    that file.
  * CVE-2009-2906:
    Specially crafted SMB requests on authenticated SMB connections
    can send smbd into a 100% CPU loop, causing a DoS on the Samba
    server.

 -- Christian Perrier <bubulle@debian.org>  Sat, 03 Oct 2009 08:30:33 +0200

samba (2:3.4.1-2) unstable; urgency=low

  * ./configure --disable-avahi, to avoid accidentally picking up an avahi
    dependency when libavahi-common-dev is installed.

 -- Steve Langasek <vorlon@debian.org>  Sat, 26 Sep 2009 00:01:12 -0700

samba (2:3.4.1-1) unstable; urgency=low

  [ Christian Perrier ]
  * New upstream release. This fixes the following bugs:
    - smbd SIGSEGV when breaking oplocks. Thanks to Petr Vandrovec
      for the clever analysis and collaboration with upstream.
      Closes: #541171
    - Fix password change propagation with ldapsam. Closes: #505215
    - Source package contains non-free IETF RFC/I-D. Closes: #538034
  * Turn the build dependency on libreadline5-dev to libreadline-dev
    to make further binNMUs easier when libreadline soname changes
    Thanks to Matthias Klose for the suggestion

  [ Steve Langasek ]
  * Don't build talloctort when using --enable-external-talloc; and don't
    try to include talloctort in the samba-tools package, since we're
    building with --enable-external-talloc. :)  Closes: #546828.

 -- Steve Langasek <vorlon@debian.org>  Mon, 21 Sep 2009 22:20:22 -0700

samba (2:3.4.0-5) unstable; urgency=low

  * Move /etc/pam.d/samba back to samba-common, because it's shared with
    samba4.  Closes: #545764.

 -- Steve Langasek <vorlon@debian.org>  Tue, 08 Sep 2009 18:43:17 -0700

samba (2:3.4.0-4) unstable; urgency=low

  [ Steve Langasek ]
  * debian/samba.pamd: include common-session-noninteractive instead of
    common-session, to avoid pulling in modules specific to interactive
    logins such as pam_ck_connector.
  * debian/control: samba depends on libpam-runtime (>= 1.0.1-11) for the
    above.
  * rename debian/samba.pamd to debian/samba.pam and call dh_installpam
    from debian/rules install, bringing us a smidge closer to a stock
    debhelper build
  * don't call pyversions from debian/rules, this throws a useless error
    message during build.
  * fix up the list of files that need to be removed by hand in the clean
    target; the majority of these are now correctly handled upstream.
  * debian/rules: fix the update-arch target for the case of unversioned
    build-deps.
  * Pull avr32 into the list of supported Linux archs.  Closes: #543543.
  * Fix LSB header in winbind.init; thanks to Petter Reinholdtsen for the
    patch. Closes: #541367.

  [ Christian Perrier ]
  * Use DEP-3 for patches meta-information

  [ Steve Langasek ]
  * Change swat update-inetd call to use --remove only on purge,
    and --disable on removal.
  * Add missing build-dependency on pkg-config, needed to fix libtalloc
    detection
  * debian/patches/external-talloc-support.patch: fix the Makefile so it
    works when using external talloc instead of giving a missing-depend
    error.
  * debian/patches/autoconf.patch: resurrect this patch, needed for the
    above.
  * debian/rules: build with --without-libtalloc
    --enable-external-libtalloc, also needed to fix the build failure.

 -- Steve Langasek <vorlon@debian.org>  Mon, 07 Sep 2009 22:58:29 -0700

samba (2:3.4.0-3) unstable; urgency=low

  [ Steve Langasek ]
  * debian/control: samba-common-bin has no reason to depend on
    libpam-modules.

  [ Christian Perrier ]
  * Fix "invalid argument" when trying to copy a file from smb share
    Use an upstream patch that will be included in 3.4.1
    Closes: #536757

 -- Christian Perrier <bubulle@debian.org>  Fri, 21 Aug 2009 11:08:43 +0200

samba (2:3.4.0-2) unstable; urgency=low

  [ Debconf translations ]
  * German. Closes: #536433

  [ Steve Langasek ]
  * Enable the ldap idmap module; thanks to Aaron J. Zirbes.  Closes: #536786.

  [ Jelmer Vernooij ]
  * Properly rename smbstatus.1 for alternatives. Closes: #534772

 -- Christian Perrier <bubulle@debian.org>  Sun, 02 Aug 2009 12:20:51 +0200

samba (2:3.4.0-1) unstable; urgency=low

  [ Christian Perrier ]
  * New upstream release: first upload to unstable for 3.4
  * Correct dependencies for samba-common-bin. Closes: #534595

  [ Debconf translations ]
  * Czech. Closes: #534793
  * Russian. Closes: #534796

 -- Christian Perrier <bubulle@debian.org>  Tue, 07 Jul 2009 20:42:19 +0200

samba (2:3.4.0~rc1-1) experimental; urgency=low

  * New upstream version. That fixes the following bugs:
    - Remove pidfile on clean shutdown. Closes: #299433, #454112
  * Drop swat-de.patch that was applied upstream
  * Bump debhelper compatibility level to 6 and declare a versioned
    dependency on debhelper >= 6.0.0

 -- Christian Perrier <bubulle@debian.org>  Sat, 20 Jun 2009 18:43:20 +0200

samba (2:3.4.0~pre2-1) experimental; urgency=low

  [ Jelmer Vernooij ]
  * Split binaries out of samba-common into samba-common-bin.
    Closes: #524661

  [ Christian Perrier ]
  * New upstream version. That fixes the following bugs:
    - Do not limit the number of network interfaces. Closes: #428618
    - Fix Connect4 in samr.idl. Closes: #526229
  * "Using samba" is back.
  * Drop non-linux-ports.patch that was integrated upstream
  * Drop smbpasswd-syslog.patch that was integrated upstream
  * Drop smbclient-link.patch that was integrated upstream

  [ Debconf translations ]
  * Italian. Closes: #529350

 -- Christian Perrier <bubulle@debian.org>  Sat, 06 Jun 2009 11:45:35 +0200

samba (2:3.4.0~pre1-1) experimental; urgency=low

  * New upstream pre-release
  * "Using samba" is dropped from upstream source. Therefore, drop
    debian/samba-doc.doc-base.samba-using

 -- Christian Perrier <bubulle@debian.org>  Wed, 20 May 2009 18:50:35 +0200

samba (2:3.3.6-1) unstable; urgency=high

  * New upstream release. Security release.
  * CVE 2009-1886: Fix Formatstring vulnerability in smbclient
  * CVE 2009-1888: Fix uninitialized read of a data value

 -- Christian Perrier <bubulle@debian.org>  Fri, 26 Jun 2009 18:21:51 +0200

samba (2:3.3.5-1) unstable; urgency=low

  [ Steve Langasek ]
  * debian/patches/undefined-symbols.patch: fix up patch so that it's
    suitable for submission upstream.
  * debian/patches/proper-static-lib-linking.patch: apply the rules to
    vfstest, ldbrename, nss_wins, pam_winbind, pam_smbpass, and
    rpc_open_tcp.

  [ Debconf translations ]
  * Italian. Closes: #529350

  [ Christian Perrier ]
  * New upstream version
  * Lintian fixes:
    -  Declare versioned dependency on debhelper to fit what we have in
       debian/compat
    - samba.postinst: do not call mksmbpasswd with an absolute path
  * Upgrade Standard to 3.8.2 (checked, no change)
  * Upgrade debhelper compatibility level to 6

 -- Christian Perrier <bubulle@debian.org>  Sat, 20 Jun 2009 08:01:16 +0200

samba (2:3.3.4-2) unstable; urgency=low

  [ Christian Perrier ]
  * Do no compile with clustering support on non-Linux platforms
    Closes: #528382

  [ Debconf translations ]
  * Basque. Closes: #528757

 -- Christian Perrier <bubulle@debian.org>  Sat, 16 May 2009 17:31:09 +0200

samba (2:3.3.4-1) unstable; urgency=low

  [ Christian Perrier ]
  * New upstream release:
    - Fixed daily winbind crash when retrieving users from an ADS server
      Closes: #522907.
  * Add idmap_tdb2 module to winbind package
  * No longer shrink "dead" code from smbd, winbindd and vfstest as it prevents
    VFS modules to properly load. Closes: #524048.

  [ Debconf translations ]
  * Bengali added.

  [ Steve Langasek ]
  * Recommend logrotate instead of depending on it.  Closes: #504219.

 -- Christian Perrier <bubulle@debian.org>  Sat, 02 May 2009 10:06:16 +0200

samba (2:3.3.3-1) unstable; urgency=low

  * New upstream release:
    - Fix map readonly. Closes: #521225
    - Add missing whitespace in mount.cifs error message. Closes: #517021
    - Includes our patch to fix detection of GNU ld version. As a
      consequence, we dropped fix_wrong_gnu_ld_version_check.patch
    - Fix segfault in lookup_sid. Closes: #521408

 -- Christian Perrier <bubulle@debian.org>  Sat, 11 Apr 2009 10:12:23 +0200

samba (2:3.3.2-2) unstable; urgency=low

  [ Steve Langasek ]
  * libcap2-dev is only available on Linux, so make this build-dependency
    conditional.  Closes: #519911.

  [ Christian Perrier ]
  * Switch samba-dbg to "Section: debug"
  * Update debian/copyright for year 2009. Thanks to debian-devel
    for the reminder.
  * Dropping Adam Conrad from Uploaders
  * Dropping Eloy Paris from Uploaders with special thanks for his tremendous
    work maintaining the package between 1997 and 2004.

  [ Mathieu Parent ]
  * ensure clustering is enabled with --with-cluster-support=yes
  * build-depends on ctdb >= 1.0.73. Closes: #520202.
  * samba suggests ctdb

  [ Debconf translations ]
  * Esperanto updated.  Closes: #519237.

 -- Christian Perrier <bubulle@debian.org>  Sun, 29 Mar 2009 09:23:35 +0200

samba (2:3.3.2-1) unstable; urgency=low

  [ Christian Perrier ]
  * New upstream release. Closes: #519626
    - mounts with -o guest will now automatically try to connect anonymously.
      Closes: #423971.
    - fix for brokenness when using 'force group'.  Closes: #517760.
    - fix for saving files on Samba shares using MS Office 2007.
      LP: #337037.
  * Re-fix slave links for manual pages in samba-common. Closes: #517204.

  [ Steve Langasek ]
  * Add missing debhelper token to libpam-smbpass.prerm.

 -- Christian Perrier <bubulle@debian.org>  Sun, 15 Mar 2009 12:16:48 +0100

samba (2:3.3.1-1) unstable; urgency=low

  [ Christian Perrier ]
  * New upstream release. Closes: #516981
    Upstream fixes in that release:
    - Fixed various spelling errors/typos in manpages
      Closes: #516047
    - Fix renaming/deleting of files using Windows clients.
      Closes: #516160
    - Fix syntax error in mount.cifs(8). Closes: #454799
  * Use a slave alternative for smbstatus.1 even though that manpage
    is not provided by samba4

  [ Jelmer Vernooij ]
  * Fix slave links for manual pages in samba-common. Closes: #517204.

  [ Steve Langasek ]
  * Add Vcs-{Browser,Svn} fields to debian/control.
  * When populating the sambashare group, it's not an error if the user
    simply doesn't exist; test for this case and let the install continue
    instead of aborting.  LP: #206036.
  * debian/libpam-smbpass.pam-config, debian/libpam-smbpass.postinst,
    debian/libpam-smbpass.files, debian/rules: provide a config block
    for the new PAM framework, allowing this PAM module to
    auto-configure itself
  * debian/control: make libpam-smbpass depend on
    libpam-runtime (>= 1.0.1-2ubuntu1) for the above
  * debian/patches/fix_wrong_gnu_ld_version_check.patch: new patch to fix
    wrong detection of the GNU ld version, so that the symbol export scripts
    will be properly applied when building.
  * refresh debian/libsmbclient.symbols for 3.3.1.

 -- Steve Langasek <vorlon@debian.org>  Mon, 02 Mar 2009 00:30:35 -0800

samba (2:3.3.0-4) unstable; urgency=low

  [ Steve Langasek ]
  * Build-Depend on libcap2-dev.  Closes: #515851.
  * debian/patches/fhs-filespaths-debatable.patch: Add a missing prototype
    for cache_path, which causes nearly undiagnoseable crashes when building
    with -fPIE, because of a wrong return type!  LP: #330626.

  [ Debconf translations ]
  * Belarusian added.  Closes: #516052.
  * Traditional Chinese updated. Closes: #516594
  * Swedish updated.  Closes: #516681.

  [ Mathieu Parent ]
  * enable clustering by default (CTDB). Closes: #514050 

 -- Steve Langasek <vorlon@debian.org>  Tue, 24 Feb 2009 16:58:58 -0800

samba (2:3.3.0-3) unstable; urgency=low

  [ Steve Langasek ]
  * Re-add smb.conf fixes that were dropped in the 3.3.0 merge to unstable.
  * Make samba conflict with samba4, not with itself.

  [ Debconf translations ]
  * Vietnamese updated.  Closes: #515235.
  * Slovak updated.  Closes: #515240.

 -- Steve Langasek <vorlon@debian.org>  Mon, 16 Feb 2009 07:15:47 -0800

samba (2:3.3.0-2) unstable; urgency=low

  * Upload to unstable

 -- Christian Perrier <bubulle@debian.org>  Sat, 14 Feb 2009 13:38:14 +0100

samba (2:3.2.5-4) unstable; urgency=low

  * Fix segfault whan accessign some NAS devices running old versions of Samba
    Closes: #500129
  * Fix process crush when using gethostbyname_r in several threads
    Closes: #509101, #510450

 -- Christian Perrier <bubulle@debian.org>  Thu, 08 Jan 2009 05:59:17 +0100

samba (2:3.2.5-3) unstable; urgency=high

  * Security update
  * Fix Potential access to "/" in setups with registry shares enabled
    This fixes CVE-2009-0022, backported from 3.2.7
  * Fix links in HTML documentation index file.
    Closes: #508388
  * Drop spurious docs-xml/smbdotconf/parameters.global.xml.new
    file in the diff. Thanks to the release managers for spotting it

 -- Christian Perrier <bubulle@debian.org>  Sun, 21 Dec 2008 08:09:31 +0100

samba (2:3.2.5-2) unstable; urgency=low

  * Fix typo in bug number in a comment for the default smb.conf file
    Closes: #507620
  * Document the need to set appropriate permissions on the printer
    drivers directory, in the default smb.conf file. Also change
    the example group from ntadmin to lpadmin
    Closes: #459243
  * Add missing rfc2307.so and sfu*.so links that prevent using the
    'winbind nss info' feature properly
    Thans to Martin Dag Nilsson for reporting and Jelmer Jaarsma for
    the patch. Closes: #506109

 -- Christian Perrier <bubulle@debian.org>  Sat, 13 Dec 2008 13:56:07 +0100

samba (2:3.2.5-1) unstable; urgency=high

  * New upstream version. Security-only release.
    This addresses CVE-2008-4314: potentially leaking
    arbitrary memory contents to malicious clients.
  * Better document cases where using a "master" file for smb.conf
    is a bad idea. Closes: #483187
  * Insert example "add machine script" and "add group script" scripts
    in the default smb.conf. Closes: #349049
  * Move homepage URL to Homepage filed in debian/control

 -- Christian Perrier <bubulle@debian.org>  Thu, 27 Nov 2008 11:36:35 +0100

samba (2:3.3.0-1) experimental; urgency=low

  * New upstream release. Fixes the following bugs:
    - smb file deletion gvfs. Closes: #510564
    - smbclient du command does not recuse properly. Closes: #509258
    - mention possible workgroup field in credential files in mount.cifs(8)
      Closes: #400734
    - bashism in /usr/share/doc/samba-doc/examples/perfcounter/perfcountd.init
      Closes: #489656
    - describe '-g' option in smbclient man page. Closes: #510812
    - fix swat status table layout. Closes: #511275

  [ Jelmer Vernooij ]
  * Use alternatives for the smbstatus, nmblookup, net and 
    testparm binaries and various data files in samba-common 
    to allow installation of Samba 3 together with Samba 4. 
  * Add myself to uploaders.

  [ Christian Perrier ]
  * Add mbc_getOptionCaseSensitive@Base, smbc_setOptionCaseSensitive@Base,
    smbc_set_credentials@Base, smbc_urldecode@Base and smbc_urlencode@Base to
    libsmbclient's symbols file with 3.3.0 as version number
  * Also add 18 symbols to libwbclient0's symbols file with 3.3.0 as
    version number

 -- Christian Perrier <bubulle@debian.org>  Fri, 30 Jan 2009 21:41:49 +0100

samba (2:3.3.0~rc2-4) experimental; urgency=low

  [ Steve Langasek ]
  * Revert one of the template depersonalization changes from the -2 upload,
    because it loses important context

  [ Christian Perrier ]
  * Use double quotation marks in debconf templates
  * Add 'status" option to init scripts. Thansk to Dustin Kirkland for
    providing the patch. Closes: #488275
  * Move WHATSNEW.txt, README, Roadmap to samba-common. Closes: #491997
  * [Lintian] Add ${misc:Depends} to dependencies of binary packages
    that didn't have it already as we're using debhelper in the source
    package
  * [Lintian] Don't ignore errors in swat.postrm
  * [Lintian] Fix "local foo=bar" bashisms in samba-common.dhcp, samba.config
    and samba-common.config
  * smb.conf.5-undefined-configure.patch: fix syntax error in smb.conf(5)
    Closes: #512843

  [ Debconf translations ]
  * Asturian added. Closes: #511730

 -- Christian Perrier <bubulle@debian.org>  Sat, 24 Jan 2009 16:04:57 +0100

samba (2:3.3.0~rc2-3) experimental; urgency=low

  * Fix around the libsmbclient/libsmbclient-dev descriptions, which got
    swapped in the last upload.
  * Drop a boilerplate sentence from the samba-common, smbclient, swat, 
    samba-doc, samba-doc-pdf, samba-dbg, and libwbclient0 descriptions
    that's not relevant for these packages.
  * Hyphenate "command-line" in the smbclient short description.
  * Fix up the smbclient description, which got crossed with the smbfs one.
  * Fix the smbfs description, which was not actually fixed in the previous
    upload.  Really closes: #496206.
  * Further minor adjustments to the description of the swat package.
  * Fix various inaccuracies in the winbind package description.
  * Clarify in the description that samba-tools are extra, only useful for
    testing.

 -- Steve Langasek <vorlon@debian.org>  Tue, 30 Dec 2008 18:42:05 -0800

samba (2:3.3.0~rc2-2) experimental; urgency=low

  [ Steve Langasek ]
  * Handle clearing out netbios settings whenever the DHCP server has gone
    away.  Closes: #299618.

  [ Christian Perrier ]
  * Point the correct document about password encryption in debconf templates
    Corrected in translations as well. Closes: #502838
  * Reword debconf templates to avoid mentioning the local host as a "server".
    Closes: #171177
  * Use this opportunity for other minor rewording:
    - replace "SMB" by "SMB/CIFS"
    - more strongly discouraging the use of plain text passwords
    - unpersonnalization
  * Reword the libpam-smbpass package description
    Thanks to Justin B. Rye for the very useful suggestions
    Closes: #496196
  * Improve the package descriptions by rewording the description overhaul
    Also improve the specific information for samba and samba-dbg
    Thanks again to Justin B. Rye for the invaluable help
    Closes: #496200
  * Improve libsmbclient package description. Closes: #496197
  * Improve libwbclient0 package description. Closes: #496199
  * Improve samba-doc package description. Closes: #496202
  * Improve samba-tools package description. Closes: #496203
  * Improve samba-common package description. Closes: #496204
  * Improve smbclient package description. Closes: #496205
  * Improve smbfs package description. Closes: #496206
  * Improve swat package description. Closes: #496207
  * Improve winbind package description. Closes: #496208
  * Improve samba-doc-pdf package description. Closes: #496211
  * Update French debconf translation

 -- Christian Perrier <bubulle@debian.org>  Mon, 29 Dec 2008 11:50:04 +0100

samba (2:3.3.0~rc2-1) experimental; urgency=low

  * New upstream release

 -- Christian Perrier <bubulle@debian.org>  Wed, 17 Dec 2008 08:22:18 +0100

samba (2:3.3.0~rc1-2) experimental; urgency=low

  * Provide idmap_adex and idmap_hash in winbind.
    Thanks to Jelmer Jaarsma for reporting and providing a patch

 -- Christian Perrier <bubulle@debian.org>  Thu, 04 Dec 2008 19:59:23 +0100

samba (2:3.3.0~rc1-1) experimental; urgency=low

  * New upstream release

 -- Christian Perrier <bubulle@debian.org>  Fri, 28 Nov 2008 10:51:32 +0100

samba (2:3.3.0~pre2-1) experimental; urgency=low

  * New upstream release.

 -- Christian Perrier <bubulle@debian.org>  Fri, 07 Nov 2008 20:52:36 +0100

samba (2:3.2.4-1) unstable; urgency=low

  [ Steve Langasek ]
  * New upstream release.
    - debian/rules: we don't need to move cifs.upcall around, it's now
      installed to the right place upstream.
    - Fixed in this release:
      - typo in cifs.upcall.8. Closes: #501499

  [ Christian Perrier ]
  * Create /var/lib/samba in samba-common. Thanks to Thierry Carrez for
    the patch. Closes: #499359

 -- Christian Perrier <bubulle@debian.org>  Sat, 18 Oct 2008 08:20:31 +0200

samba (2:3.2.3-3) unstable; urgency=low

  [ Steve Langasek ]
  * Add missing manpage for cifs.upcall; thanks to Per Olofsson for pointing
    this out.  Closes: #497857.
  * Georgian debconf translation added. Closes: #498426
  * Polish debconf translation added. Thanks to Łukasz Paździora.

  [ Jelmer Vernooij ]
  * Add ldb-tools to Suggests: of samba. Closes: #488384

 -- Christian Perrier <bubulle@debian.org>  Fri, 03 Oct 2008 20:37:19 +0200

samba (2:3.2.3-2) unstable; urgency=low

  [ Christian Perrier ]
  * Fix FTBFS on GNU/kFreeBSD. Closes: #496880

 -- Steve Langasek <vorlon@debian.org>  Sat, 30 Aug 2008 00:46:07 -0700

samba (2:3.2.3-1) unstable; urgency=high

  * High-urgency upload for security fix
  * New upstream release
    - Fix "/usr/lib/cups/backend/smb does not try port 139 anymore by default"
      Closes: #491881
    - Fix the default permissions on ldb databases.  Addresses
      CVE-2008-3789; closes: #496073.
    - debian/rules, debian/smbfs.files: build with cifs.upcall,
      newly introduced to replace cifs.spnego
    - debian/rules: no more need to rename libsmbclient.so to
      libsmbclient.so.0, or libwbclient.so to libwbclient.so.0

  [ Noèl Köthe ]
  * fixing lintian warning "build-depends-on-1-revision"

 -- Steve Langasek <vorlon@debian.org>  Wed, 27 Aug 2008 10:19:59 -0700

samba (2:3.2.1-1) unstable; urgency=low

  [ Steve Langasek ]
  * Build-depend on keyutils only on the linux archs.  Closes: #493401.
  * New patch debian/patches/shrink-dead-code.patch: throw all .o files into
    a .a archive as a first pass before linking the final executables, so
    that the executables don't end up with quite so much unused code bloating
    the system.  Not applied to net or ntlm_auth, which have particularly
    hairy linking needs.  Partially addresses: bug #474543; no code was
    harmed in the making of this patch.
  * Build-depend on libcups2-dev | libcupsys2-dev, to facilitate backports.

  [ Christian Perrier ]
  * New upstream release
    - Fix trusted domain handling in Winbindd. Closes: #493752
    - Fix for print jobs that continued to show as active after printing
      had completed.  Closes: #494899.

 -- Steve Langasek <vorlon@debian.org>  Thu, 14 Aug 2008 16:13:24 -0700

samba (2:3.2.0-4) unstable; urgency=low

  * Brown paper bag bug: add a change to debian/patches/fhs-filespaths.patch
    that went missing somehow, causing samba to look for secrets.tdb in
    /etc/samba instead of /var/lib/samba where it's been for years.  No
    migration handling added, because this was only present in unstable for
    about a day.  Thanks to Rick Nelson for pointing this out.

 -- Steve Langasek <vorlon@debian.org>  Mon, 21 Jul 2008 17:39:48 -0700

samba (2:3.2.0-3) unstable; urgency=low

  * Upload to unstable.
  * debian/patches/proper-static-lib-linking.patch: fix SMB_LIBRARY macro
    and Makefile.in to properly avoid linking .a libraries into other .a
    libraries, since this bloats the libraries without providing any useful
    functionality.
  * Version the build-dependency on libtalloc-dev, to ensure we're building
    against a package with the right symbols.
  * Add debian/libsmbclient.symbols and debian/libwbclient0.symbols, to get
    more fine-grained versioned library dependencies
  * Bump the shlibs version for libsmbclient to 2:3.2.0, as new symbols
    have been added.
  * Re-add docs/registry to samba-doc, restored upstream
  * Move schannel_store.tdb out of /etc/samba to /var/lib/samba, where it
    belongs according to the FHS.  Closes: #454770.

 -- Steve Langasek <vorlon@debian.org>  Sun, 20 Jul 2008 15:38:10 -0700

samba (2:3.2.0-2) experimental; urgency=low

  * Fix up the copyright file to correctly document that we're now under
    GPLv3, not GPLv2.

 -- Steve Langasek <vorlon@debian.org>  Tue, 08 Jul 2008 12:21:47 -0700

samba (2:3.2.0-1) experimental; urgency=low

  [ Christian Perrier ]
  * New samba-tools package to provide all "torture" tools:
    smbtorture msgtest masktest locktest locktest2 nsstest vfstest
    pdbtest talloctort replacetort tdbtorture smbconftort
  * Upgrade Standard to 3.8.0 (checked)
  * Merged from unstable:
    * Drop "invalid users = root" from the default smb.conf file
      as it differs from upstream's behaviour and upstream is fairly
      noisy about this choice of ours. Closes: #462046
    * Drop commented "guest account = nobody". This is already upstream's
      default
    * Remove versioned Build-Depends when satisfied in etch (actually all
      versioning in Build-Depends)
    * Remove Conflicts with non-existing packages
    * Drop dpkg-dev and binutils from Build-Depends, since the versioned
      build-dep is no longer needed and these are both Build-Essential
    * Mini-policy for settings in smb.conf:
      - don't explicitly set settings to their default value
      - commented settings with the default value are commented with "#"
      - commented settings with a non-default value are commented with ";"
    * Apply this policy to "socket options". Closes: #476104
    * No longer gratuitously use /usr/lib/libsmbclient.so.0.1 but a more logical
      libsmbclient.so.0 as upstream doesn't assign versions
    * Add idmap_*(8) man pages (idea taken from SerNet packages)
    * Create the entire set of directories needed by clients for
      Point-and-Click printing (including old clients!) in
      /var/lib/samba/printers (idea taken from SerNet packages)
    * Update copyright and README.debian information for current and past
      maintainers. Remove redundant mention of Tridge (the copyright is enough)
    * Add doc-base files for samba-doc-pdf. Closes: #451685
    * add a soft dependency on slapd in init script to allow
      proper operation when dependency-based boot sequence is enabled.
      Thanks to Petter Reinholdtsen for reporting and providing a patch
      Closes: #478800
  * Rename libcupsys2-dev to libcups2-dev in build dependencies
  * Localize SWAT in German. Closes: #487681

  [ Debconf translations ]
  * Merged from unstable:
    * Kurdish. Closes: #480151
    * Romanian updated. Closes: #488709.

  [ Steve Langasek ]
  * New upstream release
  * Merged from unstable:
    * debian/patches/no-unnecessary-cups.patch: don't try to connect to a
      cups server when we know that no printers are configured.
      Closes: #479512.

  [ Jelmer Vernooij ]
  * Merged from unstable:
  * Fix bashism in smbtar. (Closes: #486056)

  [ Peter Eisentraut ]
  * Merged from unstable:
    * Removed myself from Uploaders

 -- Christian Perrier <bubulle@debian.org>  Sun, 06 Jul 2008 09:59:07 +0200

samba (2:3.2.0~rc2-1) experimental; urgency=low

  [ Christian Perrier ]
  * New upstream release

  [ Steve Langasek ]
  * Enable building of cifs.spnego for the smbfs package, adding a
    build-dependency on keyutils-dev, to allow kerberos-based authentication
    of cifs mounts.  Closes: #480663, LP: #236830.

 -- Christian Perrier <bubulle@debian.org>  Thu, 12 Jun 2008 17:17:38 +0200

samba (2:3.2.0~rc1-2) experimental; urgency=low

  * Reupload to experimental. Sigh.

 -- Christian Perrier <bubulle@debian.org>  Sat, 31 May 2008 11:08:14 +0200

samba (1:3.2.0~rc1-1) unstable; urgency=low

  * New upstream version
  * debian/samba-doc.doc-base.samba-using: index file is no named toc.html

 -- Christian Perrier <bubulle@debian.org>  Fri, 30 May 2008 20:22:57 +0200

samba (1:3.2.0~pre3-1) experimental; urgency=low

  * New upstream version
  * debian/patches/fix-manpage-htmlchars.patch: dropped as fixed upstream
  * docs/registry removed from samba-doc as missing from upstream tarball
    (upstream bug #5421)
  * debian/samba-doc.doc-base.samba-using: The index (and only) file
    is now book.html

 -- Christian Perrier <bubulle@debian.org>  Sat, 26 Apr 2008 08:20:21 +0200

samba (1:3.2.0~pre2-2) experimental; urgency=low

  [ Christian Perrier ]
  * Upload to experimental with an epoch as the earlier version
    accidentally went to unstable.

  [ Peter Eisentraut ]
  * Removed myself from Uploaders

 -- Christian Perrier <bubulle@debian.org>  Sun, 06 Apr 2008 20:38:35 +0200

samba (3.2.0~pre2-1) unstable; urgency=low

  * New upstream (pre-)release. It closes the following bugs:
    - typos in net.8. Closes: #460487, #460491
    - mention insmb.conf(5) that logging still occurs when
      "syslog only" is enabled and "syslog=0". Closes: #311300
    - bad link in HTML docs. Closes: #358479
    - enhance a useless and confusing debug message in pdb_ldap
      Closes: #448546
    - mention the correct default debug level in smbclient(1)
      Closes: #292371
    - no longer mention that "ip" parameter can use the host name
      in mount.cifs(8). Closes: #296057
    - wrong spelling of "its own" in source comments fixed
      Closes: #448686
    - fix "ldapsam_getgroup: Did not find group" debug message
      Closes: #448546
    - fix smbclient(1): useless use of cat. Closes: #429349

  [ Steve Langasek ]
  * debian/patches/fix-manpage-htmlchars.patch: patch all the manpages from
    3.2.0pre2, which ended up with html entity encodings embedded in them
    by mistake.  This patch is expected to go away again for 3.2.0pre3.
  * fix up the FHS patches for the new upstream release:
    - debian/patches/fhs-newpaths.patch has been merged upstream, drop it.
    - debian/patches/fhs-filespaths.patch has been mostly applied; only one
      path usage remains inconsistent, and a new .tdb has been added with
      the wrong path so fix this up here too.
    - debian/patches/fhs-filespaths-debatable.patch: updated for some new
      uses of lock_path() which we map to cache_path().
    - debian/patches/fhs-assignpaths.patch: patch source/m4/check_path.m4
      instead of source/configure.in.
  * debian/patches/smbstatus-locking.patch: merged upstream
  * debian/patches/smbpasswd-syslog.patch: updated to account for new
    calls to logging functions
  * Handle the new libraries available in samba 3.2: ship libwbclient as a
    shared library, link against the system libtalloc (adding a
    build-dependency on libtalloc-dev - which is actually sort of kludgy
    because this only works as long as the system libtalloc has the same
    soname as the one within the samba tree, this should be fixed to
    properly build against the system libtalloc), and suppress generation
    of the tdb and netapi libraries which aren't useful to us right now.

 -- Christian Perrier <bubulle@debian.org>  Wed, 05 Mar 2008 22:45:28 +0100

samba (2:3.0.31-1) unstable; urgency=medium

  * New upstream release

 -- Christian Perrier <bubulle@debian.org>  Sat, 12 Jul 2008 16:57:09 +0200

samba (2:3.0.30-4) unstable; urgency=low

  [ Christian Perrier ]
  * Rename libcupsys2-dev to libcups2-dev in build dependencies
  * Localize SWAT in German. Closes: #487681
  
  [ Jelmer Vernooij ]
  * Fix bashism in smbtar. (Closes: #486056)

  [ Jamie Strandboge ]
  * debian/patches/upstream_bug5517.patch: adjust cli_negprot() to properly
    calculate buffer sizes. This bug was introduced in the fix for
    CVE-2008-1105. Closes: #488688

  [ Debconf translations ]
  * Romanian updated. Closes: #488709.

 -- Christian Perrier <bubulle@debian.org>  Sun, 06 Jul 2008 11:43:53 +0200

samba (2:3.0.30-3) unstable; urgency=low

  [ Christian Perrier ]
  * add a soft dependency on slapd in init script to allow
    proper operation when dependency-based boot sequence is enabled.
    Thanks to Petter Reinholdtsen for reporting and providing a patch
    Closes: #478800

  [ Steve Langasek ]
  * debian/patches/no-unnecessary-cups.patch: don't try to connect to a cups
    server when we know that no printers are configured.  Closes: #479512.

 -- Christian Perrier <bubulle@debian.org>  Tue, 10 Jun 2008 21:03:51 +0200

samba (2:3.0.30-2) unstable; urgency=high

  * Brown paper bag releae with epoch increased after yet another
    accidental upload of 3.2.0 to unstable. Sigh and apologies to
    autobuilders.

 -- Christian Perrier <bubulle@debian.org>  Sat, 31 May 2008 12:08:50 +0200

samba (1:3.0.30-1) unstable; urgency=high

  * New upstream release: fix a heap overflow when parsing SMB responses in
    client code. (CVE-2008-1105). Closes: #483410

 -- Christian Perrier <bubulle@debian.org>  Wed, 28 May 2008 22:38:44 +0200

samba (1:3.0.29-1) unstable; urgency=low

  * New upstream release

 -- Christian Perrier <bubulle@debian.org>  Thu, 22 May 2008 07:31:55 +0200

samba (1:3.0.28a-3) unstable; urgency=low

  * The "bug hunting at SambaXP" release
  * Drop "invalid users = root" from the default smb.conf file
    as it differs from upstream's behaviour and upstream is fairly
    noisy about this choice of ours. Closes: #462046
  * Drop commented "guest account = nobody". This is already upstream's
    default
  * Remove versioned Build-Depends when satisfied in etch (actually all
    versioning in Build-Depends)
  * Remove Conflicts with non-existing packages
  * Drop dpkg-dev and binutils from Build-Depends, since the versioned
    build-dep is no longer needed and these are both Build-Essential
  * Mini-policy for settings in smb.conf:
    - don't explicitly set settings to their default value
    - commented settings with the default value are commented with "#"
    - commented settings with a non-default value are commented with ";"
  * Apply this policy to "socket options". Closes: #476104
  * No longer gratuitously use /usr/lib/libsmbclient.so.0.1 but a more logical
    libsmbclient.so.0 as upstream doesn't assign versions
  * Add idmap_*(8) man pages (idea taken from SerNet packages)
  * Create the entire set of directories needed by clients for
    Point-and-Click printing (including old clients!) in
    /var/lib/samba/printers (idea taken from SerNet packages)
  * Update copyright and README.debian information for current and past
    maintainers. Remove redundant mention of Tridge (the copyright is enough)
  * Add doc-base files for samba-doc-pdf. Closes: #451685
  * Kurdish debconf translation. Closes: #480151

 -- Christian Perrier <bubulle@debian.org>  Wed, 16 Apr 2008 23:14:46 +0200

samba (1:3.0.28a-2) unstable; urgency=low

  [ Peter Eisentraut ]
  * Removed myself from Uploaders

  [ Steve Langasek ]
  * debian/patches/manpage-encoding.patch: fix up the manpage synopses to
    not use embedded iso8859-1 non-break spaces, there is a roff escape
    sequence that we should use instead.  Closes: #470844.

  [ Christian Perrier ]
  * Reupload with an epoch to supersede an accidental upload of 3.2.0
    in unstable

 -- Christian Perrier <bubulle@debian.org>  Sat, 05 Apr 2008 11:59:23 +0200

samba (3.0.28a-1) unstable; urgency=low

  [ Christian Perrier ]
  * New upstream release. This fixes the following Debian bugs:
    - Prevent nmbd from shutting down when no network
      interfaces can be located. Closes: #433449
  * Debian patches dropped as applied upstream:
    - make-distclean.patch
    - linux-cifs-user-perms.patch
    - cifs-umount-same-user.patch
    - get_global_sam_sid-non-root.patch
    - chgpasswd.patch
    - cups.patch
  * Fix doc-base section from Apps/Net to Network
  * Fix copyright in debian/copyright
  * Updated Standards-Version to 3.7.3 (no changes needed)
  * [Lintian] No longer use -1 revision for the libacl-dev build
    dependency

  [ Steve Langasek ]
  * Merge smb.conf changes from Ubuntu:
    - correct an inconsistency inthe winbind enum comment
    - correct default and example settings to use the canonical names for all
      options, rather than historical synonyms
    - clarify the comment for 'max log size'.
    Thanks to Chuck Short and Richard Laager.
  * Add an additional sed command to samba-common.postinst to cleverly
    pick up any shares that have been appended to the default smb.conf 
    and exclude them from the ucf diff.

 -- Christian Perrier <bubulle@debian.org>  Fri, 14 Mar 2008 21:28:16 +0100

samba (3.0.28-4) unstable; urgency=low
 
  [ Steve Langasek ]
  * Brown paper bag: fix samba-common.files to list all of the smb.conf
    templates, not just the current one.  Closes: #470138.
  * Drop debian/patches/gcc42-arm-workaround.patch, which should have been
    dropped in the previous upload

 -- Steve Langasek <vorlon@debian.org>  Sun, 09 Mar 2008 04:09:26 -0700

samba (3.0.28-3) unstable; urgency=low

  * Drop the arm optimization workaround, as the compiler is now reported
    to be fixed.
  * Add missing eventlogadm(8) manpage.
  * Refresh the list of Linux architectures from type-handling, to pick up
    libacl-dev on armel.  Closes: #465121.
  * Convert handling of smb.conf to use ucf, so that we can sanely manage
    syntax changes going forward.
  * In the process, fix the dhcp handling to allow proper reconfiguration
    via debconf.

  [ Debconf translations ]
  * Indonesian added. Closes: #469976

 -- Steve Langasek <vorlon@debian.org>  Sat, 08 Mar 2008 17:11:16 -0800

samba (3.0.28-2) unstable; urgency=low

  [ Steve Langasek ]
  * Drop some further code in samba-common.postinst that's specific to
    pre-3.0 upgrades.
  * Make the mount.smbfs wrapper a bash script instead of a POSIX sh script,
    so we can use bash array variables and cope with arguments containing
    embedded spaces (such as share names).  Thanks to Julian Gilbey
    <jdg@debian.org> for the patch.  Closes: #457105.
  * debian/patches/gcc42-arm-workaround.patch: work around an arm compiler
    problem by building rpc_parse/parse_prs.o with -O0 on this architecture.
    Thanks to Martin Michlmayr for helping to pin down the problem file.
    Closes: #445566.
  * mount.smbfs: map the smbfs "guest" option to "guest,sec=none", which is
    a closer approximation of the semantics with cifs.

 -- Christian Perrier <bubulle@debian.org>  Sat, 05 Jan 2008 09:46:06 +0100

samba (3.0.28-1) unstable; urgency=high

  * New upstream release. Security fix
  * Fix a remote code execution vulnerability when running as a domain
    logon server (PDC or BDC).  (CVE-2007-6015)

 -- Christian Perrier <bubulle@debian.org>  Tue, 11 Dec 2007 00:12:11 +0530

samba (3.0.27a-2) unstable; urgency=low

  * debian/patches/disable-weak-auth.patch: disable plaintext authentication
    on the client, and lanman authentication on both client and server, by
    default since these are only needed for Win9x or Samba with encrypted
    passwords disabled and are potential password attack vectors.  This
    change is backported from Samba 3.2.  LP: #163194.
  * Don't build the userspace tools for the deprecated smbfs kernel driver
    anymore; instead, use a shell wrapper around mount.cifs that translates
    option names between the smbfs and cifs drivers.
    Closes: #169624, #256637, #265468, #289179, #305210, #410075;
    LP: #29413
  * debian/panic-action: detect when we're on an Ubuntu system and direct bug
    reporters to Launchpad instead of to the Debian BTS.  Closes: #452940.
  * debian/samba.init: call log_progress_msg separately for each daemon on
    stop rather than passing a second arg to log_daemon_msg, for greater
    compatibility with both Debian and Ubuntu LSB initscript implementations.
    Closes: #453350.
  * Drop smbldap-tools to Suggests:, consistent with the textbook meaning of
    recommends/suggests which is now implemented correctly in apt.
    Closes: #453144.
  * Get rid of the build-dependency on type-handling:
    - add a new target, "update-archs", to be invoked by hand to refresh
      the list of known Linux architectures for the libacl1-dev
      build-dep; this avoids the clean target making changes to
      debian/control
    - rework the sed line so that it works in-place on debian/control,
      so we can get rid of debian/control.in as well and just update
      debian/control directly
    Closes: #340570.

 -- Steve Langasek <vorlon@debian.org>  Tue, 04 Dec 2007 18:35:29 -0800

samba (3.0.27a-1) unstable; urgency=low

  [ Steve Langasek ]
  * New upstream release
    - fix regression with smbfs clients, introduced by the security fix in
      3.0.27.  Closes: #451839.
    - debian/patches/cifs-umount-trailing-slashes.patch: merged upstream.
  * Drop the deprecated "printer admin" example from the default smb.conf.
    Closes: #451273.
  * Add a *new* debian/patches/cups.patch to *enable* cups as the default
    printing system, because since the original introduction of this patch
    in Debian there was a regression upstream that caused cups to never be
    selected as the default print system.
  * Set the default value for the workgroup question to "WORKGROUP" in
    samba-common.templates, not just in the template smb.conf, so that the
    debconf question comes out right every time; and always treat this
    as a high-priority debconf question instead of selecting the
    priority based on whether there's an existing value, since there's
    now *always* an existing value but the value doesn't tell us
    anything meaningful about the user's preference.  Closes: #451271.
  * Drop some code from samba.postinst that only applies to upgrades from
    pre-3.0 (i.e., pre-sarge) packages

  [ Christian Perrier ]
  * Update the "built by" part of README.debian
  * Remove the very outdated parts of README.debian

 -- Steve Langasek <vorlon@debian.org>  Fri, 23 Nov 2007 13:04:52 -0800

samba (3.0.27-1) unstable; urgency=low

  * New upstream version
    - fixes a remote code execution vulnerability when running nmbd as a
      WINS server. (CVE-2007-5398; closes: #451385)
    - fixes a buffer overflow in nmbd when running as a domain controller
      during processing of GETDC logon server requests. (CVE-2007-4572)

  [ Steve Langasek ]
  * fhs.patch: net usershares should also be stored under /var/lib, not under
    /var/run.  No transition handling in maintainer scripts, since this
    feature is not activated by default.
  * get_global_sam_sid-non-root.patch: avoid calling get_global_sam_sid()
    from smbpasswd -L or pam_smbpass when running as non-root, to avoid a
    foreseeable panic.  Closes: #346547, #450738.
  * usershare.patch: enable "user shares" by default in the server with a
    default limit of 100, to support user shares on both upgrades and new
    installs with no need to munge config files.  Thanks to Mathias Gug
    <mathiaz@ubuntu.com> for the patch.  Closes: #443230.
  * On Ubuntu, support autopopulating the sambashare group using the existing
    members of the admin group; no equivalent handling is done on Debian,
    because there doesn't seem to be an appropriate template group we can use
    that wouldn't be considered a privilege escalation for those users.
  * Update Samba to explicitly use the C locale when doing password changes,
    to account for Linux-PAM's recently adopted i18n support.
    Closes: #451272.
  * Enforce creation of the pid directory (/var/run/samba) in the samba
    init script, for compatibility with systems that use a tmpfs for
    /var/run.  Closes: #451270.
  * debian/patches/cups.patch, debian/NEWS: drop the patch to force bsd
    as the default printing system, as CUPS is now the dominant/default
    printing system for Linux.

  [ Debconf translations ]
  * Hebrew added. Closes: #444054

  [ Christian Perrier ]
  * Split fhs.patch into 3 separate patches to make upstream integration
    easier:
    - fhs-newpaths.patch: introduce new paths
    - fhs-filespaths.patch: assign files to new paths
    - fhs-assignpaths.patch: assign paths to FHS-compatible locations
  * Compile with DNS update support. Thanks to Matthias Gug for
    reporting and contributions from Launchpad's #156686
    Closes: #449422

 -- Steve Langasek <vorlon@debian.org>  Thu, 15 Nov 2007 11:46:17 -0800

samba (3.2.0~pre1-1) experimental; urgency=low

  * New upstream (pre-)release

  [ Steve Langasek ]
  * fhs.patch: net usershares should also be stored under /var/lib, not under
    /var/run.  No transition handling in maintainer scripts, since this
    feature is not activated by default.
  * Update smbstatus-locking.patch to use db_open() instead of
    tdb_open(), per upstream recommendation.
  * Use talloc_strdup() and talloc_asprintf() instead of static strings in
    data_path(), state_path(), and cache_path(), as suggested by Volker
    Lendecke.

  [ Debconf translations ]
  * Hebrew added. Closes: #444054

  [ Christian Perrier ]
  * Split fhs.patch into 4 separate patches to make upstream integration
    easier:
    - fhs-newpaths.patch: introduce new paths
    - fhs-filespaths.patch: assign files to new paths
    - fhs-filespaths-debatable.patch: assign files to new paths (part that
      seems more difficult to be integrated upstream)
    - fhs-assignpaths.patch: assign paths to FHS-compatible locations

 -- Christian Perrier <bubulle@debian.org>  Sun, 21 Oct 2007 09:14:42 +0200

samba (3.0.26a-1) unstable; urgency=low

  * New upstream release.
  * Remove the samba-common/unsupported-passdb debconf template and
    the associated code in samba-common.postinst, that deals with pre-etch
    versions transition
  * Remove the samba/tdbsam template and the remaining line referencing
    it (for no need) in samba.postinst. That code was removed in 3.0.23c-2
    and was dealing with pre-3.0 transitions.

 -- Christian Perrier <bubulle@debian.org>  Sun, 16 Sep 2007 10:16:29 +0200

samba (3.0.26-1) unstable; urgency=high

  * New upstream release: security update for CVE-2007-4138: 
    incorrect primary group assignment for domain users using the rfc2307 or
    sfu winbind nss info plugin.

 -- Christian Perrier <bubulle@debian.org>  Tue, 11 Sep 2007 19:16:32 +0200

samba (3.0.25c-1) unstable; urgency=low

  [ Noèl Köthe ]
  * new upstream released from 2007-08-20
    - added smbfs deprecation information to help and manpage
      Closes: #360384
    - fixed winbind leaking file descriptors
      Closes: #410663
    - fixed smbpasswd fails with errorcode SUCCESS as normal user
      Closes: #155345

  [ Christian Perrier ]
  * Drop the (upstream unmaintained) python bindings (python-samba package)
  * swat: turn the dependency on samba-doc to a Recommends:
    Thanks to Peter Eisentraut for dealing with that issue and bringing it
    back. Closes: #391742

 -- Christian Perrier <bubulle@debian.org>  Sun, 26 Aug 2007 14:57:16 +0200

samba (3.0.25b-2) unstable; urgency=low

  [ Steve Langasek ]
  * Don't start nmbd if 'disable netbios' is set in the config.
    Closes: #429429.
  * missing_userspace_bugzilla999.patch: always use opt_gid and opt_uid,
    set to those of the invoking user, when called as non-root.
    Closes: #431661.
  * Fix up fhs.patch for some new FHS regressions:
    - make sure all references to winbindd_idmap.tdb look in /var/lib/samba
    - make sure all references to winbindd_cache.tdb look in /var/cache/samba
    - share_info.tdb belongs in /var/lib/samba; this is a regression
      introduced in 3.0.23-1, so fix up this path on samba upgrade
    - move the ADS "gpo" cache directory to /var/cache/samba
    - move idmap_cache.tdb to /var/cache/samba, and fix up the path on
      winbind upgrade
  * linux-cifs-user-perms.patch: also support setting a default uid and gid
    value when mount.cifs is called as non-root
  * cifs-umount-trailing-slashes.patch: canonicalize mount point names when
    umount.cifs is called, to avoid unnecessarily leaving entries behind in
    /etc/mtab if invoked with a trailing slash in the mount point name
  * cifs-umount-same-user.patch: the CIFS_IOC_CHECKMOUNT ioctl check
    in umount.cifs assumed that errors would return a value > 0, when in fact
    the return value on failure is -1.  Correct this assumption, which was
    allowing any user to unmount shares mounted by other users.
  * smbpasswd-syslog.patch: Fix pam_smbpass to no longer call openlog()
    and closelog(), since this will interfere with syslogging behavior
    of the calling application.  Closes: #434372.
  * swat should depend only on inet-superserver, not update-inetd, per
    Marco d'Itri.

  [ Christian Perrier ]
  * debian/panic-action: bail out if there's no "mail" command
    Patch from the Ubuntu samba packagers.
  * debian/smb.conf: use the comment from Ubuntu package for the "valid users"
    setting of [homes] as a basis for ours. Ubuntu's wording is better.

  [ Peter Eisentraut ]
  * Don't ignore errors from make distclean, as per lintian check

  [ Debconf translations ]
  * Gujarati updated. Closes: #436215

 -- Steve Langasek <vorlon@debian.org>  Fri, 17 Aug 2007 18:38:58 -0700

samba (3.0.25b-1) unstable; urgency=low

  * New upstream version
  * Bugs fixed upstream:
    - correct default mentioned for "store dos attribute" in smb.conf(5)
      Closes: #367379
    - fix typo in pdbedit.c. Closes: #421758
    - fixed crashes in idmap_rid. Closes: #428411
    - misleading documentation in smb.conf(5). Closes: #218477
    - don't crash when no eventlog names are defined in smb.conf
      Closes: #424683
    - typography errors in manpages. Closes: #427865, #418811
    - fix compilation and linking of pam_smbpass.so. Closes: #430755
  * Drop patches that have been applied upstream:
    - nmbd-signalling.patch

 -- Christian Perrier <bubulle@debian.org>  Wed, 27 Jun 2007 15:12:13 +0200

samba (3.0.25a-2) unstable; urgency=low

  [ Debconf translations ]
  * Danish updated. Closes: #426773

  [ Christian Perrier ]
  * Clean out some remaining cruft that is not deleted
    by "make clean". Taken from Ubuntu patches.
  * Add missing userspace patches to properly pass uid and gid with 2.6
    kernels. See #408033 and upstream's #999 for rationale
  * Drop smbmount-unix-caps.patch as workaraound for #310982 as the issue
    is fixed in 2.4 and 2.6 kernels (2.6 kernels need
    missing_userspace_bugzilla999.patch, though)
    Closes: #408033
  * Add the samba-common and winbind packages to samba-dbg to get
    debugging symbols for winbindd, net, etc.
  * Replace all occurrences of ${Source:Version} by ${$binary:Version} in
    dependencies. All these were Arch:any depending on Arch:any (the only
    Arch:any depending on Arch:all already used ${source:Version}

  [ Steve Langasek ]
  * Update samba.config to not override user preference on passdb.tdb
    creation after initial configuration.  Closes: #350926.
  * Drop the last vestiges of the unified samba.patch; this reverts the
    change for bug #112195 which it's been determined has no actual security
    benefits, and drops the fix for bug #106976 which is superseded
    upstream.

  [ Debconf translations ]
  * Vietnamese updated.  Closes: #426979.

 -- Christian Perrier <bubulle@debian.org>  Wed, 13 Jun 2007 15:47:06 +0200

samba (3.0.25a-1) unstable; urgency=low

  [ Christian Perrier ]
  * New upstream version
  * Bugs fixed upstream:
    - password expiration loog on samba domain controllers. Closes: #425083
    - no more login on samba servers that are members of samba domains
      Closes: #425680, #426002
    - users no longer have access according to their secondary groups
      on shares with "force group". Closes: #424629
  * Debian packaging fixes:
    - Enforce building with "--with-ads" and therefore fail
      when the build can't be done with kerberos support.
      Closes: #424637
    - debian/control: wrap long lines in packages' descriptions
    - uncomment out use of type-handling in the clean target, because
      type-handling has been fixed to support the new /usr/share/dpkg/ostable
    - avoid installing extra COPYING files in /usr/share/doc/* (one was
      installed along with the pcap2nbench example)
  * Merge Ubuntu changes:
    - use of PIDDIR instead of hardcoding it in samba.init and winbind.init
  * Patches to upstream source:
    - patches/fhs.patch: recreate winbindd_cache.tdb in the cache directory
      instead of the lock directory. Thanks to C. K. Jester-Young for the
      patch. Closes: #425640

  [ Steve Langasek ]
  * swat and samba depend on update-inetd instead of on netbase; swat also
    depends on "openbsd-inetd | inet-superserver", for samba this is only a
    Suggests.

 -- Christian Perrier <bubulle@debian.org>  Sun, 27 May 2007 09:30:02 +0200

samba (3.0.25-1) unstable; urgency=high

  * New upstream version including security fixes
  * Bugs fixed upstream:
    - nmbd no longer segfaults on bad interface line
      Closes: #265577, #386922, #359155, #366800
    - documentation issues about displaycharset. Closes: #350790
    - documentation makes it clear that case options such as
      "default case" can only be set on a per-share basis.
      Closes: #231229
    - all occurrences of "encypt" fixed in smb.conf(5)
      Closes: #408507
    - two typos on "account" fixed in source/passdb/pdb_ldap.c and
      source/utils/pdbedit.c. Closes: #402392
    - no longer panic when using the (deprecated) "only user" option
      in user level security. Closes: #388282
    - CVE-2007-2444 (User privilege elevation because of a local SID/Name
      translation bug)
    - CVE-2007-2446 (Multiple heap overflows allow remote code execution)
    - CVE-2007-2447 (Unescaped user input parameters are passed as
                     arguments to /bin/sh allowing for remote command
                     execution)

  [ Debconf translations ]
  * Marathi added. Closes: #416802
  * Esperanto added. Closes: #417795.
  * Basque updated. Closes: #418196.
  * Wolof updated. Closes: #421636

  [ Christian Perrier ]
  * /etc/dhcp3/dhclient-enter-hooks.d/samba tests for /etc/init.d/samba
    before running invoke-rc.d. Closes: #414841

  [ Steve Langasek ]
  * Comment out use of type-handling in the clean target, because
    type-handling is currently broken in unstable and clean shouldn't be
    editing debian/control anyway.

 -- Christian Perrier <bubulle@debian.org>  Mon, 14 May 2007 10:30:15 +0200

samba (3.0.24-6) unstable; urgency=high

  * Arrrgh, cut'n'paste error in the regexp in the last upload, so the bug
    is still present :/  Fix a missing ] in the regexp for passdb backend
    checking, really-closes: #415725.

 -- Steve Langasek <vorlon@debian.org>  Sat, 24 Mar 2007 03:32:46 -0700

samba (3.0.24-5) unstable; urgency=high

  * The "see what you get for trusting the quality of my packages,
    release team?  Release team, please unblock this package" release.
  * High-urgency brown-paper-upload for etch-targetted fix for
    regression introduced in the last version

  [ Steve Langasek ]
  * Fixed the regexp used for matching broken passdb backend settings,
    since we were getting false positives on *all* values. :/  The
    correct match should be: one or more non-space, non-comma
    characters, followed by a space or a comma, followed by zero or more
    spaces, followed by one or more non-space characters.  Closes: #415725.

  [ Debconf translations ]
  * Nepali
  * Korean; closes: #414883.
  * Russian
  * Arabic
  * Portuguese
  * Greek. Closes: #415122
  * Norwegian Nynorsk added.
  * Marathi added. Closes: #416802

 -- Steve Langasek <vorlon@debian.org>  Wed, 21 Mar 2007 13:49:46 -0700

samba (3.0.24-4) unstable; urgency=medium

  [ Steve Langasek ]
  * Documentation fix for a problem affecting upgrades from sarge: if
    passdb backend is still a comma- or space-separated list after any
    attempts at automatic fix-ups, throw a debconf error notifying the
    user that they'll need to fix this manually.  Closes: #408981.

  [ Debconf translations ]
  * French
  * Spanish
  * Galician; closes: #414605.
  * Swedish; closes: #414610.
  * Brazilian Portuguese; closes: #414603.
  * German; closes: #414630.
  * Norwegian Bokmål; closes: #414619.
  * Bulgarian; closes: #414624.
  * Romanian; closes: #414629.
  * Tagalog; closes: #414637.
  * Khmer; closes: #381833.
  * Thai; closes: #414664.
  * Slovak; closes: #414665.
  * Slovenian
  * Simplified Chinese; closes: #414671.
  * Japanese; closes: #414673.
  * Hungarian; closes: #414677.
  * Dzongkha; closes: #414680.
  * Estonian; closes: #414679.
  * Catalan
  * Malayalam; closes: #414728
  * Traditional Chinese; closes: #414730
  * Turkish
  * Italian; closes: #414708
  * Finnish; closes: #414736
  * Dutch; closes: #414741
  * Albanian; closes: #414778.
  * Czech; closes: #414793.

 -- Steve Langasek <vorlon@debian.org>  Tue, 13 Mar 2007 16:29:21 -0700

samba (3.0.24-3) unstable; urgency=low

  [ Christian Perrier ]
  * Merge some Ubuntu changes:
    - do not expose the Samba version anymore
    - default workgroup set to WORKGROUP (default workgroup of
      Windows workstations)
  * Fix FTBFS on GNU/kFreeBSD. Thanks to Petr Salinger for the patch
    Closes: #394830
  * Add commented "winbind enum*" settings in smb.conf
    This will point users to these important settings which changed
    their default behaviour between sarge and etch. Closes: #368251

  [ Steve Langasek ]
  * samba-common.dhcp: support creating /etc/samba/dhcp.conf the first
    time the script is called if the dhcp client was already running at
    the time of install, and manually reload samba to get the updated
    config files read.  Thanks to Bas Zoetekouw for the patch.
    Closes: #407408.
  * While we're at it, use atomic replace for /etc/samba/dhcp.conf just
    in case someone else reloads samba while the script is running.  Low
    impact, low-risk change.

 -- Steve Langasek <vorlon@debian.org>  Sun, 11 Mar 2007 23:34:10 -0700

samba (3.0.24-2) unstable; urgency=low

  * Re-upload with a proper .orig.tar.gz.

 -- Steve Langasek <vorlon@debian.org>  Mon,  5 Feb 2007 19:55:34 -0800

samba (3.0.24-1) unstable; urgency=high

  * New upstream release, security update
  * Fixes for the following security advisories:
    - Directly affecting Debian:
      - CVE-2007-0452 (Potential Denial of Service bug in smbd)
    - Not affecting Debian:
      - CVE-2007-0453 (Buffer overrun in NSS host lookup Winbind
        NSS library on Solaris)
      - CVE-2007-0454 (Format string bug in afsacl.so VFS plugin)
  * Correct paths for the documentation pointers in the default smb.conf
    file. Thanks to Ted Percival for his care reporting this. Closes: #408898

 -- Christian Perrier <bubulle@debian.org>  Mon,  5 Feb 2007 05:27:07 +0100

samba (3.0.23d-4) unstable; urgency=low

  * Debconf translation updates:
    - Slovenian added.

 -- Christian Perrier <bubulle@debian.org>  Wed,  3 Jan 2007 08:43:50 +0100

samba (3.0.23d-3) unstable; urgency=low

  * Debconf translation updates:
    - Malayalam added. Closes: #403107
    - Tamil added. Closes: #403353

 -- Christian Perrier <bubulle@debian.org>  Mon,  1 Jan 2007 10:17:18 +0100

samba (3.0.23d-2) unstable; urgency=low

  * Build-Conflicts: libfam-dev to avoid problems accessing shares
    when using GAMIN. Closes: #400617
  * Lintian fixes:
    - Run debconf-updatepo in the clean target to ensure up-to-date PO
      and POT files
    - debian/patches/no_unbreakable_spaces_in_man.patch:
      Replace all non-breakable spaces by regular spaces in man pages.
      They are encoded in ISO-8859-1 which is not recommended in man pages.
      This should be submitted upstream.
    - reformat too long lines in package description

 -- Christian Perrier <bubulle@debian.org>  Sun,  3 Dec 2006 09:39:29 +0100

samba (3.0.23d-1) unstable; urgency=low

  * new upstream release (2006-11-15)

  [ Noèl Köthe ]
  * updated documentation.patch for 3.0.23d
  * updated non-linux-ports.patch for 3.0.23d
  * updated adapt_machine_creation_script.patch for 3.0.23d
  * updated autoconf.patch for 3.0.23d

  [ Debconf translations ]
  * Added Bosnian. Closes: #396634
  * Added Bulgarian. Closes: #397773

 -- Noèl Köthe <noel@debian.org>  Thu, 16 Nov 2006 13:55:26 +0100

samba (3.0.23c-4) unstable; urgency=low

  [ Debconf translations ]
  * Added Greek.
  * Added Gujarati. Closes: #394430
  * Added Korean. Closes: #394509
  * Added Nepali.
  * Updated Czech (typo fixed).
  * Added Wolof. Closes: #396079

 -- Christian Perrier <bubulle@debian.org>  Sun,  5 Nov 2006 09:42:40 +0100

samba (3.0.23c-3) unstable; urgency=low

  [ Debconf translations ]
  * Updated Catalan; thanks to Guillem Jover for his help
  * Updated Russian.
  * Updated Spanish. Add a missing word and correct the copyright header
  * Updated Vietnamese. Closes: #394164
  * Added Albanian. Closes: #393777
  * Added Chinese (Traditional).
  * Added Thai.

 -- Christian Perrier <bubulle@debian.org>  Sat, 21 Oct 2006 10:44:11 +0200

samba (3.0.23c-2) unstable; urgency=low

  [ Debconf translations ]
  * Updated Swedish. Closes: #386510.
  * Updated Japanese. Closes: #386534.
  * Updated Italian. Closes: #386691.
  * Updated Romanian. Closes: #388254.
  * Updated German. Closes: #389072.
  * Updated Brazilian Portuguese. Closes: #389097.
  * Updated Basque. Closes: #389722.
  * Updated Turkish. Closes: #390887
  * Updated Danish. Closes: #390878
  * Updated German. Closes: #390813
  * Updated Simplified Chinese. Closes: #390959
  * Updated Arabic.
  * Updated Spanish. Closes: #391735
  * Updated Dutch. Closes: #392082
  * Added Slovak. Closes: #386847.
  * Added Finnish. Closes: #390150.
  * Added Estonian. Closes: #391102.
  * Added Norwegian Bokmål. Closes: #391692
  * Added Hungarian. Closes: #391746

  [ Steve Langasek ]
  * Change the Maintainer field at last to the mailing list... gives
    our spam rules some testing, in response to popular demand :)
  * Check for update-inetd on purge before trying to invoke it;
    closes: #388606.

  [ Peter Eisentraut ]
  * Make swat binNMU-safe by using ${source:Version} for dependency on
    samba-doc
  * Make samba-common owner of /var/{cache,log,run}/samba, let samba and
    winbind only delete files they know they're exclusive owners of.
    Closes: #370718.
  * Use python-central to manage installation of python-samba.
    Closes: #386499.  (patch by Patrick Winnertz)
  * Use upstream makefile to install Python module.
  * Build-Depend on python-dev instead of python-all-dev.
  * Removed old upgrade support.
  * Remove possibly leftover comma from "passdb backend" setting in
    smb.conf on upgrade. Closes: ##383307.
  * Added libpam-smbpass logcheck file by martin f krafft.
    Closes: #391487, #391916.

  [ Christian Perrier ]
  * Add LSB info to the init script

 -- Christian Perrier <bubulle@debian.org>  Thu, 12 Oct 2006 18:31:46 +0200 

samba (3.0.23c-1) unstable; urgency=low

  [ Christian Perrier ]
  * New upstream version
  * Split out samba/run_mode with "__Choices".
 
  [ Noèl Köthe ]
  * corrected samba override disparity:
    samba-dbg_3.0.23b-2_i386.deb: package says priority is optional, override says extra.

  [ Debconf translations ]
  * Updated Galician. Closes: #383001.
  * Updated Danish. Closes: #383025.
  * Added Tagalog. Closes: #383039, #383252.
  * Updated Khmer.
  * Updated Arabic.
  * Updated Dzongkha. Closes: #383125.
  * Updated Vietnamese. Closes: #383126.
  * Updated Czech. Closes: #384760.

  [ Peter Eisentraut ]
  * Preseed configure result for method to detect interfaces in
    debian/config.cache; the test might otherwise fail if there are no
    interfaces configured at build time. Closes: #382429.
  * Refined panic-action script text. Closes: #382500.

 -- Noèl Köthe <noel@debian.org>  Mon, 04 Sep 2006 12:10:28 +0200

samba (3.0.23b-2) unstable; urgency=low

  [ Debconf translations ]
  * Updated Romanian. Closes: #382358
  * Updated Dzongkha. Closes: #382448, #382948
  * Updated Basque. Closes: #382456
  * Added Simplified Chinese. Closes: #382489

  [ Peter Eisentraut ]
  * Remove no longer functioning "guest" value from "passdb backend"
    setting in smb.conf on upgrade. Closes: #382296

  [ Steve Langasek ]
  * Drop code and debconf questions specific to upgrades from samba <= 2.2.
  * Reword some debconf translations as discussed on the list.
  * Rerun debconf-updatepo.
  * Switch debian/ca.po to UTF-8.
  * Restore some reverted strings for Galician, Czech, Brazilian Portuguese,
    Spanish, French, Italian, Catalan, Portuguese, Russian, and Japanese.
  * Update translations for Brazilian Portuguese, Spanish, French, Italian,
    Catalan, and Portuguese.

 -- Peter Eisentraut <petere@debian.org>  Mon, 14 Aug 2006 19:04:31 +0200

samba (3.0.23b-1) unstable; urgency=low

  * New upstream release

  [ Debconf translations ]
  * Updated Galician. Closes: #381988

 -- Noèl Köthe <noel@debian.org>  Tue, 08 Aug 2006 22:28:00 +0200

samba (3.0.23a-1) unstable; urgency=medium

  * New upstream release

  * Fixes the following Debian bugs:
    - winbind: panic()s when started outside of a domain context.
      Closes: #337070
    - Make smbclient -L use RPC to list shares, fall back to RAP.
      Closes: #168732
    - Potential hang in nmbd. Upstream bug #3779. Closes: #367472
    - Typos in "ldap group suffix" in smb.conf(5) (upstream #3780).
      Closes: #367507
    - Erroneous permissions checks after 3.0.10 -> 3.0.14a
      (upstream #2591). Closes: #307626
    - Anonymous memory exhaustion DoS (CVE-2006-3403). Closes: #378070
    - ImportError exception raised when trying to import samba.smb
      (upstream #3567). Closes: #350050
    - Changed references from pam_pwdb to pam_unix (upstream #3225).
      Closes: #206672
    - SWAT segfault (upstream #3702). Closes: #363523

  [ Adam Conrad ]
  * Fix typo in smb.conf that causes all samba apps to whine.
    Closes: #369782
  * Add myself to Uploaders, on the off chance that I might upload.

  [ Debconf translations ]
  * Add Galician translation of debconf templates. Closes: #361204, #369403
  * Add Basque translation of debconf templates. Closes: #375104
  * Add Romanian translation of debconf templates. Closes: #379246
  * Add Khmer translation of debconf templates. Closes: #381833
  * Add Dzongkha translation of debconf templates.
  * Updated Russian. Closes: #369375
  * Updated Czech. Closes: #369408
  * Updated Japanese. Closes: #369457
  * Updated Italian. Closes: #369587
  * Updated Swedish. Closes: #369730
  * Updated Dutch. Closes: #376515
  * Updated Vietnamese. Closes: #381557
  * Updated French.
  * Updated Brazilian.
  * Updated Portuguese. Closes: #372632
  * Updated Arabic.

  [ Christian Perrier ]
  * Add dependency on procps for samba, as ps is used in init scripts.
    Thanks to Bastian Blank for reporting. Closes: #365618
  * Rewrite debconf templates to be compliant with 6.5.2 of the Developer's
    Reference
  * Add support for /etc/default/winbind. Closes: #262313, #374411
    Thanks to Guido Guenther for the old patch and to Jérôme Warnier
    for reminding us about it.
  * Compile with --with-cifsmount which is now needed to properly compile
    mount.cifs and umount.cifs. See samba bug #3799

  [ Peter Eisentraut ]
  * Use debian/compat instead of DH_COMPAT
  * Updated Standards-Version to 3.7.2 (no changes needed)
  * Replaced libsmbclient shlibs file by dh_makeshlibs call, so the
    required ldconfig calls appear in the maintainer scripts
  * Adjusted debian/rules to get 3.0.23rc1 to build
  * Updated to debhelper level 5
  * Rearranged dh_strip calls so that build succeeds with
    DEB_BUILD_OPTIONS=nostrip. Closes: #288995
  * Create /var/spool/samba and use it as default printer spool.
    Closes: #275241
  * Made winbind init script more careful about returning proper exit code
  * Added winbindd_priv group as owner of winbindd_privileged directory.
    Closes: #307257
  * Python transition preparations: renamed package to python-samba,
    removed hardcoded references to Python version 2.3. Closes: #380939
  * Removed unwanted swat debconf warning
  * Put localized swat messages into /usr/share/samba, where swat looks for
    them. Closes: #376991

 -- Peter Eisentraut <petere@debian.org>  Mon,  7 Aug 2006 23:00:49 +0200

samba (3.0.22-1) unstable; urgency=medium

  [ Steve Langasek ]
  * New upstream release
    - CAN-2006-1059: fixes an information leak in logfiles of systems using
      winbind with log level >= 5.
  * Fix a typo in the default smb.conf (closes: #354495).

  [ Noèl Köthe ]
  * replacing SMB with SMB/CIFS in the descriptions like
    named on the samba.org webpage. Closes: #356335

 -- Steve Langasek <vorlon@debian.org>  Sun, 12 Mar 2006 22:40:28 +0100

samba (3.0.21c-1) unstable; urgency=low

  * New upstream release
  * add a few logon-related parameters as good and safe
    examples for *DC-type settings. Closes: #349051
  * add an example "add user script". Closes: #349050
  * drop outdated information from the smbfs package description
    Closes: #352828

 -- Christian Perrier <bubulle@debian.org>  Sat, 25 Feb 2006 11:58:45 +0100

samba (3.0.21b-1) unstable; urgency=low

  * The "Tridge" release: celebrates the 2005 Free Software Award winner

  * New upstream release

  * Upstream bugs fixed by the new upstream release:
    - Support changing expired passwords in
      pam_winbindd. Closes: #258302
    - vfs_full_audit fixes for multiple connections. Closes: #348419
    - crashes of smbd in security=server mode
      Closes: #346045, #346069, #350598, #351448

  [ Peter Eisentraut ]
  * Put correct paths for Debian installations into the man pages, and
    remove outdated swat setup instructions therein. Closes: #321005
  * Fix lintian overrides and install them into the right packages.
  * Remove swat inetd registration in remove, not purge. Closes: #313214
  * Add findsmb script. Closes: #231806
  * Fix sonames of libnss_win{bind,s}.so. Closes: #333290
  * Remove autoconf build dependency.
  * Remove remnants of old patch system.
  * Install smbumount setgid root. Closes: #253437
  * Add watch file.
  * Activate kernel oplocks. Closes: #218511
  * Disable PIE compilation. Closes: #346416

  [ Christian Perrier ]
  * activate building of idmap_rid. Closes: #284681.
    Thanks to Ubuntu patches
  * activate building of idmap_ad. Closes: #341814
  * modify the long description of the libsmbclient-dev package to
    avoid repeating the long description. Thanks, linda.

  [ Steve Langasek ]
  * Also enable setresuid()/setresgid() on alpha and sparc now that support
    for Linux 2.2 is dropped.

 -- Christian Perrier <bubulle@debian.org>  Mon,  6 Feb 2006 07:02:20 +0100

samba (3.0.21a-4) unstable; urgency=low

  [ Peter Eisentraut ]
  * Add umount.cifs. Closes: #340967
  * Really make mount.cifs and umount.cifs suid root. Closes: #340966

  [ Christian Perrier ]
  * Add "bind interfaces only" and "interfaces" options (commented)
    to the default smb.conf file. Closes: #349043

  [ Steve Langasek ]
  * Add missing changes to source/include/config.h.in into the
    autoconf.patch, so that samba looks for files in /var/lib/samba like it's
    supposed to instead of in /var/run/samba!  Closes: #349372, #349464.

 -- Steve Langasek <vorlon@debian.org>  Mon, 23 Jan 2006 00:59:20 -0800

samba (3.0.21a-3) unstable; urgency=low

  * Add Build-Depends on quilt (>= 0.40 as we use quilt.make)

 -- Christian Perrier <bubulle@debian.org>  Sat, 21 Jan 2006 23:02:32 +0100

samba (3.0.21a-2) unstable; urgency=low

  [ Christian Perrier ]
  * Switch to quilt for patches management. Refresh all patches so
    that they apply cleanly. Closes: #345557
  * debian/patches/adapt_machine_creation_script.patch:
    - adapt example machine creation script to Debian. Closes: #346234
  * winbind.dirs:
    - added /var/run/samba. Closes: #347585

  [ Peter Eisentraut ]
  * swat.links:
    - file added. Closes: #346001

  [ Noèl Köthe ]
  * fixed typo in panic-script. Closes: #348410

  [ Steve Langasek ]
  * debian/patches/autoconf.patch:
    - move changes to autogenerated files into their own patch now that we've
      lost the script that was calling autogen.sh for us; this also helps
      make debian/rules clean just a little bit cleaner.
  * debian/patches/fhs.patch:
    - fix new references to registry.tdb (closes: #348874).
    - also move account_policy.tdb, perfcount, and eventlog into /var/lib/samba
      where they belong

 -- Christian Perrier <bubulle@debian.org>  Fri, 20 Jan 2006 14:20:35 +0100

samba (3.0.21a-1) unstable; urgency=low

  [ Christian Perrier ]
  * *Really* make samba-doc suggest samba-doc-pdf. This change finally
    did not make it in the previous release.

  [ Noèl Köthe ]
  * new upstream release 3.0.21a
    - removed smbsh.1 from debian/rules
    - added new smbclient programm smbget (with conflict/replace
      to existing Debian smbget package)
    - added libsmbclient.7 to libsmbclient package
    - added umount.cifs.8 to smbfs package
    - added pam_winbind.7 to winbind package
    - added new /usr/bin/eventlogadm to samba package which is
      documented here http://www.samba.org/~jerry/Samba-EventLog-HOWTO.txt
    - fixed "cd command fails in smbclient". Closes: #307535
    - fixed "file descriptor leak". Closes: #339564
    - fixed "smbclient(1) doesn't list same options as
      smbclient usage statement". Closes: #154184
    - fixed "typo in smbmount.8". Closes: #260673
    - fixed "smbmount manual page doesn't have a link to
      smbumount". Closes: #297535
    - fixed "smb.conf man page references non-existent
      BROWSING.txt file". Closes: #316458
    - fixed "smb.conf - improve topic: hosts deny (S)". Closes: #273480
    - fixed "fails to manage groups containing spaces". Closes: #299592
    - corrected nonpic-libsmbclient.patch to apply
    - corrected fhs.patch to apply
  * added myself to Uploaders
  * Rewording of the panic action script. Closes: #335051
  * added missing swat translation to swat package

 -- Noèl Köthe <noel@debian.org>  Sun, 01 Jan 2006 12:45:33 +0100

samba (3.0.20b-4) unstable; urgency=low

  [ Christian Perrier ]
  * Remove the smbldap-tools-* directory from the examples of samba-doc
    as these tools exist as an independent package. Closes: #341934
  * Swedish debconf translation update. Closes: #342022
  * Preserve the local admin settings for run_mode in /etc/default/samba
    when upgrading. Closes: #234038, #267988, #269735
  * Winbind also must depend on lsb-base. Closes: #343379
  * Enable swat in inetd when installing it and remove it when
    uninstalling. Closes: #87905, #230936, #268429

  [ Peter Eisentraut ]
  * Added separate samba-doc-pdf package, suggested by samba-doc.
    Closes: #281971
  * Removed duplicate documentation in swat package, symlinked to
    samba-doc; swat now depends on samba-doc. Closes: #233447

 -- Christian Perrier <bubulle@debian.org>  Tue, 20 Dec 2005 17:08:20 +0100

samba (3.0.20b-3) unstable; urgency=low

  [ Steve Langasek ]
  * Drop the FHS transition code from the samba postinst, since it's
    not needed for upgrades from sarge (and most of it not for upgrades
    from woody).

  [ Noèl Köthe ]
  * libpam-smbpass dependency on samba-common
    Closes: #297923
  * Updated swedish debconf translation. Closes: #335784
  * Added Recommends: smbldap-tools. Closes: #227675

  [ Peter Eisentraut ]
  * Added doc-base support. Closes: #55580
  * Fixed dh_installexamples call so the debian/*.examples files are
    actually used.
  * Patched libpam-smbpass README to refer to examples directory.
    Closes: #215771

  [ Christian Perrier ]
  * Add a working passwd chat line to the default smb.conf file
    Closes: #269746
  * Add the profiles binary and man page to the shipped files. Closes: #225494
  * Add a dependency on samba-common for winbind and force versions to match
    Closes: #273007, #264855
  * Add /var/log/samba to winbind directories. Closes: #340833
  * Lintian cleaning:
    - Add a few lintian overrides to avoid lintian complaining
      for things done on purpose or just because it makes wrong assumptions
    - Corrected FSF address in debian/copyright
    - Make swat depend on netbase as it uses update-inetd in its postinst
      script
    - Correct shebang lines in config scripts
    - Remove an extra copy of the GPL in smbldap-tool examples in samba-doc
    - Minor correction in libsmbclient-dev description to avoid strictly
      repeating the short description in the long description
    - Call confmodule in swat.postinst as this is the only way to guarantee
      that the config script is run in all cases

 -- Christian Perrier <bubulle@debian.org>  Sat,  3 Dec 2005 07:30:40 +0100

samba (3.0.20b-2) unstable; urgency=low

  * Don't build with -gstabs any more; -g no longer gives a problematic
    size hit, and -gstabs is no longer supported on ia64.

 -- Steve Langasek <vorlon@debian.org>  Wed, 19 Oct 2005 19:02:44 -0700

samba (3.0.20b-1) unstable; urgency=low

  * Christian Perrier:
    - Debconf translations:
      - Added Vietnamese. Closes: #317876
      - Updated German. Closes: #322907
  * Steve Langasek:
    - Use ${misc:Depends} in debian/control instead of depending on
      debconf directly, allowing use of cdebconf as an alternative.
      Closes: #332088.
  * Noèl Köthe
    - corrected libsmbclient priority to optional. Closes: #310045
    - corrected the path of ServerType.html in smb.conf. Closes: #296500
    - updated Standards-Version to 3.6.2 (no changes needed)
    - added homepage to description
    - switched init scripts (samba and winbind) to lsb-functions
      (took patches from ubuntu)
    - added Swedish. Closes: #331437
    - removed outdated "guest" value in "passdb backend" in default smb.conf
      Closes: #289519
    - moved smbpasswd(5) to samba-common where the binary and smbpasswd(8)
      is; Replaces: all previous versions of samba.  Closes: #253603
    - new upstream release 3.0.20b (from 2005-10-13). Closes: #324515
      - support for Windows Vista. Closes: #323489
      - Mac OS Tiger Problem fixed. Closes: #309836
      - BUG 2688: re-implement support for the -P (--port) option.
        Closes: #307746
      - "man smb.conf" warnings fixed. Closes: #266320
      - testprns removed by upstream so removed in samba.files
      - corrected docs/*.pdf names (samba-doc.docs)
      - corrected diagnosis.html path (samba.docs)
      - removing patches which are included upstream:
        dos7-xcopy-always-copies-files.patch
           (* BUG 2622: Remove DPTR_MASK as it makes no sense.)
        hide-special-file-fix.patch
           (* Hide dot files and directory logic fixes.)
        rap-printing-bigendian.patch
           (* BUG 1998: Correct byte ordering bug when storing
              16-bit RAP print job ids.)
        smbclient-vfat-loop.patch
        smbclient-vfat-loop2.patch
           (* BUG 2698: Fix infinite listing loop in smbclient
              caused by an invalid character set conversion.)
      - fixed the following patches which didn't applied cleanly
        fhs.patch
        non-linux-ports.patch

 -- Steve Langasek <vorlon@debian.org>  Tue, 18 Oct 2005 19:02:21 -0700

samba (3.0.14a-6) unstable; urgency=low

  * Use DEB_HOST_ARCH_OS instead of DEB_HOST_GNU_SYSTEM to detect
    Linux in debian/rules, for compatibility with dpkg-dev >= 1.13.9;
    add a versioned build-depend accordingly.  Closes: #315955
  * Switch to libreadline5.

 -- Steve Langasek <vorlon@debian.org>  Fri,  1 Jul 2005 00:13:12 -0700

samba (3.0.14a-5) unstable; urgency=low

  * Fix libsmbclient.a to be built as non-PIC instead of PIC.
    Closes: #279243.

 -- Steve Langasek <vorlon@debian.org>  Wed,  8 Jun 2005 05:46:52 -0700

samba (3.0.14a-4) unstable; urgency=high

  * Last-minute upload for sarge, because I don't listen to anything
    that RM guy says
  * Patch smbmount to strip CAP_UNIX out of the capabilities passed to
    the kernel when uid, gid, dmask, or fmask options have been
    specified; this keeps the mount permissions from changing out from
    under the user when upgrading to a server (or to a kernel) that 
    supports unix extensions.  Closes: #310982.
  * Second patch to smbclient search continuation logic, from upstream:
    preserve the original UCS2 filename to guard against lossy
    conversions, and break out if we find ourselves looping.
    Closes: #311157.
  * Upstream fix to make print job cancellations work on big-endian
    systems when talking to RAP-style clients (i.e., smbclient).
    Closes: #311213.
  * Add build-dependency on libpopt-dev, so that we consistently use the
    system popt lib instead of the bundled one.

 -- Steve Langasek <vorlon@debian.org>  Thu,  2 Jun 2005 07:02:46 -0700

samba (3.0.14a-3) unstable; urgency=high

  * Urgency set to high for a bug that makes smbclient/libsmbclient
    /almost/ mostly unusable
  * Fix smbclient's search continuation logic so that it works correctly
    against 2K servers offering VFAT-hosted shares; many thanks to
    Jeremy Allison for the timely upstream fix.  Closes: #309798.
  * Update pt_BR debconf translation.  Thanks to Andre Luis Lopes
    <andrelop@debian.org>. (closes: #308510)
  * Add Russian debconf translation, thanks to Yuriy Talakan
    <yt@amur.elektra.ru>. (closes: #310063)

 -- Steve Langasek <vorlon@debian.org>  Thu, 26 May 2005 23:37:57 -0700

samba (3.0.14a-2) unstable; urgency=low

  * Point the sense of the file_is_special() check right way around;
    thanks to Matthijs Mohlmann for catching this.  Closes: #305747.
  * debian/patches/dos7-xcopy-always-copies-files.patch:
    Fix the MS-DOS 7 XCOPY copying files over and over bug
    Closes: #309003
  * Steve Langasek <vorlon@debian.org>:
    - Add Christian Perrier to Uploaders:.  Thanks, Christian :)

 -- Steve Langasek <vorlon@debian.org>  Sun,  8 May 2005 04:43:21 -0700

samba (3.0.14a-1) unstable; urgency=low

  * New upstream version
    - A more complete upstream fix for missing files in file listings,
      should really give us working (closes: #302771); drop
      xp-missing-files.patch, which has been superseded.
  * Use the right path when removing mount.cifs binary in the clean
    target.  Closes: #303318.

 -- Steve Langasek <vorlon@debian.org>  Mon, 18 Apr 2005 03:22:29 -0700

samba (3.0.11-1) unstable; urgency=high

  * New upstream version
    - Fixes duplicated entry in swat(8) manpage (closes: #292957).
    - Fix queue handling so that processes serving print clients don't
      spin off into infinity and clobber the system (closes: #274969).
    - Make sure we use C-locale toupper/tolower functions for case
      conversion, since Turkish pairing rules are incompatible
      (closes: #286174).
  * Fix logrotate script to exit true instead of false when nmbd.pid is
    missing (closes: #287263).
  * Added Portuguese debconf translation. Thanks to Miguel Figueiredo
    <elmig@debianpt.org>. (closes: #286375)
  * Added Italian debconf translation. Thanks to Luca Monducci
    <luca.mo@tiscali.it>. (closes: #284125)
  * Add support for building on the Debian BSD and Hurd ports; thanks to
    Robert Millan for the patch. (closes: #266693)
  * debian/patches/xp-missing-files.patch: import patch from upstream to
    fix missing entries in directory listings when talking to WinXP
    servers (closes: #297771).

 -- Steve Langasek <vorlon@debian.org>  Wed, 23 Mar 2005 00:13:16 -0800

samba (3.0.10-1) unstable; urgency=high

  * New upstream release.
    - CAN-2004-1154: integer overflow can lead to remote code execution
      by authenticated users; closes: #286023.
  * High-urgency upload for sarge-targetted RC bugfix.  
  * Sync the fhs.patch to samba 3.0.10.
  * Install mount.cifs suid root, to make user mounts possible
    (closes: #283819).
  * debian/patches/cups.patch: Change the default printing system, so we
    can compile in CUPS support without making it the default -- CUPS is
    not a reasonable default on Debian, at least for sarge.

 -- Steve Langasek <vorlon@debian.org>  Fri, 17 Dec 2004 11:56:01 -0800

samba (3.0.9-1) unstable; urgency=low

  * New upstream release
    - Fixes Win9x printing; closes: #283530, #282571, #283818.
    - Fixes a problem with setting dosmodes on filesystems without ACL
      support; closes: #283661.
    - Drop ldapsam_compat.patch, redundant now that a fix is integrated
      upstream

 -- Steve Langasek <vorlon@debian.org>  Thu,  2 Dec 2004 01:11:39 -0800

samba (3.0.8-2) unstable; urgency=low

  * Fix the module paths for python2.3-samba so that "import foo from samba"
    works, and include the __init__.py glue; closes: #222867).
  * Enable quota support; closes: #246839.
  * Fix missing symbols in libsmbclient (and libnss_wins), and add
    -Wl,-z,defs to the libsmbclient link options to prevent future
    instances of undefined symbols (closes: #281181).
  * Fix for the legacy ldapsam_compat backend; thanks to Fabien
    Chevalier for the patch (closes: #274155).

 -- Steve Langasek <vorlon@debian.org>  Mon, 15 Nov 2004 06:54:13 -0800

samba (3.0.8-1) unstable; urgency=high

  * New upstream package. Urgency set to "high" because of a potential
    Denial of Service vulnerability in previous 3.0.x releases
    (CAN-2004-0930). (Eloy)
  * Introduce new -dbg package, so we can make better sense out of the
    cleverly-supplied backtrace emails. (Vorlon)
  * Applied patch from Luke Mewburn <luke@mewburn.net> to fix missing
    lock_path() to state_path() change in the FHS patches. (Eloy)

 -- Eloy A. Paris <peloy@debian.org>  Mon,  8 Nov 2004 13:39:34 -0500

samba (3.0.7-2) unstable; urgency=high

  * High-urgency upload for sarge-targetted RC fixes.
  * Use autogen.sh in unpatch-source as well as in patch-source, to get
    rid of the autom4te.cache cruft.
  * debian/patches/make-distclean.patch: add some missing files to the
    distclean target in source/Makefile.in (mostly-fixes: #276203).
  * Change compile-time default of 'use sendfile' to 'no', since the
    current Samba implementation is broken (closes: #261917, #275741,
    #270175).
  * Add mount.cifs into the smbfs package; thanks to Igor Belyi for
    showing us just how simple this patch should be. ;)  Since cifs is
    the preferred kernel driver in 2.6, bugs related to smbfs and 2.6
    are considered closed unless someone can show that they exist with
    the cifs driver as well (closes: #249890, #269443, #227791, #236869,
    #260707, #261808, #270175).
  * Fix FHS migration code so that it only affects upgrades from old
    package versions, and doesn't cause us to mess with non-standard
    directories that may have been re-added by the admin
   (closes: #251858).

 -- Steve Langasek <vorlon@debian.org>  Tue, 26 Oct 2004 01:35:23 -0700

samba (3.0.7-1) unstable; urgency=high

  * New upstream release. This release fixes two possible denial of
    service conditions; one in nmbd and one in smbd. The CVE numbers
    for these vulnerabilities are:

    CAN-2004-0807 for the smbd DoS
    CAN-2004-0808 for the nmbd DoS

    Urgency is set to "high" because of these vulnerabilities; so this
    new release propagates to testing ASAP.

    Thanks to the Samba Team and the Debian Security Team for the
    heads up.
  * Remove post-3.0.6 patches that are now in 3.0.7.

 -- Eloy A. Paris <peloy@debian.org>  Mon, 13 Sep 2004 00:53:38 -0400

samba (3.0.6-4) unstable; urgency=low

  * Update LDAP schema (closes: #269797).
  * Applied a couple of upstream fixes that will be present in Samba 3.0.7.

 -- Eloy A. Paris <peloy@debian.org>  Tue,  7 Sep 2004 15:28:42 -0400

samba (3.0.6-3) unstable; urgency=low

  * Put libsmbclient where it belongs, in /usr/lib. (closes: #267704)

 -- Eloy A. Paris <peloy@debian.org>  Wed, 25 Aug 2004 01:58:37 -0400

samba (3.0.6-2) unstable; urgency=low

  * Added Danish debconf translation. Thanks to Claus Hindsgaul
    <claus_h@image.dk>. (closes: #232884)

 -- Eloy A. Paris <peloy@debian.org>  Mon, 23 Aug 2004 17:24:19 -0400

samba (3.0.6-1) unstable; urgency=low

  * New upstream version.
  * Incorporate Turkish debconf translation; thanks to Recai Oktas
    <roktas@omu.edu.tr>. (closes: #252031)
  * Update pt_BR debconf translation. Thanks to Andre Luis Lopes
    <andrelop@debian.org>. (closes: #208113)

 -- Eloy A. Paris <peloy@debian.org>  Mon, 23 Aug 2004 12:34:44 -0400

samba (3.0.5-2) unstable; urgency=high

  * Patches from Fabien Chevalier <fabien.chevalier@supelec.fr>
    to fix:
    + libnss_wins crashes other programs (closes: #252591)
    + Can't list share files/dirs, but can acces deeper files/dirs
      (closes: #264572)
    + Samba 3.0.5 Printserver doesn't work with WinXP SP2 (closes: #265871)
  * Urgency "high" to make it into testing as soon as possible since
    at least #265871 is pretty bad now that WinXP SP2 has been released.
    Thanks for the help Fabien! Both Vorlon and I have been very busy
    lately.

 -- Eloy A. Paris <peloy@debian.org>  Wed, 18 Aug 2004 13:25:41 -0400

samba (3.0.5-1) unstable; urgency=high

  * New upstream version. Urgency "high" because of potential buffer
    overflows. The security fixes are the only difference between
    3.0.4 and 3.0.5.

 -- Eloy A. Paris <peloy@debian.org>  Thu, 22 Jul 2004 08:07:36 -0400

samba (3.0.4-5) unstable; urgency=low

  * Doh! Build-depends on libcupsys2-dev (>=1.1.20final+cvs20040330-4),
    not an unversioned libcupsys2-dev. (closes: #250523)

 -- Eloy A. Paris <peloy@debian.org>  Tue, 25 May 2004 07:43:54 -0400

samba (3.0.4-4) unstable; urgency=low

  * Rebuilt with libcupsys2-gnutls10 for unstable.
    Closes: #250424, #250483, #250491, #250515, #250523, #250592, #250736
    Closes: #250742, #250733

 -- Eloy A. Paris <peloy@debian.org>  Mon, 24 May 2004 22:32:52 -0400

samba (3.0.4-3) unstable; urgency=low

  * Color me stupid; I uploaded an experimental version to unstable.

 -- Eloy A. Paris <peloy@debian.org>  Sat, 22 May 2004 00:40:58 -0400

samba (3.0.4-1) unstable; urgency=low

  Eloy:

  * New upstream version.
    Closes: #247640 (New upstream version available)
    Closes: #238905 (Printing crash fix)
    Closes: #247090 (panic in viewing printerqueue)

  Vorlon:

  * Incorporate Catalan debconf translations; thanks to
    Aleix Badia i Bosch <abadia@ica.es> and the Debian L10n Catalan Team.
    (closes: #236640)
  * Incorporate Czech debconf translations; thanks to
    Miroslav Kure <kurem@upcase.inf.upol.cz> (closes: #236274).
  * Update libsmbclient shlibs, due to an incompatibility with older
    versions that prevents gnome-vfs from working correctly
    (closes: #245869).

 -- Eloy A. Paris <peloy@debian.org>  Fri, 21 May 2004 11:42:19 -0400

samba (3.0.2a-1) unstable; urgency=low

  * New upstream version.

 -- Eloy A. Paris <peloy@debian.org>  Tue, 24 Feb 2004 10:30:47 -0500

samba (3.0.2-2) unstable; urgency=high

  * Apply patch from Urban Widmark <urban@teststation.com> to prevent
    users from mounting remote filesystems containing suid files
    (closes: 232327).  This represents an exploitable security hole on
    systems running Linux 2.6 kernels.

 -- Steve Langasek <vorlon@debian.org>  Thu, 12 Feb 2004 21:38:40 -0600

samba (3.0.2-1) unstable; urgency=high

  * New upstream release.
    - LaMont Jones: correct false failure LFS test that resulted
      in _GNU_SOURCE not being defined (thus resulting in strndup()
      not being defined) (closes: #226694)
    - Segfault fixes. (closes: #230012) (maybe more, but we need bug
      reporters to confirm.)

    Urgency "high" due to a password initialization bug that could grant
    an attacker unauthorized access to a user account created by the
    mksmbpasswd.sh shell script. See WHATSNEWS.txt for details and
    workarounds for those not wishing to upgrade (which is a bad idea
    anyway since this new release fixes lots of other bugs.)

 -- Eloy A. Paris <peloy@debian.org>  Sun,  8 Feb 2004 10:06:29 -0500

samba (3.0.1-2) unstable; urgency=low

  * Include ntlm_auth's man page.
  * Don't create directories outside of the source directory during
    package build time. (closes: #227221, #227238, #225862)
  * Don't include the "Using Samba" book in the swat package, just a
    symlink that points to the book included in the samba-doc package.

 -- Eloy A. Paris <peloy@debian.org>  Tue, 13 Jan 2004 13:48:13 -0500

samba (3.0.1-1) unstable; urgency=low

  * New upstream version (closes: #225565)
  * Add support in the dhcp hook for netbios scope, and handle better
    the case of multiple DHCP-using interfaces (closes: #224109).
  * Use "tail -n 1 ..." instead of "tail -1 ..." so POSIX-compliant
    tail works. Thanks to Paul Eggert <eggert@twinsun.com>.
  * Include /usr/bin/ntlm_auth in the winbind package.
  * Run configure with "--with-piddir=/var/run/samba" since the
    default got changed to /var/run in this new upstream version.

 -- Eloy A. Paris <peloy@debian.org>  Tue, 30 Dec 2003 16:21:31 -0500

samba (3.0.0final-1) unstable; urgency=low

  * It's here, it's here, it's here, Samba 3.0.0 is here!
  * Incorporate Japanese debconf translations; thanks to Kenshi Muto
    <kmuto@debian.org>. (closes: #209291)

 -- Eloy A. Paris <peloy@debian.org>  Thu, 25 Sep 2003 13:39:28 -0400

samba (3.0.0beta2+3.0.0rc4-1) unstable; urgency=low

  * New upstream version.

 -- Eloy A. Paris <peloy@debian.org>  Sat, 13 Sep 2003 08:47:56 -0400

samba (3.0.0beta2+3.0.0rc3-1) unstable; urgency=low

  * New upstream release. Last Release Candidate according to the
    Samba Team. Samba 3.0.0 is around the corner, in a week or so.
    - Fixes use of non-PIC code in nss shared libraries (closes: #208773)
    - 'unix password sync' option now runs the unix password program as
      root again (closes: #209739).
  * One-line patch to make packages buildable with distcc (closes: #210227)

 -- Eloy A. Paris <peloy@debian.org>  Tue,  9 Sep 2003 07:57:16 -0400

samba (3.0.0beta2+3.0.0rc2-1) unstable; urgency=low

  * New upstream release.
  * Link against libgnutls7 instead of libgnutls5. (closes: #208151)

 -- Eloy A. Paris <peloy@debian.org>  Tue,  2 Sep 2003 21:37:13 -0400

samba (3.0.0beta2+3.0.0rc1-1) unstable; urgency=low

  * New upstream version (skipped samba 3.0.0beta3 due to time
    constraints.) This ugly version number will go away when the final
    Samba 3.0.0 is released.
  * Drag new unpackaged tools into the packages: smbcquotas (smbclient),
    vfs modules (samba), smbtree(1) manpage (smbclient), tdbbackup(8)
    manpage (samba). (closes: #151158)
  * Switch to DH_COMPAT level 4:
    - no explicit conffile listings needed
    - the postinst for libsmbclient is now completely autogenerated
    - use the default init script handling (with support for
      invoke-rc.d) in debhelper, instead of the currently buggy upgrade
      path (closes: #185439)
    - add support for ${misc:Depends} in control for those packages with
      init scripts
  * Add versioned dependency on libpam-runtime and change
    /etc/pam.d/samba to use the new common PAM config blocks.
  * New python2.3-samba package (old python2.2-samba is no more.)
    (closes: #206171)

 -- Eloy A. Paris <peloy@debian.org>  Mon, 25 Aug 2003 17:05:14 -0400

samba (3.0.0beta2-1) unstable; urgency=low

  * New upstream release
    - The smb.conf(5) manpage documents config options again
      (closes: #197963).
    - Handling of winbind/idmap has been restructured; domain members
      should be able to map domain accounts to local accounts again
      (closes: #196815).
    - Use the locale charset for 'display charset' by default
      (closes: #194406).
    - Fix for segfault in smbclient when using the -b option
      (closes: #196833).
    - Handle an empty 'passdb backend' list gracefully (closes: #193946).
  * Don't set 'display charset' anymore on upgrade, since this is now
    grabbed from the locale by default -- a much better option.
  * Removed time.c.patch which is now in the upstream sources.
  * Update FHS patch for two new tdb files (netsamlogon_cache.tdb,
    privilege.tdb).
  * Remove python-linker.patch, since the Kerberos package has been
    fixed to no longer use rpath
  * Remove configure.patch: the hppa glibc bug this was added for is
    long since fixed, and upstream isn't interested in supporting this
    kludge.
  * Update references to missing documentation in sample smb.conf file
    (closes: #187632).
  * Fix handling of krb5 link line, building on a patch from Stefan
    Metzmacher <metze@metzemix.de>.
  * Add patch so smbclient's tar support works with popt
    (closes: #194921).

 -- Steve Langasek <vorlon@debian.org>  Wed,  2 Jul 2003 20:59:09 -0500

samba (3.0.0beta1-2) unstable; urgency=low

  * Update build-deps to libacl1-dev (>= 2.2.11-1), libacl1 (>= 2.2.11-1)
    to make sure we get the right shlib dependencies (closes: #193149).
  * Update the dhcp config hooks so they're suitable for sourcing (i.e.,
    don't call "exit") (closes: #196477).
  * Bring package into line with current policy by adding support for
    the DEB_BUILD_OPTIONS flag, and enabling debugging symbols (-gstabs)
    by default
  * Make sure libpam-smbpass is a self-contained DSO.
  * Fix a typo in samba-common.dhcp that caused us to spuriously rewrite
    the server list.
  * Fix python install script to ignore -Wl linker flags, as seen in the
    output from the latest krb5-config.
  * Add LDAP and Unicode information about upgrading from 2.2 to
    README.debian.
  * Remove dangerous and confusing browse options from the default 
    smb.conf (closes: #198804).
  * Reorder smb.conf options for clearer grouping, and clarify the
    comments.
  * Add a default [print$] share to the sample smb.conf, and create the
    necessary tree under /var/lib/samba/printers. (closes: #168173)
  * s/winbind/idmap/ in smb.conf, since the option names have changed.
  * Fix the patch for postexec handling, so that we chdir("/") at the
    right time.

 -- Steve Langasek <vorlon@debian.org>  Thu, 12 Jun 2003 15:02:00 -0500

samba (3.0.0beta1-1) unstable; urgency=low

  * New upstream version.
    - fix for empty browselist bug (closes: #194553)
    - fix for tab completion segfault in smbclient (closes: #194776)
    - Samba now works as a domain member again without segfaulting
      (closes: #194134, #194394, #194775)
    - WinXP machines can join a Samba-controlled domain again
      (closes: #195362)
  * Build-depend on python-dev >= 2.2 instead of on just python-dev
    (without version).
  * Added Vorlon'n patch to source/lib/time.c to fix #194075.
    (closes: #194075)

 -- Eloy A. Paris <peloy@debian.org>  Sun,  8 Jun 2003 22:26:43 -0400

samba (2.999+3.0.alpha24-3) unstable; urgency=low

  * Make sure Samba DSOs are compiled with -fPIC. (closes: #194324)
  * Rebuild against pristine Kerberos libs, to squelch warnings about
    versioned symbols. (closes: #194431, #194396)

 -- Steve Langasek <vorlon@debian.org>  Thu, 22 May 2003 15:32:00 -0500

samba (2.999+3.0.alpha24-2) unstable; urgency=low

  * Fixed description of the smbfs package. (closes: #194183)
  * Negate the sense of the unixsam check when upgrading. (closes: #194234)

 -- Steve Langasek <vorlon@debian.org>  Wed, 21 May 2003 12:21:53 -0400

samba (2.999+3.0.alpha24-1) unstable; urgency=low

  * New upstream version. (closes: #189354)

 -- Eloy A. Paris <peloy@debian.org>  Tue, 20 May 2003 13:55:57 -0400

samba (2.999+3.0.alpha23-5) unstable; urgency=low

  * Move the python package from section "net" to section "python".
  * Make sure we use PIC code for python on all platforms.
  * French translation of an additional debconf template, courtesy of
    Christian Perrier <bubulle@debian.org>. (closes: #188832)
  * Updated Brazilian Portuguese translation from André Luís Lopes
    <andrelop@ig.com.br>.
  * s/unixsam/guest/ everywhere, since the unixsam backend is now
    deprecated. (closes: #190095)
  * Create our temp config file as /etc/samba/smb.conf.dpkg-tmp; not
    only does using /tmp violate SELinux policies, it introduces the
    possibility of data loss during the final copy if /tmp is a separate
    filesystem. (closes: #189823)
  * Pull in fix for SWAT, so that logins work again
    (closes: #188255, #192077).
  * Move passdb.tdb into /var/lib/samba, since it's not user-editable.
  * Make sure with don't ship any .cvsignore files.
  * Don't ship examples for python2.2-samba and samba-doc in an
    "examples" directory inside another "examples" directory.

 -- Eloy A. Paris <peloy@debian.org>  Tue,  6 May 2003 12:05:46 -0400

samba (2.999+3.0.alpha23-4) unstable; urgency=low

  * Instead of s/LPT1:/LPT:/, we need to do s/LPT:/LPT1:/ -- now all
    non-RPC printing clients are working again.
  * Change shlibs to 0 instead of 0.1.  The library already in the
    archive is using this soname, and there are no packages depending
    on libsmbclient, so skip changing the package name for now.
    (closes: #188661)

 -- Steve Langasek <vorlon@debian.org>  Fri, 11 Apr 2003 14:42:00 -0500

samba (2.999+3.0.alpha23-3) unstable; urgency=low

  * Put the Samba Python modules in /usr/lib/python2.2/site-packages/,
    not in /usr/lib/python2.2/lib-dynload/.

 -- Eloy A. Paris <peloy@debian.org>  Wed,  9 Apr 2003 19:49:25 -0400

samba (2.999+3.0.alpha23-2) unstable; urgency=low

  * New package python2.2-samba that includes the Python modules
    included in the Samba sources. Feedback on these modules and the new
    package is welcome, as we (Debian Samba maintainers) don't use them.
    (closes: #170731, #173322)
  * Move libsmbclient-dev from section "devel" to "libdevel".
  * Fix panic action script to give a sensible error message instead of
    an empty backtrace when we don't have permission to attach to the
    process. (closes: #188164)
  * Fix libpam-smbpass so that it really does something. (closes: #178245)
  * Apply patch to fix printing-related segfaults. (closes: #188076)

 -- Eloy A. Paris <peloy@debian.org>  Sun,  6 Apr 2003 21:40:33 -0400

samba (2.999+3.0.alpha23-1) unstable; urgency=high

  * new upstream release, includes security fix for DSA-262
  * tweak the debconf templates to avoid references to specific
    front-ends (closes: #183718)

 -- Steve Langasek <vorlon@debian.org>  Sun,  9 Mar 2003 14:58:00 -0600

samba (2.999+3.0.alpha21-5) unstable; urgency=low

  * touch up the package descriptions a little bit (caps, punctuation)
  * remove addtosmbpass, which snuck back in when we weren't looking
  * reverse the position of the wins server tag, after looking more
    closely at the code (closes: #183061)
  * fix a glitch in the Spanish .po that rendered it invalid, plus a typo
  * updated Brazilian Portuguese templates (closes: #183295)
  * fix a typo in upstream manpage (s/shave/share/) (closes: #180546)
  * run sed before we run sed, to deal with crazybad special chars
    in the workgroup name (!) (closes: #176717)

 -- Steve Langasek <vorlon@debian.org>  Sat,  1 Mar 2003 15:14:00 -0600

samba (2.999+3.0.alpha21-4) unstable; urgency=low

  * add scripts to samba-common to grab the netbios-name-servers options
    if we're running a DHCP client (closes: #38413)
  * major rearrangement of build scripts: install target now operates on
    debian/tmp, not debian/samba, so we can see when new files are
    added and decide where to put them; several files that should have
    been in samba-common but were in samba (for the above reason) --
    smbcacls, -- have been moved, with a replaces: added.
  * Fix rc script so that whitespace is consistent between inetd and
    daemon modes (closes: #174677).
  * smbclient -M must always connect to port 139, because port 445
    doesn't support messaging and we can't do the port 135 stuff yet
    (closes: #175292, #167859).
  * Import the diff from upstream CVS, which has fixed a few bugs
    (closes: #178219, #177583, #181467, #181487, #181603, #175864).
    Remove a few patches of ours which are now superseded.
  * Add po-debconf support to the tree, for better i18n.
  * Install the libsmbclient.so symlink in the libsmbclient-dev package,
    per policy (closes: #181466).

 -- Steve Langasek <vorlon@debian.org>  Fri, 27 Dec 2002 00:37:00 -0600

samba (2.999+3.0.alpha21-3) unstable; urgency=low

  * Drop --with-ldapsam from the configure options, since this no longer
    means what we thought it did.  Revert patch for changing the 'passdb
    backend' defaults.
  * Add patch from CVS HEAD to fix pdbedit segfault; postinst script
    should work better now. (Closes: #173936)

 -- Steve Langasek <vorlon@debian.org>  Sun, 22 Dec 2002 13:29:00 -0600

samba (2.999+3.0.alpha21-2) unstable; urgency=low

  * add CONFIGDIR to the set of directories exported in the install
    target, so we don't try to write to /etc/ on the autobuilders.
  * Reset the default 'passdb backend' value to something sensible, so
    that we don't unnecessarily break upgrading systems (closes: #173731).

 -- Steve Langasek <vorlon@debian.org>  Fri, 20 Dec 2002 09:13:00 -0600

samba (2.999+3.0.alpha21-1) unstable; urgency=low

  * new upstream release, many patches now incorporated upstream

 -- Steve Langasek <vorlon@debian.org>  Mon, 16 Dec 2002 23:39:00 -0600

samba (2.999+3.0.alpha20-4) unstable; urgency=low

  * Remove obsolete comments about non-existant LDAP support in the
    Debian Samba packages. (Closes: #165035)
  * Apply patch for segfault in pam_smbpass when using the unixsam
    backend.
  * Drop support for nmbd in inetd, since it's not supported by
    upstream and is reported to cause problems (closes: #23243, #137726,
    165037).
  * Clarify example printing configs in smb.conf (closes: #168174).
  * Make sure nmbd still responds to SIGTERM if it has no interfaces to
    listen on (closes: #168079).
  * Fix to get samba working again on 64-bit archs, after a
    pointer<->int size mismatch bug.  Already fixed in upstream CVS.
  * Merge fix from CVS for broken libsmbclient.h references to internal
    structures (closes: #162956).
  * Add a default 'panic action' for Samba that will give us genuinely
    useful debugging information after a crash.
  * Fixed correct patch to example configurations in the libpam-smbpass
    packages (closes: #169350).
  * acl-dev is not in sid anymore; Build-Depend on libacl1-dev instead
    (closes: #169682).
  * Only ask the user for permission to edit if there's a chance of us
    damaging something.

 -- Steve Langasek <vorlon@debian.org>  Mon, 18 Nov 2002 19:53:00 -0500

samba (2.999+3.0.alpha20-3) unstable; urgency=low

  * Make sure smbstatus behavior is sane when Samba *has* been started,
    as well as when it has not (closes: #164179).  Thank to Robbert Kouprie
    <robbert@radium.jvb.tudelft.nl> for this patch.
  * Not using 'killall' in any of the maintainer scripts (the last one
    remaining was winbind.logrotate.) We now just use 'kill' to send
    a SIGHUP to a specific PID (which is stored in a file in
    /var/run/samba.)
  * Do not depend on procps because we're not using killall anymore.

 -- Eloy A. Paris <peloy@debian.org>  Tue, 15 Oct 2002 22:15:57 -0400

samba (2.999+3.0.alpha20-2) unstable; urgency=low

  * fix an off-by-one error in smbd/lanman.c, which should shut off the
    flood of log messages (closes: #157432)
  * add a --config-cache option to the configure invocation, since
    autoconf 2.5 doesn't load config.cache by default (closes: #163504)

 -- Steve Langasek <vorlon@debian.org>  Sat,  5 Oct 2002 01:40:00 -0500

samba (2.999+3.0.alpha20-1) unstable; urgency=low

  * new upstream release
    - non-primary groups appear to work again (closes: #161271)
  * the official beginning of the upstream 3.0 branch
  * exit without error from smbstatus when no connections have
    been seen yet (closes: #161489)

 -- Steve Langasek <vorlon@debian.org>  Wed,  2 Oct 2002 19:02:00 -0500

samba (2.999+3.0cvs20020906-1) unstable; urgency=low

  * CVS update
    - domain authentication works again (closes: #158698)
  * Factor out common code in samba-common.config
  * Handle character set settings in smb.conf on upgrade
    (closes: #153913, #158770)
  * Don't use killall in logrotate script; there are better ways
    (closes: #160076)
  * Ignore value of 'hostname lookups' for hosts allow/hosts deny
    (closes: #154376)

 -- Steve Langasek <vorlon@debian.org>  Sat,  7 Sep 2002 11:46:00 -0500

samba (2.999+3.0cvs20020829-1) unstable; urgency=low

  * CVS update.
  * Move the smb.conf manpage to the samba-common package (closes: #159572)

 -- Steve Langasek <vorlon@debian.org>  Thu, 29 Aug 2002 17:53:25 -0500

samba (2.999+3.0cvs20020827-1) unstable; urgency=low

  * CVS update. (Closes: #158508)
  * Part 1 of 3 of the library separation patch that Vorlon wrote has
    gone upstream - removed the patch from our patches/ directory.
  * Debconf note to warn users that their smb.conf will be re-written
    and changed if they use Swat to maintain it. (Closes: #158479)
  * Fixed typo in samba.prerm.

 -- Eloy A. Paris <peloy@debian.org>  Tue, 27 Aug 2002 15:23:23 -0400

samba (2.999+3.0cvs20020825-2) unstable; urgency=low

  * scale back the tdbsam migration support, because of undesirable
    side-effects; now always defaults to 'no'.
  * strip out hyperactive library dependencies that are only needed by
    smbd (closes: #155156).
  * nuke any broken registry.tdb files left by previous CVS snapshots.
  * support rolling back the smbpasswd->tdbsam conversion on downgrade,
    since many people are likely to need to downgrade for a while.
  * remove postrm handling of legacy directories, and add handling of
    current ones.

 -- Steve Langasek <vorlon@debian.org>  Sun, 28 Jul 2002 09:44:24 -0500

samba (2.999+3.0cvs20020825-1) unstable; urgency=low

  * CVS update. These packages are based on Samba 3.0alpha19 + any
    code commited after 3.0alpha19 was released.

 -- Eloy A. Paris <peloy@debian.org>  Sun, 25 Aug 2002 14:56:46 -0400

samba (2.999+3.0cvs20020723-1) unstable; urgency=medium

  * remove spurious line from samba.config
  * migrate from smbpasswd to tdbsam
  * re-add the pdbedit util and manpage
  * compile in ldapsam support (closes: #146935)
  * add PRIVATEDIR to the list of vars we override for the install
    target, so Samba doesn't try to create /etc/samba (closes: #153746).
  * fix makefile handling of LOGBASEDIR, so that logs always end up in
    the right place (closes: 153727).
  * Fixed bug in the FHS migration path that causes nmbd to read its
    state from one location, but write it out to another. (closes: #154210)
  * Make sure nmbd is always looking for wins.tdb in the same place.

 -- Steve Langasek <vorlon@debian.org>  Fri, 19 Jul 2002 21:38:54 -0500

samba (2.99.cvs.20020713-1) unstable; urgency=low

  * first attempt for 3.0pre.
  * only post a debconf note about moving logfiles if we're upgrading
    from a version that had the logfiles in the old location
    (closes: #152924).

 -- Steve Langasek <vorlon@debian.org>  Sat, 13 Jul 2002 12:54:25 -0500

samba (2.2.5-2) unstable; urgency=low

  * No longer ship make_printerdef, which is deprecated. (closes: #63059)
  * Clean up some empty directories from the samba package.
  * Add call to dh_installinit for winbind rc.x symlinks (closes: #151860).
  * Clean up per-package documentation lists, to reduce clutter
    (closes: #147638).
  * Make sure we don't ship pdbedit's man page since we are still using
    smbpasswd passwords. (closes: #152208)
  * move libnss_wins.so to libnss_wins.so.2, where glibc expects to find
    it (closes: #148586).
  * reorder postinst, so that installing samba-common from scratch loads
    the debconf answers properly (closes: #151985).
  * add lintian overrides for winbind, to eliminate some noise.
  * rename pam_smbpass changelog to comply with policy.

 -- Steve Langasek <vorlon@debian.org>  Sun, 23 Jun 2002 22:45:04 -0500

samba (2.2.5-1) unstable; urgency=low

  * New upstream release.

 -- Eloy A. Paris <peloy@debian.org>  Sun,  9 Jun 2002 15:49:21 -0400
 
samba (2.2.4+2.2.5pre1-1) experimental; urgency=low

  * Getting ready for Samba 2.2.5.
  * Remove patches/parse_spoolss.patch, now included upstream.
  * Fixed thinko WRT POSIX ACL support, which we "half-enabled" in
    2.2.4-1. We don't use POSIX ACL support ourselves, so we'd
    appreciate reports from those using this feature so we can
    be sure this works.
  * Fix the filename-matching algorithm used for smbtar's 'exclude'
    functionality. (closes: #131571)
  * Look for secrets.tdb in /var/lib/samba, and handle in the postinst.
    This is not really a config file, because users don't edit it.
    (closes: #147429)
  * Doxygen fix for libsmbclient.h, thanks to Tommi Komulainen
    <Tommi.Komulainen@iki.fi> for the patch. (closes: #144847)

 -- Eloy A. Paris <peloy@debian.org>  Tue, 28 May 2002 11:33:51 -0400

samba (2.2.4-1) unstable; urgency=low

  * New upstream release (closes: #144713)
  * Building with POSIX ACL support (closes: #137819)
  * Include samples, exclude INSTALL from libpam-smbpass (closes: #145055)
  * Compile with --with-automount, for NIS homedir support (closes: #123396)
  * Add a proper 'flags' field to the mount entry we write to /etc/mtab;
    fixes a display bug with mount (closes: #140397)
  * Added logic to /etc/init.d/samba so a help message is printed out
    when Samba is running from inetd _and_ we are not booting, i.e. the
    user called the init script manually. Thanks to Francesco
    Potorti <pot@gnu.org> for the suggestion on how to implement this.
    (Closes: #139807, #140204)
  * samba.postinst: added logic so we don't call /etc/init.d/samba if
    we are running from inetd (this prevents the stupid help message
    to be printed during package upgrades if we are running from inetd.)
  * samba.prerm: idem.
  * /etc/init.d/samba: delete stale PID files after nmbd and smbd are
    stopped. This prevents start-stop-daemon from printing an ugly
    error message when called from '/etc/init.d/samba stop'. I prefer
    this than running start-stop-daemon with --oknodo because
    start-stop-daemon might print other important error messages that with
    --oknodo it would otherwise not print. (Closes: #102187, #109301)
  * Patch from jerry@samba.org to fix parsing of spoolss structures.

 -- Eloy A. Paris <peloy@debian.org>  Thu, 23 May 2002 23:16:52 -0400

samba (2.2.3a-7) unstable; urgency=medium

  * More README.debian updates.
  * Neutralize the smb.conf 'lock dir' directive, which doesn't mean
    what the FHS says it should, and causes us no end of grief.
    (Closes: #122299)
  * LPRng-handling patch so that jobs printed to recent versions of
    LPRng show up properly as 'done' instead of 'paused' in the Windows
    print queue.  Thanks to Jaroslav Serdula <serdula_jaroslav@vse.sk>
    for this patch. (Closes: #139458)
  * Applied patch from Urban Widmark <urban@teststation.com>
    (smbfs upstream maintainer) to add a '-n' option to smbmount
    that does the same as mount's '-n'. (Closes: #139590)
  * Minor tweak to unpatch-source so we unpatch sources in the
    reverse order we patched them.
  * Don't depend on grep in samba.prerm to determine if Samba was
    running before the upgrade starts.
  * Tweak the wording of debconf templates.
  * Incorporate debconf translations for French, Spanish and Portuguese;
    thanks to Carlos Valdivia Yagüe <valyag@hotpop.com> (es),
    Andre Luis Lopes <andrelop@ig.com.br> (pt_BR), and Philippe
    Batailler and Denis Barbier <barbier@debian.org> (fr).
    (closes: #142657, #142659, #141551, #141699, #141682)
  * Fixed symlinks in the swat package so the point to /usr/share/doc/
    instead of /usr/doc/. Added note to the description of the
    swat packages that says that samba-doc must be installed for
    the on-line documentation to work. Thanks to Torne Wuff
    <torne@wolfpuppy.org.uk>. (Closes: #95437)
  * 'dh_installinit -n' gives us no initscript handling -- we need to
    handle all starting and stopping of daemons ourselves, which wasn't
    happening in the {pre,post}rm scripts.
  * Vary the priority of the debconf question "Do you want to generate
    /etc/samba/smbpassd?" depending on whether the file already exists.
    File exists -> priority 'medium', file does not exist -> priority
    'low'. Changed priorities of all other questions from 'high' to 'medium'.

 -- Steve Langasek <vorlon@debian.org>  Sat, 20 Apr 2002 17:48:27 -0400

samba (2.2.3a-6) unstable; urgency=low

  * Call db_stop as soon as we're done with debconf in the postinst, to
    avoid hanging bugs (closes: #137813)
  * Ony call 'update-inetd --add' on first installation, just as we only
    call 'update-inetd --remove' on package purge.
  * Bring our shipped smb.conf closer in line with the upstream
    defaults: don't twiddle the send/recv buffer sizes, since the Linux
    kernel already provides a much better default setting
     (closes: #80966, #80934, #137415, #133477)
  * Added libnss_wins.so to the winbind package (closes: #137201)
  * Updates to README.debian.

 -- Eloy A. Paris <peloy@debian.org>  Tue, 12 Mar 2002 10:57:40 -0500

samba (2.2.3a-5) unstable; urgency=low

  * Having multiple workgroup lines in your smb.conf, though wacky, is 
    perfectly valid.  Account for this in samba-common.config.
    (closes: #137157)

 -- Steve Langasek <vorlon@debian.org>  Sun, 10 Mar 2002 21:52:51 -0600

samba (2.2.3a-4) unstable; urgency=low

  * Fixed typo in samba.postinst. Cosmetic fixes there as well.
  * Fix to improper usage of /usr/bin/tr in samba-common config script
    (closes: #137744)

 -- Steve Langasek <vorlon@debian.org>  Sat,  9 Mar 2002 14:14:02 -0500

samba (2.2.3a-3) unstable; urgency=medium

  * Make sure /etc/init.d/samba is executable before calling it
    in the postinst. Quickly checked all other maintainer scripts
    to make sure we are not calling an init script if it is not
    executable. (closes: #137321)
  * Fix up maintainer scripts to detect if samba was not running before 
    an upgrade. (closes: #33520, #130534)
  * Make sure /etc/samba/ is included in the samba-common package.
    Closes: #137157

 -- Steve Langasek <vorlon@debian.org>  Fri,  8 Mar 2002 11:13:21 -0500

samba (2.2.3a-2) unstable; urgency=low

  * merge in debconf support:
    - Moved all smb.conf-related questions to samba-common (smb.conf
      is part of the samba-common package, not the samba package.)
    - smb.conf is not a samba-common conffile anymore since it is
      being managed by debconf. It is ABSOLUTELY necessary to make
      sure /etc/samba/smb.conf _NEVER_ gets overwritten by changes
      made via debconf. In other words, any changes made by the user
      should be honored by the debconf interface.
    - samba.postinst now moves old log files from /var/log/ to
      /var/log/samba/. There's a Debconf note that informs the user
      the log files are stored now in a new location.
    - debian/control:
      + Make samba depend on debconf.
    - New file debian/samba.templates.
    - New file debian/samba.config.
    - Re-worked debian/samba.postinst.
      + Got rid of all /etc/samba/debian_config sillyness.
    - remove /usr/sbin/sambaconfig; "dpkg-reconfigure samba" replaces 
      it.
    - Removed debian/samba.prerm.
    - Cleaned up /etc/init.d/samba.
      + Added infrastructure for debconf.
      + Got rid of all /etc/samba/debian_config sillyness.
      + Got rid of /etc/samba/smbpasswd conversion stuff for
        compatibility with versions of Samba < 2.0.0final-2.
    (closes: #127959, #34408, #113594)
  * make samba.postinst ignore the absence of /var/log/{s,n}mb*;
    makes for a clean upgrade path.
  * Building with MSDFS support (closes: #116793)

 -- Steve Langasek <vorlon@debian.org>  Tue,  5 Mar 2002 14:14:33 -0600

samba (2.2.3a-1) unstable; urgency=low

  * New upstream version (closes: #135001)
  * Potato builds were failing because debian/rules was not creating
    debian/winbind/etc/logrotate.d/. A user having problems creating
    Potato packages brought this to my attention. dh_installlogrotate
    takes care of creating the directory for us, that's why we didn't
    notice.
  * Removed code that converts /etc/samba/smbpasswd from an ancient
    format to the new format of Samba 2.0.0 and later.
    Closes: #134375 - samba: postinst failed due to missing
            /usr/bin/convert_smbpasswd.
  * Re-organized FHS migration code in samba.postinst. Make sure we
    don't fail when we move files that don't exist.
    Closes: #133813 - samba: Install failed.
  * Adding docs. to the libpam-smbpass package.
  * Remove man pages for findsmb because we are not providing this
    script.
    Closes: #134181 - findsmb referenced, but not included.
  * Removed replace.patch because it is now present upstream.
  * Added patch from Jerry Carter to fix a problem when saving
    document preferences for printing from NT clients.
  * The real winbindd daemon is a forked process so we can't use
    --make-pidfile when calling start-stop-daemon. Fixed 
    /etc/init.d/winbind to work around the issue. Thanks to 
    Lin Li <linl@xandros.com> for the patience and for reporting 
    the problems. Hopefully I got it right this time.

 -- Eloy A. Paris <peloy@debian.org>  Wed, 20 Feb 2002 18:39:03 -0500

samba (2.2.3-6) unstable; urgency=low

  * Make sure there are actual files in /var/state/samba before trying 
    to move them (Closes: #133534, #133510).
  * Fix up the 2.2.3 makefile so that pam_smbpass builds correctly 
    again.

 -- Steve Langasek <vorlon@debian.org>  Tue, 12 Feb 2002 09:19:29 -0600

samba (2.2.3-5) unstable; urgency=low

  * Whoops, missed a spot on the samba.postinst -- will fail badly if
    /var/state/samba/ no longer exists.  Better get this fix into the
    next upload. ;) (Closes: #133088)
  * Regenerate configure only if it is older than configure.in.
  * Fix smbd handling of network neighborhood lists, which was missed
    in the FHS conversion (Closes: #133091)

 -- Eloy A. Paris <peloy@debian.org>  Sat,  9 Feb 2002 16:37:57 -0500

samba (2.2.3-4) unstable; urgency=low

  * FHS cleanup; files in /var are now properly sorted according to
    their nature. (Closes: #102101)
  * Remove patches to source/configure, since we now call autoconf to
    regenerate this file cleanly.
  * lintian fixes:
      - Create winbind.conffiles and add /etc/logrotate.d/winbind and
        /etc/init.d/winbind to it.
      - Use a relative symlink for /usr/lib/cups/backend/smb.
      - Removal of a .cvsignore file in the samba-doc package.
  * winbind.init fixes:
      - Corrected name of the pid file (Steve)
      - Make start-stop-daemon create a pid file for winbindd since it
        does not create one on his own.
  * #DEBHELPER# is not needed in samba.postinst because we are adding
    manually everything that debhelper adds automatically. In fact,
    since we are calling update-rc.d without standard paramaters I
    think we can't use #DEBHELPER#.
  * Fix fatal syntax error in samba.prerm.

 -- Steve Langasek <vorlon@debian.org>  Thu,  7 Feb 2002 13:12:08 -0500

samba (2.2.3-3) unstable; urgency=low

  * work on lintian-cleanness in the package (wrong permissions,
    maintainer scripts in need of debhelpering)
  * /lib/security/pam_smbpass.so is now being included in the
    libpam-smbpass package only, and not in both the libpam-smbpass and
    samba packages (which was the case prior to 2.2.3-3.)
  * Instead of making our patch scripts executable in the rules file
    we run them through /bin/sh.
  * New 'winbind' package that has all the winbind stuff that was in the 
    samba package in 2.2.3-2 and before.
  * Added replace.patch: patch from Jeremy Allison to fix problems when
    replacing or overwriting files in a Samba share. Patch was sent to
    the samba mailing list.

 -- Eloy A. Paris <peloy@debian.org>  Tue,  5 Feb 2002 21:12:48 -0500

samba (2.2.3-2) unstable; urgency=low

  * add support to debian/scripts/{patch-source,unpatch-source} for
    automatic updating and cleaning of <version.h>. This was a request
    from the Samba Team: they wanted us to clearly mark our packages
    so it is always known a user is running Samba with (possibly)
    Debian-specific patches.
  * Change init.d killscript link to K19samba, so we stop before autofs 
    (closes: 117327)
  * Make our patch scripts executable in the rules file -- dpkg won't do 
    this for us (closes: #132415).

 -- Steve Langasek <vorlon@debian.org>  Mon,  4 Feb 2002 09:51:00 -0600

samba (2.2.3-1) unstable; urgency=low

  * New upstream release (closes: #131228).
  * Restructured build system that provides DBS-like separation of 
    patches
  * Fix typo in smbfs description (closes: #116209).
  * Use killall -q in logrotate.d script, to avoid spurious cron 
    emails (closes: #130100).

 -- Steve Langasek <vorlon@debian.org>  Sat,  2 Feb 2002 19:56:18 -0500

samba (2.2.2-12) unstable; urgency=high

  * (Steve) Patch for source/client/client.c.
    Closes: #86438 smbclient: Transfering several GB causes the average
            speed to be messed up.
  * Uploading with urgency=high to expedite the move from unstable
    to testing because of the security problem fixed in -11.

 -- Eloy A. Paris <peloy@debian.org>  Fri, 25 Jan 2002 22:31:12 -0500

samba (2.2.2-11) unstable; urgency=low

  * Building with --with-libsmbclient. We have created two new
    packages: libsmbclient and libsmbclient-dev. Hopefully this
    will help some people that want to add the capability of
    speaking SMB to their applications.
    Closes: #117132 - libsmbclient support library?
  * (Steve) Make swat do the right thing when reading (parsing)
    the saved preferences in smb.conf.
    Closes: #55617 swat mutilates the linpopup message command.
  * Updated README.Debian. Updated descriptions in debian/control.
  * Remembered to bump up version number in source/include/version.h
    (need to automate this or else I'll keep forgetting.)
  * (Steve) one liner for source/web/diagnose.c.
    Closes: #106976 - smbd/nmbd not running message with swat/linuxconf.
  * Added '|| true' to the post-rotate script so logrotate doesn't
    fail if either nmbd or smbd is not running.
    Closes: #127897 - /etc/logrotate.d/samba fails if there is no smbd process.
  * Fixed incorrect file locations in swat's man page and added a
    Debian-specific note to /usr/share/doc/swat/README.
    Closes: #71586 swat: needs documentation fixes for debian.
  * smbmount in the smbfs package does not have the setuid bit set.
    Apparently, smbmount uses libsmb without checking the environment.
    Thanks to Christian Jaeger <christian.jaeger@sl.ethz.ch> for
    finding the local root exploit.
  * Applied old patch from Jerry) Carter" <jerry@samba.org> to correct
    the following two problems in Samba 2.2.2:
    - %U and %G could not be used in services names
      in smb.conf.
    - %G would fail to be expanded in an "include = ..."
      line.

 -- Eloy A. Paris <peloy@debian.org>  Sat, 19 Jan 2002 21:35:26 -0500

samba (2.2.2-10) unstable; urgency=low

  * (Steve) Add missing manual pages.
    Closes: Bug#128928: missing manpages in smbfs.

 -- Eloy A. Paris <peloy@debian.org>  Sun, 13 Jan 2002 14:39:55 -0500

samba (2.2.2-9) unstable; urgency=low

  * (Steve) Fix broken URL's in HTML docs.
    Closes: Bug#17741: bad links in html docs (at last!!!)

 -- Eloy A. Paris <peloy@debian.org>  Fri, 11 Jan 2002 13:37:07 -0500

samba (2.2.2-8) unstable; urgency=low

  * Added "Replaces: samba (<= 2.2.2-5)" to the smbclient section in
    debian/control so rpcclient.1, which was in samba-2.2.2-5, does not
    cause problems now that it is part of smbclient (>= 2.2.2-6).  Closes:
    Closes: Bug#128684: error upgrading smbclient in sid.

 -- Eloy A. Paris <peloy@debian.org>  Fri, 11 Jan 2002 11:42:40 -0500

samba (2.2.2-7) unstable; urgency=low

  * (Steve) Patch to make behavior honor what the docs. say about "hosts allow"
    taking precedence over "hosts deny".
    Closes: Bug#49249: swat: error with host deny ?!

 -- Eloy A. Paris <peloy@debian.org>  Thu, 10 Jan 2002 12:36:58 -0500

samba (2.2.2-6) unstable; urgency=low

  * (Steve) Adds manpage for rpcclient to the proper file,
    removes smbtorture from the distro because this tool isn't intended for
    widespread consumption.
    Closes: #63057 - no manual page for smbtorture.
  * (Steve) Removed -gnu from the configure arguments (--build, --host) in
    debian/rules so config.sub is able to properly create the host and target
    tuples.

 -- Eloy A. Paris <peloy@debian.org>  Wed,  9 Jan 2002 14:39:51 -0500

samba (2.2.2-5) unstable; urgency=low

  * Fixes from vorlon:
  * Use /usr/bin/pager instead of more.
    Closes: #125603: smbclient violates pager policy.
  * Make /etc/logrotate.d/samba a conffile, send smbd and nmbd
    a SIGHUP to have the log files reopened, fixes to
    /etc/logrotate.d/samba.
    Closes: #127897: log file rotation.
    Closes: #118277: /etc/logrotate.d/samba not listed in conffiles.
  * s/covert/convert/.
    Closes: #121653 probable typo in install message.

 -- Eloy A. Paris <peloy@debian.org>  Sun,  6 Jan 2002 03:14:58 -0500

samba (2.2.2-4) unstable; urgency=low

  * Applied patch from Steve to work around problem in glibc that affects the
    HPPA architecure. The patch detects the error condition at configure time
    and compiles without LFS support if necessary.
    Closes: Bug#126763: samba completely broken on hppa.
  * Including unicode_map.1251.
    Closes: Bug#126719: samba-common: unicode_map.1251 missing.
  * Updated smbd daemon version to match Debian package version.
    Closes: Bug#127199: Package version and smbd daemon version don't match.

 -- Eloy A. Paris <peloy@debian.org>  Mon, 31 Dec 2001 14:32:47 -0500

samba (2.2.2-3) unstable; urgency=low

  * Added some spaces in package description in debian/control.
    Closes: #120730 - missing spaces in package description for nice
            alignment.
  * Spelling fixes.
    Closes: #125328, #125329, #125330, #125367, #125365, #125403.
  * Steve Langasek <vorlon@debian.org> is the co-maintainer of the Debian
    Samba packages!!! Added him to the uploaders field in debian/control.

 -- Eloy A. Paris <peloy@debian.org>  Tue, 18 Dec 2001 00:54:25 -0500

samba (2.2.2-2) unstable; urgency=low

  * Backed out changes to source/filename.c per Andrew Tridgell's request.
    This changes were introduced in 2.2.1a-7 as an attempt to fix #47493.
    Tridge found out that they break smbd.
  * Changed version number in source/includes/version.h so it is clear that
    this is a version of Samba packaged for Debian. This is another request from
    Tridge and will help the Samba Team to get bogus bug reports.
  * Added Samba-HOWTO-Collection.pdf and other README files to the
    /usr/share/doc/<package>/ directories.
  * Installing libnss_winbind.so and pam_winbind.so.
    Closes: #116790: nss and pam modules for winbind missing.
  * Removed user-emacs-settings from changelog.

 -- Eloy A. Paris <peloy@debian.org>  Mon, 29 Oct 2001 19:16:26 -0500

samba (2.2.2-1) unstable; urgency=low

  * New upstream version.
  * Temporary fix for #113763 (Steve Langasek)
  * Quick hack to avoid smbmount reveal password length. Please note
    that even with this hack there is a small window when password is
    completely visible with 'ps aux'. There are other methods that should
    be used to automate mounting of SMB shares.
    Closes: #112195: smbmount-2.2.x reveals password length.
  * Applied patch from Steve Langasek <vorlon@debian.org> to prevent
    forcing use of setresuid() in Sparc.
    Closes: #112779: samba build forces use of setresuid, which causes
                     smbd to fail on Sparc.

 -- Eloy A. Paris <peloy@debian.org>  Mon, 15 Oct 2001 10:26:10 -0400

samba (2.2.1a-9) unstable; urgency=low

  * Replaced $(LD) with $(CC) all the way through source/Makefile.
    Closes: #111036: ld shouldn't be used to link shlibs.
  * s/\/bin\/mail/\/usr\/bin\/mail/ in smb.conf's man page (HTML and
    sgml as well.)
    Closes: #110963: smb.conf: mail should be /usr/bin/mail.
  * Documented better smbclient's -W behavior. Patch from Steve
    Langasek.
    Closes: #53672: smbclient: -W flag is interpreted as domain, not
            workgroup.

 -- Eloy A. Paris <peloy@debian.org>  Tue,  4 Sep 2001 23:10:41 -0400

samba (2.2.1a-8) unstable; urgency=low

  * Set some reasonable default perms for the samba logdir (again,
    thanks to vorlon :-)
    Closes: #72529: insecure permissions on log files.

 -- Eloy A. Paris <peloy@debian.org>  Sun, 26 Aug 2001 15:40:47 -0400

samba (2.2.1a-7) unstable; urgency=low

  * Another attempt at fixing #47493. Patch from Steve Langasek
    <vorlon@netexpress.net>. Let's keep our fingers crossed Steve!

 -- Eloy A. Paris <peloy@debian.org>  Sun, 26 Aug 2001 13:37:06 -0400

samba (2.2.1a-6) unstable; urgency=low

  * Backed out fix to #47493 introduced in 2.2.1a-4 as it is causing
    smbd to die with signal 11 under some unidentified situations.
    Closes: #109774: Latest debian version breaks printer driver download.
    Closes: #109946: not all files appear in samba-exported directories.
  * Another patch from Steve Langasek. This one adds quotes around 
    printer names for print systems it's reasonable for Debian to
    support. Together with the patch in #29957 (see changelog for
    2.2.1a-4), this should take care of the problems with multi-word 
    printer names in Samba.

 -- Eloy A. Paris <peloy@debian.org>  Fri, 24 Aug 2001 21:12:27 -0400

samba (2.2.1a-5) unstable; urgency=low

  * Important changes that affect how Samba is built on Debian
    machines are implemented in this release. All of this changes
    were suggested by the energetic Steve Langasek <vorlon@debian.org>,
    and his arguments were so sound and reasonable that I decided
    to implement them. Here's Steve's original changelog:

       * Fix up the build system to avoid needing to run configure 
         as root to answer questions we already know the answers to.
       * In the process, make surprising progress towards being able to
         cross-compile the samba packages.

 -- Eloy A. Paris <peloy@debian.org>  Fri, 24 Aug 2001 01:08:06 -0400

samba (2.2.1a-4) unstable; urgency=low

  * Fixed typo in smbmount's mount page.
    Closes: #109317: smbfs: mistype in smbmount manpage.
  * Included symlink to smbspool to better support CUPS printing.
    Closes: #109509: include symlink for cups samba support.
  * Applied patch from Steve Langasek <vorlon@netexpress.net> to
    fix bug #29957.
    Closes: #29957: samba strips trailing " from strings in smb.conf.
  * First attempt at fixing #47493. Another patch from Steve "I want
    a bug-free Samba" Langasek.
    Closes: #47493: Samba doesn't handle ':' in dir names right.

 -- Eloy A. Paris <peloy@debian.org>  Tue, 21 Aug 2001 23:26:38 -0400

samba (2.2.1a-3) unstable; urgency=low

  * Steve Langasek <vorlon@netexpress.net> has been hard at work in
    the last few days looking at the long list of open bugs filed
    against the Samba packages. I don't know how to thank him. It's been
    a pleasure working with Steve, and all the fixes, patches, etc. in
    this release come from him. The bug list is greatly reduced thanks
    to Steve's efforts.
  * Steve's additions/modifications/patches/etc. are:
    - New package that (libpam-smbpass) provides pam_smbpass. Before, this
      was provided in another package but now the sources are part of
      the Samba sources so we can start providing it from here.
      Closes: #107043 - pam_smbpass now present in Samba source,
        should be built from there
    - Patch to source/smbd/service.c that allows admins to call
      /bin/umount from the root postexec of a Samba share.
      Closes: #40561 - samba pre/postexec commands do not work.
    - Clear TMPDIR before starting smbd in /etc/init.d/samba.
      Closes: #51295 - Problems with Samba and TMPDIR.
    - Correction to documentation of "guest only".
      Closes #38282 - "guest only" share still requires a password.
  * Applied patch from Santiago Vila <sanvila@unex.es> to convert
    /usr/sbin/mksmbpasswd from a shell script into a real awk script.
    Sorry it took so long, Santiago; I hadn't realized you even
    provided a patch :-)
    Closes: #77891 - mksmbpasswd could be a real awk script.
  * Updated description of the smbfs and smbclient packages. Also have
    each package recommend the other.
    Closes: #108650: Should suggest or recommend smbfs.

 -- Eloy A. Paris <peloy@debian.org>  Mon, 13 Aug 2001 22:21:55 -0400

samba (2.2.1a-2) unstable; urgency=low

  * Build-depends: depend on debhelper (>=2.0.103).
    Closes: #105795: Build-Depends are wrong.
  * Run samba's preinst and postinst scripts without -e so failed commands
    do not abort installation.
    Closes: #106384: postinstall crashes abnormally. (And really closes
      #104471.)

 -- Eloy A. Paris <peloy@debian.org>  Thu, 26 Jul 2001 00:30:37 -0400

samba (2.2.1a-1) unstable; urgency=low

  * New upstream version.
  * Make sure samba's postinst script exits with a zero status.
    Closes: #104471: Samba postinst problem.

 -- Eloy A. Paris <peloy@debian.org>  Thu, 12 Jul 2001 21:55:21 -0400

samba (2.2.1-1) unstable; urgency=low

  * New upstream version.
    Closes: #103339: config.guess and config.sub update required.
    Closes: #98518: Samba 2.2 can't act as PDC for NT4/W2K due to 
                    incompatibility with PAM.
    Closes: #97447: nmbd crashes due to bugs in DAVE 2.5.2.
    Closes: #95777: Samba 2.2 is unable to join or authenticate against 
                    Samba 2.2 PDC domain.
    Closes: #68842: samba should use PAM for password changing (I
                    haven't personally tried this one, but it's been
                    advertised this works.)
    Closes: #102506: PAM account checking fails.
    Closes: #102518: Complains about unknown paramter "obey pam
                     restrictions"
    Closes: #94774: Build failure on PARISC machines.
  * Moved away from /etc/cron.weekly/samba for log file rotation.
    Now using logrotate.
    Closes: #95548: typo in /etc/cron.weekly/samba.
    Closes: #74951: nmbd does not rename its log file.
  * Removed Debian-specific addtosmbpass.8 man page since this script
    is not longer provided upstream. Users should use the smbpasswd
    program instead.
  * Updated sample /etc/samba/smb.conf to reflect the recent changes
    affecting handling of PAM authentication. Also updated
    /etc/pam.d/samba.

 -- Eloy A. Paris <peloy@debian.org>  Wed, 11 Jul 2001 00:44:14 -0400

samba (2.2.0.final.a-1) unstable; urgency=high

  * New upstream version (contains security fix from DSA-065-1.)
    Closes: #97241: samba 2.2.0 fails to process hostnames in
      "hosts allow" config line.
  * Removed Debian-specific addtosmbpass.8 man page since this script
    is not longer provided upstream. Users should use the smbpasswd
    program instead.
    Closes: #98365: addtosmbpass is missing from 2.2.0.final-2.
  * Updated sample /etc/samba/smb.conf to reflect the recent changes
    affecting handling of PAM authentication. Also updated
    /etc/pam.d/samba.

 -- Eloy A. Paris <peloy@debian.org>  Sun, 24 Jun 2001 11:11:59 -0400

samba (2.2.0.final-2) unstable; urgency=low

  * Added libcupsys2-dev to Build-Depends.
  * Samba depends now (again) on netbase so update-inetd is always
    available for the Samba maintainer scripts.
    Closes: #86063: Fails to uninstall if inetd is not installed.
  * Updated source/config.{sub,guess} so ARM built doesn't fail.
    Closes: #94480: config.sub out of date; can't build on arm.
    Closes: #85801: config.sub/guess out of date.
  * Not using brace expansion, i.e. {foo,bar} in any of the maintainers
    scripts nor in debian/rules.
    Closes: #88007: samba postrm has is not POSIX sh compliant.

 -- Eloy A. Paris <peloy@debian.org>  Sat, 21 Apr 2001 17:27:18 -0400

samba (2.2.0.final-1) unstable; urgency=low

  * New upstream release. Lots of new things. See WHATSNEW.txt.
  * Goofy version number because of my stupidity when assigning version
    numbers to the CVS packages I have been uploading to experimental.
    Will be fixed when 2.2.1 is released. I've no doubts a 2.2.1 release
    will follow soon.

 -- Eloy A. Paris <peloy@debian.org>  Tue, 17 Apr 2001 22:58:14 -0400

samba (2.2.0.cvs20010416-1) experimental; urgency=low

  * CVS update.

 -- Eloy A. Paris <peloy@debian.org>  Mon, 16 Apr 2001 21:25:15 -0400

samba (2.2.0.cvs20010410-1) experimental; urgency=low

  * CVS update.
  * Added libreadline4-dev to Build-Depends.

 -- Eloy A. Paris <peloy@debian.org>  Tue, 10 Apr 2001 16:53:45 -0400

samba (2.2.0.cvs20010407-1) experimental; urgency=low

  * CVS update. Includes what is in 2.2.0alpha3.

 -- Eloy A. Paris <peloy@debian.org>  Sat,  7 Apr 2001 16:00:33 -0400

samba (2.2.0.cvs20010316-1) experimental; urgency=low

  * Started working on Samba 2.2.0. Using the SAMBA_2_2_0 branch
    from Samba CVS.
  * Not compiling rpctorture as it has compile errors. Change in
    debian/rules.
  * Removed Linux kernel 2.0.x and smbfs compatibility baggage. Now
    the smbfs does not support 2.0.x kernels; a kernel > 2.2.x is
    needed to use smbfs. Updated debian/control, debian/rules and
    README.Debian to reflect this change.
  * Added to swat a versioned dependency on samba (so a user is forced to
    install a new version of swat each time a new version of samba is
    installed.)

 -- Eloy A. Paris <peloy@debian.org>  Sun, 18 Mar 2001 14:21:14 -0500

samba (2.0.7-5) unstable; urgency=medium

  * Transition from suidmanager to dpkg-statoverride.

 -- Eloy A. Paris <peloy@debian.org>  Thu, 18 Jan 2001 23:51:56 -0500

samba (2.0.7-4) unstable; urgency=medium

  * Applied Urban Widmark <urban@teststation.com> fixes to smbmount. Urban
    is the maintainer of the smbfs in the kernel and of the userland
    utilities.
  * Links to HTML documents are correct now.
    Closes: #69439: swat: Broken help file symlinks
    Closes: #72615: samba-doc directory changed: removed htmldocs from path
    Closes: #75847: swat: Wrong symlink
    Closes: #66857: Wrong links to html documents.
    Closes: #77912: misplaced documentation symlinks for swat
  * Building Samba with CUPS support. For this I reverted the change to
    source/configure.in that I did in 2.0.7-3 and re-ran autoconf.
    Closes: #59038: samba: not compiled with cups support.
  * Fix against previous known/unknown user time difference patch to swat
    (make username / password lookups take the same time.) Remove CGI
    logging code in Swat.
    Closes: #76341 - Security holes in swat
  * Updated Build-depends.
  * Updated debian/copyright to refer to the correct location of the GPL.
  * debian/rules: changed DESTDIR to `pwd`/debian/samba (was
    `pwd`/debian/tmp.)
  * debian/rules: added '--sourcedir=debian/samba' to dh_movefiles (for some
    strange reason dh_installdirs is not creating debian/tmp/ so I needed
    to tweak everything to install stuff in debian/samba rather than in
    debian/tmp.)
  * debian/control: changed section of samba-docs to 'doc' (was 'docs')
  * Using relative symlinks in /usr/share/samba/swat/ (changed debian/rules
    and source/scripts/installswat.sh.)
  * Fixed (by tweaking debian/rules)
    /usr/bin/{smbmnt,smbumount-2.*,smbmount-2.*} to be suid.
  * Added "Provides: samba-client" to smbclient's section in control.
    Closes: #71143: smbclient: Smbclient should provide samba-client.
  * Fix for desired_access being zero in map_share_mode() (patch to
    source/smbd/nttrans.c.) Thanks to Gary Wilson
    <wilsong@sergievsky.cpmc.columbia.edu> for bringing this patch to my
    attention.
  * Hacked source/lib/util_sec.c so smbd works fine in both 2.0.x and
    2.2.x kernels even when the build is done in a system running
    a 2.2.x kernel.
    Closes: #78858: samba-common: samba2.0.7 needs kernel 2.2.x but
                    doesnt depend on it.
    Closes: #72758: README.Debian should comment on 2.0.x kernels.
    Closes: #56935: Samba 2.0.6 and Kernel 2.0.x.
    Closes: #58126: Samba 2.0.6 and Kernel 2.0.x -- more info.
    Closes: #60580: samba: failed to set gid.
    Closes: #64280: Samba panics, can't set gid.
    Closes: #66816: Must deal with brokenness under 2.0.x.
    Closes: #67682: potatoe samba 2.0.7-3 out of order, 2.0.5a-1 OK.
    Closes: #69735: PANIC: failed to set gid
    Closes: #66122: "smbclient -L localhost -U%" returns with "tree
                    connect failed: code 0".
    Closes: #57637: Samba says tree connect error.
    Closes: #58015: potato samba wins support is broken.
  * Fixed comments in sample smb.conf to point to the correct location.
    Closes: #69578: comments in smb.conf points to wrong path.
  * Move codepages from /etc/samba/codepages/ to
    /usr/share/samba/codepages/.
    Closes: #63813: samba; codepages should go in /usr/lib.
  * Moved /var/samba/ to /var/state/samba/.
    Closes: #49011: samba package not FHS compliant.
  * Hacked source/configure.in (and re-ran autoconf) so yp_get_default_domain()
    is found.
    Closes: #44558: netgroup support missing in samba 2.0.5a-1.
  * /etc/init.d/samba was calling start-stop-daemon with both --pidfile and
    --exec. Got rid of --exec so --pidfile works.

 -- Eloy A. Paris <peloy@debian.org>  Thu, 11 Jan 2001 00:15:57 -0500

samba (2.0.7-3) frozen unstable; urgency=high

  * Release manager: this closes a RC bug.
  * Commented out the section in source/configure.in that auto-detects
    CUPS support and then ran autoconf to generate a new configure
    script. This was done to prevent machines that have libcupsys-dev
    installed from detecting CUPS support and adding an unwanted
    dependency on libcupsys. This way the whole printing system
    won't break on upgrades. CUPS support should be added after
    Potato is released.
    Closes: #65185: samba-common: Upgrading removes printing system.
    Closes: #64496: smbfs: smbfs on powerpc has a dependency on cupsys.
  * Updated README.debian.
    Closes: #64594: Old README.Debian in /usr/share/doc/samba.

 -- Eloy A. Paris <peloy@debian.org>  Tue, 20 Jun 2000 19:16:04 -0400

samba (2.0.7-2) frozen unstable; urgency=high

  * Release manager: this closes RC bug #63839 that prevents Samba
    to be built from source.
  * Fixed a stupid typo in debian/rules that was preventing Samba
    to be built from source.
    Closes: #63839: samba_2.0.7-1(frozen): build error (SAMBABOOK dir)
  * I forgot to mention that O'Reilly's book "Using Samba" was donated
    to the Open Source community. The book was included in Samba 2.0.7
    in HTML format and is part of the Debian Samba package since 
    Samba 2.0.7-1.
  * In Samba 2.0.7-1, the "Using Samba" book and a number of HTML help
    files were supposed to be provided in both the swat and the samba-doc
    packages. This duplication was a waste of space. Starting with
    Samba 2.0.7-2, swat recommends samba-doc and the book and the HTML
    files are included only in samba-doc, and are accessed via symlinks
    from within swat.
    Closes: #58810: superfluous files in swat?
  * Added a 'echo "."' to /etc/init.d/samba in the reload) section.
    Closes: #63394: "echo ." missing in reload section of init.d script
  * Fixed typo in docs/htmldocs/using_samba/ch06_05.html.
    Closes: #64344: typo "encrypted passwords"
  * Cleaned up samba's postrm script so important common files aren't
    deleted when samba is purged. Created a samba-common.postrm script.
    Closes: #62675: purging samba removes /etc/samba/smb.conf.
    Closes: #63386: samba --purge removes /etc/samba dir even though
            smbclient/smbfs/samba-common packages are still installed

 -- Eloy A. Paris <peloy@debian.org>  Wed,  3 May 2000 02:42:07 -0400

samba (2.0.7-1) frozen unstable; urgency=low

  * New upstream version. Dear Release Manager: please allow this 
    package to go to frozen as it contains fixes to a _lot_ of problems.
    You can take a look at all the problems fixed by this release in
    the official upstream announcement at
    http://us1.samba.org/samba/whatsnew/samba-2.0.7.html.
  * Added --with-utmp to add utmp support to smbd (this is new in Samba
    2.0.7)
  * Closes: #62148 - samba not rotating filled logs.
  * Closes: #56711: Samba doesn't manage well long share name (please note
      that it's possible to connect to shares with names longer than
      14 characters but the share will be listed with a name truncated to
      13 characters.)
  * Closes: #51752 - NT DOMAIN - NET USE * /HOME not mapping (error 67).
    Closes: #50907 - logon path not working.
    This is not a bug, it's just Samba doing the same thing an NT server
    does. See WHATSNEW.txt and smb.conf's man page for details.
  * Closes: #48497 - error executing smbsh in debian-potato. (smbwrapper
    is not supported anymore.)
  * Closes: #58994 swat: typo in swat description.
  * Closes: #45931 - Samba dies with SIGILL on startup. (Hardware 
    problems, person that reported the bug never came back.)
    Closes: #54398 - smbadduser fails, looks for ypcat.
  * Fixed swat's man page to include Debian specific installation
    instructions. There's not necessary to edit /etc/services or 
    /etc/inetd.conf.
    (Closes: #58616 - incomplete install config && incorrect installation
      instructions.)
  * s/SBINDIR/\"/usr/sbin\"/g in source/web/startstop.c to prevent swat
    to look for smbd and nmbd in the wrong place when requested to start or
    stop smbd or nmbd.
    (Closes: #55028 - swat can't start samba servers.)
  * Closes: #37274: smbclient does not honour pot. (Tested and seems to be
    working now.)
  * Not confirmed, but should fix #56699, #62185, #56247, #52218, #43492,
    #50479, #39818, #54383, #59411.
    (please re-open any of this if the problem still exists - I was unable
    to confirm any of this because I could never reproduce them.)
    Closes: #56699 - Samba's nmbd causes random kernel oops several
      times in a row.
    Closes: #62185 - nmbd's forking until no more file descriptors are 
      available.
    Closes: #56247 - session setup failed: ERRSRV - ERRbadpw.
    Closes: #52218 - Either wins proxy does not work, or I don't understand
      it.
    Closes: #43492 - intermittent problem changing password.
    Closes: #50479 - Can't access windows 2000 shares with samba.
    Closes: #39818 - samba-common: Upgrading Samba from the Slink version.
    Closes: #54383 - samba-common: Missing /etc/smb.conf.
    Closes: #59411 - smbclient: cannot browse Win2k shares.

 -- Eloy A. Paris <peloy@debian.org>  Thu, 27 Apr 2000 16:07:45 -0400

samba (2.0.6-5) frozen unstable; urgency=low

  * Oppsss! samba-common doesn't depend on libcupsys1 so the binaries
    in this package are broken unless libcupsys1 is installed.
    samba-common has a "grave" bug because of this. Instead of adding 
    libcupsys1 to the Depends: list of each package in debian/control
    I investigated why dh_shlibs was not picking the dependency
    automatically. It turns out that it's probably a bug in libcupsys1
    because the format of its shlibs file is not correct. I fixed that
    file (/var/lib/dpkg/info/libcupsys1.shlibs) and now dependencies are
    picked correctly. I'll talk to the libcupsys1 maintainer.

    I think the addition of CUPS support to Samba is a big change that
    should not go into Frozen. So, I decided to back up the addition
    of CUPS support I did in 2.0.6-4 to minimize problems. I'll add
    CUPS support again when I start working on Samba for Woody.
    (Closes: #59337 - samba-common has a missing dependency)

 -- Eloy A. Paris <peloy@debian.org>  Wed,  1 Mar 2000 08:40:02 -0500

samba (2.0.6-4) frozen unstable; urgency=low

  * It seems that sometimes nmbd or smbd are not killed when upgrading.
    I think it is because in samba's prerm script I was calling
    start-stop-daemon with the --pidfile switch and in old versions of
    Samba the nmbd and smbd daemons did not store their PIDs in a file in
    /var/samba/. I changed debian/samba.prerm so the existence of the
    PID files is checked before calling "start-stop-daemon --pidfile ..."
    If the PID files do not exist then start-stop-daemon is called
    without the --pidfile parameter.
    (Closes: #58058 - upgrade from slink went badly)
  * Fixed typo in description of swat package in debian/control.
  * Installed libcupsys1-dev so the configure script picks up CUPS
    and Samba is compiled with CUPS support. Also added libcupsys1 to
    the Depends: list of package samba in debian/control.
    (Closes: #59038 - samba not compiled with cups support)
  * Added a small paragraph to debian/README.debian warning about possible
    problems with the WINS code in Samba 2.0.6.

 -- Eloy A. Paris <peloy@debian.org>  Mon, 28 Feb 2000 14:00:42 -0500

samba (2.0.6-3) frozen unstable; urgency=low

  * Applied patch posted by Jeremy Allison to the samba mailing list
    that should take care of the internal errors reported in bug #52698
    (release-critical). Wichert: please test as I never could reproduce
    it here.
    (Closes: #52698 - samba gets interbal errors)
  * Moved samba-docs to the 'docs' section.
    (Closes: #51077 - samba-doc: wrong section)
  * Added reload capability to /etc/init.d/samba (only for smbd because
    nmbd does not support reloading after receiving a signal).
    (Closes: #50954 - patch to add reload support to /etc/init.d/samba)
  * Corrected "passwd chat" parameter in sample /etc/samba/smb.conf so
    Unix password syncronization works with the passwd program currently
    in Potato. Thanks to Augustin Luton <aluton@hybrigenics.fr> for
    the correct chat script.
  * Stole source/lib/util_sec.c from the CVS tree of what will become
    Samba 2.0.7 or whatever so we can use the same binaries under
    both 2.0.x and 2.2.x kernels.
    (Closes: #51331 - PANIC: failed to set gid)
  * smbadduser is now provided as an example and it's customized for Debian.
    I am not providing this script in /usr/sbin/ because then I would need
    a dependency on csh, something that I don't want to do.
    (Closes: #51697, #54052)
  * Fixed the short description of the smbfs package in debian/control.
    (Closes: 53534 - one-line description out of date).

 -- Eloy A. Paris <peloy@debian.org>  Tue, 23 Nov 1999 16:32:12 -0500

samba (2.0.6-2) unstable; urgency=low

  * samba-common now depends on libpam-modules (not on libpam-pwdb, which
    I have been told is obsolete). I modified /etc/pam.d/samba accordingly
    to reflect the change.
    (Closes: Bug#50722: pam pwdb dependence?).
  * The old /etc/pam.d/samba file which had references to pam_pwdb caused
    smbd to die with a signal 11. The new /etc/pam.d/samba file fixes
    this problem.
    (Closes: #50876, #50838, #50698)
  * Compiled with syslog support (use at your own risk: syslog support
    is still experimental in Samba). I added the parameters "syslog = 0"
    and "syslog only = no" to the sample smb.conf to avoid pestering
    users that do not want Samba to log through syslog.
    (Closes: Bug#50703 - syslog only option doesn't work)
  * Removed the stupid code in the smbmount wrapper script that tries
    to load the smbfs module if smbfs is not listed in /proc/filesystems.
    (Closes: Bug#50759 - Non-root can't run smbmount if SMBFS is compiled
    as a module in the kernel)
  * Added /bin/mount.smb as a symlink pointing to /usr/bin/smbmount so
    'mount -t smb ...' works just as 'mount -t smbfs ...'.
    (Closes: Bug#50763 - 'mount -t smb' doesn't work)

 -- Eloy A. Paris <peloy@debian.org>  Sat, 20 Nov 1999 18:53:35 -0500

samba (2.0.6-1) unstable; urgency=low

  * Samba 2.0.6 has been released. This is the first try of the Debian
    Samba packages. I know for sure that smbd won't work properly on
    2.0.x kernels because the patch that Wichert sent me does not apply
    to the new source/lib/util_sec.c in Samba 2.0.6. That file was
    completely re-written by Tridge.
  * Updated README.Debian.
  * A new client utility called smbspool appeared in Samba 2.0.6. I added
    this utility to the smbclient package, although I haven't tried it yet.
  * Added the symlink /sbin/mount.smbfs that points to /usr/bin/smbmount.
    This is to be able to type "mouont -t smbfs ...". This symlink goes
    in the smbfs package, of course.
  * This new release should close the following bugs (some of these
    are fixed for sure in this new upstream release, some others I could
    not reproduce but I believe they are fixed if they were real bugs.
    As always, please feel free to re-open the bugs if the problem is not
    solved).
      Closes: Bug#33240: icmp mask needs a bug workaround.
      Closes: Bug#37692: samba: Has problems detecting interfaces.
      Closes: Bug#38988: samba: Truly bizzare behavour from nmbd.
      Closes: Bug#46432: samba-2.0.5a-2: nmbd does not appear to broadcast
                          properly.
      Closes: Bug#44131: smbfs: no longer possible to set file and
                          directory-modes.
      Closes: Bug#46992: smbmount-2.2.x manpage wrong.
      Closes: Bug#42335: smbfs: missing options from the new 2.2.x commandline.
      Closes: Bug#46605: smbmnt segfaults.
      Closes: Bug#48186: smbmount.
      Closes: Bug#38040: smbfs: Please add /sbin/mount.smb [included].
      Closes: Bug#47332: smbmount: could -f and -P be added back?
  * Samba has been compiled with PAM support (closes: Bug#39512 - samba PAM
    module). To succesfully add PAM support, I created /etc/pam.d/samba and
    added this file as a conffile for the samba-common package. I also made
    samba-common depend on libpam-pwdb.
  * Added simple man pages for the wrapper scripts smbmount and smbmount.
    (Closes: Bug#44705 - Missing smbmount man page)
  * Installed libreadlineg2-dev in my system so smbclient now has a
    "history" command and libreadline support :-)
  * This time I did add a check to the smbmount wrapper script to see if
    the kernel has support for smbfs, as suggested by Jeroen Schaap
    <J.Schaap@physiology.medfac.leidenuniv.nl>. I mentioned in the changelog
    for samba-2.0.5a-3 that I did this but I forgot at the end.

 -- Eloy A. Paris <peloy@debian.org>  Thu, 11 Nov 1999 12:08:15 -0500

samba (2.0.5a-5) unstable; urgency=low

  * I am sorry to report that the smbwrapper package is gone for the
    moment. The reason for this is twofold: first of all, smbwrapper
    is completely broken in Samba-2.0.5a (it compiles but it doesn't
    run) and in the upcoming Samba-2.0.6 it doesn't even compile. Second,
    when I asked Andrew Tridgell (father of Samba) about the state of
    smbwrapper he told me that Ulrich Drepper (head of the glibc project)
    broke on purpose the glibc stuff in which smbwrapper is based.
    Consequently, Tridge recommended me to compile Samba without
    support for smbwrapper. When, I have no idea. Sorry folks. Here is
    the original message I received from Andrew:
    
    > 1) 2.0.5a's smbwrapper doesn't work under glibc2.1, and pre-2.0.6's
    > smbwrapper doesn't even compile under glibc2.1.
    
    yep, Ulrich deliberately broke it. It won't get fixed till glibc
    allows the sorts of games it plays to work again. I suggest you turn
    it off in your build scripts until that gets sorted out.
    
  * Swat's file are now in /usr/share/samba/ instead of
    /usr/lib/samba/ (bug #49011).
  * Man pages now in /usr/share/man/ instead of /usr/man/ (bug #49011).

 -- Eloy A. Paris <peloy@debian.org>  Tue,  2 Nov 1999 12:59:13 -0500

samba (2.0.5a-4) unstable; urgency=low

  * Applied patch from our fearless leader (Wichert) to fix the darn bug
    that prevents Samba to work on 2.0.x kernels if it was compiled
    in a system running a 2.2.x kernel. This closes #40645 (build uses
    setresuid which doesn't work under 2.0.34 (does apparently under
    2.2.x) ).
  * Fixed the entry that swat's postinst script adds to /etc/inetd.conf
    so it is '#<off># swat\t\tstream\ttcp\tnowait.400 ...' instead of
    '#<off>#swat\t\tstream\ttcp\tnowait.400 ...'. The old way caused
    'update-inetd --enable swat' to leave the entry for swat disabled.
    Thanks to Dave Burchell <burchell@inetnebr.com> for finding out
    this problem. This closes #48762 (swat uses non-standard syntax to 
    comment out inetd.conf entry).
  * /usr/sbin/swat does not think anymore that the smbd daemon lives
    in /usr/local/samba/bin/. To fix this I am running now source/configure
    with "--prefix=/usr --exec-prefix=/usr". This closes #47716 (samba
    'swat' fails: incorrect hardwired path in the binary).

 -- Eloy A. Paris <peloy@debian.org>  Sun, 31 Oct 1999 03:42:38 -0500

samba (2.0.5a-3) unstable; urgency=low

  * I am pretty darn busy with my MBA, I apologize for the long time it's
    taking to squash bugs in the Samba packages.
  * Built with debhelper v2 for FHS compliancy. Changed a couple of
    things in debian/rules to accomodate for the new place for the docs.
    I also had to change debian/{samba.postinst,samba.prerm,swat.postinst}
    to make sure that the symlink from /usr/doc/xxx exists and points to
    /usr/share/doc/xxx (the reason for this is that I am not letting
    debhelper to create these scripts for me automatically).
  * Built with latest libc6.
  * smbfs: finally, the nasty bug that causes smbmount to die after
    a while is gone thanks to Ben Tilly <Ben_Tilly@trepp.com>.
    The problem was just a typo in source/client/smbmount.c.
    This closes grave bug #42764 (smbmount dies) and #43341 
    (smbfs-2.2.x won't function after a while).
  * Fixed the smbmount wrapper script to eliminate a bashism (closes
    #45202 - "wrapper scripts use $* instead of "$@") and to recognize 
    2.3.x and 2.4.x kernels (closes #47688 - "smbfs: does not recognize 
    kernel 2.3.x").
  * Added a check to the smbmount wrapper script to see if the
    kernel has support for smbfs, as suggested by Jeroen Schaap
    <J.Schaap@physiology.medfac.leidenuniv.nl>.
  * swat's man page is now part of the swat package, not of the samba
    package. This closes #44808 (Samba has a man page for swat, but 
    the binary is not included).
  * The interface program smbrun is not longer needed by smbd because
    of the availability of execl() under Linux. Because of this, the
    smbrun is not even being compiled. Since there is no need for smbrun
    now, the smbrun man page was taken out of the samba package. This
    closes #45266 (/usr/bin/smbrun missing).
  * smbpasswd is now part of the samba-common package, and not part of
    the samba package. This is to let administrators that do not want
    to install a full Samba server administer passwords in remote
    machines. This closes bug #42624 (smbpasswd should be included in 
    smbclient). This bug report also suggests that swat becomes part of 
    the samba package, that smbfs becomes part of the smbclient package,
    and that the binary smbpasswd becomes part of the smbclient package.
    I moved smbpasswd to the samba-common package but I am reluctant to 
    do the other things the bug report suggests.
  * In order to keep dpkg happy when moving smbpasswd from the samba
    package to samba-common, I had to add a "Replaces: samba (<= 2.0.5a-2)"
    in the control section of the samba-common package and a
    "Replaces: samba-common (<= 2.0.5a-2)" in the control section of the
    samba package (in debian.control).
  * Samba is now being compiled with the "--with-netatalk" option. This
    closes #47480 (Could samba be compiled with the --with-netatalk option).
  * All packages that depend on samba-common have a versioned dependency
    now. This was accomplished by adding "(= ${Source-Version})" to the
    relevant sections of debian/control. Thanks t Antti-Juhani Kaijanaho
    <gaia@iki.fi> for the hint. This closes #42985 (samba should probably
    have a versioned depends on samba-common).
  * Made sure the file docs/textdocs/DIAGNOSIS.txt gets installed in all
    the Samba packages. This closes bug #42049 (no DIAGNOSTICS.txt file).
  * Added the smbadduser helper script to the samba package. This closes
    #44480 (Samba doesn't come with the smbadduser program).
  * Applied patch from szasz@triton.sch.bme.hu that prevents smbmount
    to leave an entry in /etc/mtab for a share that could not be mounted
    because of invalid user of password. The patch also allows smbumount
    to unmount the share in the event that something goes wrong with the
    smbmount process. This closes bug #48613 (Mount/umount problems + 
    patch) as well as #44130 (failed mount is still mounted).
  * smbmount-2.2.x is now setuid root. This is needed for the patch
    applied above to be effective. If smbmount-2.2.x is not setuid root
    then an entry will be left in /etc/mtab even when the mount
    fails. I had to add "usr/bin/smbmount-2.2.x" to debian/smbfs.suid
    for this to work.

 -- Eloy A. Paris <peloy@debian.org>  Wed, 27 Oct 1999 10:36:13 -0400

samba (2.0.5a-2) unstable; urgency=low

  * This version is basically the same as 2.0.5a-1 but it was compiled
    on a Potato system with glibc2.1. See below the change log for 2.0.5a-1
    for more information.

 -- Eloy A. Paris <peloy@debian.org>  Tue, 27 Jul 1999 02:25:29 -0400

samba (2.0.5a-1) stable; urgency=high

  * I'm back from the Honey Moon. We are pretty busy because we are moving
    to Pittsburgh (from Caracas, Venezuela) in aprox. 24 hours and we still
    have plenty of things to pack and to do. Samba 2.0.5 was released
    while I was in the Honey Moon and it is just now (almost 3 AM) when
    I have time to package it.
  * Because of the security problems fixed in 2.0.5, this upload goes
    to both stable and unstable (the Security Team asked for this).
  * This release (2.0.5a-1) was compiled on a Slink system. 2.0.5a-2 will
    be compiled on a Potato system.
  * Added a "Replaces: samba (<= 1.9.18p10-7)" to the samba-common
    section in debian/control (as suggested by Steve Haslam
    <araqnid@debian.org>) to fix the problems that appear when upgrading 
    from the Samba package in Slink. Please test this as I am completely 
    unable to do so. This should fix bug #39818 (Upgrading Samba from the 
    Slink version).
  * Removed the hacks to the autoconf stuff that I added to 2.0.4b-2 in 
    order to have defined several socket options when compiling with
    Linux 2.2.x kernel headers - the fix is now upstream.
  * Finally!!! smbmount was re-written (thanks Tridge :-) to use a command
    line syntax similar to the one used by the old smbmount (for 2.0.x 
    kernels). This means that the wrapper script is no longer necessary
    so I removed it. In its place there is a simple wrapper script that
    calls smbmount-2.0.x or smbmount-2.2.x depending on the kernel that is
    running.
  * Because of the wedding, the Honey Moon, and our move to Pittsburgh,
    I can't work on fixing other bugs in this release.

 -- Eloy A. Paris <peloy@debian.org>  Tue, 27 Jul 1999 02:18:51 -0400

samba (2.0.4b-3) unstable; urgency=low

  * Stupid mistake: I forgot to add /usr/bin/smbumount to debian/smbfs.files
    and because of this /usr/bin/smbumount was part of the samba package
    instead of part of the smbfs package.

 -- Eloy A. Paris <peloy@debian.org>  Thu,  1 Jul 1999 01:51:24 -0400

samba (2.0.4b-2) unstable; urgency=low

  * Dark (and archive maintainers): please remove from Potato the smbfsx 
    binary package and also the old source package for smbfs. smbfs and 
    smbfsx have been merged starting with this version.
  * Merged the old smbfs package with Samba. Now there is only one package
    for the smbfs utilities and is called "smbfs". The package smbfsx
    does not exist any more and this new smbfs package must be used
    for both 2.0.x and > 2.1.x kernels.
  * A wrapper script was added to handle the syntax change in smbmount
    in the new smbfs utilities (required for kernels > 2.1.70). The
    home page for this script is http://www.wittsend.com/mhw/smbmount.html.
    Please _note_ that this will change (for good) in Samba 2.0.5 :-)
  * Added debian/smbumount.sh. It's another wrapper that calls smbumount-2.2.x
    or smbumount-2.0.x depending on the kernel currently running.
  * Not using -t for savelog in cron.weekly script.
  * Recompiled without libreadlineg-dev (Samba does not seem to be using
    it so unnecessary dependencies are produced).
  * glibc2.1 build.
  * Removed smbpasswd.8 man page from the debian/ directory because it is
    now being provided upstream.
  * Got rid of the ugly hack I put in source/lib/util_sock.c to have
    IPTOS_LOWDELAY and IPTOS_THROUGHPUT defined. Now I patched the
    autoconf stuff to #include <netinet/ip.h>. I've sent the patch to
    Jeremy Allison so we have this upstream.

 -- Eloy A. Paris <peloy@debian.org>  Mon, 28 Jun 1999 17:47:19 -0400

samba (2.0.4b-1) unstable; urgency=low

  * New upstream release. This release fixes the following Debian bugs:
    #33838 (Amanda/ Samba 2.0.2 and backing up large filesystems) and
    #33867 (Amanda 2.4.1 and Samba 2.0.2 and large filesystems). Jeremy
    Allison released Samba 2.0.4 and found out that there were a couple
    of minor bugs so he released 2.0.4a. Then he found out about more
    serious bugs and released 2.0.4b. I have built this package several
    times between yesterday and today because of this. Now I am releasing
    the Debian packages for Samba with what I believe will be the latest
    release the Samba Team will make at least in the next 4 days (Jeremy
    is taking a short vacation).
  * Still compiling against glibc2.0 (sorry about that :-)
  * Hacked source/smbwrapper/smbsh.c to fix the problem
    of smbsh not finding the shared library smbwrapper.so. It looks
    now in /usr/lib/samba/ for this file. This fixes #32971, #32989,
    #33278, #34911 and #36317.
  * Made smbfsx depend on samba-common because smbfsx uses /etc/samba/smb.conf
    and /etc/samba/codepages/. This fixes #33128 (smbmount complains about
    missing /etc/smb.conf).
  * Package swat does not depend on httpd anymore (there's no need to).
    This fixes #35795 (swat requires httpd).
  * Renamed smbmount-2.1.x and smbumount-2.1.x to smbmount-2.2.x and
    smbumount-2.2.x. Same applies to the man pages.
  * Changed minor type in smbmount's man page (changed "\"" by "\'"). This
    fixes #34070 (wrong quotes in manpage).
  * Used Fabrizio Polacco's <fpolacco@icenet.fi> procedure to create the
    Debian package for Samba. This closes #35781 (samba has no pristine 
    source).
  * Changes to /etc/cron.weely/samba: rotate /var/log/{nmb,smb}.old only
    if the size of either is different than 0. Also, added comments at the
    beginning of this script to explain how rotation of log files works in
    Samba. Thanks to ujr@physik.phy.tu-dresden.de (Ulf Jaenicke-Roessler)
    for the suggestions. This closes #37490 (cron.weekly script rotates not
    used [sn]mb.old files). As I side effect, this should also close
    #31462 (still trouble with /etc/cron.weekly/samba).
  * Check for old /etc/pam.d/samba file which is not provided by this version
    of the Debian Samba package but was provided in older versions. If this
    file exists we delete it. We check for this in the postinst. This closes
    #37356 (samba put stuff in pam.d that pam complains about) and #34312 
    (libpam0g: questions during upgrade).
  * Make sure the mode of /etc/samba/smbpasswd is set to 600. This is done
    in the postinst script. This closes #35730 (Security problem with 
    /etc/samba/smbpasswd when upgrading from samba 1.9.18p8-2 to 2.0.3-1).
  * I have just checked and it looks like #28748 (smbfsx doesn't "return ")
    has been fixed. This might have been fixed since a long time ago.
  * Long long standing bug #18488 (smbclient: internal tar is broken) is
    closed in this release of Samba. The bug might have been closed for a 
    long long time, but I did not check for this before.
  * Temporary fix to the annoying "Unknown socket option IPTOS_LOWDELAY"
    message. This fixes #33698 (socket option IPTOS_LOWDELAY no longer works),
    #34148 (warnings from smbd) and #35333 (samba warnings).

 -- Eloy A. Paris <peloy@debian.org>  Thu, 20 May 1999 00:35:57 -0400

samba (2.0.3-1) unstable; urgency=low

  * New upstream version.
  * Removed the convert_smbpasswd.pl program I created and put in
    /usr/doc/samba/ because there's a convert_smbpasswd script in the
    upstream sources that does the same thing. I modified the postinst
    script to use this script instead of the one I created.

 -- Eloy A. Paris <peloy@debian.org>  Sun, 28 Feb 1999 01:35:37 -0400

samba (2.0.2-2) unstable; urgency=low

  * Updated the README.Debian file.
  * Updated the description of the samba package in the control file.
  * The binaries smbmnt and smbumount-2.1.x in the smbfsx package are now
    installed setuid root as they should be. This was done by doing a
    a "chmod u+s" for each binary in debian/rules and by creating the 
    file debian/smbfsx.suid.
  * Minor patch to source/client/smbumount.c to allow normal users
    to umount what they have mounted (problem was a kernel vs. libc6
    size mismatch). I sent the patch upstream.
  * Created debian/smbwrapper.dirs so the directory /usr/lib/samba/ is
    created.
  * Modified debian/rules to move smbwrapper.so from debian/tmp/usr/bin/ to
    debian/smbwrapper/usr/lib/samba/.
  * Hacked source/smbwrapper/smbsh.c to fix the problem
    of smbsh not finding the shared library smbwrapper.so.

 -- Eloy A. Paris <peloy@debian.org>  Thu, 11 Feb 1999 18:11:34 -0400

samba (2.0.2-1) unstable; urgency=low

  * New upstream version.

 -- Eloy A. Paris <peloy@debian.org>  Thu, 11 Feb 1999 01:35:51 -0400

samba (2.0.1-1) unstable; urgency=low

  * New upstream version.

 -- Eloy A. Paris <peloy@debian.org>  Sat,  6 Feb 1999 06:51:18 -0400

samba (2.0.0final-4) unstable; urgency=low

  * The samba postinst made an unwarranted assumption that the file
    /etc/samba/smbpasswd exists. If the file did not exist (which is
    perfectly valid) the postinst will fail. This fixes #32953.

 -- Eloy A. Paris <peloy@debian.org>  Fri,  5 Feb 1999 23:32:46 -0400

samba (2.0.0final-3) unstable; urgency=low

  * Added to debian/control a "Depends: ${shlibs:Depends}" line for the
    samba-common package so dependencies for this package are set
    correctly (thanks to Dark for pointing this out).

 -- Eloy A. Paris <peloy@debian.org>  Thu,  4 Feb 1999 09:45:21 -0400

samba (2.0.0final-2) unstable; urgency=low

  * Finally!!! The first upload to unstable. Sorry for the delay folks
    but I have been quite busy lately :-) Another reason for the delay
    is that I wanted to ease the migration from Samba 1.9.18p10 and
    before to Samba 2.0.0. I changed the location of the config. files 
    from /etc/ to /etc/samba/ and this made things a little bit harder.
  * This package needs 2.2 kernel headers to compile (well, this is
    true for the smbfsx package, all others compile fine with 2.0 kernel
    headers).
  * Created a preinst script for the samba package to take care of the
    location migration of smb.conf (from /etc/ to /etc/samba/). The
    preinst script also takes care of moving /etc/smbpasswd to its new
    location (/etc/samba/).
  * Created postinst and postrm scripts to add/remove an entry for swat
    in /etc/inetd.conf.
  * I had forgotten to install the sambaconfig script so I changed
    debian/rules to install this script.
  * Added a postrm script for the samba package (I had forgotten to add 
    this script to the new Samba packages after the migration from 1.9.18 
    to 2.0.0).
  * Created a small Perl script that is called from the samba postinst
    to convert the smbpasswd from the old format used in version prior
    to 2.0.0 to the new one used in 2.0.0 and beyond.
  * The upgrade process should be automatically now. Please let me know
    of any problems you encounter.

 -- Eloy A. Paris <peloy@debian.org>  Sat, 23 Jan 1999 09:34:10 -0400

samba (2.0.0final-1) experimental; urgency=low

  * Finally!!! Samba 2.0.0 is here! I am not uploading to unstable
    because I still have to work out the migration from the old
    samba packages to the new ones. I also need to work more on the
    new swat package.

 -- Eloy A. Paris <peloy@debian.org>  Thu, 14 Jan 1999 22:40:02 -0400

samba (2.0.0beta5-1) experimental; urgency=low

  * New upstream version.

 -- Eloy A. Paris <peloy@debian.org>  Tue,  5 Jan 1999 00:37:57 -0400

samba (2.0.0beta4-1) experimental; urgency=low

  * New upstream version.

 -- Eloy A. Paris <peloy@debian.org>  Wed, 23 Dec 1998 18:37:45 -0400

samba (2.0.0beta3-1) experimental; urgency=low

  * New upstream version.
  * I have just realized that the documentation patches (for man pages)
    that I used for the 1.9.18 release are not longer necessary because
    there was a major re-write of all the Samba documentation that added
    the missing bits of information. So, I have just removed these minor
    patches.

 -- Eloy A. Paris <peloy@debian.org>  Tue,  8 Dec 1998 12:00:30 -0400

samba (2.0.0beta2-1) experimental; urgency=low

  * New upstream version.
  * This new version fixes the potential security problem that
    was posted to debian-private (using the "message command" parameter
    to execute arbitrary commands from messages sent from LinPopUp).
  * Changed /etc/init.d/samba to use one of the variables stored in
    /etc/samba/debian_config to know how Samba is being run (from inetd or
    as daemons) instead of grepping /etc/inetd.conf which may not exist
    if the user is running xinetd (this fixes bug #29687 - assumes using 
    vanilla inetd)

 -- Eloy A. Paris <peloy@debian.org>  Mon, 23 Nov 1998 23:32:03 -0400

samba (2.0.0beta1-1) experimental; urgency=low

  * First beta release of the samba-2.0.0 code. Before the beta I was
    working with sources downloaded directly from the CVS server. This
    package goes into experimental and I plan to release the new
    samba to unstable as soon as it gets out of beta.
  * Created several packages out of the Samba sources. They are:
    samba (nmbd and smbd daemons + related programs), smbclient (FTP
    like command line utility to retrieve files from SMB servers),
    swat (Samba Web Administration Tool), samba-common (common files
    used by samba, smbclient and swat), smbfsx (smbfs utilities for
    kernels >= 2.1.70), smbwrapper and samba-doc (Samba documentation).
  * Refreshed debian/samba-doc.docs so recently added docs. are
    installed in the samba-doc package. New additions include man
    pages in the /usr/doc/samba-doc/htmldocs/ directory.
  * Deleted Debian specific nmblookup(1) man page as it is now upstream.
  * Added smbtorture to smbclient package.
  * Moved rpcclient from the samba package to the smbclient package.
  * The Samba daemons (nmbd and smbd) now create a PID file so I changed
    all calls to start-stop-daemon to use the PID file.
  * Fixed debian/rules to install mksmbpasswd (fixes #27655).
  * Modified /etc/init.d/samba so nmbd is started without the -a (append
    to the log file instead of overwrite) switch. The new behavior of
    nmbd is to NOT overwrite log files, so the -a switch can be deleted
    safely.
  * Moved from debstd to debhelper.

 -- Eloy A. Paris <peloy@debian.org>  Thu,  1 Oct 1998 08:37:41 -0400

samba (1.9.18p10-5) frozen unstable; urgency=high

  * Oppsss!!! While fixing bug #26884 I introduced a bug even worse than
    the one I was trying to fix: in /etc/init.d/samba I got rid of the test
    that tells us whether the Samba daemons are running from inetd or as
    standalone daemons. I corrected the problem by editing again
    /etc/init.d/samba to uncomment the test.
  * Wishlist bug #28298 (typos in samba) was fixed.
  * Wishlist bug #28309 (typos in smb.conf) was fixed.

 -- Eloy A. Paris <peloy@debian.org>  Wed, 28 Oct 1998 09:11:47 -0400

samba (1.9.18p10-4) unstable; urgency=low

  * Minor patch to debian/rules to delete *substvars instead of only
    substvars when doing a "debian/rules clean" (thanks to Daniel Jacobowitz
    <dmj@andrew.cmu.edu> for this).
  * Small patch to source/shmem_sysv.c that eases compilation under
    glibc-2.1 (thanks to Daniel <dmj@andrew.cmu.edu> for this).

 -- Eloy A. Paris <peloy@debian.org>  Thu, 17 Sep 1998 15:33:49 -0400

samba (1.9.18p10-3) unstable; urgency=low

  * Patched smbclient again to fix minor formatting problem introduced
    by Magosanyi Arpad's smbclient patch.

 -- Eloy A. Paris <peloy@debian.org>  Thu,  3 Sep 1998 11:03:23 -0400

samba (1.9.18p10-2) unstable; urgency=low

  * Sync'ed include files for the smbfs utilities with the ones in
    kernel 2.1.119.
  * Added to the /usr/doc/samba/examples/ directory a new script called 
    wins2dns (courtesy of Jason Gunthorpe <jgg@deltatee.com>) that 
    generates BIND sonze files for hosts in the WINS database.
  * Patched smbclient to include enhancements by Magosanyi Arpad 
    <mag@bunuel.tii.matav.hu> that make scripting easier.

 -- Eloy A. Paris <peloy@debian.org>  Fri, 28 Aug 1998 13:34:54 -0400

samba (1.9.18p10-1) stable unstable; urgency=low

  * New upstream version (see /usr/doc/samba/WHATSNEW.txt for a
    description of what has changed). I built a 1.9.18p9-1 but I
    never released it because an obscure bug was found just a couple
    of days before the official release, so the Samba Team stopped
    the rollover of 1.9.18p9.
  * Updated documentation (new files were added to the docs/ directory
    that were not installed in /usr/doc/samba/).
  * Fixed long standing bug #7695 (smb.conf's man page doesn't document
    'printing=lprng') - I made a couple of changes to the man page to 
    include references to lprng.
  * Fixes bug #24930 (samba needs to suggest psmisc?). I don't think it
    is necessary to make samba suggest psmisc just because the postinst
    script mentions to call killall. So, I removed all references to
    "killall" in the scripts.
  * Fixes bug #25999 (Samba does not by default work with unix password
    sync): I added the "passwd program" and "passwd chat" parameters to
    the sample smb.conf to reflect the Debian environment.

 -- Eloy A. Paris <peloy@debian.org>  Fri, 21 Aug 1998 08:59:18 -0400

samba (1.9.18p9-1) unstable; urgency=low

  * New upstream version (see /usr/doc/samba/WHATSNEW.txt for a
    description of what has changed).
  * Removed Jeremy Allison's patch applied to 1.9.18p8-2 because it is
    now part of the new upstream version.
  * Corrected small typo in addtosmbpass' man page (fixes #25629).

 -- Eloy A. Paris <peloy@debian.org>  Tue, 11 Aug 1998 08:53:08 -0400

samba (1.9.18p8-2) frozen unstable; urgency=medium

  * Applied patch received from Jeremy Allison (Samba Team) that fixes
    "grave" bug #23903 (samba maps username before authenicating with 
    NT password server).
  * Added a "sleep 2" between "start-stop-daemon --stop" and
    "start-stop-daemon --start" in /etc/init.d/samba so when this script
    is called with the "restart" parameter the Samba daemons are restarted
    properly. This fixes bug #24211 (init.d script doesn't restart).
  * Sent start-stop-daemon output in /etc/init.d/samba to /dev/null to
    avoid annoying warning messages.
  * Added perfomance tune parameters to sample /etc/smb.conf (SO_SNDBUF=4096
    and SO_RCVBUF=4096 to "socket options" in /etc/smb.conf). I can't
    find who sent this suggestion to me. If you are listening, drop me a
    note and I'll put your name here :-)

 -- Eloy A. Paris <peloy@debian.org>  Mon, 29 Jun 1998 08:45:01 -0400

samba (1.9.18p8-1) frozen unstable; urgency=low

  * New upstream release that fixes _lots_ of "ugly" bugs. The list of
    fixed bugs is too long to include here (see /usr/doc/samba/WHATSNEW.txt).
  * Fixed postinst to quote arguments to if [ arg .. ] constructs
    (fixes #22881).
  * Applied Jeremy Allison's patch (posted to the samba-ntdom mailing
    list) that solves a problem with username maps (the Samba Team did
    not catch this problem before final 1.9.18p8).
  * Made /etc/init.d/samba to print out a warning when Samba is running
    from inetd and the user runs /etc/init.d/samba to start|stop|restart
    Samba (there's no point on doing this because inetd will start the
    daemons again when there is traffic on UDP port 137-139).

 -- Eloy A. Paris <peloy@debian.org>  Sat, 13 Jun 1998 00:18:25 -0400

samba (1.9.18p7-4) frozen unstable; urgency=medium

  * Fixes the serious problem of having the WINS name server
    database getting deleted at boot time. That happened because the
    WINS database was being stored under /var/lock/samba/ and all files
    under /var/lock/ are deleted at boot time. The place where the WINS
    database is stored was moved to /var/samba/.

 -- Eloy A. Paris <peloy@debian.org>  Mon, 18 May 1998 20:24:29 -0400

samba (1.9.18p7-3) stable; urgency=high

  * Libc5 version for Bo (stable) that fixes the recently reported
    security hole.

 -- Eloy A. Paris <peloy@debian.org>  Mon, 18 May 1998 20:19:33 -0400

samba (1.9.18p7-2) frozen unstable; urgency=low

  * Added patches from the non-mantainer upload that make us able
    to compile Samba on Alpha systems. This fixes bug #22379.

 -- Eloy A. Paris <peloy@debian.org>  Wed, 13 May 1998 20:38:51 -0400

samba (1.9.18p7-1) frozen unstable; urgency=low

  * New upstream release (just bug fixes, no new functionality).

 -- Eloy A. Paris <peloy@debian.org>  Wed, 13 May 1998 11:47:32 -0400

samba (1.9.18p6-2) frozen unstable; urgency=low

  * Uploaded to frozen (I forgot to upload last version to frozen
    so it got installed only in unstable).

 -- Eloy A. Paris <peloy@debian.org>  Tue, 12 May 1998 18:10:17 -0400

samba (1.9.18p6-1.1) unstable; urgency=low

  * non-maintainer upload for Alpha
  * patch needed for source/quota.c (_syscall4() confusion)

 -- Paul Slootman <paul@debian.org>  Tue, 12 May 1998 20:39:13 +0200

samba (1.9.18p6-1) unstable; urgency=low

  * New upstream release that fixes a possible buffer overflow.
    This security hole was reported on BugTraq by Drago. The
    previous Debian version (1.9.18p5-1) was not released because
    1.9.18p5 and 1.9.18p6 were released very closely.

 -- Eloy A. Paris <peloy@debian.org>  Mon, 11 May 1998 20:28:33 -0400

samba (1.9.18p5-1) unstable; urgency=low

  * New upstream release (no new funcionality, just bug fixes - see 
    /usr/doc/samba/WHATSNEW.txt.gz).
  * Backed off Debian patches that were added upstream.

 -- Eloy A. Paris <peloy@debian.org>  Mon, 11 May 1998 08:43:53 -0400

samba (1.9.18p4-2) frozen unstable; urgency=low

  * Patched smbclient(1) man page to not reference the unsopported
    -A parameter (fixes #6863).
  * Changes to start nmbd with the -a option (in /etc/init.d/samba
    and in the entry added to /etc/inetd.conf).
  * Fixed typo in sample smb.conf (fixes #21484).
  * Fixed yet another typo in sample smb.conf (fixes #21447).
  
 -- Eloy A. Paris <peloy@debian.org>  Fri, 17 Apr 1998 22:19:23 -0400

samba (1.9.18p4-1) frozen unstable; urgency=low

  * New upstream version that fixes several bugs.
  * New scheme for keeping track of Debian specific configuration.
    This new scheme fixes bug #18624 (Samba always asks the user about
    configuration options). New scheme stores Debian specific
    configuration information in /etc/samba/debian_config.
  * Changes to /usr/sbin/sambaconfig, prerm and postinst to support the 
    new configuration scheme.
  * Moved required kernel 2.1.x include files inside the source tree
    so I don't have to do very nasty things like creating crazy
    symlinks in /usr/include to make this package compile. This
    allows non-root users to build the package and fixes bug
    #20104.
  * Fixed address of the FSF in /usr/doc/samba/copyright (problem
    reported by lintian).
  * The /etc/init.d/samba script now supports the force-reload
    argument, as required by the policy (problem reported by lintian).
  * Added a "rm /etc/cron.weekly/samba" at the end of the postinst.
  * Now the samba package can be installed even if no nmbd or smbd processes 
    are running. This fixes the following bugs: #8917, #9334, #10268, 
    #10411, #11146 and #13387.
  * Provides the original README in /usr/doc/samba. This fixes bug #9693.
  * Added a --no-reload option to sambaconfig to not reload Samba
    after configuration.
  * Created man pages for sambaconfig(8), addtosmbpass(8),
    mksmbpasswd(8) and nmblookup(1).
  * Corrected small typo in sample /etc/smb.conf.
  * Added two new parameters to /etc/smb.conf: "preserver case" and
    "short preserve case".
  * "rm -Rf /var/lock/samba" in postrm when package is being purged.
  * Patched upstream source (nmbd.c) to not overwrite log files when
    nmbd is called with the -a parameter (fixes #17704: nmbd ignores
    -a option).
  * /etc/init.d/samba now starts the nmbd daemon with the -a parameter
    to not overwrite log files.

 -- Eloy A. Paris <peloy@debian.org>  Mon, 23 Mar 1998 21:22:03 -0400

samba (1.9.18p3-1) unstable; urgency=low

  * New upstream version.
  * Oppsss!!! I really screwed it up (actually, debstd did).
    1.9.18p2-2 still contained man pages (smbmount and smbumount) part
    of other packages. This version does have this corrected. If not,
    I no longer deserve to be a Debian developer! So, this version
    fixes bug #18438 and some of the bugs I claimed to fix in
    1.9.18p2-2. Oh, by the way, I fixed the problem by running debstd
    with -m in debian/rules (man pages are installed by "make install"
    so it's a bad idea to re-install man pages with debstd).

 -- Eloy A. Paris <peloy@debian.org>  Mon, 23 Feb 1998 17:32:42 -0400

samba (1.9.18p2-2) unstable; urgency=low

  * Fixes bugs #18017, #17999, #17961, #17932: old 1.9.18p2-1 provided
    a man page for smbmount, which conflicts with package smbfs. This
    was solved by creating a multi-binary package that produces
    package samba and new package smbfsx.
  * Fixes bug #18000 (typo in postinst).
  * Fixes bug #17958 (postinst asks obsolete question). Actually,
    the question is still asked, but only if Samba is run as daemons.
  * Created a multi-binary package from the Samba sources: package
    samba and new package smbfsx which provides SMB mount utilities
    for kernels > 2.1.70.

 -- Eloy A. Paris <peloy@debian.org>  Mon,  9 Feb 1998 19:47:05 -0400

samba (1.9.18p2-1) unstable; urgency=low

  * New upstream version.
  * Removed /etc/cron.weekly/samba because Samba does not handle well
    rotation of log files (if the log file is rotated Samba will
    continue to log to the rotated file, instead of the just created
    one). In any case, Samba will rotate log files after an specific
    file size.

 -- Eloy A. Paris <peloy@debian.org>  Tue, 27 Jan 1998 22:34:27 -0400

samba (1.9.18p1-2) unstable; urgency=low

  * Created a multi-binary package out of the Samba sources to provide
    packages samba and smbfsx (userland utilities to work with
    smbfs with kernels > 2.1.x.

 -- Eloy A. Paris <peloy@debian.org>  Sat, 17 Jan 1998 09:23:48 -0400

samba (1.9.18p1-1) unstable; urgency=low

  * New upstream version.
  * Created /etc/cron.daily/samba to save a copy of /etc/smbpasswd in
    /var/backups/smbpasswd.bak.

 -- Eloy A. Paris <peloy@debian.org>  Wed, 14 Jan 1998 13:40:56 -0400

samba (1.9.18alpha14-1) unstable; urgency=low

  * New upstream version.
  * Added a note to the postinst script telling the user that he/she
    needs to run smbpasswd manually after creating a new /etc/smbpasswd
    from /etc/passwd.

 -- Eloy A. Paris <peloy@debian.org>  Tue, 23 Dec 1997 23:44:37 -0400

samba (1.9.18alpha13-1) unstable; urgency=low

  * New upstream version.

 -- Eloy A. Paris <peloy@debian.org>  Tue, 16 Dec 1997 13:02:32 -0400

samba (1.9.18alpha12-1) unstable; urgency=low

  * New upstream version.
  * Conflicts with the sambades package because the new Samba 1.9.18
    series do not depend on the DES libraries to support encrypted
    passwords.
  * Added parameter "encrypt passwords = yes" to /etc/smb.conf.
  * Compiled with support for quotas in disk_free().
  * Home directories are now exported read only by default.
  * Re-worked debian/rules.
  * Re-worked sample smb.conf.

 -- Eloy A. Paris <peloy@debian.org>  Thu,  4 Dec 1997 22:50:34 -0400

samba (1.9.17p4-1) unstable; urgency=low

  * New upstream version.
  * Made /etc/smb.conf readable by everybody because some Samba utilities
    will fail otherwise when run by non-root users.
  * Dropped PAM support while the PAM libraries are ported to libc6.

 -- Eloy A. Paris <peloy@debian.org>  Tue, 21 Oct 1997 18:08:49 -0400

samba (1.9.17p3-1) unstable; urgency=low

  * New upstream version.
  * Made /etc/smb.conf readable only by root as suggested by smbd's man page.

 -- Eloy A. Paris <peloy@debian.org>  Wed, 15 Oct 1997 09:21:25 -0400

samba (1.9.17p2-2) unstable; urgency=low

  * Running Samba as daemons instead of from inetd.
  * Removing netbios entries in /etc/inetd.conf.

 -- Eloy A. Paris <peloy@debian.org>  Thu, 9 Oct 1997 23:37:25 -0400

samba (1.9.17p2-1) unstable; urgency=low

  * New upstream version that fixes a serious security hole.
  * Removed Debian patches added in 1.9.17-1 and 1.9.17p1-1 because
    these patches are now part of the upstream release.

 -- Eloy A. Paris <peloy@debian.org>  Sun, 28 Sep 1997 22:54:33 -0400

samba (1.9.17p1-1) unstable; urgency=low

  * New upstream version.
  * Defined symbol _LINUX_C_LIB_VERSION_MAJOR as 6 in includes.h to shut up
    compiler warnings.
  * Included rpcsvc/ypclnt.h in includes.h to shut up compiler warnings.
  * Included crypt.h to have function prototype for crypt().
  * Included netinet/tcp.h to have some socket options included.
  * Included netinet/ip.h to have some socket options included.
  * Linking with libcrypt (LIBM='... -lcrypt'). Without including this
    library smbd generates a seg. fault when authenticating users (?).

 -- Eloy A. Paris <debian.org>  Wed, 10 Sep 1997 22:09:18 -0400

samba (1.9.17-1) unstable; urgency=low

  * New upstream version (called the "Browse Fix Release")
  * Added the option --oknodo to the start-stop-daemon invocation in prerm
    script. This was because the prerm was failing because start-stop-daemon
    was returning an error code if no nmbd or smbd daemons were found
    to kill.
  * The function yp_get_default_domain(), referenced in three source
    files was part of libc5 but with libc6 (glibc2) it has been moved
    to libnss_nis. Since the linker was unable to find the function
    I had to add LIBSM='-lnss_nis' to debian/rules.
  * Added -DNO_ASMSIGNALH and -DGLIBC2 to FLAGSM in debian/rules
    because compiling was failing because of conflicts with glibc2.
  * Patched source/includes.h to include termios.h if GLIBC2 is defined.

 -- Eloy A. Paris <peloy@debian.org>  Wed, 27 Aug 1997 08:39:32 -0400

samba (1.9.17alpha5-1) unstable; urgency=low

  * New upstream version.

 -- Eloy A. Paris <peloy@debian.org>  Thu, 14 Aug 1997 18:05:02 -0400

samba (1.9.16p11-3) unstable; urgency=low

  * Fixed accidental omission of /etc/pam.d/samba.

 -- Klee Dienes <klee@debian.org>  Sat, 15 Mar 1997 22:31:26 -0500

samba (1.9.16p11-2) unstable; urgency=low

  * Recompiled against newer PAM libraries.
  * Added /etc/pam.d/samba.

 -- Klee Dienes <klee@debian.org>  Sat, 8 Mar 1997 01:16:28 -0500

samba (1.9.16p11-1) unstable; urgency=low

  * New upstream release.
  * Added PAM support.

 -- Klee Dienes <klee@debian.org>  Tue, 25 Feb 1997 18:00:12 -0500

samba (1.9.16p9-2) unstable; urgency=low

  * minor packaging changes

 -- Klee Dienes <klee@sauron.sedona.com>  Sun, 3 Nov 1996 11:45:37 -0700

samba (1.9.16p9-1) unstable; urgency=low

  * upgraded to new upstream version

 -- Klee Dienes <klee@sauron.sedona.com>  Sat, 26 Oct 1996 21:38:20 -0700

1.9.16alpha10-1:
 960714
 * Removed Package_Revision from control file.
 * Removed -m486 compiler option.
 * Added Architecture, Section and Priority fields to control file.
 * Upgraded to latest upstream version.
 * Uses update-inetd now.
 * Added shadow passwords support.
 * Fixed Bug#1946: nmbd won't browse

1.9.15p4-1:
 951128
 * Upgraded to latest upstream version.
   * Fixed many bugs.
   * Adds Master Browsing support.
 * Converted to ELF.
 * Fixed bug #1825 - nmbd is now killed when removing samba.

1.9.14-1:
 950926 Andrew Howell <andrew@it.com.au>
 * Upgraded to latest version.
 * Fixed Bug #1139 - samba won't print

1.9.14alpha5-1:
 * Fixes killing of inetd problem in debian.postint and debian.postrm 

1.9.14alpha5-0:
 950704 Andrew Howell <andrew@it.com.au>
 * Taken over samba package from Bruce Perens.
 * Upgraded to newest version of samba.

1.9.02-1:
 9-January-1994 Bruce Perens <Bruce@Pixar.com>
 * Added Debian GNU/Linux package maintenance system files, and
   configured for Debian systems.<|MERGE_RESOLUTION|>--- conflicted
+++ resolved
@@ -1,12 +1,14 @@
-<<<<<<< HEAD
 samba (2:4.3.2-1) UNRELEASED; urgency=medium
-=======
-samba (2:4.3.1+dfsg-1) experimental; urgency=medium
->>>>>>> e582b68e
 
   * New upstream release.
    + Drop subunit dependency, no longer used.
    + Drop ntdb dependencies, no longer used.
+
+ -- Jelmer Vernooij <jelmer@debian.org>  Sun, 06 Dec 2015 09:47:05 +0000
+
+samba (2:4.3.1+dfsg-1) experimental; urgency=medium
+
+  * New upstream release.
   * Remove libpam-smbpasswd, which is broken and slated for removal
     upstream. Closes: #799840
   * Remove lib/zlib/contrib/dotzlib/DotZLib.chm from excluded files in
@@ -14,9 +16,8 @@
   * Remove wins2dns.awk example script.
   * Remove the samba-doc package, and move examples files from it to
     relevant other packages. Closes: #769385
-  * New upstream release.
-
- -- Jelmer Vernooij <jelmer@debian.org>  Sun, 06 Dec 2015 09:47:05 +0000
+
+ -- Jelmer Vernooij <jelmer@debian.org>  Thu, 01 Oct 2015 21:37:48 +0000
 
 samba (2:4.3.0+dfsg-2) experimental; urgency=medium
 
