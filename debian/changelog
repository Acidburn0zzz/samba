<<<<<<< HEAD
samba (2:4.9.13+dfsg-1) unstable; urgency=high

  * New upstream release:
    - CVE-2019-10197: Combination of parameters and permissions can allow user
      to escape from the share path definition
    - Drop ctdb-config-depend-on-etc-ctdb-nodes-file.patch, merged
  * ctdb: enable ceph recovery lock
  * Downgrade ctdb_mutex_ceph_rados_helper shlibdeps to recommends
  * Add gitlabracadabra.yml
  * Update salsa-ci.yml

 -- Mathieu Parent <sathieu@debian.org>  Tue, 03 Sep 2019 21:26:36 +0200

samba (2:4.9.11+dfsg-1) unstable; urgency=medium

  [ Mathieu Parent ]
  * New upstream release
    - Bump ldb Build-Depends to 2:1.5.1+really1.4.7
    - Fixes printing via smbspool backend with kerberos auth (Closes: #931481)
    - Drop security patches, merged upstream
    - libsamba-passdb.so bumped to 0.27.2
  * Enable vfs_nfs4acl_xattr (Closes: #930540)
=======
samba (2:4.10.7+dfsg-1) experimental; urgency=medium

  [ Mathieu Parent ]
  * New upstream release
    - Update patches
    - Drop nsswitch-Add-try_authtok-option-to-pam_winbind.patch, merged
    - libsamba-passdb.so bumped to 0.27.2
    - Update symbols
    - Update installed files
  * samba-libs: Fix Breaks+Replaces: libndr-standard0 (<< 2:4.0.9)
    (Closes: #910242)
  * Add missing Breaks+Replace found by piuparts (Closes: #929217)
  * Enable vfs_nfs4acl_xattr (Closes: #930540)
  * ctdb:
    - enable ceph and etcd recovery lock
    - Downgrade ctdb_mutex_ceph_rados_helper shlibdeps to recommends
  * Add gitlabracadabra.yml
  * Update salsa-ci.yml
>>>>>>> c67d9a39

  [ Rafael David Tinoco ]
  * debian/rules: Make DEB_HOST_ARCH_CPU initialized through dpkg-architecture
    (Closes: #931138)
<<<<<<< HEAD
  * CTDB NFS fixes (Closes: #929931, LP: #722201):
=======
  * CTDB NFS fixes from Ubuntu (Closes: #929931, LP: #722201):
>>>>>>> c67d9a39
    - d/p/fix-nfs-service-name-to-nfs-kernel-server.patch: change nfs service
      name from nfs to nfs-kernel-server
    - ctdb-config: depend on /etc/ctdb/nodes file
    - d/ctdb.install, d/rules: create ctdb run directory into tmpfiles.d to
      allow pid file to exist
    - added /var/lib/ctdb/* directories
    - d/ctdb.postrm: remove leftovers from /var/lib/ctdb/*
    - Add examples of NFS HA CTDB config files + helper script

<<<<<<< HEAD
 -- Mathieu Parent <sathieu@debian.org>  Mon, 08 Jul 2019 09:56:36 +0200

samba (2:4.9.5+dfsg-5) unstable; urgency=high

  * This is a security release in order to address the following defect:
    - CVE-2019-12435 zone operations can crash rpc server
  * Add missing Breaks+Replace found by piuparts (Closes: #929217)
    Thanks Andreas Beckmann!

 -- Mathieu Parent <sathieu@debian.org>  Thu, 20 Jun 2019 07:53:26 +0200

samba (2:4.9.5+dfsg-4) unstable; urgency=high

  * This is a security release in order to address the following defect:
    - CVE-2018-16860 Heimdal KDC: Reject PA-S4U2Self with unkeyed checksum

 -- Mathieu Parent <sathieu@debian.org>  Wed, 08 May 2019 21:53:16 +0200

samba (2:4.9.5+dfsg-3) unstable; urgency=high

  * This is a security release in order to address the following defects:
    - CVE-2019-3870 pysmbd:missing restoration of original umask after umask(0)
    - CVE-2019-3880 Save registry file outside share as unprivileged user
  * samba-libs: Fix Breaks+Replaces: libndr-standard0 (<< 2:4.0.9)
    (Closes: #910242)

 -- Mathieu Parent <sathieu@debian.org>  Fri, 05 Apr 2019 16:49:01 +0200

samba (2:4.9.5+dfsg-2) unstable; urgency=medium

  * Upload to unstable

 -- Mathieu Parent <sathieu@debian.org>  Sat, 30 Mar 2019 19:42:37 +0100
=======
  [ Mathieu Parent ]
  * Update d/gbp.conf, d/watch and d/README.source for 4.10
  * Drop ctdb-config-depend-on-etc-default-nodes-file.patch, merged upstream
  * Bump build-depends talloc >= 2.1.16, tdb >= 1.3.18, tevent >= 0.9.39 and
    ldb >= 2:1.5.5
  * Bump libcmocka-dev builddep to 1.1.3
  * d/rules: Remove 1.5.1+really prefix from LDB_DEPENDS
  * d/copyright:
    - s/GPL-3+/GPL-3.0+/ and s/LGPL-3+/LGPL-3.0+/
    - Move License details to end of file
    - Add waf licences
    - Add lib/replace licences
    - Update lib/{ldb,talloc,tdb} licences
  * Move to Python3 (from Ubuntu)
  * Bump debhelper from old 11 to 12.
  * Standards-Version: 4.4.0
  * Replace all reference of /var/run to /run (Closes: #934540)
  * Replace python shbang by python3 in d/*.py

 -- Mathieu Parent <sathieu@debian.org>  Thu, 29 Aug 2019 14:32:52 +0200
>>>>>>> c67d9a39

samba (2:4.9.5+dfsg-1) experimental; urgency=medium

  * New upstream release
    - Bump ldb Build-Depends to 2:1.5.1+really1.4.6
    - Drop s3-auth-ignore-create_builtin_guests-failing-without.patch, merged
    - Drop and python-gpg.patch, merged
  * Add Recommends: samba-dsdb-modules for samba-common-bin (Closes: #862467)

 -- Mathieu Parent <sathieu@debian.org>  Wed, 20 Mar 2019 21:07:02 +0100

samba (2:4.9.4+dfsg-4) unstable; urgency=medium

  * samba-libs: Add Breaks+Replaces: libndr-standard0 (<< 4) (Closes: #910242)
  * Improve AppArmor integration (Closes: #896080)
    - Install update-apparmor-samba-profile 1.2 from Christian Boltz (openSUSE)
    - Adapt update-apparmor-samba-profile: Rename apparmor profile snippet, and
      test for it's directory
    - smbd.init: Run update-apparmor-samba-profile before start
    - smbd.service: Run update-apparmor-samba-profile before start
    - Remove /etc/apparmor.d/samba/smbd-shares on purge

 -- Mathieu Parent <sathieu@debian.org>  Tue, 26 Feb 2019 22:18:19 +0100

samba (2:4.9.4+dfsg-3) unstable; urgency=medium

  [ Ivo De Decker ]
  * Remove myself from uploaders

  [ Mathieu Parent ]
  * Update debian/gitlab-ci.yml
  * Standards-Version: 4.3.0
  * Add upstream patch for python-gpg support
  * Replace Suggests: python-gpgme by Recommends: python-gpg (Closes: #876984)

 -- Mathieu Parent <sathieu@debian.org>  Fri, 15 Feb 2019 11:14:10 +0100

samba (2:4.9.4+dfsg-2) unstable; urgency=medium

  * Append +really0.02 to libparse-pidl-perl version (Closes: #918564)
  * Add apport hook (From Ubuntu)
  * Change build dependency to libglusterfs-dev (Closes: #919667)

 -- Mathieu Parent <sathieu@debian.org>  Wed, 23 Jan 2019 20:59:08 +0100

samba (2:4.9.4+dfsg-1) unstable; urgency=medium

  * New upstream release
    - Remove patches for previous security fixes, merged
    - Remove unused lintian overrides (library-not-linked-against-libc)
  * ignore create_builtin_guests() failing without a valid idmap configuration
    (Closes: #909465, #899269)

 -- Mathieu Parent <sathieu@debian.org>  Sat, 22 Dec 2018 18:32:00 +0100

samba (2:4.9.2+dfsg-2) unstable; urgency=high

  * New upstream security release
    - CVE-2018-14629 Unprivileged adding of CNAME record causing loop in AD
      Internal DNS server
    - CVE-2018-16841 Double-free in Samba AD DC KDC with PKINIT
    - CVE-2018-16851 NULL pointer de-reference in Samba AD DC LDAP server
    - CVE-2018-16852 NULL pointer de-reference in Samba AD DC DNS servers
    - because of CVE-2018-16853 (Samba AD DC S4U2Self Crash in experimental
      MIT Kerberos configuration (unsupported)), mark the MIT Kerberos build of
      the Samba AD DC as experimental (not used in Debian package)
    - CVE-2018-16857 Bad password count in AD DC not always effective
  * Prepend 1.5.1+really to ldb version

 -- Mathieu Parent <sathieu@debian.org>  Sat, 24 Nov 2018 23:21:27 +0100

samba (2:4.9.2+dfsg-1) unstable; urgency=medium

  * New upstream release
    - Bump build-dependencies to ldb 1.4.2
    - Update debian/samba-libs.install
  * d/gitlab-ci.yml:
    - Update to use include
    - allow_failure for reprotest until #912340 is fixed
  * d/rules: Replace override_dh_perl by override_dh_perl-arch (Closes: #913143)
  * debian/gitlab-ci.yml:
    - Samba sometimes needs ldb from experimental
    - Use ldb from experimental in piuparts

 -- Mathieu Parent <sathieu@debian.org>  Sat, 17 Nov 2018 17:25:10 +0100

samba (2:4.9.1+dfsg-2) unstable; urgency=medium

  [ Mathieu Parent ]
  * Enable --accel-aes=intelaesni on DEB_HOST_ARCH_CPU=amd64 instead of
    DEB_HOST_ARCH=amd64. This matches samba-libs.install and adds x32
  * Allow one to change password via passwd in default config
    - third_party: Update pam_wrapper to version 1.0.7
    - third_party: Add pam_set_items.so from pam_wrapper
    - nsswitch: Add try_authtok option to pam_winbind
    - tests: Check pam_winbind pw change with different options
    - Patch for previous 4 commits
    - debian/winbind.pam-config: Use the new try_authtok option allowing
      password change while preserving current behavior with password strength
      modules (Closes: #858923, LP: #570944)
  * README.source: use gbp pull --track-missing
  * Override library-not-linked-against-libc false positives (See #896012)
  * Fix wrong-path-for-interpreter for pidl and findsmb
  * ctdb.postrm: Fix to disable_legacy (found by piuparts) (Closes: #911530)

  [ James Clarke ]
  * Fix systemd-related build failures on non-Linux

  [ Mathieu Parent ]
  * Add Gitlab CI:
    - Subscribe to salsa-ci-team/pipeline (See salsa-ci-team/pipeline!27 and
      samba-team/samba!10)
    - Copy /etc/apt/{sources.list.d,preferences.d} in the dockerbuilder
      container (salsa-ci-team/images!9)
    - Allow daemons to start during autopkgtest (salsa-ci-team/images!10)
    - debian/gitlab-ci.yml: all jobs: Use ldb from experimental
    - debian/gitlab-ci.yml: piuparts job: Add --scriptsdir, --allow-database
      and --warn-on-leftovers-after-purge options
    - debian/gitlab-ci.yml: piuparts job: Copy apt config to allow enabling
      extra repositories
    - debian/gitlab-ci.yml: piuparts job: Use image with the following changes:
      + Add pre_install_copy_configs and post_install_remove_configs to copy,
        resp. remove config files from /etc-target to /etc
      + patch pre_remove_50_find_bad_permissions to workaround findutils bug
        #912180. Also proposed another workaround in piuparts as bug #911334
        which is merged but not yet released
  * Upload to unstable

 -- Mathieu Parent <sathieu@debian.org>  Thu, 01 Nov 2018 21:13:37 +0100

samba (2:4.9.1+dfsg-1) experimental; urgency=medium

  * New upstream release

 -- Mathieu Parent <sathieu@debian.org>  Mon, 24 Sep 2018 13:33:21 +0200

samba (2:4.9.0+dfsg-1) experimental; urgency=medium

  * Upload to experimental
  * New upstream release
    - Update d/gbp.conf, d/watch and d/README.source for 4.9
    - Remove Fix-pidl-manpage-sections.patch, Fix-spelling.patch and
      Improve-vfs_linux_xfs_sgid-manpage.patch, merged upstream
    - Bump build-depends talloc >= 2.1.14, tdb >= 1.3.16, tevent >= 0.9.37 and
      ldb >= 2:1.4.2'
    - Update paths
    - Update libsmbclient.symbols
    - ctdb.lintian-override: Remove script-not-executable override
    - Add ctdb.NEWS: "Configuration has been completely overhauled"
    - ctdb: Enable/disable legacy script in postinst/presinst

 -- Mathieu Parent <sathieu@debian.org>  Sat, 22 Sep 2018 23:04:11 +0200

samba (2:4.8.5+dfsg-1) unstable; urgency=medium

  * New upstream release
    - Bump ldb Build-depends to 2:1.4.0+really1.3.6
    - Fixes FTBFS on kFreeBSD (Closes: #883972)
    - d/rules: winbind_krb5_locator is now in the correct path
    - winbind_krb5_locator manpage has moved from section 7 to 8
  * Standards-Version: 4.2.1

 -- Mathieu Parent <sathieu@debian.org>  Thu, 30 Aug 2018 19:32:24 +0200

samba (2:4.8.4+dfsg-2) unstable; urgency=high

  * Fix typo in previous release: s/usefull/useful/
  * Prepend 1.4.0+really to ldb version to allow samba-dsdb-modules install
    (Closes: #906562, #906568)
  * Urgency still set to high

 -- Mathieu Parent <sathieu@debian.org>  Sun, 19 Aug 2018 10:08:22 +0200

samba (2:4.8.4+dfsg-1) unstable; urgency=high

  [ Andreas Hasenack ]
  * d/samba.logrotate: only try to reload the services if they are running
    (Closes: #902149)
  * Remove the deprecated "syslog" and "syslog only" options (Closes: #901138)

  [ Mathieu Parent ]
  * New upstream security release
    - CVE-2018-1139 Weak authentication protocol allowed
    - CVE-2018-1140 Denial of Service Attack on DNS and LDAP server
    - CVE-2018-10858 Insufficient input validation on client directory listing
      in libsmbclient
    - CVE-2018-10918 Denial of Service Attack on AD DC DRSUAPI server
    - CVE-2018-10919 Confidential attribute disclosure from the AD LDAP server
    - Urgency set to high
    - Bump build-depends ldb >= 1.3.5 (actually 2:1.4.0+really1.3.5) for
      CVE-2018-1140
  * smb.conf: Remove "wins support" and "wins server" comments
  * smb.conf: Improve "logging" comments
  * smb.conf: Remove "dns proxy = no", only useful as a WINS server
  * smb.conf: Propose better idmap config
  * smb.conf: Remove "passdb backend = tdbsam" as this is the default
  * smb.conf: Fix "usershare max shares" default (patched to 100 instead of 0)
  * Standards-Version: 4.2.0
  * Set Rules-Requires-Root: binary-targets as chmod is used
  * Remove override_dh_strip target as dbgsym migration is complete

 -- Mathieu Parent <sathieu@debian.org>  Fri, 17 Aug 2018 16:30:18 +0200

samba (2:4.8.2+dfsg-2) unstable; urgency=medium

  * Update panic-action script message, samba-dbg renamed to samba-dbgsym
    (Closes: #900242)
  * Ensure /var/lib/samba/dhcp.conf exists (Closes: #901585)
  * Check smb.conf with testparm, and also with samba-tool when
    server role = active directory domain controller (Closes: #900908)

 -- Mathieu Parent <sathieu@debian.org>  Mon, 18 Jun 2018 23:39:41 +0200

samba (2:4.8.2+dfsg-1) unstable; urgency=medium

  * New upstream release
    - Bump build-depends ldb >= 1.3.3
  * Fix lintian warnings with patches recently merged upstream:
    - Add Fix-pidl-manpage-sections.patch
    - Add Fix-spelling.patch
    - Add Improve-vfs_linux_xfs_sgid-manpage.patch
  * Wrap very long lines in d/rules

 -- Mathieu Parent <sathieu@debian.org>  Thu, 17 May 2018 09:58:09 +0200

samba (2:4.8.1+dfsg-2) unstable; urgency=low

  * Upload to unstable
  * Really ignore nmbd start errors when there is no non-loopback interface
    (Closes: #893762)
  * Ignore nmbd start errors when there is no local IPv4 non-loopback interface
    (Closes: #859526)
  * Fix possible-unindented-list-in-extended-description in samba-vfs-modules

 -- Mathieu Parent <sathieu@debian.org>  Tue, 15 May 2018 21:23:32 +0200

samba (2:4.8.1+dfsg-1) experimental; urgency=medium

  * New upstream release
  * Add lintian override for "smbclient: executable-is-not-world-readable
    usr/lib/x86_64-linux-gnu/samba/smbspool_krb5_wrapper 0700" (See #894720)
  * Improve samba-vfs-modules description (Closes: #776505)
  * Check smb.conf in samba-common-bin.postinst (Closes: #816301)
  * Mark libparse-pidl-perl, samba-dev, samba-dsdb-modules and samba-vfs-modules
    as"Multi-Arch: same"
  * Standards-Version: 4.1.4, no change
  * debian/smb.conf: Fix typo in comment line: sever -> server (Closes: #763648)
  * Read smb.conf until [print$] section instead of [cdrom] to preserve
    locally-defined shares (Closes: #776259)
  * Fix and improve dhcp integration:
    - dhclient3 was renamed to dhclient long time ago...
    - Remove /etc/samba/dhcp.conf on purge (Closes: #784713)
    - Move dhcp.conf out of /etc to allow ro root (Closes: #695362)
    - Update template for "Move dhcp.conf out of /etc to allow ro root"
  * Enable --accel-aes=intelaesni on DEB_HOST_GNU_CPU=x86_64 (Closes: #896196)
    - Use dh-exec to install libaesni-intel.so.0 only on amd64

 -- Mathieu Parent <sathieu@debian.org>  Sun, 29 Apr 2018 12:54:06 +0200

samba (2:4.8.0+dfsg-2) experimental; urgency=medium

  * Remove unused and outdated debian/README.debian (debian/README.Debian is
    used instead)
  * Mask services as appropriate in samba and winbind postinst (Closes: #863285)
    - mask samba-ad-dc unless server role = active directory domain controller
      (as before)
    - mask smbd and nmbd when server role = active directory domain controller
    - mask nmbd when disable netbios = yes (Closes: #866125)
  * Set smbspool_krb5_wrapper permissions to 0700 (Closes: #894720, #372270)
  * Remove Depends: samba-libs of lib{nss,pam}-winbind
  * Mark winbind "Multi-Arch: allowed" and make lib{pam,nss}-winbind depends on
    winbind:any to allow co-installation (Closes: #881100)
  * Ignore nmbd start errors when there is no non-loopback interface
    (Closes: #893762)

 -- Mathieu Parent <sathieu@debian.org>  Sun, 08 Apr 2018 22:09:53 +0200

samba (2:4.8.0+dfsg-1) experimental; urgency=medium

  [ Mathieu Parent ]
  * New major upstream version
    - Update d/gbp.conf and d/watch for 4.8
    - Update upstream source from tag 'upstream/4.8.0+dfsg'
    - Re-apply patches
    - Remove patches merged upstream:
      + no_build_system.patch
      + systemd-syslog.target-is-obsolete.patch
      + Add-documentation-to-systemd-Unit-files.patch
      + fix_kill_path_in_units.patch
      + nmbd-requires-a-working-network.patch
      + CVE-2018-1050-11343-4.7.patch
      + CVE-2018-1057-v4-7.metze01.patches.txt
    - Bump build-depends talloc >= 2.1.11~, tdb >= 1.3.15~, tevent >= 0.9.36~
      and ldb >= 2:1.3.2~
    - Drop Build-Conflicts-Arch: libaio-dev, vfs_aio_linux was dropped
    - Update debian/*.install and use debian/not-installed
    - Update debian/libsmbclient.symbols
    - Upload to experimental
  * debian/README.source
    - Update instructions
    - Convert to Markdown
    - Add a symlink from README.source to README.source.md
  * debian/rules:
    - Use the new --systemd-install-services
    - Use dh_missing --fail-missing
    - Re-order debian/rules overrides in the order they are called
    - Remove broken get-packaged-orig-source target
    - Remove unused DEB_BUILD_OPT_FOO variables
    - Add some comments
    - Move all the custom installs from override_dh_install to
      override_dh_auto_install
    - Remove --sourcedir override to dh_install "since dh_install automatically
      looks for files in debian/tmp in debhelper compatibility level 7 and
      above"
    - PIDFile= is now correctly set in *.service

  [ Louis van Belle ]
  * Update d/control, Relax Build-Depends to allow backport

 -- Mathieu Parent <sathieu@debian.org>  Mon, 19 Mar 2018 13:02:51 +0100

samba (2:4.7.4+dfsg-2) unstable; urgency=high

  [ Mathieu Parent ]
  * This is a security release in order to address the following defects:
    - CVE-2018-1050: Codenomicon crashes in spoolss server code
    - CVE-2018-1057: Unprivileged user can change any user (and admin) password
  * Fix "/etc/dhcp/dhclient-enter-hooks.d/samba returned non-zero exit status 1"
    when samba.service is disabled
    - Pick patch from Ubuntu for Launchpad #1579597
    - Fix systemd check
  * Replace override_dh_systemd_start by override_dh_installsystemd (Fixes
    ctdb starting on install and restarting on upgrade since update to debhelper
    compat 11)
  * Replace --no-restart-on-upgrade by --no-stop-on-upgrade in dh_installinit
    and dh_installsystemd
  * Add missing dh_installsystemd calls to ensure that services are properly
    unmasked and enabled in postinst

  [ Andreas Hasenack ]
  * Add extra DEP8 tests to samba (Closes: #890439):
    - d/t/control, d/t/cifs-share-access: access a file in a share using cifs
    - d/t/control, d/t/smbclient-anonymous-share-list: list available shares
      anonymously
    - d/t/control, d/t/smbclient-authenticated-share-list: list available
      shares using an authenticated connection
    - d/t/control, d/t/smbclient-share-access: create a share and download a
      file from it

 -- Mathieu Parent <sathieu@debian.org>  Fri, 02 Mar 2018 20:55:06 +0100

samba (2:4.7.4+dfsg-1) unstable; urgency=medium

  * New upstream version
    - Updates patches
    - Bump ldb build-deps to 1.2.3
  * Repository moved to salsa: Update Vcs-* fields
  * d/README.source:
    - ensure required branches exists
    - sync all required branches
  * Standards-Version: 4.1.3 (no change)
  * Move to debhelper compat 11
  * Move libpam-winbind: to section admin
  * Move libnss-winbind: to section admin

 -- Mathieu Parent <sathieu@debian.org>  Thu, 11 Jan 2018 20:49:28 +0100

samba (2:4.7.3+dfsg-1) unstable; urgency=high

  * New upstream version
    - Remove patches for CVE-2017-15275 and CVE-2017-14746, merged
    - Bump libtevent-dev to 0.9.34, to fix upstream "BUG 13130: smbd on disk
      file corruption bug under heavy threaded load"
    - Set urgency to high for this fix
  * Stop building vfs_aio_linux (Closes: #881239)
  * Print "ignore the following error about deb-systemd-helper not finding
    samba-ad-dc.service" on upgrade too (Closes: #882482).
    Thanks Julian Gilbey for the patch

 -- Mathieu Parent <sathieu@debian.org>  Thu, 23 Nov 2017 16:39:19 +0100

samba (2:4.7.1+dfsg-2) unstable; urgency=high

  * This is a security release in order to address the following defects:
    - CVE-2017-15275: s3: smbd: Chain code can return uninitialized memory when
      talloc buffer is grown.
    - CVE-2017-14746: s3: smbd: Fix SMB1 use-after-free crash bug.

 -- Mathieu Parent <sathieu@debian.org>  Sun, 12 Nov 2017 10:02:19 +0100

samba (2:4.7.1+dfsg-1) unstable; urgency=medium

  * New upstream version
  * Add lintian-override about heimdal embedded-library
  * Remove trailing spaces in debian/changelog

 -- Mathieu Parent <sathieu@debian.org>  Wed, 08 Nov 2017 07:48:31 +0100

samba (2:4.7.0+dfsg-2) unstable; urgency=medium

  * Upload to sid
  * Bump libcmocka-dev builddep to 1.1.1 (Closes: #878357)
  * Remove Skip-raw.write-tests.patch as we don't run tests
  * Remove 05_share_ldb_module, not understood
   - d/rules: /usr/lib/*/samba/share/ldb.so is not present anymore

 -- Mathieu Parent <sathieu@debian.org>  Thu, 26 Oct 2017 17:30:02 +0200

samba (2:4.7.0+dfsg-1) experimental; urgency=medium

  * New major upstream version
    - Update d/gbp.conf and d/watch for 4.7
    - Update patches
    - Remove no_build_env.patch, no more needed
    - Remove 4 patches merged upstream
    - Bump build-depends ldb >= 2:1.2.2~, tdb >= 1.3.14~, tevent >= 0.9.33~
    - Move replace from builtin to bundled libraries to fix FTBFS
    - Update d/*.install
    - Update symbols
  * Rework all patches for dep5 and "gbp pq"
  * Add libjansson-dev to Build-Depends to allow logging in JSON format
  * Lintian fixes:
    - build-depends: dh-systemd (>= 1.5) => use debhelper (>= 9.20160709)
    - Move libsmbclient-dev from priority extra to optional
    - Standards-Version: 4.1.1
    - Update samba-libs.lintian-overrides (following libsmbldap bump)

 -- Mathieu Parent <sathieu@debian.org>  Thu, 12 Oct 2017 22:09:19 +0200

samba (2:4.6.7+dfsg-2) unstable; urgency=high

  * This is a security release in order to address the following defects:
    - CVE-2017-12150: Some code path don't enforce smb signing, when they should
    - CVE-2017-12151: Keep required encryption across SMB3 dfs redirects
    - CVE-2017-12163: Server memory information leak over SMB1

 -- Mathieu Parent <sathieu@debian.org>  Tue, 19 Sep 2017 22:00:13 +0200

samba (2:4.6.7+dfsg-1) unstable; urgency=medium

  * New upstream version
    - Removed CVE-2017-11103-Orpheus-Lyre-KDC-REP-service-name-val.patch,
      merged
    - Remove s3-gse_krb5-fix-a-possible-crash-in-fill_mem_keytab.patch, merged
  * README.source: Default merge-mode of gbp has changed to replace
  * Fix samba.logrotate (Thanks Thomas A. Reim)

 -- Mathieu Parent <sathieu@debian.org>  Tue, 15 Aug 2017 23:06:36 +0200

samba (2:4.6.5+dfsg-8) unstable; urgency=medium

  * Remove dependency on update-inetd, not used anymore
  * vfs_ceph and vfs_glusterfs are linux only (d/rules part)
  * Remove build-dependency on faketime, not used anymore

 -- Mathieu Parent <sathieu@debian.org>  Sun, 23 Jul 2017 19:56:07 +0200

samba (2:4.6.5+dfsg-7) unstable; urgency=medium

  * xfslibs-dev is only available on linux
  * Fix logrotate for /var/log/samba/log.samba to send SIGHUP to all processes
    of the service (systemd only)
  * Add reportbug script for samba-common, samba and winbind (Closes: #682861)

 -- Mathieu Parent <sathieu@debian.org>  Fri, 21 Jul 2017 06:19:57 +0200

samba (2:4.6.5+dfsg-6) unstable; urgency=medium

  * libcephfs-dev is only available on linux
  * Fix libpam-winbind.prerm to be multiarch-safe (Closes: #647430)
  * Add missing logrotate for /var/log/samba/log.samba (Closes: #803924)
  * Use smbcontrol in logrotate when available (Closes: #804705)
  * From upstream: Fix outdated DNS Root servers (Closes: #865406)
  * Drop xsltproc_dont_build_smb.conf.5.patch, as #750593 is marked fixed
    (Closes: #776223)

 -- Mathieu Parent <sathieu@debian.org>  Wed, 19 Jul 2017 22:53:50 +0200

samba (2:4.6.5+dfsg-5) unstable; urgency=medium

  * Remove bug_598313_upstream_7499-nss_wins-dont-clobber-daemons-logs.patch,
    unused
  * Remove samba-ad-dc.templates
  * Remove upstart files on upgrade (Closes: #867688)
  * glusterfs-common is only available on linux
  * Remove the samba service
  * Ensure /var/log/samba permissions are set (Closes: #711138)

 -- Mathieu Parent <sathieu@debian.org>  Tue, 18 Jul 2017 23:29:44 +0200

samba (2:4.6.5+dfsg-4) unstable; urgency=high

  * This is a security release in order to address the following defects:
    - CVE-2017-11103: Orpheus' Lyre KDC-REP service name validation
      (Closes: #868209)
  * Other fixes:
    - Remove empty samba-common.maintscript (leading to empty preinst and
      prerm)

 -- Mathieu Parent <sathieu@debian.org>  Thu, 13 Jul 2017 14:38:32 +0200

samba (2:4.6.5+dfsg-3) unstable; urgency=medium

  * Remove upstart code
  * Remove empty prerm for samba and samba-common-bin (Closes: #866258,
    #866284)
  * sysv: Use --pidfile in addition to --exec to avoid matching daemons in
    containers (Closes: #810794)
  * Standards-Version: 4.0.0
    - Use https form of the copyright-format URL (Debian Policy 4.0.0)
  * Remove debian/bzr-builddeb.conf
  * Remove empty debian/diversions
  * Remove "ugly workaround to get the manpages on every architecture to be
    identical", xsltproc now honour SOURCE_DATE_EPOCH
  * Remove dh-exec shbang in libnss-winbind.install
  * Remove empty debian/libsmbclient.manpages
  * Remove pre-jessie maintscript snipsets
  * Move to debhelper compat 10 (Major change: dh_installinit command now
    defaults to --restart-after-upgrade)
  * Remove unused samba-ad-dc package metadata (Closes: #866138)
  * Fix "Non-kerberos logins fails on winbind 4.X when krb5_auth is configured
    in PAM" (Closes: #739768)

 -- Mathieu Parent <sathieu@debian.org>  Thu, 29 Jun 2017 09:45:59 +0200

samba (2:4.6.5+dfsg-2) unstable; urgency=medium

  * Upload to unstable
  * Move runtime dependencies of vfs_ceph and vfs_snapper to Recommends
  * Fix typo s/DESTIDR/DESTDIR/ in d/rules
  * Enable vfs_glusterfs (Closes: #864862)
  * Add libdbus-1-dev as Build-Depends to allow vfs_snapper to build (Closes:
    #804781). Patch by Willy Vanlid.

 -- Mathieu Parent <sathieu@debian.org>  Mon, 19 Jun 2017 23:56:56 +0200

samba (2:4.6.5+dfsg-1) experimental; urgency=medium

  * New upstream version (Closes: #859390)
    - d/gbp.conf, d/watch: Change major version to 4.6
    - Bump Build-dependencies of talloc, tdb, tevent and ldb to resp. 2.1.9,
      1.3.12, O.9.31 and 1.1.29
    - Remove CVE-2017-7494.patch: applied upstream
    - Add Build-Depends: libcmocka-dev (>= 1.0)
    - Update d/*.install
    - d/samba-common.docs: Roadmap removed upstream
  * Update README.source, about importing major versions
  * d/control cleanup:
    - Remove Conflicts and Replaces on pre-wheezy samba4 packages
    - Remove Conflicts, Breaks and Replaces on pre-wheezy samba packages
    - Remove Conflicts, Breaks and Replaces on pre-jessie samba packages
    - Remove Conflicts, Breaks and Replaces on (pre-jessie) samba4 packages
    - Remove Conflicts on pre-jessie libldb1 package
    - Remove Breaks on pre-jessie qtsmbstatus-server package
    - Remove Replaces on pre-wheezy smbget package
    - wrap-and-sort
  * Add libcephfs-dev as b-d to build vfs_ceph (Closes: #856998). Patch from
    Ubuntu
  * Enable avahi support (Closes: #859875). Patch from Laurent Bigonville.
  * Translations:
    - Portuguese translation for debconf messages (Closes: #864172). Patch from
    Rui Branco
    - Hungarian translation for debconf messages (Closes: #708277)
  * Properly quote subshell invocation in samba-common.preinst (Closes: #771689)
  * Add Build-Depends: xfslibs-dev, for XFS quotas

 -- Mathieu Parent <sathieu@debian.org>  Mon, 12 Jun 2017 08:09:43 +0200

samba (2:4.5.8+dfsg-2) unstable; urgency=high

  * CVE-2017-7494: rpc_server3: Refuse to open pipe names with / inside

 -- Mathieu Parent <sathieu@debian.org>  Thu, 18 May 2017 11:53:47 +0200

samba (2:4.5.8+dfsg-1) unstable; urgency=high

  * New upstream version
    - Drop CVE-2017-2619.patch: merged upstream
    - Fix CVE-2017-2619 regression with "follow symlink = no" (Closes: #858564)

 -- Mathieu Parent <sathieu@debian.org>  Sat, 01 Apr 2017 20:39:17 +0200

samba (2:4.5.6+dfsg-2) unstable; urgency=high

  * This is a security release in order to address the following defects:
    - CVE-2017-2619: symlink race permits opening files outside share directory

 -- Mathieu Parent <sathieu@debian.org>  Wed, 22 Mar 2017 08:03:34 +0100

samba (2:4.5.6+dfsg-1) unstable; urgency=medium

  * New upstream version
  * Fix typo in smbd.service and winbind.service (s/nmb.service/nmbd.service)
    (Closes: #857232)

 -- Mathieu Parent <sathieu@debian.org>  Thu, 09 Mar 2017 15:42:37 +0100

samba (2:4.5.5+dfsg-1) unstable; urgency=medium

  * New upstream version
    - Revert rewrite of the vfs_fruit module (Closes: #856561)
  * Fix 'winbindd privileged socket directory' (Closes: #754339):
    - Fix path from /var/run/samba/winbindd_privileged/ to
      /var/lib/samba/winbindd_privileged/.
    - Move mkdir+chgrp+chmod to postinst (to handle systemd also).
    - Thanks to Jim Barber for the report.
  * logrotate: Use delaycompress on all logs (Closes: #702201)
    - Thanks to Matthew Gabeler-Lee for the proposed fix.

 -- Mathieu Parent <sathieu@debian.org>  Sun, 05 Mar 2017 23:21:09 +0100

samba (2:4.5.4+dfsg-1) unstable; urgency=medium

  [ Mathieu Parent ]
  * New upstream version
    - Drop security-2016-12-19.patch, was 4.5.3
  * missing-build-dependency-for-dh_-command dh_python2 => dh-python

  [ Vincent Blut ]
  * d/control: Suggest chrony as an alternative to ntp (Closes: #851727)

  [ Daniel A ]
  * add gpgme support (Closes: #850908)

 -- Mathieu Parent <sathieu@debian.org>  Wed, 25 Jan 2017 21:25:40 +0100

samba (2:4.5.2+dfsg-2) unstable; urgency=high

  * This is a security release in order to address the following defects:
    - CVE-2016-2123 (Samba NDR Parsing ndr_pull_dnsp_name Heap-based Buffer
      Overflow Remote Code Execution Vulnerability).
    -  CVE-2016-2125 (Unconditional privilege delegation to Kerberos servers in
      trusted realms).
    -  CVE-2016-2126 (Flaws in Kerberos PAC validation can trigger privilege
       elevation).

 -- Mathieu Parent <sathieu@debian.org>  Sat, 17 Dec 2016 22:54:35 +0100

samba (2:4.5.2+dfsg-1) unstable; urgency=medium

  * New upstream version
    - Remove CTDB-Fix-samba-eventscript.patch: merged
    - d/rules: /usr/share/ctdb-tests is now /usr/share/ctdb/tests
  * Update gbp.conf with debian-branch = master

 -- Mathieu Parent <sathieu@debian.org>  Thu, 08 Dec 2016 20:21:52 +0100

samba (2:4.5.1+dfsg-2) unstable; urgency=medium

  * Upload to unstable

 -- Mathieu Parent <sathieu@debian.org>  Mon, 05 Dec 2016 07:01:35 +0100

samba (2:4.5.1+dfsg-1) experimental; urgency=medium

  * New upstream version
    - Refresh patches
    - Remove bug_12283_segfault_tevent_internals.patch
    - Remove gencache-Bail-out-of-stabilize-if-we-can-not-get-the.patch
    - Adding libdsdb-garbage-collect-tombstones.so.0 to samba-libs.install
  * CTDB: Fix samba eventscript
  * nmbd requires a working network (Closes: #698056, #842056, #840608,
    LP: #1635491)
  * Be more verbose about masking samba-ad-dc.service (Closes: #841147)
  * Remove Fix_parallel_build.patch, not working

 -- Mathieu Parent <sathieu@debian.org>  Tue, 01 Nov 2016 13:54:29 +0100

samba (2:4.5.0+dfsg-1) experimental; urgency=medium

  * Upload to experimental
  * New upstream version
    + Remove patches:
      - bug_601406_fix-perl-path-in-example.patch, similar applied
      - waf_smbpasswd_location, applied
      - Fix-privacy-breach-on-google.com.patch, doc moved out of source
      - ctdb-Fix-detection-of-gnukfreebsd.patch, applied
      - gcc_6.patch, applied
    + Dumped dependencies
      - libldb-dev (>= 2:1.1.27~)
      - libtalloc-dev (>= 2.1.8~)
      - libtdb-dev (>= 1.3.10~)
      - libtevent-dev (>= 0.9.29~)
      - python-talloc-dev (>= 2.1.8~)
    + Install new files and update debian/ctdb.docs
    + Update to libwbclient0.symbols
    + Update samba-libs.lintian-overrides (libtevent-unix-util0 removed)
    + /etc/default/ctdb is now /etc/ctdb/ctdbd.conf
  * Add patch for https://bugzilla.samba.org/show_bug.cgi?id=12045
  * ctdb/wscript: Call CHECK_XSLTPROC_MANPAGES() before checking
    XSLTPROC_MANPAGES. This should fix parallel builds, including
    tests.reproducible-builds.org. Thanks HW42 on IRC
  * Depends: lsb-base (>= 3.0-6), for ctdb and winbind as they source
    /lib/lsb/init-functions

 -- Mathieu Parent <sathieu@debian.org>  Sun, 23 Oct 2016 15:56:59 +0200

samba (2:4.4.6+dfsg-2) unstable; urgency=high

  * Remove uses of tevent internals. This fixes segfault.
    Closes: #840382, #840298.

 -- Mathieu Parent <sathieu@debian.org>  Wed, 12 Oct 2016 05:53:33 +0200

samba (2:4.4.6+dfsg-1) unstable; urgency=medium

  * New upstream release.
  * Use epoch in samba-vfs-modules Breaks and Replaces (Closes: #833164)
  * Only fix PIDFile in {nmbd,samba-ad-dc,smbd,winbind}.service (i.e. not
    ctdb.service) Closes: #838000.
  * logrotate: Only reload smbd when needed. Thanks Roland Hieber.
    Closes: #838796.

 -- Mathieu Parent <sathieu@debian.org>  Mon, 10 Oct 2016 22:23:45 +0200

samba (2:4.4.5+dfsg-3) unstable; urgency=medium

  [ Jelmer Vernooĳ ]
  * Add strict dependencies on samba-libs, because of use of private
    libraries without stable ABI across Samba binary packages.
  * Add Breaks clauses for older versions of samba-libs and samba to
    samba-vfs-modules, as some files have moved. Closes: #833164,
    #832880

  [ Mathieu Parent ]
  * Remove /etc/systemd/system/samba-ad-dc.service (from postinst) on purge.
    Closes: #832352
  * Fix PIDFile in systemd service files. Closes: #830909
  * Remove unused lintian overrides
  * Use automatic debug packages (-dbgsym) (Closes: #819776)
  * Remove Christian Perrier from uploaders (Closes: #836715). Thanks for all
    you work, and thanks for bringing me in the team and as a DD.
  * Update Turkish translation. Thanks Atila KOÇ. Closes: #791903
  * Drop dependency on samba-libs in libwbclient0 to avoid
    circular dependency.

 -- Mathieu Parent <sathieu@debian.org>  Fri, 09 Sep 2016 13:00:54 +0200

samba (2:4.4.5+dfsg-2) unstable; urgency=medium

  * Disable running of 'make quicktest' during build, as it takes very
    long to run on x32 and enables building non-production NTVFS server.
    Closes: #830571

 -- Jelmer Vernooĳ <jelmer@debian.org>  Sat, 09 Jul 2016 19:09:19 +0000

samba (2:4.4.5+dfsg-1) unstable; urgency=medium

  * New upstream release.
   + Fixes CVE-2016-2119: Client side SMB2/3 required signing can be
     downgraded. Closes: #830195

 -- Jelmer Vernooĳ <jelmer@debian.org>  Thu, 07 Jul 2016 10:51:40 +0000

samba (2:4.4.4+dfsg-3) unstable; urgency=medium

  * Add patch gcc_6.patch, fixing compatibility with gcc 6.
    Closes: #812264

 -- Jelmer Vernooĳ <jelmer@debian.org>  Mon, 04 Jul 2016 12:20:56 +0000

samba (2:4.4.4+dfsg-2) unstable; urgency=medium

  * Mask samba-ad-dc.service unless needed (Closes: #828137)
  * Fix kill path in systemd units (Closes: #828730)

 -- Mathieu Parent <sathieu@debian.org>  Mon, 27 Jun 2016 21:37:58 +0200

samba (2:4.4.4+dfsg-1) unstable; urgency=medium

  * New upstream release.
  * The "Thanks lintian" release
  * Fixes:
    - Ensure that dpkg-buildflags are passed, and enable all hardening
    - systemd
      + Enable systemd (sd_notify) on Linux, and install systemd files
      + Remove obsolete syslog.target from service files
      + Add documentation field to unit files
    - Drop fix-cluster-build.diff: no more needed
    - Use secure Vcs-* URLs
    - Fix copyright file
    - samba.postinst: command-with-path-in-maintainer-script update-inetd
    - samba-common-bin: package-contains-empty-directory usr/lib/samba/
    - winbind: package-contains-empty-directory usr/lib/samba/nss_info/
    - Add Description to init files
  * No-op fixes:
    - d/control: Drop XS-Testsuite field
    - Drop redundant "Priority: optional" fields
    - Drop redundant "Section: net" fields
    - Describe non-standard-dir-perm var/spool/samba/
    - Describe no_build_system.patch
    - Remove README.build-upstream, as packaging/Debian/ is now empty
    - Verify upstream tarball from uscan
    - Update README.source and remove build-orig.sh

 -- Mathieu Parent <sathieu@debian.org>  Mon, 13 Jun 2016 21:52:52 +0200

samba (2:4.4.3+dfsg-4) unstable; urgency=medium

  * Fix build with DEB_BUILD_OPTIONS=nocheck
  * Still run "make quicktest" but ignore failures

 -- Mathieu Parent <sathieu@debian.org>  Sat, 07 May 2016 13:18:53 +0200

samba (2:4.4.3+dfsg-3) unstable; urgency=medium

  * Skip raw.write tests for now as they fail on 32-bit

 -- Mathieu Parent <sathieu@debian.org>  Fri, 06 May 2016 15:34:07 +0200

samba (2:4.4.3+dfsg-2) unstable; urgency=medium

  * Run quicktest during build
  * Reproducibility:
    - Drop no_build_options.patch as it breaks "make test"
    - Remove unreproducible build environment instead
  * Mention that patch waf_smbpasswd_location was submitted
  * usershare.patch: Fix "usershare max shares" default in XML doc and in s4

 -- Mathieu Parent <sathieu@debian.org>  Tue, 03 May 2016 12:30:56 +0200

samba (2:4.4.3+dfsg-1) unstable; urgency=medium

  * Cleanup ctdb READMEs during 'clean' step.
  * New upstream release.

 -- Jelmer Vernooĳ <jelmer@debian.org>  Mon, 02 May 2016 14:12:46 +0000

samba (2:4.4.2+dfsg-2) unstable; urgency=medium

  * Merge in 4.3 package changes.

 -- Jelmer Vernooĳ <jelmer@debian.org>  Wed, 27 Apr 2016 01:29:47 +0000

samba (2:4.4.2+dfsg-1) unstable; urgency=medium

  * New upstream release.
  * Bump standards version to 3.9.8 (no changes).
  * Drop build dependency on perl-modules; depend on perl instead.
  * Upload to unstable.

 -- Jelmer Vernooĳ <jelmer@debian.org>  Tue, 26 Apr 2016 23:29:54 +0000

samba (2:4.4.1+dfsg-1) experimental; urgency=medium

  * New upstream release
   + Fixes (Patches by Stefan Metzmacher of SerNet and others on the Samba Team):
    - CVE-2015-5370 (Multiple errors in DCE-RPC code)
    - CVE-2016-2110 (Man in the middle attacks possible with NTLMSSP)
    - CVE-2016-2111 (NETLOGON Spoofing Vulnerability)
    - CVE-2016-2112 (LDAP client and server don't enforce integrity)
    - CVE-2016-2113 (Missing TLS certificate validation)
    - CVE-2016-2114 ("server signing = mandatory" not enforced)
    - CVE-2016-2115 (SMB IPC traffic is not integrity protected)
    - CVE-2016-2118 (SAMR and LSA man in the middle attacks possible)
  * Additional regression fix for 'net ads join' to a Windows 2003 domain by metze

 -- Andrew Bartlett <abartlet+debian@catalyst.net.nz>  Mon, 11 Apr 2016 16:09:59 +1200

samba (2:4.4.0+dfsg-1) experimental; urgency=medium
  [ Andrew Bartlett ]
  * New upstream release.

 -- Andrew Bartlett <abartlet+debian@catalyst.net.nz>  Wed, 06 Apr 2016 17:08:20 +1200

samba (2:4.3.8+dfsg-1) unstable; urgency=low

  [ Jelmer Vernooĳ ]
  * Add patch no_build_system.patch: drop host-specific define that
    prevents reproducible builds.
  * New upstream release.
   + Drop patch
     security-2016-04-12-prerequisite-v4-3-regression-fixes.metze01.txt,
     now included upstream.
  * Bump version in Replaces: samba-libs for samba-vfs-modules to
    4.3.2+dfsg-1, to fix jessie->stretch upgrades. Closes: #821070

 -- Jelmer Vernooĳ <jelmer@debian.org>  Sat, 16 Apr 2016 01:18:36 +0000

samba (2:4.3.7+dfsg-1) unstable; urgency=high

  * New upstream release.
   + Fixes (Patches by Stefan Metzmacher of SerNet and others on the Samba Team):
    - CVE-2015-5370 (Multiple errors in DCE-RPC code)
    - CVE-2016-2110 (Man in the middle attacks possible with NTLMSSP)
    - CVE-2016-2111 (NETLOGON Spoofing Vulnerability)
    - CVE-2016-2112 (LDAP client and server don't enforce integrity)
    - CVE-2016-2113 (Missing TLS certificate validation)
    - CVE-2016-2114 ("server signing = mandatory" not enforced)
    - CVE-2016-2115 (SMB IPC traffic is not integrity protected)
    - CVE-2016-2118 (SAMR and LSA man in the middle attacks possible)
  * Additional regression fix for 'net ads join' to a Windows 2003 domain by metze

 -- Andrew Bartlett <abartlet+debian@catalyst.net.nz>  Wed, 13 Apr 2016 10:24:17 +1200

samba (2:4.3.6+dfsg-2) unstable; urgency=low
  [ Mathieu Parent ]
  * Fix FTBFS when built with dpkg-buildpackage -A (Closes: #818146). Patch by
    Santiago Vila
  * Drop samba from winbind depends and use samba-common* instead
    (Closes: #732604)
  * Add an override to script-not-executable etc/ctdb/events.d/10.external
  * Add ufw integration (from Ubuntu)
  * Don't build ctdb twice:
    - Shorten build time
    - Fix ctdb log path from /var/log/log.ctdb to /var/log/ctdb/log.ctdb
    - Remove unused /usr/lib/*/ctdb/*.so files

  [ Steven Chamberlain ]
  * ctdb: Fix detection of gnukfreebsd (Closes: #802621)

  [ Jelmer Vernooij ]
  * Add no_build_options.patch: make package more reproducible by
    disabling build options output.

  [ Andrew Bartlett ]
  * Allow to build/run the AD DC provision/dbcheck against talloc
    2.1.6 (Closes: #820015)

 -- Mathieu Parent <sathieu@debian.org>  Thu, 31 Mar 2016 22:26:11 +0200

samba (2:4.3.6+dfsg-1) unstable; urgency=medium

  * New upstream release.
   + Fixes:
    - CVE-2015-7560: Incorrect ACL get/set allowed on symlink path.
    - CVE-2016-0771 (Out-of-bounds read in internal DNS server.

 -- Jelmer Vernooij <jelmer@debian.org>  Sat, 27 Feb 2016 23:28:53 +0000

samba (2:4.3.5+dfsg-3) unstable; urgency=medium

  * Fix dhclient hook if samba is not installed. Thanks, Jan Braun.
    Closes: #801976
  * Rebuild against current version of ldb in the archive. Closes:
    #817036

 -- Jelmer Vernooĳ <jelmer@debian.org>  Tue, 08 Mar 2016 00:24:10 +0000

samba (2:4.3.5+dfsg-2) unstable; urgency=medium

  * Move strict ldb dependency to samba-dsdb-modules package, which
    actually contains the modules. Closes: #816210

 -- Jelmer Vernooij <jelmer@debian.org>  Sun, 06 Mar 2016 22:51:53 +0000

samba (2:4.3.5+dfsg-1) unstable; urgency=medium

  * New upstream release.
  * Fixed usershare.patch to apply against new version.
  * Loosen dependencies on ldb to ldb >= 1.1.21, per upstream.
  * Drop patch sockets-with-htons.patch: applied upstream.
  * Bump standards version to 3.9.7 (no changes).

 -- Jelmer Vernooij <jelmer@debian.org>  Sat, 05 Mar 2016 15:56:42 +0000

samba (2:4.3.3+dfsg-2) unstable; urgency=medium

  [ Jelmer Vernooij ]
  * Add dependency on libtevent-dev in samba-dev.

  [ Mathieu Parent ]
  * Fix CTDB behavior since CVE-2015-8543 (Closes: #813406)

 -- Mathieu Parent <sathieu@debian.org>  Thu, 04 Feb 2016 13:25:01 +0100

samba (2:4.3.3+dfsg-1) unstable; urgency=medium

  * New upstream release. Closes: #808133.
   + Drop subunit dependency, no longer used.
   + Drop ntdb dependencies, no longer used.
   + Fixes:
    - CVE-2015-5252: Insufficient symlink verification in smbd
    - CVE-2015-5296: Samba client requesting encryption vulnerable
                     downgrade attack
    - CVE-2015-5299: Missing access control check in shadow copy code
    - CVE-2015-7540: Remote DoS in Samba (AD) LDAP server
    - CVE-2015-8467: Denial of service attack against Windows Active Directory
                     server
    - CVE-2015-3223: Denial of service in Samba Active Directory server
    - CVE-2015-5330: Remote memory read in Samba LDAP server
  * Remove libpam-smbpasswd, which is broken and slated for removal
    upstream. Closes: #799840
  * Remove lib/zlib/contrib/dotzlib/DotZLib.chm from excluded files in
    copyright; no longer shipped upstream.
  * Remove wins2dns.awk example script.
  * Remove the samba-doc package, and move examples files from it to
    relevant other packages. Closes: #769385
  * Move samba-dsdb-modules back from Depends to Recommends, as using
    Samba as a standalone server doesn't require the dsdb modules.

 -- Jelmer Vernooij <jelmer@debian.org>  Fri, 18 Dec 2015 01:18:42 +0000

samba (2:4.3.0+dfsg-2) experimental; urgency=medium

  * Re-enable cluster support.
   + Build samba-cluster-support as built-in library, since its dependencies
     are broken.

 -- Jelmer Vernooij <jelmer@debian.org>  Mon, 28 Sep 2015 00:34:51 +0000

samba (2:4.3.0+dfsg-1) experimental; urgency=medium

  * Fix watch file.
  * New upstream release.
  * Drop no_wrapper patch: applied upstream.
  * Drop patch ctdb_sockpath.patch: applied upstream.
  * Drop Fix-CTDB-build-with-PMDA patch: applied upstream.

 -- Jelmer Vernooij <jelmer@debian.org>  Sat, 19 Sep 2015 01:59:36 +0000

samba (2:4.2.1+dfsg-1) experimental; urgency=medium

  [ Jelmer Vernooij ]
  * New upstream release.
   + Drop patch do-not-install-smbclient4-and-nmbclient4: applied upstream.
   + Drop patch
     bug_598313_upstream_7499-nss_wins-dont-clobber-daemons-logs.patch:
     present upstream.
   + Refresh patch 26_heimdal_compat.26_heimdal_compat.
   + Add build-dependency on libarchive-dev.
  * Drop samba_bug_11077_torturetest.patch: applied upstream.
  * Drop dependency on ctdb - now bundled with Samba.
  * Use bundled Heimdal as the system Heimdal doesn't contain the
    changes required for Samba.
  * Add patch heimdal-rfc3454.txt: patch in truncated rfc3454.txt for
    building bundled heimdal.
  * Drop patches 25_heimdal_api_changes and 26_heimdal_compat.
  * Disable cluster support; it breaks the build.
  * Add patch no_wrapper: avoid dependencies on
    {nss,uid,socket}_wrapper.
  * Move some libraries around.
  * Move ownership of var/lib/samba and var/lib/samba/private to samba-
    common, remove obsolete samba4.dirs. Closes: #793866
  * Remove ctdb-tests and ctdb-pcp-pmda packages as they contain problems
    and unclear what they are useful for, now ctdb now longer provides
    an external API.

  [ Mathieu Parent ]
  * Merge ctdb source package
    - initial merge
    - libctdb-dev has been dropped
    - ctdb-dbg renamed to ctdb-tests, debug files moved to samba-dbg
    - ctdb-tests depends on python
  * Fix CTDB socketpath parsing
  * Fix CTDB build with PMDA
  * ctdb: Fix privacy breach on google.com (from documentation)

 -- Jelmer Vernooij <jelmer@debian.org>  Sun, 07 Dec 2014 15:34:36 +0000

samba (2:4.1.20+dfsg-1) unstable; urgency=medium

  * New upstream release (last compatible with current OpenChange).
  * samba_bug_11077_torturetest.patch: refresh.

 -- Jelmer Vernooij <jelmer@debian.org>  Sun, 20 Sep 2015 17:48:59 +0000

samba (2:4.1.17+dfsg-5) unstable; urgency=medium

  * Rebuild against new ldb. Closes: #799569

 -- Jelmer Vernooij <jelmer@debian.org>  Sun, 20 Sep 2015 13:20:53 +0000

samba (2:4.1.17+dfsg-4) unstable; urgency=medium

  * Add pidl_reproducible.patch: Make pidl output reproducible.

 -- Jelmer Vernooij <jelmer@debian.org>  Tue, 28 Apr 2015 00:10:21 +0000

samba (2:4.1.17+dfsg-3) unstable; urgency=medium

  * Rebuild against new ldb. Closes: #783424

 -- Jelmer Vernooij <jelmer@debian.org>  Mon, 27 Apr 2015 00:09:50 +0000

samba (2:4.1.17+dfsg-2) unstable; urgency=medium

  [ Andreas Beckmann ]
  * Add samba.preinst to temporarily deactivate the old qtsmbstatusd
    initscript which has dependencies incompatible with the new samba
    initscript. This will ensure a clean upgrade path for samba if the
    qtsmbstatus-server package was installed previously.  (Closes: #779666)

 -- Ivo De Decker <ivodd@debian.org>  Sat, 07 Mar 2015 13:09:23 +0100

samba (2:4.1.17+dfsg-1) unstable; urgency=high

  * New upstream release. Fixes:
  - CVE-2014-8143: Elevation of privilege to Active Directory Domain
                   Controller. Closes: #776993
  - CVE-2015-0240: Unexpected code execution in smbd. Closes: #779033
  * Refresh patch add-so-version-to-private-libraries.
  * Add new smbtorture test rpc.schannel_anon_setpw to detect the conditions
    leading to CVE-2015-0240.
  * Add breaks on qtsmbstatus-server (<< 2.2.1-3~). Closes: #775041
  * Build-depend on reverted ldb version (with increased epoch).

 -- Ivo De Decker <ivodd@debian.org>  Mon, 23 Feb 2015 20:20:21 +0100

samba (2:4.1.13+dfsg-4) unstable; urgency=medium

  * Revert previous patch, since ldb has an active module version check.
    Instead, just depend on ldb 1.1.18. Closes: #771991

 -- Jelmer Vernooij <jelmer@debian.org>  Wed, 10 Dec 2014 18:13:42 +0000

samba (2:4.1.13+dfsg-3) unstable; urgency=medium

  * Update debian/rules to allow support for multiple upstream ldb
    versions, when verified. Closes: #771991

 -- Jelmer Vernooij <jelmer@debian.org>  Thu, 04 Dec 2014 21:03:54 +0100

samba (2:4.1.13+dfsg-2) unstable; urgency=medium

  * Mask /etc/init.d/samba init script for systemd. This should make systemd
    ignore the samba init script. Thanks to Michael Biebl for the suggestion.
    Closes: #740942
  * Disable samba init script on upgrade from wheezy to jessie.
    Thanks again to Michael Biebl for the report.
    Closes: #766690

 -- Ivo De Decker <ivodd@debian.org>  Sat, 25 Oct 2014 00:49:12 +0200

samba (2:4.1.13+dfsg-1) unstable; urgency=medium

  * New upstream release.
  * Bump standards version to 3.9.6 (no changes).

 -- Ivo De Decker <ivodd@debian.org>  Tue, 21 Oct 2014 20:22:19 +0200

samba (2:4.1.11+dfsg-2) unstable; urgency=medium

  * Updated Italian translation. Thanks Luca Monducci. Closes: #760743
  * Use HTTP in watch file, as ftp.samba.org is not working reliably for
    me.
  * Use Excluded-Files in debian/copyright for DFSG-nonfree files.
  * Update Dutch translation. Thanks Frans Spiesschaert. Closes: #763650

 -- Jelmer Vernooij <jelmer@debian.org>  Sun, 07 Sep 2014 20:52:27 +0200

samba (2:4.1.11+dfsg-1) unstable; urgency=high

  * New upstream release. Fixes:
   + CVE-2014-3560: Remote code execution in nmbd. Closes: #756759

 -- Jelmer Vernooij <jelmer@debian.org>  Sun, 03 Aug 2014 03:47:07 +0200

samba (2:4.1.9+dfsg-2) unstable; urgency=medium

  [ Jelmer Vernooij ]
  * Depend on libgnutls28-dev rather than libgnutls-dev. Closes: #753146
  * Remove outdated-autotools-helper-file overrides for config.guess and
    config.sub; files are no longer present upstream.
  * Add branch to Vcs-Git header.
  * samba.smbd.upstart: Remove leftover code for RUN_MODE=inetd, which
    was already removed elsewhere.
  * Move dsdb-module library from samba-dsdb-modules to samba-libs, to
    prevent circular dependencies between samba-dsdb-modules and samba-
    libs. This is necessary since dsdb-module is now used by the dcerpc-
    server library.

  [ Debconf translations ]
  * New Brazilian Portugese translation from Adriano Rafael Gomes.
    Closes: #752719

 -- Jelmer Vernooij <jelmer@debian.org>  Sun, 29 Jun 2014 19:43:52 +0200

samba (2:4.1.9+dfsg-1) unstable; urgency=high

  * New upstream security release. Fixes:
    - CVE-2014-0244: nmbd denial of service
    - CVE-2014-3493: smbd denial of service: server crash/memory corruption

 -- Ivo De Decker <ivo.dedecker@ugent.be>  Mon, 23 Jun 2014 18:33:27 +0200

samba (2:4.1.8+dfsg-1) unstable; urgency=medium

  [ Jelmer Vernooij ]
  * Remove smbd and nmbd from required-start and required-stop in
    samba.init. Closes: #739887

  [ Ivo De Decker ]
  * Remove workaround for #745233.
  * New upstream release. Fixes:
    - CVE-2014-0239: dns: Don't reply to replies. Closes: #749845
    - CVE-2014-0178: Malformed FSCTL_SRV_ENUMERATE_SNAPSHOTS response.
  * Use the upstream version of the smb.conf.5 manpage, instead of building
    it. This is an ugly temporary workaround because xsltproc crashes on some
    architectures when building this manpage (due to #750593).
    This fixes the FTBFS, and should make samba installable with the new ldb
    version. Closes: #750541, 750796

 -- Ivo De Decker <ivo.dedecker@ugent.be>  Sun, 08 Jun 2014 23:37:53 +0200

samba (2:4.1.7+dfsg-2) unstable; urgency=medium

  * Build-depend on heimdal-dev instead of libkrb5-dev.
  * Add versioned build-dep on libgmp10 for now, which should be pulled in by
    libhogweed2, to be able to build in outdated build environments (like on
    most buildds). This is a workaround for #745233.

 -- Ivo De Decker <ivo.dedecker@ugent.be>  Sun, 20 Apr 2014 13:44:39 +0200

samba (2:4.1.7+dfsg-1) unstable; urgency=medium

  * New upstream release.
  * Remove readline63.patch, integrated upstream.
  * Add build-dep on libkrb5-dev, no longer pulled in by libcups2-dev.
  * Don't try to delete Parse/Yapp/Driver.pm, which is no longer installed.

 -- Ivo De Decker <ivo.dedecker@ugent.be>  Sat, 19 Apr 2014 13:39:09 +0200

samba (2:4.1.6+dfsg-1) unstable; urgency=high

  * New upstream security release. Fixes:
    - CVE-2013-4496: password lockout not enforced for SAMR password changes
    - CVE-2013-6442: smbcacls can remove a file or directory ACL by mistake
  * Backport fix for readline 6.3 from master

 -- Ivo De Decker <ivo.dedecker@ugent.be>  Sat, 15 Mar 2014 12:13:59 +0100

samba (2:4.1.5+dfsg-1) unstable; urgency=medium

  [ Jelmer Vernooij ]
  * Fix watch file.

  [ Ivo De Decker ]
  * New upstream release.
  * Remove the part of patch 26_heimdal_compat integrated upstream.

 -- Ivo De Decker <ivo.dedecker@ugent.be>  Sat, 22 Feb 2014 23:17:59 +0100

samba (2:4.1.4+dfsg-3) unstable; urgency=medium

  * Move samba.dckeytab module to samba package, as it relies on hdb.
    Closes: #736405, #736430

 -- Jelmer Vernooij <jelmer@debian.org>  Fri, 24 Jan 2014 23:35:14 +0000

samba (2:4.1.4+dfsg-2) unstable; urgency=medium

  [ Jelmer Vernooij ]
  * Depend on newer version of ctdb, as Samba won't build against older
    versions without --enable-old-ctdb.
  * Bump standards version to 3.9.5 (no changes).
  * Move libpac, db_glue and hdb module from samba-libs to samba package
    to reduce size and dependency set of libs package.
  * Fix compatibility with newer versions of the Heimdal HDB API.
    + Update 26_heimdal_compat: Fix initialization of HDB plugin. Thanks Jeff
      Clark. Closes: #732342
    + Add dependency on specific version of the Heimdal HDB API.
      Closes: #732344

  [ Steve Langasek ]
  * dhcp3-client is superseded by dhcp-client; update the references in
    the package.  Closes: #736070.
  * Move the dhcp client hook from /etc/dhcp3 to /etc/dhcp.
    Closes: #649100.
  * debian/bin/xsltproc: don't use $FAKETIME as the variable name in our
    wrapper script, this seems to make faketime unhappy.

 -- Jelmer Vernooij <jelmer@debian.org>  Sat, 18 Jan 2014 20:26:35 +0000

samba (2:4.1.4+dfsg-1) unstable; urgency=medium

  * New upstream release.
  * Update version of talloc build-deps to 2.0.8.
  * python-samba: add depends on python-ntdb.

 -- Ivo De Decker <ivo.dedecker@ugent.be>  Sat, 18 Jan 2014 14:07:15 +0100

samba (2:4.1.3+dfsg-2) unstable; urgency=medium

  * Add debug symbols for all binaries to samba-dbg. Closes: #732493
  * Add lintian overrides for empty prerm scripts.

 -- Ivo De Decker <ivo.dedecker@ugent.be>  Fri, 27 Dec 2013 12:39:54 +0100

samba (2:4.1.3+dfsg-1) experimental; urgency=low

  [ Jelmer Vernooij ]
  * New upstream release.
   + Drop 0002-lib-replace-Allow-OS-vendor-to-assert-that-getpass-i.patch:
     upstream no longer uses getpass.
  * Add source dependency on libntdb1, and stop passing --disable-ntdb,
    which has been removed.
  * Remove handling for SWAT, which is no longer shipped upstream.
  * Split VFS modules out from samba-libs into a separate binary
    package.
  * Move service and process_model modules from the samba-libs to the
    samba package. Prevents dependencies on libkdc2-heimdal and
    libhdb9-heimdal.

  [ Ivo De Decker ]
  * Add build-dep on python-ntdb.
  * Add build-dep on libncurses5-dev.
  * Add depends on python-ntdb to samba.
  * New upstream release.

 -- Ivo De Decker <ivo.dedecker@ugent.be>  Mon, 09 Dec 2013 23:24:27 +0100

samba (2:4.0.13+dfsg-2) UNRELEASED; urgency=low

  [ Steve Langasek ]
  * Check for alternative's presence before calling update-alternatives
    --remove-all, instead of silently ignoring all errors from
    update-alternatives.

  [ Debconf translations ]
  * Spanish (Javier Fernández-Sanguino).  Closes: #731800

 -- Steve Langasek <vorlon@debian.org>  Mon, 09 Dec 2013 11:13:59 -0800

samba (2:4.0.13+dfsg-1) unstable; urgency=high

  [ Steve Langasek ]
  * Move update-alternatives upgrade removal handling to the postinst, where
    it belongs.  Closes: #730090.
  * Really remove all references to encrypted passwords: the
    samba-common.config script still included references, which could cause
    upgrade failures in some cases.  Closes: #729167.

  [ Ivo De Decker ]
  * New upstream security release. Fixes:
    - CVE-2013-4408: DCE-RPC fragment length field is incorrectly checked
    - CVE-2012-6150: pam_winbind login without require_membership_of
                     restrictions
  * Add empty prerm scripts for samba and samba-common-bin.prerm, to allow
    upgrades from earlier versions with broken prerm script (bug introduced in
    2:4.0.10+dfsg-3)
  * Don't fail in postinst when removing old alternatives fails.

  [ Jelmer Vernooij ]
  * Fix invocations of 'update-alternatives --remove-all'. Closes: #731192

 -- Ivo De Decker <ivo.dedecker@ugent.be>  Mon, 09 Dec 2013 18:34:07 +0100

samba (2:4.0.12+dfsg-1) unstable; urgency=low

  [ Ivo De Decker ]
  * New upstream release.

  [ Debconf translations ]
  * Thai (Theppitak Karoonboonyanan).  Closes: #728525
  * Norwegian Bokmål (Bjørn Steensrud).  Closes: #729070
  * German (Holger Wansing).  Closes: #729210

  [ Jelmer Vernooij ]
  * Add 26_heimdal_compat: Fix compatibility with newer versions of
    Heimdal.

 -- Ivo De Decker <ivo.dedecker@ugent.be>  Sun, 24 Nov 2013 07:48:20 +0100

samba (2:4.0.11+dfsg-1) unstable; urgency=high

  * New upstream security release. Fixes:
    - CVE-2013-4475: ACLs are not checked on opening an alternate data stream
                     on a file or directory
    - CVE-2013-4476: Private key in key.pem world readable
  * Move world-readable private key file on upgrade to allow
    auto-regeneration.
  * Add check in samba-ad-dc init script for wrong permission on private key
    file that would prevent samba to start.
  * Update samba-libs.lintian-overrides for moved libtorture0.

 -- Ivo De Decker <ivo.dedecker@ugent.be>  Mon, 11 Nov 2013 15:42:40 +0100

samba (2:4.0.10+dfsg-4) unstable; urgency=low

  [ Christian Perrier ]
  * Mark one debconf string as non-translatable

  [ Debconf translations ]
  * French updated (Christian Perrier).
  * Swedish (Martin Bagge / brother).  Closes: #727186
  * Hebrew (Omer Zak).
  * Japanese (Kenshi Muto).  Closes: #727218
  * Indonesian (Al Qalit).  Closes: #727543
  * Russian (Yuri Kozlov).  Closes: #727612
  * Esperanto (Felipe Castro).  Closes: #727619
  * Polish (Michał Kułach).  Closes: #727646
  * Danish (Joe Hansen).  Closes: #727764
  * Czech (Miroslav Kure).  Closes: #728100
  * Basque (Iñaki Larrañaga Murgoitio).  Closes: #728315

  [ Jelmer Vernooij ]
  * Move libtorture0 to samba-testsuite to reduce size of samba-libs and
    prevent dependency on libsubunit0.

  [ Ivo De Decker ]
  * Handle move of tdb files to private dir in samba-libs.preinst.
    Closes: #726472
  * Also do the tdb move in libpam-smbpass.preinst, to avoid breaking the pam
    module if the upgrade fails.

 -- Ivo De Decker <ivo.dedecker@ugent.be>  Sat, 02 Nov 2013 11:27:25 +0100

samba (2:4.0.10+dfsg-3) unstable; urgency=low

  [ Ivo De Decker ]
  * Remove Sesse from uploaders. Thanks for your work on samba4.
  * Include /etc/pam.d/samba in samba-common. It got lost somewhere in the
    samba4 merge. Closes: #726183
  * Remove unused alternatives links on upgrade in samba-common-bin.prerm.
  * Add support for 'status' in samba-ad-dc init script.
  * Fix umask in make_shlibs to avoid lintian error
    control-file-has-bad-permissions.
  * Enable verbose build log.
  * Run xsltproc under faketime to get the same date for manpages on different
    architectures in Multi-Arch: same packages. Closes: #726314
  * Restore build-dep on libcups2-dev, which got lost in the samba4 merge.
    This should restore the cups printing functionality. Closes: #726726
  * Add wrapper for cups-config to filter out
    -L/usr/lib/${DEB_HOST_MULTIARCH}, to work around build-failure.
  * Also add other build-deps which were present in samba 2:3.6.19-1.
  * if the same tdb file is present in /var/lib/samba and
    /var/lib/samba/private, abort the upgrade to work around #726472 for now.
  * Document swat removal. Closes: #726751

  [ Steve Langasek ]
  * Don't fail on errors from testparm in the samba init script.
    Closes: #726326
  * debian/patches/bug_221618_precise-64bit-prototype.patch: adjust the LFS
    handling to work independently of header include order.  Closes: #727065.

 -- Ivo De Decker <ivo.dedecker@ugent.be>  Tue, 22 Oct 2013 08:10:31 +0200

samba (2:4.0.10+dfsg-2) unstable; urgency=low

  * First upload the unified samba 4.x package to unstable.
    Thanks to everyone who worked on these packages all these years.
  * Remove Noël from uploaders. Thanks for your work on the samba packages
  * Add myself to uploaders.

 -- Ivo De Decker <ivo.dedecker@ugent.be>  Sat, 12 Oct 2013 11:05:55 +0200

samba (2:4.0.10+dfsg-1) experimental; urgency=low

  * Team upload.

  [ Ivo De Decker ]
  * Update vcs urls to point to samba instead of samba4.
  * New upstream release.
  * Limit build-dep on libaio-dev to linux architectures.
  * Merge init script changes from 3.6 packages.

  [ Steve Langasek ]
  * Don't put useless symlinks to nss modules in the libnss-winbind package.
  * Add lintian overrides for another set of wrong lintian errors for the
    NSS modules.

 -- Ivo De Decker <ivo.dedecker@ugent.be>  Thu, 10 Oct 2013 21:56:08 +0200

samba (2:4.0.9+dfsg-1) experimental; urgency=low

  * Team upload.

  [ Steve Langasek ]
  * The samba-ad-dc upstart job should be installed unconditionally, not just
    in Ubuntu.
  * Don't exclude our private libraries from the shlibs generation.
  * Port debian/autodeps.py to python3 and build-depend on python3 so we can
    invoke it correctly from debian/rules.

  [ Jelmer Vernooij ]
  * Bump standards version to 3.9.4 (no changes).
  * Suggest libwireshark-dev for libparse-pidl-perl, as it is necessary
    to build wireshark dissectors generated by pidl.
  * samba-ad-dc: Drop suggests for removed packages swat2 and samba-gtk.
  * samba: Remove inetd servers from suggests; inetd support was dropped
    in 3.6.16-1.
  * Fix database errors during upgrade. Closes: #700768
  * Integrate libraries in samba-libs

  [ Ivo De Decker ]
  * New upstream release.
  * Merge contents of samba-ad-dc into samba.
  * Remove systemd support for now, as it is broken. Closes: #719477
  * Add lintian override for samba-libs: package-name-doesnt-match-sonames.
  * Add missing depends for dev packages.
  * Generate correct shlibs for both public and private libs.

  [ Jeroen Dekkers ]
  * Drop 10_messaging_subsystem patch.
  * Add patch to not install smbclient4 and nmblookup4 and remove
    samba4-clients binary package.

 -- Ivo De Decker <ivo.dedecker@ugent.be>  Sun, 22 Sep 2013 17:19:44 +0200

samba (2:4.0.8+dfsg-1) experimental; urgency=low

  [ Christian Perrier ]
  * Remove all mention of "Samba 4" and "experimental version of Samba"
    in packages' description.  Samba version 4 is now production-ready.

  [ Andrew Bartlett ]
  * Update build-dependencies on Samba libraries using autodeps.py
  * New upstream security release. Closes: #718781
    Fixes CVE-2013-4124: Denial of service - CPU loop and memory allocation

  [ Ivo De Decker ]
  * New upstream release
  * refresh patches for new upstream version
  * remove patches integrated upstream
  * Update build-dependencies for new upstream version
  * Add replaces for python-samba for packages that take over files from it.
    Closes: #719212

 -- Ivo De Decker <ivo.dedecker@ugent.be>  Sun, 11 Aug 2013 23:45:16 +0200

samba (2:4.0.6+dfsg-1) experimental; urgency=low

  * Team upload.

  [ Andrew Bartlett ]
  * Converted to full AD DC package on the basis of the 3.6 package
    - Samba now can be an Active Directory Domain controller
    - The samba4-* packages are replaced by this package.
    - This package now uses the s3fs file server by default, not the ntvfs
      file server used in the samba4 packages.
  * Provides a new library based package
    - Upstream's new build system uses libraries extensively, so new
      packages reflect that.
    - This provides the libraries that Openchange and other projects depend on
  * Move binary files out of /var/lib/samba to /var/lib/samba/private,
    where they belong according to upstream Samba:
    - schannel_store.tdb
    - idmap2.tdb
    - passdb.tdb
    - secrets.tdb
  * Remove most of the samba4 references, except for binaries ending in 4
  * Removed debconf support for encrypted passwords
  * Samba 3.x users upgrading can either upgrade to an AD DC or continue
    using Samba without major changes.

  [ Christian Perrier ]
  * Move libnss_winbind.so.2 and libnss_wins.so.2 to /lib as in 3.6.*
  * Use the same set of configure arguments than 3.6.15 (except those
    eventually specific to version 4 and above)
  * Add libctdb-dev to build dependencies as we're building with cluster
    support just like 3.6 packages
  * Re-introduce mksmbpasswd for compatibility with 3.* packages

  [ Ivo De Decker ]
  * Specify all paths using configure options, so that we can finally get rid
    of the fhs patch. Closes: #705449

  [ Steve Langasek ]
  * Make samba-common Conflicts: swat, which is now obsolete and no longer
    built from samba 4.0; the old versions of swat in the archive are
    incompatible with smb.conf from samba 4.0, so force them off the system
    to avoid configuration corruption.

 -- Ivo De Decker <ivo.dedecker@ugent.be>  Thu, 20 Jun 2013 21:51:49 +0200

samba4 (4.0.3+dfsg1-0.1) experimental; urgency=low

  [ Andrew Bartlett ]
  * Non-maintainer upload.
  * New upstream relese: 4.0.3
   + Fixes CVE-2013-0172 Samba 4.0.0 as an AD DC may provide authenticated users
     with write access to LDAP directory objects
   + Fixes many other ACL related issues in the AD DC
   + Drop 08_waf_python_config as it is now upstream.
  * Fix the forced use of NTVFS by setting the required options in the smb.conf
    at configure time.
  * Add depenencies to ensure python-samba requires exactly this binary version
    of our core libraries. Closes: #700348

 -- Andrew Bartlett <abartlet@samba.org>  Sat, 16 Feb 2013 17:06:34 +0100

samba4 (4.0.0+dfsg1-1) experimental; urgency=low

  [ Martin Pitt ]
  * debian/tests/control: Fix dependency: python-samba4 does not exist, it's
    python-samba. Closes: #695854

  [ Jelmer Vernooij ]
  * New upstream release: 4.0.0!
   + Add 08_waf_python_config to cope with python-config no longer
     being a script.
  * Add 25_heimdal_api_changes, to update Samba to work with the
    current Heimdal in Sid. Patch from
    Samuel Cabrero Alamán <scabrero@zentyal.com>. Closes: #686227
  * Add 11_force_ntvfs: Force the use of NTVFS, until the version of smbd in
    the archive is new enough. Closes: #694697
  * Drop dependency on libsmbclient; instead, build private copy.

 -- Jelmer Vernooij <jelmer@debian.org>  Thu, 13 Dec 2012 16:27:20 +0100

samba4 (4.0.0~rc6+dfsg1-1) experimental; urgency=low

  * New upstream release.
   + Drop 08_heimdal_config_h and 11_system_heimdal, now applied upstream.

 -- Jelmer Vernooij <jelmer@debian.org>  Tue, 04 Dec 2012 14:39:40 +0100

samba4 (4.0.0~rc5+dfsg1-1) experimental; urgency=low

  * New upstream release.
  * Add autopkgtest header. Closes: #692671
  * Use Multi-Arch for winbind4.

 -- Jelmer Vernooij <jelmer@debian.org>  Thu, 08 Nov 2012 15:13:43 +0100

samba4 (4.0.0~rc4+dfsg1-1) experimental; urgency=low

  * New upstream release.
   + Bump minimum ldb version to 1.1.13.
  * Switch to Git as VCS.
  * Remove DM-Upload-Allowed field.
  * Depend on heimdal-multidev rather than heimdal-dev.
   + Add 11_system_heimdal to support building with system heimdal.

 -- Jelmer Vernooij <jelmer@debian.org>  Sun, 28 Oct 2012 16:21:43 +0100

samba4 (4.0.0~rc3+dfsg1-1) experimental; urgency=low

  * New upstream release.

 -- Jelmer Vernooij <jelmer@debian.org>  Tue, 16 Oct 2012 14:53:19 +0200

samba4 (4.0.0~rc2+dfsg1-2) experimental; urgency=low

  * Depend on at least ldb 1.1.12. Closes: #689594
  * Suggest ntp daemon for ntpsignd integration.
  * Support specifying 'none' as server role to disable provision.
    Closes: #690138
  * Prompt user for administrator password. Closes: #690139
  * Bump debconf level of server role to 'high'.

 -- Jelmer Vernooij <jelmer@debian.org>  Thu, 04 Oct 2012 13:22:40 +0200

samba4 (4.0.0~rc2+dfsg1-1) experimental; urgency=low

  * New upstream release.

 -- Jelmer Vernooij <jelmer@debian.org>  Tue, 25 Sep 2012 03:34:08 +0200

samba4 (4.0.0~beta2+dfsg1-3) unstable; urgency=low

  * Fix setup when no domain is set. Closes: #681048

 -- Jelmer Vernooij <jelmer@debian.org>  Sun, 05 Aug 2012 16:52:02 +0200

samba4 (4.0.0~beta2+dfsg1-2) unstable; urgency=low

  * Use ntvfs while debian ships an old version of Samba 3. Closes: #679678
  * Don't attempt to add shares to the configuration if it doesn't
    exist. Closes: #681050

 -- Jelmer Vernooij <jelmer@debian.org>  Tue, 10 Jul 2012 11:52:44 +0200

samba4 (4.0.0~beta2+dfsg1-1) unstable; urgency=low

  * New upstream release.
  * Update Slovak translation. Thanks Ivan Masár. Closes: #677906
  * Add build dependency on libacl1-dev.

 -- Jelmer Vernooij <jelmer@debian.org>  Mon, 18 Jun 2012 00:49:12 +0200

samba4 (4.0.0~beta1+dfsg1-3) unstable; urgency=high

  * Prevent adding share with invalid name when used in domain controller mode.

 -- Jelmer Vernooij <jelmer@debian.org>  Sun, 17 Jun 2012 17:00:00 +0200

samba4 (4.0.0~beta1+dfsg1-2) unstable; urgency=low

  * Create leading directories in addshare script. Closes: #677643
  * Use attr/attributes.h on GNU/kFreeBSD. Fixes finding of ATTR_ROOT.

 -- Jelmer Vernooij <jelmer@debian.org>  Sat, 16 Jun 2012 01:42:10 +0200

samba4 (4.0.0~beta1+dfsg1-1) unstable; urgency=medium

  * New upstream release.
  * Add 08_heimdal_config_h: Fixes compatibility with newer versions of
    Heimdal. Closes: #674918
  * Use standard spelling of domain controller in debconf templates.
    Closes: #670413
  * Switch to debhelper 9.
  * samba4-clients: Drop conflicts with smbclient; upstream has renamed
    the Samba4-specific smbclient and nmblookup binaries.

 -- Jelmer Vernooij <jelmer@debian.org>  Wed, 30 May 2012 18:42:06 +0200

samba4 (4.0.0~alpha20+dfsg1-1) unstable; urgency=medium

  * New upstream release.
   + No longer installs libkdc-policy.so. LP: #887537

 -- Jelmer Vernooij <jelmer@debian.org>  Tue, 01 May 2012 15:02:19 +0200

samba4 (4.0.0~alpha19+dfsg1-7) unstable; urgency=low

  * Only update smb.conf if it exists. Closes: #670560
  * Automatically add shares required for active directory controllers if they
    don't exist. Closes: #670558

 -- Jelmer Vernooij <jelmer@debian.org>  Thu, 26 Apr 2012 19:59:26 +0200

samba4 (4.0.0~alpha19+dfsg1-6) unstable; urgency=low

  * Rebuild against ldb 1.1.6.

 -- Jelmer Vernooij <jelmer@debian.org>  Fri, 20 Apr 2012 12:47:15 +0200

samba4 (4.0.0~alpha19+dfsg1-5) unstable; urgency=low

  * Use dbcheck when upgrading from recent versions of Samba4, as it's
    both more reliable and quicker than upgradeprovision.
  * Move samba-dsdb-modules from Recommends to Depends, as LDAP server
    support has been dropped. Closes: #669331

 -- Jelmer Vernooij <jelmer@debian.org>  Thu, 19 Apr 2012 17:33:33 +0200

samba4 (4.0.0~alpha19+dfsg1-4) unstable; urgency=low

  * Fix pattern matching line in setoption.py. Thanks Hleb Valoshka.
    Closes: #669015
  * setoption.py: Preserve mode on smb.conf file.

 -- Jelmer Vernooij <jelmer@debian.org>  Mon, 16 Apr 2012 17:33:07 +0200

samba4 (4.0.0~alpha19+dfsg1-3) unstable; urgency=low

  * Convert setoption.pl to Python to avoid dependency on perl-modules.
    Closes: #668800

 -- Jelmer Vernooij <jelmer@debian.org>  Sun, 15 Apr 2012 15:50:57 +0200

samba4 (4.0.0~alpha19+dfsg1-2) unstable; urgency=low

  * Correctly import server role and realm from existing smb.conf file.
    LP: #936891 LP: #832465 Closes: #659775
  * Force correct realm during upgradeprovision. LP: #728864

 -- Jelmer Vernooij <jelmer@debian.org>  Fri, 13 Apr 2012 16:47:37 +0200

samba4 (4.0.0~alpha19+dfsg1-1) unstable; urgency=low

  * New upstream release.
   + Drop patches applied upstream: 06_upgradedns, 08_smb2_deps.
   + Cope with missing sysvol folders during provision upgrade. LP: #930370
   + Depend on tdb 1.2.10.
   + Depend on ldb 1.1.5.
   + Fixes CVE-2012-1182: PIDL based autogenerated code allows overwriting
     beyond of allocated array.
  * Fix replaces: samba-common field in samba4-common-bin.
  * Update Catalan debconf translation. Thanks, Jordi Mallach.
    Closes: #663737

 -- Jelmer Vernooij <jelmer@debian.org>  Wed, 11 Apr 2012 16:58:39 +0200

samba4 (4.0.0~alpha18.dfsg1-4) unstable; urgency=low

  * Add patch 08_smb2_deps: Remove (unnecessary) dependencies on various
    private Samba 3 libraries, for which proper package Depends: lines were
    missing.  Closes: #665295
  * Add dependency on tdb-tools. This will be removed once upstream
    removes the use of tdbbackup in provision. Closes: #664658

 -- Jelmer Vernooij <jelmer@debian.org>  Wed, 28 Mar 2012 16:20:21 +0200

samba4 (4.0.0~alpha18.dfsg1-3) unstable; urgency=low

  * Fix compatibility with newer versions of Heimdal. Fixes FTBFS.
    Closes: #664820

 -- Jelmer Vernooij <jelmer@debian.org>  Wed, 21 Mar 2012 14:11:29 +0100

samba4 (4.0.0~alpha18.dfsg1-2) unstable; urgency=low

  * Add Replaces: python-samba to libsmbclient-raw0 as some
    private libraries have moved. Thanks Axel Beckert. Closes: #663641

 -- Jelmer Vernooij <jelmer@debian.org>  Tue, 13 Mar 2012 16:39:12 +0100

samba4 (4.0.0~alpha18.dfsg1-1) unstable; urgency=low

  [ Jelmer Vernooij ]
  * New upstream release.
   + Depend on newer versions of ldb.
   + Depend on tevent >= 0.9.15.
   + Sanitizes NetBIOS names. LP: #938592
   + Re-adds support for 'security = domain' parsing. LP: #916556
  * Fix typo in recommendations of samba4: samba4-dsdb-modules ->
    samba-dsdb-modules.
  * Recommend attr package for Samba4.
  * Create util.h -> samba_util.h symlink for backwards compatibility.
  * Add dependency on libbsd-dev, used for strlcat and strlcpy.
  * Extracts waf source code. Closes: #654500

  [ Debconf translations ]
  * Russian (Yuri Kozlov).  Closes: #651583
  * Portuguese (Miguel Figueiredo).  Closes: #653557
  * German (Holger Wansing).  Closes: #653714
  * Norwegian Bokmål (Bjørn Steensrud).  Closes: #654284
  * Spanish (Javier Fernández-Sanguino).  Closes: #656403
  * Danish (Joe Hansen).  Closes: #656785
  * Dutch (Jeroen Schot).  Closes: #657469
  * Hebrew (Omer Zak).
  * Polish (Michał Kułach).  Closes: #659570
  * Czech (Miroslav Kure).  Closes: #659573
  * Turkish (İsmail BAYDAN).  Closes: #659575
  * Japanese (Kenshi Muto).  Closes: #659978
  * Esperanto (Felipe Castro)

  [ Jelmer Vernooij ]
  * Rename upgradedns to less generic samba_upgradedns.
  * Bump standards version to 3.9.3 (no changes).
  * Use DEP-5 for copyright file.
  * Indonesian (Mahyuddin Susanto).  Closes: #660031
  * Italian (Luca Monducci).  Closes: #660150
  * Use samba-tool to retrieve configuration options from debconf.
    LP: #936891, Closes: #659775
  * Add really basic autopkgtest test.
  * Fix bundled libraries for samba.samba3 python module. LP: #889869

 -- Jelmer Vernooij <jelmer@debian.org>  Mon, 12 Mar 2012 19:01:00 +0100

samba4 (4.0.0~alpha17.dfsg2-1) unstable; urgency=low

  * Remove more non-free IETF files. Closes: #547280
  * Rebuild for newer version of ldb.

 -- Jelmer Vernooij <jelmer@debian.org>  Sat, 03 Dec 2011 01:41:49 +0100

samba4 (4.0.0~alpha17.dfsg1-3) unstable; urgency=low

  * Install libmemcache.so, libutil_str.so and various other private libraries
    required by the samba3 module in python-samba. LP: #889864, LP: #889869

 -- Jelmer Vernooij <jelmer@debian.org>  Sun, 13 Nov 2011 17:03:29 +0100

samba4 (4.0.0~alpha17.dfsg1-2) unstable; urgency=low

  * Include upstart file to eliminate delta with Ubuntu.

 -- Jelmer Vernooij <jelmer@debian.org>  Fri, 11 Nov 2011 16:13:58 +0100

samba4 (4.0.0~alpha17.dfsg1-1) unstable; urgency=low

  * Strip non-free IETF RFC files. Closes: #547280
  * Rebuild against newer ldb. Closes: #648326
  * Updated Swedish debconf translation. Thanks Martin Bagge.
    Closes: #644942
  * Updated French debconf translation. Thanks Christian Perrier.
    Closes: #644465

 -- Jelmer Vernooij <jelmer@debian.org>  Fri, 11 Nov 2011 03:16:37 +0100

samba4 (4.0.0~alpha17-3) unstable; urgency=low

  * Upload to unstable. Closes: #642905
  * Use default python version rather than 2.7.

 -- Jelmer Vernooij <jelmer@debian.org>  Tue, 27 Sep 2011 00:11:31 +0200

samba4 (4.0.0~alpha17-2) experimental; urgency=low

  * In -dev package dependencies, depend on a specific version of other
    Samba dev packages.

 -- Jelmer Vernooij <jelmer@debian.org>  Sat, 24 Sep 2011 23:10:30 +0200

samba4 (4.0.0~alpha17-1) experimental; urgency=low

  * New upstream release.
  * Add libsmbclient-{raw0,dev} packages, required for winexe.
  * Add libsamba-credentials0 and libsamba-credentials-dev packages for
    new public library for credentials management.

 -- Jelmer Vernooij <jelmer@debian.org>  Sun, 18 Sep 2011 15:14:42 +0200

samba4 (4.0.0~alpha17~git20110807.dfsg1-1) experimental; urgency=low

  * New upstream snapshot.
  * Depend on newer version of ldb. Closes: #636961
  * Update Indonesian Debconf translation. Thanks Mahyuddin Susanto.
    Closes: #608552
  * Preserve server role set in smb.conf. LP: #815586

 -- Jelmer Vernooij <jelmer@debian.org>  Sun, 07 Aug 2011 23:37:37 +0200

samba4 (4.0.0~alpha17~git20110801.dfsg1-1) experimental; urgency=low

  * Improve outdated package descriptions. Closes: #486370
  * New upstream release.
  * Bump standards version to 3.9.2 (no changes).
  * Add new libsamdb-dev package, required by openchange which relies on the
    samdb.pc file.
   + No header files are shipped yet, but an upstream fix is pending.
  * Recommend bind9utils in samba4 package.
  * Remove complex dependency loop between library packages. Closes: #598842
   + Disable currently unfinished ldb share module.
   + Split dcerpc server libraries out into libdcerpc-server{0,-dev} to
     cut dependency loop.
   + New samba-dsdb-modules package with all DSDB related LDB modules.
  * Move libwinbind-client library to libgensec0. Closes: #623327
  * Add support for multi-arch.
  * Switch to new style debhelper.
  * Fix symbolic link for ldb modules. Closes: #632974

 -- Jelmer Vernooij <jelmer@debian.org>  Sun, 31 Jul 2011 20:16:03 +0200

samba4 (4.0.0~alpha15.dfsg1-1) experimental; urgency=low

  * New upstream snapshot.

 -- Jelmer Vernooij <jelmer@debian.org>  Fri, 22 Apr 2011 02:57:04 +0200

samba4 (4.0.0~alpha15~git20110410.dfsg1-1) experimental; urgency=low

  * New upstream snapshot.
   + Drop patch now applied upstream: 02_backupkey_private.diff
  * Switch to dh_python2. Closes: #617059

 -- Jelmer Vernooij <jelmer@debian.org>  Sat, 05 Mar 2011 14:44:25 +0100

samba4 (4.0.0~alpha15~git20110224.dfsg1-2) experimental; urgency=low

  * Depend on newer version of Heimdal which exposes more hx509 symbols.
    Fixes FTBFS.
  * Tighten libldb1 dependency for LDB modules.
  * Depend on newer version of pyldb.  Closes: #615631

 -- Jelmer Vernooij <jelmer@debian.org>  Mon, 28 Feb 2011 03:52:35 +0100

samba4 (4.0.0~alpha15~git20110224.dfsg1-1) experimental; urgency=low

  * New upstream release.
   + Avoids unnecessary setlocale call to "C". LP: #519025, #519025
  * Fix dependency on newer version of ldb. Closes: #614466
  * Add missing dependency on python-samba, required for testparm. LP: #641082
  * Use libwbclient. LP: #714344, Closes: #611214
  * Make sure /var/run/samba exists. LP: #646037

 -- Jelmer Vernooij <jelmer@debian.org>  Wed, 23 Feb 2011 00:35:59 +0100

samba4 (4.0.0~alpha15~git20110124.dfsg1-2) experimental; urgency=low

  * Build-depend on newer version of heimdal-multidev with fixed kdc.h.
  * Build-depend on versioned libkdc2-heimdal which includes kdc_log. Closes: #611112

 -- Jelmer Vernooij <jelmer@debian.org>  Tue, 25 Jan 2011 09:22:16 -0800

samba4 (4.0.0~alpha15~git20110124.dfsg1-1) experimental; urgency=low

  * New upstream snapshot.
   + Removes unresolved symbols from libraries.
     Closes: #596690, #599075, #602855.  LP: #658116, #592882, #646042
  * Add dependency on comerr-dev.
  * Update Spanish Debconf translation. Thanks Ricardo Fraile. Closes: #596075
  * Update Danish debconf translation. Thanks Joe Dalton. Closes:
    #598779
  * Re-remove non-free IETF RFCs, add test to prevent future regression.
    Closes: #547280
  * Depend on libreadline-dev rather than libreadline5-dev. Closes: #553846
  * Upgrade provision data between releases. Closes: #600117

 -- Jelmer Vernooij <jelmer@debian.org>  Fri, 15 Oct 2010 01:32:48 +0200

samba4 (4.0.0~alpha14~bzr13684.dfsg1-1) unstable; urgency=low

  * New upstream snapshot.
   + Depend on libsubunit-dev.
  * Support talloc 2.0.1.
  * Update dependency for ldb to be >= 0.9.14. Closes: #596745
  * Support parallel builds.

 -- Jelmer Vernooij <jelmer@debian.org>  Tue, 28 Sep 2010 09:46:54 +0200

samba4 (4.0.0~alpha13+git+bzr12785.dfsg1-1) experimental; urgency=low

  * Install provision scripts to /usr/share/samba/setup.
  * Move nsstest from samba4 to winbind4.
  * Support building against tdb 1.2.1.

 -- Jelmer Vernooij <jelmer@debian.org>  Fri, 10 Sep 2010 17:45:20 +0200

samba4 (4.0.0~alpha13+git+bzr12687.dfsg1-1) experimental; urgency=low

  * New upstream snapshot.
  * Mark as compatible with older versions of tdb (>= 1.2.2).

 -- Jelmer Vernooij <jelmer@debian.org>  Wed, 08 Sep 2010 03:30:03 +0200

samba4 (4.0.0~alpha13+git+bzr12670.dfsg1-1) experimental; urgency=low

  * Add missing dependency on pkg-config.
  * Require subunit >= 0.0.6, older versions have a broken tap2subunit.
  * Debconf translations:
    - Swedish (Martin Bagge).  Closes: #586819
  * New upstream snapshot.
    - Fixes symbols for LDB modules. Closes: #594763, #594771, #594773.
  * Require tdb 1.2.3. Closes: #595644

 -- Jelmer Vernooij <jelmer@debian.org>  Sun, 05 Sep 2010 17:34:46 +0200

samba4 (4.0.0~alpha13+git+bzr12292.dfsg1-1) experimental; urgency=low

  * New upstream snapshot.
   + Fixes provision to be able to find the data path again.
  * Depend on libreadline-dev rather than libreadline5-dev. Closes: #553846
  * Suggest swat2.
  * Migrate to Bazaar.
  * Bump standards version to 3.9.1 (no changes).

 -- Jelmer Vernooij <jelmer@debian.org>  Sun, 22 Aug 2010 02:38:51 +0200

samba4 (4.0.0~alpha13+git20100618.dfsg1-1) experimental; urgency=low

  [ Jelmer Vernooij ]
  * New upstream snapshot. Closes: #578009, #577880
   + Add dependency on python-dnspython.
   + Removes last Python string exception. Closes: #585327
   + Installs all display specifiers. Closes: #548911

  [ Christian Perrier ]
  * Debconf translations:
    - Swedish (Martin Bagge).  Closes: #552734
    - Russian (Yuri Kozlov).  Closes: #563346
    - Spanish (Omar Campagne).  Closes: #579099

 -- Jelmer Vernooij <jelmer@debian.org>  Sun, 28 Feb 2010 02:33:37 +0100

samba4 (4.0.0~alpha8+git20100227.dfsg1-1) experimental; urgency=low

  * Fix sections of libndr-standard0 and libndr0.
  * New upstream snapshot.

 -- Jelmer Vernooij <jelmer@debian.org>  Mon, 22 Feb 2010 11:19:07 +0100

samba4 (4.0.0~alpha8+git20100222.dfsg1-1) experimental; urgency=low

  [ Christian Perrier ]
  * Change "Provides:" in init script to avoid conflicting Provides
    with samba. Closes: #547209
  * Swedish debconf translation (Martin Bagge).  Closes: #552734

  [ Jelmer Vernooij ]
  * Depend on specific version of libldb. Closes: #562389
  * Build against system Heimdal and remove the copy of Heimdal from the
    Samba 4 source tree, since it contains non-free IETF RFC/I-D.
    Closes: #547280
  * Bump standards version to 3.8.4.
  * Switch to dpkg-source 3.0 (quilt) format

 -- Jelmer Vernooij <jelmer@debian.org>  Wed, 03 Feb 2010 15:17:20 +0100

samba4 (4.0.0~alpha8+git20090912-1) unstable; urgency=low

  * Upload to unstable.
  * Fix nmblookup.1.gz filename for alternatives.
  * New upstream snapshot.
   + Add new binary packages libndr-standard0 and libndr-standard-dev.
  * Bump standards version to 3.8.3.
  * Remove unused patch system.

 -- Jelmer Vernooij <jelmer@debian.org>  Sat, 12 Sep 2009 13:28:33 +0200

samba4 (4.0.0~alpha8+git20090718-1) experimental; urgency=low

  * New upstream snapshot.
  * The server package now suggests a version of bind9 that supports
    update-policy.

 -- Jelmer Vernooij <jelmer@debian.org>  Sat, 18 Jul 2009 17:34:30 +0200

samba4 (4.0.0~alpha8~git20090620-1) experimental; urgency=low

  * Support building against Python2.6.
  * Add missing dependency on tdb >= 1.1.3. (Closes: #517171)
  * Add missing dependencies on tdb-dev and libtalloc-dev to
    libldb-samba4-dev. (Closes: #525885)
  * Use newer version of tevent. (Closes: #531480, #533457, #533455)
  * New upstream snapshot.
  * Bump standards version to 3.8.2.
  * Reorganization to let Samba 3 and Samba 4 co-exist on the same system:
   + Depend on samba-common for smb.conf, /etc/samba/gdbcommands,
     /usr/share/samba/{panic-action,*.dat}.
   + Rename samba4-common to samba4-common-bin.
  * samba4-testsuite now recommends subunit, since it can output subunit
    streams.
  * Document license for Active Directory schemas.
  * Fix init script to run samba rather than smbd. (Closes: #522646)
  * Removed libldb-samba4-{dev,0}, now using libldb{-dev,0} since there
    are no longer any differences.

 -- Jelmer Vernooij <jelmer@debian.org>  Thu, 18 Jun 2009 00:19:44 +0200

samba4 (4.0.0~alpha7~20090225-1) experimental; urgency=low

  * Build-depend on pkg-config, as we no longer seem to pull that in
    through any other dependencies. (Closes: #516882)

 -- Jelmer Vernooij <jelmer@debian.org>  Wed, 25 Feb 2009 04:04:36 +0100

samba4 (4.0.0~alpha7~20090223-1) experimental; urgency=low

  * Add build dependency on libpopt-dev, so the system libpopt is always used
    rather than the one included by Samba.
  * Use the alternatives system for the smbstatus, nmblookup, net and testparm
    binaries as well as various data files.
  * Make the samba4 and samba4-testsuite packages conflict with
    samba-tools. (Closes: #506236)
  * Build against external libtevent.

 -- Jelmer Vernooij <jelmer@debian.org>  Sat, 21 Feb 2009 17:46:41 +0100

samba4 (4.0.0~alpha6-1) experimental; urgency=low

  * New upstream release.

 -- Jelmer Vernooij <jelmer@debian.org>  Tue, 20 Jan 2009 02:59:15 +0100

samba4 (4.0.0~alpha5+20090105-1) experimental; urgency=low

  * New upstream snapshot.

 -- Jelmer Vernooij <jelmer@debian.org>  Mon, 05 Jan 2009 21:08:53 +0100

samba4 (4.0.0~alpha5+20081126-1) experimental; urgency=low

  * New upstream snapshot.

 -- Jelmer Vernooij <jelmer@samba.org>  Wed, 26 Nov 2008 03:48:41 +0100

samba4 (4.0.0~alpha5+20081101-1) experimental; urgency=low

  * New upstream snapshot.

 -- Jelmer Vernooij <jelmer@samba.org>  Sat, 01 Nov 2008 14:40:09 +0100

samba4 (4.0.0~alpha5+20081031-1) experimental; urgency=low

  * New upstream snapshot.

 -- Jelmer Vernooij <jelmer@samba.org>  Fri, 31 Oct 2008 00:10:41 +0100

samba4 (4.0.0~alpha5+20081014-1) experimental; urgency=low

  * Fix typo in description. (Closes: 500811)
  * New upstream snapshot.

 -- Jelmer Vernooij <jelmer@samba.org>  Thu, 09 Oct 2008 18:41:59 +0200

samba4 (4.0.0~alpha5+20080930-1) experimental; urgency=low

  * New upstream snapshot.

 -- Jelmer Vernooij <jelmer@samba.org>  Tue, 30 Sep 2008 16:19:22 +0200

samba4 (4.0.0~alpha5+20080825-1) experimental; urgency=low

  * Add watch file.
  * Use policy-compliant sysconfdir and localstatedir. (Closes: #495944)

 -- Jelmer Vernooij <jelmer@samba.org>  Mon, 25 Aug 2008 17:42:44 +0200

samba4 (4.0.0~alpha4~20080727-1) experimental; urgency=low

  [ Steve Langasek ]
  * Add missing dependency on libparse-yapp-perl to libparse-pidl-perl.

  [ Jelmer Vernooij ]
  * Make samba4-common conflict with samba-common. (Closes: #492088)
  * New Slovak translation. (Closes: #487889)
  * New Thai translation from Theppitak Karoonboonyanan. (Closes: #486614)
  * New Vietnamese translation from Clytie Siddall. (Closes: #486618)
  * New Bulgarian translation from Damyan Ivanov. (Closes: #486626)
  * New Japanese translation from Kenshi Muto. (Closes: #486648)
  * New Galician translation from Jacobo Tarrio. (Closes: #486701)
  * New Turkish translation from Mehmet TURKER. (Closes: #487244)
  * New Czech translation from Miroslav Kure. (Closes: #487265)
  * New Arabic translation from Ossama Khayat. (Closes: #487322)
  * New German translation from Holger Wansing. (Closes: #487542)
  * New Italian translation from Luca Monducci. (Closes: #487720)
  * New Portugese translation from the Portuguese Translation Team.
    (Closes: #487753)
  * New Korean translation from Sunjae Park. (Closes: #487894)
  * New Lithuanian translation from Gintautas Miliauskas. (Closes: #487895)
  * New Romanian translation from Eddy Petrișor. (Closes: #488874)

 -- Jelmer Vernooij <jelmer@samba.org>  Sun, 27 Jul 2008 15:38:41 +0200

samba4 (4.0.0~alpha4~20080617-1) experimental; urgency=low

  * Fixed maintainer email address.
  * New upstream snapshot.
  * Remove dependency on unpackaged libevents in ldb pkg-config file.

 -- Jelmer Vernooij <jelmer@samba.org>  Mon, 16 Jun 2008 21:29:43 +0200

samba4 (4.0.0~alpha4~20080616-1) experimental; urgency=low

  * Fix dependency of libsamba-hostconfig-dev on libsamba-hostconfig0.
  * Fix dependency of libldb-samba4-dev on libldb-samba4-0.
  * Remove tdb binaries as they're already packaged elsewhere.
    (Closes: #485619, #486270)
  * New upstream snapshot.
  * New French translation from Christian Perrier. (Closes: #486072)

 -- Jelmer Vernooij <jelmer@samba.org>  Sat, 14 Jun 2008 20:39:13 +0200

samba4 (4.0.0~alpha4~20080522-1) experimental; urgency=low

  * New upstream snapshot. (Closes: #478328)

 -- Jelmer Vernooij <jelmer@samba.org>  Thu, 22 May 2008 02:25:05 +0200

samba4 (4.0.0~alpha4~20080403-1) experimental; urgency=low

  * Rename source package to samba4.

 -- Jelmer Vernooij <jelmer@samba.org>  Mon, 28 Jan 2008 17:23:58 +0100

samba (4.0.0~alpha3~20080120-1) experimental; urgency=low

  * New upstream snapshot.

 -- Jelmer Vernooij <jelmer@samba.org>  Sat, 19 Jan 2008 22:34:08 +0100

samba (4.0.0~alpha2~svn26294-1) experimental; urgency=low

  * New upstream snapshot.
  * Set Vcs-Svn field.

 -- Jelmer Vernooij <jelmer@samba.org>  Sat, 19 Jan 2008 22:32:28 +0100

samba (4.0.0~~tp5-1) experimental; urgency=low

  * New upstream release.
  * Set homepage field.

 -- Jelmer Vernooij <jelmer@samba.org>  Sun, 25 Nov 2007 16:28:02 +0000

samba (4.0.0~~svn22819-1) experimental; urgency=low

  * New upstream snapshot.

 -- Jelmer Vernooij <jelmer@samba.org>  Wed, 09 May 2007 15:28:50 +0200

samba (4.0.0~~svn19515-1) experimental; urgency=low

  * New upstream versions (svn snapshots of r19515).

 -- Jelmer Vernooij <jelmer@samba.org>  Mon, 30 Oct 2006 16:45:36 +0100

samba (3.9.1+4.0.0tp2-1) experimental; urgency=low

  * New upstream version (tech preview 2).

  [ Jelmer Vernooij ]
  * Remove setntacl utility (it doesn't do anything).
  * Include oLschema2ldif.1 in the ldb-tools package.
  * Enable shared library building.
  * Put ldb, tdb, gtksamba, talloc and gensec libraries into seperate binary packages.
  * Pass fewer options for paths to configure
  * Adapt to new paths from upstream

 -- Jelmer Vernooij <jelmer@samba.org>  Thu, 23 Mar 2006 01:13:32 +0100

samba (3.9.1+4.0.0tp1-1) experimental; urgency=low

  * New upstream version (tech preview 1).

  [ Steinar H. Gunderson ]
  * Forward-port panic-action script from the Samba 3 packaging.
    * Patch the smb.conf provisioning template (only used by swat in the
      Debian packaging) to use the panic-action script by default.
    * Patch the samba-common postinst to generate smb.conf files with the
      same setting.
  * Include ntlm_auth.1 and smbd.8 man pages in the samba package.
  * Make the samba dependency on samba-common versioned.
  * Install /usr/bin/setntacl manually; the upstream install target doesn't
    seem to do it anymore.
  * Ask for the realm (and give it to the upgrade script) when upgrading from
    Samba 3; it can't be easily autodetected. (Note that upgrade still seems
    to be broken for now.)

  [ Jelmer Vernooij ]
  * Remove gwsam utility.
  * Include gwcrontab.1 and gepdump.1 man pages in the samba-gtk-frontends
    package.
  * Remove ldbtest utility from ldb-tools package.

 -- Steinar H. Gunderson <sesse@debian.org>  Tue, 24 Jan 2006 16:01:59 +0100

samba4 (3.9.0-SVN-build-6710-1) unstable; urgency=low

  * Newer upstream version

 -- Jelmer Vernooij <jelmer@samba.org>  Thu, 12 May 2005 14:04:05 +0200

samba4 (3.9.0-SVN-build-655-1) unstable; urgency=low

  * Initial release.

 -- Jelmer Vernooij <jelmer@samba.org>  Thu, 13 May 2004 01:38:41 +0200

samba (3.9.0+SVN12946-1) experimental; urgency=low

  * New upstream version.
    * Fix upgrades from Samba 3 giving too few parameters to provision().
      (Closes: #348079)
  * Add sections to binary packages to match the archive:
    * libparse-pidl-perl: perl
    * samba-dev: devel
    * samba-gtk-frontends: x11
  * Adjust our export procedure we get the Subversion revision number in
    include/version.h (and thus in the build itself), and document how in
    README.building.
  * Remove "reload" option from the init script, since Samba 4 doesn't
    understand SIGHUP yet.

 -- Steinar H. Gunderson <sesse@debian.org>  Sun, 15 Jan 2006 13:43:43 +0100

samba (3.9.0+SVN12856-1) experimental; urgency=low

  * New upstream version.
  * Move testparm from samba into samba-common.
    * Make samba-common Architecture: any.
    * Make samba-common replace/conflict samba (<= 3.9.0+SVN12739-1).
  * Make samba-clients depend on samba-common.
  * Make samba-common depend on debconf.
  * Replace debconf dependencies with ${misc:Depends}, to automatically
    get the debconf-2.0 alternative right.
  * Include the newuser binary in samba-server package.
  * Add missing Build-Depends on: libgnutls-dev, libreadline5-dev,
    libpam0g-dev. All were causing silent build failures (ie. the package
    was simply built without the features).
  * Remove Build-Depends on libldap-dev.
  * Include NEWS file.

 -- Steinar H. Gunderson <sesse@debian.org>  Wed, 11 Jan 2006 22:08:32 +0100

samba (3.9.0+SVN12739-1) experimental; urgency=low

  * Move /usr/lib/samba/setup from samba-common to samba.
    * Make samba replace samba-common (<= 3.9.0+SVN12726-1)
  * Add a missing db_stop in samba.postinst, probably causing problems
    starting the daemon in some cases.
  * Add orphan files from /usr/bin (and relevant manpages) into their
    correct packages:
    * ldb-tools: ldbrename, ldbtest, oLschema2ldif.
    * samba: ntlm_auth.
    * samba-clients: getntacl.
    * samba-gtk-frontends: gwcrontab.
    * winregistry-tools: winreg.
    * samba3dump and tdbtorture remain orphans.
  * Add new executable /usr/bin/testparm to samba package.
    * Add /var/lib/samba directory to samba package; it's needed by
      testparm.
  * Rewrite configuration/bootstrapping to be able to install the client
    only and still get a usable smb.conf. The basic idea is:
    * samba-common looks for an smb.conf. If there is none, it asks for
      realm and domain and generates a skeleton smb.conf.
    * If samba notices an upgrade from Samba 3, it asks whether the user
      wants to upgrade. If not, it leaves everything alone (and broken).
    * Otherwise, samba asks whether the user wants to set up a PDC. If yes,
      it adds "server role = pdc" to smb.conf and provisions the server.
  * Removed unused file samba.conffiles.
  * Run dh_installdebconf on architecture-independent packages as well, now
    that samba-common has a config script.
  * Let samba-clients conflict/replace samba-common (<< 3.9.0), as they share
    /usr/bin/net.

 -- Steinar H. Gunderson <sesse@debian.org>  Fri,  6 Jan 2006 14:25:50 +0100

samba (3.9.0+SVN12726-1) experimental; urgency=low

  * First upload to Debian main.

  * Package renaming to get more in line with Samba 3 packaging:
    * Rename samba-server package to just samba, for consistency with the
      Samba 3 packaging.
      * Rename samba.samba.init to samba.init, now that the init script and the
        server package are called the same.
    * Rename samba-swat to swat, and add a dependency from swat to samba.

  * debian/rules changes:
    * Change SOURCEPATH to reflect that we now have the packaging in debian/,
      not packaging/debian/. This will have to be reverted whenever upstream
      syncs with us.
    * Removed debmake comment, it's hardly relevant any more.
    * Removed comment that there aren't any architecture-independent packages
      (because there are).
    * Remove redundant "package=samba" variable.
    * Do "make pch ; make all" instead of "make proto ; -make pch ; make all";
      some build system bug prevents us from just doing "make pch all", but
      since we're more or less guaranteed a recent gcc version, the pch target
      shouldn't fail, so we won't allow it to.
    * Remove autogen.sh call from configure; it should be done in the
      upstream tarball, not in maintainer scripts.

  * debian/control changes:
    * Copied Uploaders: line from Samba 3 packaging, adding myself.
    * Rename samba-client package to samba-clients.
    * Make samba-clients Replaces/Conflicts smbclient.
    * Build-depend on docbook-xml, not just docbook-xsl -- the documentation
      needs data from both to build.
    * Move the samba binary package to the top, so it's the one receiving
      the README.* files, among others.

  * Maintainer script changes:
    * Attempt to upgrade from Samba 3 if that's what the user tries to do.
      * Copy upgrade script into /usr/lib/samba/setup.
      * Check for upgrade from << 3.9.0 in config, and ask the user for upgrade
        if relevant.
      * Check for upgrade from << 3.9.0 in postinst, and upgrade if the user
        wished to.
    * Only provision in samba.postinst if we're doing a fresh install.
    * Support purging properly in postrm, both for samba and samba-common
      (adapted from the Samba 3 packaging).
    * Don't ask about an administrator password -- just let the provisioning
      scripts make up a random one.
      * Updated README.Debian to show the user how to change the password.
      * Make samba recommend ldb-tools.
    * Install README.building along with all the other documentation.
    * Don't try to ask about the "done" question, which we nuked in a previous
      release.

  * Updated debian/copyright.
    * Added Samba copyright holders.
    * Noted that talloc, ldb and tdb are under the LGPL.
    * Added copyright holders and licensing for the packaging itself.

  * Remove a few unused files in the packaging.
  * Change debhelper compatibility level to 5.
    * Update versioned depends accordingly.
  * Don't give --pidfile to start-stop-daemon when stopping -- current
    versions of Samba 4 won't die when the parent is killed.
  * Updated README.debian somewhat, and renamed to use a capital D.
  * Rewritten README.building, to reflect the magic that has to be done
    with the package in another repository.
  * Update po/POTFILES.in to reflect name change (from samba4-server ->
    samba-server -> samba).

 -- Steinar H. Gunderson <sesse@debian.org>  Thu,  5 Jan 2006 21:27:13 +0100

samba (3.9.0+SVN12395-1) unstable; urgency=low

  * New snapshot, drop 4 suffix

 -- Jelmer Vernooij <jelmer@samba.org>  Tue, 20 Dec 2005 13:38:26 +0100

samba4 (3.9.0+SVN12312-1) unstable; urgency=low

  * New upstream snapshot.

 -- Jelmer Vernooij <jelmer@samba.org>  Mon, 27 Jun 2005 11:25:57 +0200

samba (2:3.6.19-1) unstable; urgency=low

  * Team upload.
  * New upstream release

 -- Ivo De Decker <ivo.dedecker@ugent.be>  Wed, 25 Sep 2013 20:01:48 +0200

samba (2:3.6.18-1) unstable; urgency=low

  * Team upload.

  [ Steve Langasek ]
  * Split the samba init script into nmbd and smbd init scripts, for better
    alignment with how init systems other than sysvinit work.  This also
    drops the override of the arguments to update-rc.d in debian/rules,
    no longer needed in the post-insserv world.
  * Add upstart jobs from Ubuntu for smbd, nmbd, and winbind.

  [ Ivo De Decker ]
  * New upstream release

 -- Ivo De Decker <ivo.dedecker@ugent.be>  Tue, 20 Aug 2013 22:06:45 +0200

samba (2:3.6.17-1) unstable; urgency=high

  * Team upload.
  * New upstream security release. Closes: #718781
    Fixes CVE-2013-4124: Denial of service - CPU loop and memory allocation

 -- Ivo De Decker <ivo.dedecker@ugent.be>  Mon, 05 Aug 2013 13:46:23 +0200

samba (2:3.6.16-2) unstable; urgency=high

  * Team upload.
  * Make build-dep on libtevent-dev explicit.
  * Fix waf-as-source.patch to make sure unpacking works in recent build
    environment. Closes: #716932

 -- Ivo De Decker <ivo.dedecker@ugent.be>  Tue, 16 Jul 2013 22:01:04 +0200

samba (2:3.6.16-1) unstable; urgency=low

  * Team upload.

  [ Steve Langasek ]
  * Drop support for running smbd from inetd; this is not well-supported
    upstream, and can't correctly handle all of the long-running services
    that are needed as part of modern samba.  Closes: #707622.

  [ Ivo De Decker ]
  * New upstream release

 -- Ivo De Decker <ivo.dedecker@ugent.be>  Wed, 19 Jun 2013 21:05:07 +0200

samba (2:3.6.15-1) unstable; urgency=high

  * Team upload.
  * New upstream bugfix release. Closes: #707042
  * Update VCS URL's for new git repo.
  * The recommends for the separate libnss-winbind and libpam-winbind
    packages needed for the upgrade of winbind from squeeze to wheezy are no
    longer needed. Lowering them to suggests.
    Closes: #706434, #674853

 -- Ivo De Decker <ivo.dedecker@ugent.be>  Thu, 09 May 2013 11:55:03 +0200

samba (2:3.6.14-1) unstable; urgency=low

  * Team upload.
  * New upstream release

 -- Ivo De Decker <ivo.dedecker@ugent.be>  Sat, 04 May 2013 22:02:15 +0200

samba (2:3.6.13-2) experimental; urgency=low

  * Team upload.
  * Move binary files out of /etc/samba to /var/lib/samba,
    where they belong according to the FHS:
    - schannel_store.tdb
    - idmap2.tdb
    - MACHINE.sid
    Closes: #454770

 -- Ivo De Decker <ivo.dedecker@ugent.be>  Sun, 21 Apr 2013 12:54:03 +0200

samba (2:3.6.13-1) experimental; urgency=low

  * Team upload.
  * New upstream release
  * samba: Suggests winbind. Closes: #689857

 -- Ivo De Decker <ivo.dedecker@ugent.be>  Mon, 18 Mar 2013 21:29:58 +0100

samba (2:3.6.12-1) experimental; urgency=low

  * Team upload.
  * Security update, fixing the following issues:
    - CVE-2013-0213: Clickjacking issue in SWAT
    - CVE-2013-0214: Potential XSRF in SWAT
  * New upstream release
  * Install pkgconfig file in libsmbclient-dev. Closes: #700643

 -- Ivo De Decker <ivo.dedecker@ugent.be>  Sun, 17 Feb 2013 22:25:34 +0100

samba (2:3.6.10-1) experimental; urgency=low

  * New upstream release

 -- Christian Perrier <bubulle@debian.org>  Sat, 15 Dec 2012 08:03:03 +0100

samba (2:3.6.9-1) experimental; urgency=low

  * New upstream release

 -- Christian Perrier <bubulle@debian.org>  Thu, 01 Nov 2012 08:17:29 +0100

samba (2:3.6.8-1) experimental; urgency=low

  * New upstream release.

 -- Christian Perrier <bubulle@debian.org>  Tue, 18 Sep 2012 07:13:41 +0200

samba (2:3.6.7-1) experimental; urgency=low

  * New upstream release.

 -- Christian Perrier <bubulle@debian.org>  Sat, 11 Aug 2012 21:37:38 +0200

samba (2:3.6.6-3) unstable; urgency=low

  [ Ansgar Burchardt ]
  * debian/rules: Use xz compression for binary packages.
    Closes: #683899

 -- Christian Perrier <bubulle@debian.org>  Sun, 05 Aug 2012 12:19:12 +0200

samba (2:3.6.6-2) unstable; urgency=low

  * Restore the DHCP hook.

 -- Steve Langasek <vorlon@debian.org>  Wed, 27 Jun 2012 09:31:15 -0700

samba (2:3.6.6-1) unstable; urgency=low

  [ Ivo De Decker ]
  * Only enable swat in inetd.conf on first install. Closes: #658245
  * Minor lintian fixes.
  * Remove DHCP hook. Closes: #652942, #629406, #649100
  * Don't reload smbd when running from inetd. Closes: #678741
  * Don't start smbd when guest account doesn't exist. Closes: #653382
  * Only export public symbols in libsmbclient and libwbclient.

  [ Christian Perrier ]
  * New upstream version

 -- Christian Perrier <bubulle@debian.org>  Wed, 27 Jun 2012 06:03:17 +0200

samba (2:3.6.5-7) unstable; urgency=low

  * Allow installing smbclient package together with newer versions of
    samba4-clients, which no longer ship the smbclient and nmblookup
    binaries.

 -- Jelmer Vernooij <jelmer@debian.org>  Mon, 11 Jun 2012 13:19:24 +0200

samba (2:3.6.5-6) unstable; urgency=high

  [ Ivo De Decker ]
  * Update symbols file for linux-only symbols in libsmbclient. This should
    fix the FTBFS on kfreebsd and hurd. Closes: #676170
  * Enable ctdb for non-linux archs.
  * Remove old if-up script during upgrade.

 -- Christian Perrier <bubulle@debian.org>  Wed, 06 Jun 2012 19:10:02 +0200

samba (2:3.6.5-5) unstable; urgency=low

  [ Christian Perrier ]
  * Make libpam-winbind depend on libnss-winbind.

  [ Ivo De Decker ]
  * Update symbols file for libsmbclient and libwbclient0
  * Add lintian overrides for examples in samba-doc
  * libpam-winbind: change Depends on libnss-winbind to Recommends
  * libnss-winbind: Suggests libpam-winbind
  * Update package description for winbind, libpam-winbind and libnss-winbind
    to better reflect their content
  * Backport vfs_shadow_copy2 from master, to allow shadow copy to work
    without wide links

  [ Luk Claes ]
  * Ship wbclient.pc file in multiarch safe directory (Closes: #674215).

  [ Sam Morris ]
  * Add libutil_drop_AI_ADDRCONFIG.patch  that allows running nmbd when
    no network interfaces have been assigned an address, therefore
    removing the need for an if-up script. Closes: #640668,#640508

 -- Christian Perrier <bubulle@debian.org>  Sun, 03 Jun 2012 20:00:56 +0200

samba (2:3.6.5-3) unstable; urgency=low

  [ Luk Claes ]
  * Ship wbclient.pc so cifs-utils can be built again (Closes: #672733).
  * Activate parallel building. Might need DEB_BUILD_OPTIONS as usual.

  [ Christian Perrier ]
  * Add Breaks and Replaces on libpam-winbind for newly created
    libnss-winbind. Thanks to Colin Watson for pointing this and shame
    on me for not properly checking the transition. Closes: #673122

 -- Christian Perrier <bubulle@debian.org>  Thu, 17 May 2012 10:34:38 +0200

samba (2:3.6.5-2) unstable; urgency=low

  * The yearly "SambaXP bug cleaning party" release. 11 years
    SambaXP, 20 years Samba and counting...
  * Make samba-common "Multi-Arch: foreign"
  * Adapt patch in upstream #7499 and stop nss_wins clobbering other
    daemon's logfiles. Closes: #598313
  * Add some mention about some use for the user information in Kerberos
    environments in the smbspool manpage. Closes: #387266
  * Drop link to no longer provided "Using Samba" documentation in
    HTML documentation summary file. Closes: #604768
  * Provide WHATSNEW.txt in samba-doc too as it is linked from the
    documentation summary file. Do not compress that file.
  * Fix link to WHATSNEW.txt in HTML documentation summary file. This
    is the second part of the fix for #604768
  * Use lp_state_dir() instead of get_dyn_STATEDIR() in
    fhs-filespaths.patch as the latter does indeed hardcode the
    location for passdb.tdb and secrets.tdb to /var/lib/samba
    (the compile-time option for state directory and NOT the configurable
    value). This is left to "state directory" instead of "private dir"
    at least as of now, because if doesn't change anything to the
    current behaviour, but allows the files' location to be configurable
    through "state directory" (and not "private dir").
    Closes: #249873
  * Disable useless smbtorture4 build. Thanks to Ivo De Decker for the patch.
    Closes: #670561
  * Add upstream commit that adds waf source to the buildtools/
    directory. As upstream will, one day or another, merge this, I
    prefer this over removing the waf binary and repack upstream
    tarball.
    Closes: #654499
  * Build-Conflict with python-ldb and python-ldb-dev to avoid build
    failures when some versions of these packages are locally installed.
    Closes: #657314
  * Rename fix-samba.ldip-syntax.patch to fix-samba.ldif-syntax.patch
  * Split NSS modules into a new libnss-winbind binary package.
    Closes: #646292
  * Add a NEWS.Debian entry about the libnss-winbind split and, while at
    it, add an entry for libpam-winbind too (as it will affect upgrades
    from squeeze).
  * Drop code that was moving files around in samba.postinst and
    winbind.postinst for pre-squeeze versions of the package.
  * Drop code that was modifying a deprecated "passdb backend" setting
    in smb.conf for pre-squeeze versions of the package (in
    samba-common.config).
  * Add Should-Start dependency to winbind init script to guarantee
    that the samba init script is started before winbind if present.
    Closes: #638066
  * Provide a (basic) manpage to smbtorture(1). Closes: #528735
  * Turkish debconf translation update (Atila KOÇ).  Closes: #672447
  * Drop the code that generates an smbpasswd file from the system's
    user list. This adds very long delays on systems with many users,
    including those with external user backends. It also makes much
    less sense nowadays and the use of libpam-smbpass can easily
    fill most of the needs. Closes: #671926
  * Merged from Ubuntu:
    - Set 'usershare allow guests', so that usershare admins are
      allowed to create public shares in addition to authenticated
      ones.
    - add map to guest = Bad user, maps bad username to guest access.
    This allows for anonymous user shares. Closes: #672497

 -- Christian Perrier <bubulle@debian.org>  Sat, 12 May 2012 14:30:58 +0200

samba (2:3.6.5-1) unstable; urgency=low

  * New upstream release. Fixes CVE-2012-2111: Incorrect permission
    checks when granting/removing privileges can compromise file
    server security.
  * Build-Depend on debhelper >= 9~ (which is in unstable for a few
    months now)
  * Use "set -e" in maintainer scripts instead of passing -e in the
    shebang line
  * Update Standards to 3.9.3 (checked, no change)

 -- Christian Perrier <bubulle@debian.org>  Tue, 01 May 2012 08:07:39 +0200

samba (2:3.6.4-1) unstable; urgency=low

  [ Christian Perrier ]
  * Two changes in the previous version should indeed read:
    - samba.postinst: Avoid scary pdbedit warnings on first import.
    - samba-common.postinst: Add more informative error message for the case
      where smb.conf was manually deleted.
    Closes: #664509

  [ Jelmer Vernooij ]
  * New upstream release.
   + Fixes CVE-2012-1182: PIDL based autogenerated code allows overwriting
     beyond of allocated array.

 -- Jelmer Vernooij <jelmer@debian.org>  Wed, 11 Apr 2012 23:25:41 +0200

samba (2:3.6.3-2) unstable; urgency=low

  [ Christian Perrier ]
  * Fix example samba.ldif syntax. Closes: #659963
  * Set minimal version of tdb ot 1.2.6 in Build-Depends
    (thanks, backports!)
  * Lower priority of debconf question to medium after some pondering.
    After all, we have a sane default. Closes: #662801
  * Merge some Ubuntu patches:
    - samba.config: Avoid scary pdbedit warnings on first import.
    - samba.postinst: Add more informative error message for the case
      where smb.conf was manually deleted.

  [ Maarten Bezemer ]
  * Removed references to the testprns command from documentation
  * Added notes that the smbsh command is not available in this package
    Closes: #662243

  [ Debconf translations ]
  * Indonesian (Arief S Fitrianto).  Closes: #660312
  * Slovak (Ivan Masár).  Closes: #661125

  [ Steve Langasek ]
  * Use Debian copyright-format 1.0 in debian/copyright.

 -- Christian Perrier <bubulle@debian.org>  Mon, 12 Mar 2012 20:49:24 +0100

samba (2:3.6.3-1) unstable; urgency=low

  [ Christian Perrier ]
  * New upstream release
  * Fixes CVE-2012-0817:
    The Samba File Serving daemon (smbd) in Samba versions
    3.6.0 to 3.6.2 is affected by a memory leak that can
    cause a server denial of service.

  [ Debconf translations ]
  * Polish (Michał Kułach).  Closes: #657770

 -- Christian Perrier <bubulle@debian.org>  Tue, 31 Jan 2012 22:09:39 +0100

samba (2:3.6.2-1) unstable; urgency=low

  * New upstream release
  * Drop bug_601406_fix-perl-path-in-example.patch (applied upstream)

 -- Christian Perrier <bubulle@debian.org>  Fri, 27 Jan 2012 21:38:52 +0100

samba (2:3.6.1-3) unstable; urgency=low

  [ Sam Hartman ]
  * Increase libkrb5-dev dependency to avoid depending on
    krb5_locate_kdc, Closes: #650541

  [ Steve Langasek ]
  * Fix the libpam-winbind description to more accurately identify the
    protocols being used by nss_wins.  Closes: #650091.

 -- Christian Perrier <bubulle@debian.org>  Thu, 01 Dec 2011 21:56:52 +0100

samba (2:3.6.1-2) unstable; urgency=low

  * Merge changes from 3.5.11~dfsg-4 and unreleased -5 in unstable branch
  * debian/patches/initialize_password_db-null-deref: Avoid null
    dereference in initialize_password_db().  Closes LP: #829221.
  * Mark samba-common Multi-Arch: foreign.

 -- Christian Perrier <bubulle@debian.org>  Sun, 27 Nov 2011 19:06:39 +0100

samba (2:3.6.1-1) experimental; urgency=low

  * New upstream release

 -- Christian Perrier <bubulle@debian.org>  Sat, 22 Oct 2011 10:56:17 +0200

samba (2:3.6.0-1) experimental; urgency=low

  * New upstream release
  * Resync with packaging changes in 3.5 branch between 3.5.8~dfsg1
    and 3.5.11~dfsg-1
  * Drop wbc_async.h from libwbclient-dev as, according to upstream's
    commit c0a7c9f99188ebb3cd27094b9364449bcc2f80d8, " its only user is
    smbtorture3"

 -- Christian Perrier <bubulle@debian.org>  Thu, 11 Aug 2011 09:14:53 +0200

samba (2:3.6.0~rc3-1) experimental; urgency=low

  * New upstream version

 -- Christian Perrier <bubulle@debian.org>  Fri, 29 Jul 2011 23:11:10 +0200

samba (2:3.6.0~rc2-1) experimental; urgency=low

  * New upstream version

 -- Christian Perrier <bubulle@debian.org>  Tue, 07 Jun 2011 23:09:41 +0200

samba (2:3.6.0~rc1-2) experimental; urgency=low

  * Use --with-nmbdsocketdir=/var/run/samba to have nmbd socket file
    in an existing directory. Closes: #628121

 -- Christian Perrier <bubulle@debian.org>  Fri, 27 May 2011 15:35:44 +0200

samba (2:3.6.0~rc1-1) experimental; urgency=low

  * New upstream release

 -- Christian Perrier <bubulle@debian.org>  Thu, 19 May 2011 22:26:08 +0200

samba (2:3.6.0~pre3-1) experimental; urgency=low

  [ Christian Perrier ]
  * New upstream release
  * add "#include "fcntl.h"" to idmap_tdb2.c to get it compiled
  * samba-doc-pdf: add Samba3-HOWTO.pdf from pre1 as it
    was forgotten upstream
  * libwbclient0.symbols: dropped several symbols related to
    asynchronous actions that weren't working anyway (according
    to Kai Blin at SambaXP)

  [ Mathieu Parent ]
  * Build against libctdb-dev (>= 1.10+git20110412) to have required control:
    CTDB_CONTROL_SCHEDULE_FOR_DELETION.

 -- Christian Perrier <bubulle@debian.org>  Mon, 09 May 2011 11:29:52 +0200

samba (2:3.5.11~dfsg-4) unstable; urgency=low

  * Lintian override for libpam-winbind; it's not a shared library so doesn't
    really need the pre-depends on multiarch-support.
  * export DEB_BUILD_MAINT_OPTIONS := hardening=+bindnow, taken from Ubuntu.

 -- Steve Langasek <vorlon@debian.org>  Fri, 21 Oct 2011 16:01:29 -0700

samba (2:3.5.11~dfsg-3) unstable; urgency=low

  * Split winbind into separate packages, winbind and libpam-winbind,
    with the latter marked Multi-Arch: same and the former marked
    Multi-Arch: foreign, so that we can install multiple copies of the
    pam module and nss modules on the same system.

 -- Steve Langasek <vorlon@debian.org>  Fri, 21 Oct 2011 20:00:13 +0000

samba (2:3.5.11~dfsg-2) unstable; urgency=low

  * Don't export DEB_HOST_ARCH_OS in debian/rules, this is only used locally.
  * Use dh_links instead of manually creating directories and symlinks from
    debian/rules.
  * Switch from dh_movefiles to dh_install and adjust for debhelper compat
    level 7, in preparation for moving to dh(1).
  * Where possible, use dh_installman and dh_install's support for target
    directories instead of moving files around in debian/rules.
  * We don't need to mess with perms on usr/include/libsmbclient.h anymore
    in debian/rules, the upstream install target gets it right
  * Use debian/clean instead of removing left-behind files by hand in the
    clean target
  * Convert debian/rules to dh(1).
  * Don't run debconf-updatepo on clean; not worth the divergence in
    debian/rules anymore :)
  * Don't install debian/README.build in the package; this is really only
    relevant in the source.
  * Bump to debhelper compat level 9 and build libraries for multiarch.
  * Drop Makefile.internal from libsmbclient-dev examples so that we can mark
    libsmbclient-dev Multi-Arch: same.
  * Bump build-depends on debhelper to 8.9.4, so we ensure we have
    dpkg-buildflags by default and get full build hardening enabled out of
    the box - critical for a server like samba.
  * Use DH_ALWAYS_EXCLUDE instead of passing override options to
    dh_installexamples.
  * Pass --sourcedirectory=source3 to dh instead of having to pass it to each
    dh_auto_* command.
  * Ironically, this means that we have to manually disable dh_auto_test,
    which now finds the makefile targets but doesn't work unless we build an
    extra wrapper library into our binaries that we don't want.
  * Drop a few configure options from debian/rules that shadow the built-in
    defaults.
  * debian/libsmbclient.lintian-overrides: yes, we know the package name
    doesn't match the soname - and it never should until there's an ABI
    change.

 -- Steve Langasek <vorlon@debian.org>  Fri, 07 Oct 2011 21:36:43 -0700

samba (2:3.5.11~dfsg-1) unstable; urgency=low

  * New upstream release

 -- Christian Perrier <bubulle@debian.org>  Fri, 05 Aug 2011 20:12:01 +0200

samba (2:3.5.10~dfsg-1) unstable; urgency=low

  * New upstream release
  * Security update, fixing the following issues:
    - CVE-2011-2694: possible XSS attack in SWAT
    - CVE-2011-2522: Cross-Site Request Forgery vulnerability in SWAT

 -- Christian Perrier <bubulle@debian.org>  Thu, 28 Jul 2011 12:19:01 +0200

samba (2:3.5.9~dfsg-1) unstable; urgency=low

  * New upstream release
  * Add "--quiet" to start-stop-daemon call in reload target in init
    script. Closes: #572483
  * Add examples/LDAP in examples for the samba package. With this,
    samba.schema will be provided in some way in the package.
    This very partially addresses #190162
  * patches/bug_221618_precise-64bit-prototype.patch: precise
    64bits prototype in libsmbclient-dev. Closes: #221618
  * patches/no-unnecessary-cups.patch: dropped after upstream
    changes to printing code
  * Update Standards to 3.9.2 (checked, no change)
  * Add build-arch and build-indep targets in debian/rules

 -- Christian Perrier <bubulle@debian.org>  Sat, 18 Jun 2011 07:08:00 +0200

samba (2:3.5.8~dfsg-5) unstable; urgency=low

  * Fix "tdb2.so undefined symbol: dyn_get_STATEDIR" by fixing a typo
    in fhs-filespath.patch. Closes: #629183, LP: #789097

 -- Christian Perrier <bubulle@debian.org>  Sat, 04 Jun 2011 13:48:32 +0200

samba (2:3.5.8~dfsg-4) unstable; urgency=low

  [ Debconf translations ]
  * Spanish (Omar Campagne).  Closes: #627813
  * Swedish (Martin Bagge / brother).  Closes: #627849
  * Brazilian Portuguese (Adriano Rafael Gomes).  Closes: #627866

  [ Christian Perrier ]
  * bug_601406_fix-perl-path-in-example.patch:  fix path to perl
    binary in example file. Closes: #601406

 -- Christian Perrier <bubulle@debian.org>  Fri, 27 May 2011 12:23:05 +0200

samba (2:3.5.8~dfsg-3) unstable; urgency=low

  [ Debconf translations ]
  * Italian (Luca Monducci).  Closes: #626674
  * Dutch (Vincent Zweije).  Closes: #627519
  * Czech (Miroslav Kure).  Closes: #627442

 -- Christian Perrier <bubulle@debian.org>  Tue, 24 May 2011 22:40:04 +0200

samba (2:3.5.8~dfsg-2) unstable; urgency=low

  [ Jelmer Vernooij ]
  * Add libwbclient-dev package.
  * Build against external libtdb.
  * Bump standards version to 3.9.1 (no changes).

  [ Mathieu Parent ]
  * Builddep on libctdb-dev or ctdb < 1.10

  [ Christian Perrier ]
  * Use db_settitle in debconf questions and make these
    titles translatable. Closes: #560318
  * Test the presence of testparm before trying to use it in init script
    Closes: #606320
  * Add cups to Should-{Start,Stop} in LSB headers of
    samba init script to guarantee that CUPS is started
    before samba. Closes: #619132
  * Drop libsmbclient-dev useless dependency on samba-common
    Closes: #597987

  [ Debconf translations ]
  * French (Christian Perrier)
  * Japanese (Kenshi Muto).  Closes: #626474
  * Galician (Miguel Anxo Bouzada).  Closes: #626477
  * Thai (Theppitak Karoonboonyanan).  Closes: #626487
  * Russian (Yuri Kozlov).  Closes: #626523
  * Danish (Joe Hansen).  Closes: #626531
  * Esperanto (Felipe Castro).  Closes: #626558
  * Hebrew (Eran Cohen).  Closes: #626638
  * Bokmål, (Bjørn Steensrud).
  * Italian (Luca Monducci).  Closes: #626674
  * Finnish (Tapio Lehtonen).  Closes: #626890
  * Portuguese (Miguel Figueiredo).  Closes: #627224
  * German (Holger Wansing).  Closes: #627354
  * Czech (Miroslav Kure).  Closes: #627442

 -- Christian Perrier <bubulle@sesostris.kheops.frmug.org>  Sun, 22 May 2011 21:15:21 +0200

samba (2:3.5.8~dfsg-1) unstable; urgency=low

  * New upstream release. This fixes the following bugs:
    - Winbind leaks gids with idmap ldap backend (upstrem #7777)
      Closes: #613624
    - printing from Windows 7 fails with 0x000003e6
      Closes: #617429
  * smb.conf(5) restored from samba 3.5.6 as a workaround to upstream
    #7997

 -- Christian Perrier <bubulle@debian.org>  Tue, 08 Mar 2011 22:38:32 +0100

samba (2:3.5.7~dfsg-1) unstable; urgency=low

  [ Christian Perrier ]
  * New upstream release
  * Security update, fixing the following issue:
    - CVE-2011-0719: denial of service by memory corruption
  * Use architecture wildcard "linux-any" in build dependencies
    Closes: #563372

 -- Christian Perrier <bubulle@debian.org>  Tue, 01 Mar 2011 20:59:34 +0100

samba (2:3.5.6~dfsg-5) unstable; urgency=low

  * Fix FTBFS on Hurd. Closes: #610678
  * Only try parsing dhcpd.conf is it's not empty,
    in dhclient-enter-hooks.d/samba.  Closes: #594088.

 -- Christian Perrier <bubulle@debian.org>  Sat, 05 Feb 2011 13:50:22 +0100

samba (2:3.5.6~dfsg-4) unstable; urgency=low

  * Fix pam_winbind file descriptor leak with a patch
    proposed in https://bugzilla.samba.org/show_bug.cgi?id=7265.
    Upstream claim is that #7265 is fixed in 3.5.6 but our bug submitter
    confirmed it is not while the patch applied here fixes the file
    descriptor leak.
    Closes: #574468

  [ Debconf translations ]
  * Brazilian Portuguese (Adriano Rafael Gomes).  Closes: #607402

 -- Christian Perrier <bubulle@debian.org>  Sat, 15 Jan 2011 18:06:22 +0100

samba (2:3.5.6~dfsg-3) unstable; urgency=low

  [ Julien Cristau ]
  * Bump libwbclient0 shlibs to match the newest version in the symbols file.
  * Mark libwbclient0 as breaking other samba packages with versions older
    than 2:3.4.1, as they were linked against libtalloc1 instead of
    libtalloc2, and the combination causes crashes (closes: #593823).

 -- Christian Perrier <bubulle@debian.org>  Mon, 06 Dec 2010 20:14:04 +0100

samba (2:3.5.6~dfsg-2) unstable; urgency=low

  [ Steve Langasek ]
  * Fix debian/rules update-archs target to not add extra spaces on every
    invocation...

  [ Debconf translations ]
  * Catalan (Jordi Mallach).  Closes: #601101
  * Japanese (Kenshi Muto).  Closes: #601364
  * Bulgarian (Damyan Ivanov).  Closes: #601366
  * Hebrew (Omer Zak).  Closes: #601633
  * Kurdish (Erdal Ronahî).  Closes: #601719
  * Dutch (Remco Rijnders).  Closes: #602220
  * Greek (Konstantinos Margaritis).

  [ Christian Perrier ]
  * Include upstream's patch for "gvfsd-smb (Gnome vfs) fails to copy
    files from a SMB share using SMB signing.". Backported from
    to be released 3.5.7 version
    Closes: #605729

 -- Christian Perrier <bubulle@debian.org>  Sat, 04 Dec 2010 07:44:22 +0100

samba (2:3.5.6~dfsg-1) unstable; urgency=low

  * New upstream release. Fixes the following Debian bug:
    - rpcclient readline segfault. Closes: #597203

 -- Christian Perrier <bubulle@debian.org>  Sun, 10 Oct 2010 09:59:37 +0200

samba (2:3.5.5~dfsg-1) unstable; urgency=high

  [ Christian Perrier ]
  * New upstream release. Security release fixing:
    - CVE-2019-3069: Buffer overrun vulnerability in sid_parse.
      Closes: #596891.
  * Fix comment in swat's postinst. It is not turned off by default
    Closes: #596040
  * Drop transition code from (pre-etch) 3.0.20b-3 version in swat postinst

  [ Steve Langasek ]
  * debian/control: winbind needs libpam-runtime (>= 1.0.1-6) for
    pam-auth-update.  Closes: #594325.

  [ Debconf translations ]
  * Arabic (Ossama Khayat).  Closes: #596164

 -- Christian Perrier <bubulle@debian.org>  Tue, 14 Sep 2010 23:03:35 +0200

samba (2:3.5.4~dfsg-2) unstable; urgency=low

  * Release to unstable

  [ Debconf translations ]
  * Danish (Joe Dalton).  Closes: #592789.
  * Galician (Jorge Barreiro).  Closes: #592809

  [ Steve Langasek ]
  * debian/patches/fhs-filespaths.patch, debian/samba.postinst,
    debian/winbind.postinst: move some files from /etc/samba to
    /var/lib/samba where they belong: MACHINE.SID, schannel_store.tdb,
    and idmap2.tdb.

 -- Christian Perrier <bubulle@debian.org>  Tue, 07 Sep 2010 17:47:32 +0200

samba (2:3.6.0~pre1-1) experimental; urgency=low

  * New upstream release

 -- Christian Perrier <bubulle@debian.org>  Wed, 04 Aug 2010 01:39:11 +0200

samba (2:3.5.4~dfsg-1) experimental; urgency=low

  * New upstream release

 -- Christian Perrier <bubulle@debian.org>  Tue, 29 Jun 2010 22:00:53 +0200

samba (2:3.5.3~dfsg-1) experimental; urgency=low

  * New upstream release. Fixes the following bugs:
    - smbclient segfaults when used against old samba "security = share"
      Closes: #574886
  * Drop duplicate build dependency on ctdb

 -- Christian Perrier <bubulle@debian.org>  Wed, 19 May 2010 22:07:49 +0200

samba (2:3.5.2~dfsg-2) experimental; urgency=low

  * Resync changes with changes in trunk between 3:3.4.4~dfsg-1 and
    2:3.4.7~dfsg-2

 -- Christian Perrier <bubulle@debian.org>  Tue, 04 May 2010 17:13:47 +0200

samba (2:3.5.2~dfsg-1) experimental; urgency=low

  * New upstream release
  * Bugs fixed upstream:
    - Fix parsing of the gecos field
      Closes: #460494

 -- Christian Perrier <bubulle@debian.org>  Thu, 08 Apr 2010 19:48:07 +0200

samba (2:3.5.1~dfsg-1) experimental; urgency=low

  * New upstream release. Security fix: all smbd processes inherited
    CAP_DAC_OVERRIDE capabilities, allowing all file system access to be
    allowed even when permissions should have denied access.

 -- Christian Perrier <bubulle@debian.org>  Tue, 09 Mar 2010 10:54:01 +0100

samba (2:3.5.0dfsg-1) experimental; urgency=low

  * New upstream release. Not using "3.5.0~dfsg" as version number
    because we used a "higher" version number in previous versions.

 -- Christian Perrier <bubulle@debian.org>  Tue, 02 Mar 2010 22:03:15 +0100

samba (2:3.5.0~rc3~dfsg-1) experimental; urgency=low

  * New upstream release candidate

 -- Christian Perrier <bubulle@debian.org>  Sat, 20 Feb 2010 08:36:57 +0100

samba (2:3.5.0~rc2~dfsg-1) experimental; urgency=low

  * New upstream pre-release
  * Use new --with-codepagedir option. Consequently drop
    codepages-location.patch
  * Drop "Using Samba" from the samba-doc file list as it was
    removed upstream.

 -- Christian Perrier <bubulle@debian.org>  Sun, 31 Jan 2010 11:53:48 +0100

samba (2:3.5.0~rc1~dfsg-1) experimental; urgency=low

  [ Christian Perrier ]
  * New upstream pre-release

 -- Christian Perrier <bubulle@debian.org>  Fri, 15 Jan 2010 23:31:01 +0100

samba (2:3.4.8~dfsg-2) unstable; urgency=low

  [ Steve Langasek ]
  * Drop the per-release smb.conf templates, only needed for upgrade paths
    that are no longer supported.
  * Call /etc/init.d/samba directly from the logrotate script instead of
    using invoke-rc.d, to address the irony that the only package I work on
    that *has* a logrotate script is inconsistent with my position in
    bug #445203.
  * Fix a bashism in the samba postinst that can cause the package
    installation to fail under dash.  LP: #576307.
  * Add symlink from /etc/dhcp/dhclient-enter-hooks.d to
    /etc/dhcp3/dhclient-enter-hooks.d for the hook location of the new
    isc-dhcp-client package.  Closes: #585056.

  [ Christian Perrier ]
  * Don't copy system accounts from /etc/passwd to
    /var/lib/samba/passdb.tdb. Closes: #502801
  * Update Standards to 3.9.0 (checked, no change)
  * Backport patch for upstream bug #7139 to fix "owner of file not
    available with kerberos"
    Closes: #586337

 -- Steve Langasek <vorlon@debian.org>  Wed, 14 Jul 2010 11:59:28 -0700

samba (2:3.4.8~dfsg-1) unstable; urgency=low

  [ Christian Perrier ]
  * New upstream release
  * Bugs fixed upstream:
    - Fix writing with vfs_full_audit. Closes: #574011
  * Drop deprecated 'share modes' parameter from default smb.conf
    Closes: #580561
  * Enable PIE during configure. Closes: #509135
  * Avoid winbind's logrotate script to fail when there is no
    /var/run/samba directory. Closes: #569926
  * Add explanations about "passdb backend" default setting change
    Closes: #553904

  [ Debconf translations ]
  * Spanish (Omar Campagne).  Closes: #579011

 -- Christian Perrier <bubulle@debian.org>  Wed, 12 May 2010 05:45:52 +0200

samba (2:3.4.7~dfsg-2) unstable; urgency=low

  [ Christian Perrier ]
  * Drop smbfs package (now provided by cifs-utils as a dummy transition
    package)

  [ Debconf translations ]
  * Portuguese (Miguel Figueiredo).  Closes: #575958

  [ Steve Langasek ]
  * winbind.prerm: don't forget to remove the PAM profile on package
    removal :/
  * Fix winbind.pam-config to not interfere with password changes for
    non-winbind accounts.  Closes: #573323, LP: #546874.
  * debian/samba.if-up, debian/rules: add an if-up.d script for samba to
    try to start nmbd, if it's not running because /etc/init.d/samba ran
    before the network was up at boot time.  Closes: #576415, LP: #462169.
  * debian/samba.if-up: allow "NetworkManager" as a recognized address
    family... it's obviously /not/ an address family, but it's what gets
    sent when using NM, so we'll cope for now.

 -- Christian Perrier <bubulle@debian.org>  Sat, 17 Apr 2010 07:49:49 +0200

samba (2:3.4.7~dfsg-1) unstable; urgency=low

  [ Steve Langasek ]
  * Add a PAM profile for pam_winbind.  Closes: #566890, LP: #282751.
  * Add the correct versioned build dependency on libtalloc-dev as
    we need 2.0.1 to build samba. Closes: #572603
  * Add avr32 to arches with a build dependency on ctdb. Closes: #572126

  [ Christian Perrier ]
  * New upstream release. Security fix: all smbd processes inherited
    CAP_DAC_OVERRIDE capabilities, allowing all file system access to be
    allowed even when permissions should have denied access.

 -- Christian Perrier <bubulle@debian.org>  Tue, 09 Mar 2010 10:52:24 +0100

samba (2:3.4.6~dfsg-1) unstable; urgency=low

  * New upstream release

 -- Christian Perrier <bubulle@debian.org>  Fri, 26 Feb 2010 22:39:50 +0100

samba (2:3.4.5~dfsg-2) unstable; urgency=low

  [ Steve langasek ]
  * Revert the "bashisms" fix from version 2:3.3.0~rc2-4; "local foo=bar"
    is explicitly allowed by Policy now, and this change introduced a
    syntax error.  Closes: #566946.

  [ Christian Perrier ]
  * No longer maker (u)mount.cifs setuid root. Add a notice
    about this in the package's NEWS.Debian file
    Closes: #567554
  * Use dh_lintian instead of manual install of lintian overrides
  * Updated Standards to 3.8.4 (checked, no change)

 -- Christian Perrier <bubulle@debian.org>  Sat, 13 Feb 2010 14:36:33 +0100

samba (2:3.4.5~dfsg-1) unstable; urgency=low

  * New upstream release. Bugs fixed by this release:
    - Memory leak in smbd. Closes: #538819, #558453
  * Declare a versioned dependency of winbind and samba on libwbclient0
    Closes: #550481
  * A few lintian fixes:
  * Drop /var/run/samba from samba-common. The directory is created
    by init scripts when needed.
  * No longer prepend a path to the mksmbpasswd call in samba.postinst.
    This prevents the local administrator to use a replacement version
    for some local reason.

 -- Christian Perrier <bubulle@debian.org>  Sat, 23 Jan 2010 12:16:42 +0100

samba (2:3.4.4~dfsg-1) unstable; urgency=low

  * New upstream version.
  * Drop all RFC files from upstream source, therefore using a "~dfsg"
    suffix to upstream version number.
  * Bugs fixed upstream:
    - fixed list of workgroup servers in libsmbclient.
      Closes: #555462, #561148
    - fixed documentation of the credentials file format in
      mount.cifs(8). Closes: #552250

 -- Christian Perrier <bubulle@debian.org>  Thu, 14 Jan 2010 20:16:34 +0100

samba (2:3.4.3-2) unstable; urgency=low

  [ Christian Perrier ]
  * Switch to source format 3.0 (quilt)
  * Better adapt "add machine script" example to adduser
    Thanks to Heiko Schlittermann for the suggestion
    Closes: #555466

  [ Steve Langasek ]
  * The "I hate non-declarative alternatives" upload:
    - debian/samba{,-common}.prerm: don't call update-alternatives --remove
      on upgrade, /do/ call it on other invocations of the prerm script.  If
      these tools ever go away, the removal needs to be handled on upgrade by
      the maintainer scripts of the new package version.
    - debian/samba{,-common-bin}.postinst: call update-alternatives
      unconditionally, don't second-guess the maintainer script arguments.
    - debian/samba.postinst: call update-alternatives after the debconf
      handling, not before; debconf triggers a re-exec of the script so
      anything done before invoking debconf is wasted because it will be
      re-done, and if there's already a debconf frontend running when this
      is called, the not-redirected update-alternatives output will confuse
      it.  Closes: #558116.
    - debian/samba-common.prerm: move to samba-common-bin, this is the package
      that owns these binaries.

 -- Christian Perrier <bubulle@debian.org>  Thu, 17 Dec 2009 16:53:13 +0100

samba (2:3.4.3-1) unstable; urgency=low

  * New upstream release. This fixes the following bugs:
    - Do not attempt to update /etc/mtab if it is
      a symbolic link. Closes: #408394
  * Bump Standards-Version to 3.8.3 (checked)

 -- Christian Perrier <bubulle@debian.org>  Sat, 31 Oct 2009 14:32:07 +0100

samba (2:3.4.2-1) unstable; urgency=high

  * New upstream release. Security update.
  * CVE-2009-2813:
    Connecting to the home share of a user will use the root of the
    filesystem as the home directory if this user is misconfigured to
    have an empty home directory in /etc/passwd.
  * CVE-2009-2948:
    If mount.cifs is installed as a setuid program, a user can pass it
    a credential or password path to which he or she does not have
    access and then use the --verbose option to view the first line of
    that file.
  * CVE-2009-2906:
    Specially crafted SMB requests on authenticated SMB connections
    can send smbd into a 100% CPU loop, causing a DoS on the Samba
    server.

 -- Christian Perrier <bubulle@debian.org>  Sat, 03 Oct 2009 08:30:33 +0200

samba (2:3.4.1-2) unstable; urgency=low

  * ./configure --disable-avahi, to avoid accidentally picking up an avahi
    dependency when libavahi-common-dev is installed.

 -- Steve Langasek <vorlon@debian.org>  Sat, 26 Sep 2009 00:01:12 -0700

samba (2:3.4.1-1) unstable; urgency=low

  [ Christian Perrier ]
  * New upstream release. This fixes the following bugs:
    - smbd SIGSEGV when breaking oplocks. Thanks to Petr Vandrovec
      for the clever analysis and collaboration with upstream.
      Closes: #541171
    - Fix password change propagation with ldapsam. Closes: #505215
    - Source package contains non-free IETF RFC/I-D. Closes: #538034
  * Turn the build dependency on libreadline5-dev to libreadline-dev
    to make further binNMUs easier when libreadline soname changes
    Thanks to Matthias Klose for the suggestion

  [ Steve Langasek ]
  * Don't build talloctort when using --enable-external-talloc; and don't
    try to include talloctort in the samba-tools package, since we're
    building with --enable-external-talloc. :)  Closes: #546828.

 -- Steve Langasek <vorlon@debian.org>  Mon, 21 Sep 2009 22:20:22 -0700

samba (2:3.4.0-5) unstable; urgency=low

  * Move /etc/pam.d/samba back to samba-common, because it's shared with
    samba4.  Closes: #545764.

 -- Steve Langasek <vorlon@debian.org>  Tue, 08 Sep 2009 18:43:17 -0700

samba (2:3.4.0-4) unstable; urgency=low

  [ Steve Langasek ]
  * debian/samba.pamd: include common-session-noninteractive instead of
    common-session, to avoid pulling in modules specific to interactive
    logins such as pam_ck_connector.
  * debian/control: samba depends on libpam-runtime (>= 1.0.1-11) for the
    above.
  * rename debian/samba.pamd to debian/samba.pam and call dh_installpam
    from debian/rules install, bringing us a smidge closer to a stock
    debhelper build
  * don't call pyversions from debian/rules, this throws a useless error
    message during build.
  * fix up the list of files that need to be removed by hand in the clean
    target; the majority of these are now correctly handled upstream.
  * debian/rules: fix the update-arch target for the case of unversioned
    build-deps.
  * Pull avr32 into the list of supported Linux archs.  Closes: #543543.
  * Fix LSB header in winbind.init; thanks to Petter Reinholdtsen for the
    patch. Closes: #541367.

  [ Christian Perrier ]
  * Use DEP-3 for patches meta-information

  [ Steve Langasek ]
  * Change swat update-inetd call to use --remove only on purge,
    and --disable on removal.
  * Add missing build-dependency on pkg-config, needed to fix libtalloc
    detection
  * debian/patches/external-talloc-support.patch: fix the Makefile so it
    works when using external talloc instead of giving a missing-depend
    error.
  * debian/patches/autoconf.patch: resurrect this patch, needed for the
    above.
  * debian/rules: build with --without-libtalloc
    --enable-external-libtalloc, also needed to fix the build failure.

 -- Steve Langasek <vorlon@debian.org>  Mon, 07 Sep 2009 22:58:29 -0700

samba (2:3.4.0-3) unstable; urgency=low

  [ Steve Langasek ]
  * debian/control: samba-common-bin has no reason to depend on
    libpam-modules.

  [ Christian Perrier ]
  * Fix "invalid argument" when trying to copy a file from smb share
    Use an upstream patch that will be included in 3.4.1
    Closes: #536757

 -- Christian Perrier <bubulle@debian.org>  Fri, 21 Aug 2009 11:08:43 +0200

samba (2:3.4.0-2) unstable; urgency=low

  [ Debconf translations ]
  * German. Closes: #536433

  [ Steve Langasek ]
  * Enable the ldap idmap module; thanks to Aaron J. Zirbes.  Closes: #536786.

  [ Jelmer Vernooij ]
  * Properly rename smbstatus.1 for alternatives. Closes: #534772

 -- Christian Perrier <bubulle@debian.org>  Sun, 02 Aug 2009 12:20:51 +0200

samba (2:3.4.0-1) unstable; urgency=low

  [ Christian Perrier ]
  * New upstream release: first upload to unstable for 3.4
  * Correct dependencies for samba-common-bin. Closes: #534595

  [ Debconf translations ]
  * Czech. Closes: #534793
  * Russian. Closes: #534796

 -- Christian Perrier <bubulle@debian.org>  Tue, 07 Jul 2009 20:42:19 +0200

samba (2:3.4.0~rc1-1) experimental; urgency=low

  * New upstream version. That fixes the following bugs:
    - Remove pidfile on clean shutdown. Closes: #299433, #454112
  * Drop swat-de.patch that was applied upstream
  * Bump debhelper compatibility level to 6 and declare a versioned
    dependency on debhelper >= 6.0.0

 -- Christian Perrier <bubulle@debian.org>  Sat, 20 Jun 2009 18:43:20 +0200

samba (2:3.4.0~pre2-1) experimental; urgency=low

  [ Jelmer Vernooij ]
  * Split binaries out of samba-common into samba-common-bin.
    Closes: #524661

  [ Christian Perrier ]
  * New upstream version. That fixes the following bugs:
    - Do not limit the number of network interfaces. Closes: #428618
    - Fix Connect4 in samr.idl. Closes: #526229
  * "Using samba" is back.
  * Drop non-linux-ports.patch that was integrated upstream
  * Drop smbpasswd-syslog.patch that was integrated upstream
  * Drop smbclient-link.patch that was integrated upstream

  [ Debconf translations ]
  * Italian. Closes: #529350

 -- Christian Perrier <bubulle@debian.org>  Sat, 06 Jun 2009 11:45:35 +0200

samba (2:3.4.0~pre1-1) experimental; urgency=low

  * New upstream pre-release
  * "Using samba" is dropped from upstream source. Therefore, drop
    debian/samba-doc.doc-base.samba-using

 -- Christian Perrier <bubulle@debian.org>  Wed, 20 May 2009 18:50:35 +0200

samba (2:3.3.6-1) unstable; urgency=high

  * New upstream release. Security release.
  * CVE 2009-1886: Fix Formatstring vulnerability in smbclient
  * CVE 2009-1888: Fix uninitialized read of a data value

 -- Christian Perrier <bubulle@debian.org>  Fri, 26 Jun 2009 18:21:51 +0200

samba (2:3.3.5-1) unstable; urgency=low

  [ Steve Langasek ]
  * debian/patches/undefined-symbols.patch: fix up patch so that it's
    suitable for submission upstream.
  * debian/patches/proper-static-lib-linking.patch: apply the rules to
    vfstest, ldbrename, nss_wins, pam_winbind, pam_smbpass, and
    rpc_open_tcp.

  [ Debconf translations ]
  * Italian. Closes: #529350

  [ Christian Perrier ]
  * New upstream version
  * Lintian fixes:
    -  Declare versioned dependency on debhelper to fit what we have in
       debian/compat
    - samba.postinst: do not call mksmbpasswd with an absolute path
  * Upgrade Standard to 3.8.2 (checked, no change)
  * Upgrade debhelper compatibility level to 6

 -- Christian Perrier <bubulle@debian.org>  Sat, 20 Jun 2009 08:01:16 +0200

samba (2:3.3.4-2) unstable; urgency=low

  [ Christian Perrier ]
  * Do no compile with clustering support on non-Linux platforms
    Closes: #528382

  [ Debconf translations ]
  * Basque. Closes: #528757

 -- Christian Perrier <bubulle@debian.org>  Sat, 16 May 2009 17:31:09 +0200

samba (2:3.3.4-1) unstable; urgency=low

  [ Christian Perrier ]
  * New upstream release:
    - Fixed daily winbind crash when retrieving users from an ADS server
      Closes: #522907.
  * Add idmap_tdb2 module to winbind package
  * No longer shrink "dead" code from smbd, winbindd and vfstest as it prevents
    VFS modules to properly load. Closes: #524048.

  [ Debconf translations ]
  * Bengali added.

  [ Steve Langasek ]
  * Recommend logrotate instead of depending on it.  Closes: #504219.

 -- Christian Perrier <bubulle@debian.org>  Sat, 02 May 2009 10:06:16 +0200

samba (2:3.3.3-1) unstable; urgency=low

  * New upstream release:
    - Fix map readonly. Closes: #521225
    - Add missing whitespace in mount.cifs error message. Closes: #517021
    - Includes our patch to fix detection of GNU ld version. As a
      consequence, we dropped fix_wrong_gnu_ld_version_check.patch
    - Fix segfault in lookup_sid. Closes: #521408

 -- Christian Perrier <bubulle@debian.org>  Sat, 11 Apr 2009 10:12:23 +0200

samba (2:3.3.2-2) unstable; urgency=low

  [ Steve Langasek ]
  * libcap2-dev is only available on Linux, so make this build-dependency
    conditional.  Closes: #519911.

  [ Christian Perrier ]
  * Switch samba-dbg to "Section: debug"
  * Update debian/copyright for year 2009. Thanks to debian-devel
    for the reminder.
  * Dropping Adam Conrad from Uploaders
  * Dropping Eloy Paris from Uploaders with special thanks for his tremendous
    work maintaining the package between 1997 and 2004.

  [ Mathieu Parent ]
  * ensure clustering is enabled with --with-cluster-support=yes
  * build-depends on ctdb >= 1.0.73. Closes: #520202.
  * samba suggests ctdb

  [ Debconf translations ]
  * Esperanto updated.  Closes: #519237.

 -- Christian Perrier <bubulle@debian.org>  Sun, 29 Mar 2009 09:23:35 +0200

samba (2:3.3.2-1) unstable; urgency=low

  [ Christian Perrier ]
  * New upstream release. Closes: #519626
    - mounts with -o guest will now automatically try to connect anonymously.
      Closes: #423971.
    - fix for brokenness when using 'force group'.  Closes: #517760.
    - fix for saving files on Samba shares using MS Office 2007.
      LP: #337037.
  * Re-fix slave links for manual pages in samba-common. Closes: #517204.

  [ Steve Langasek ]
  * Add missing debhelper token to libpam-smbpass.prerm.

 -- Christian Perrier <bubulle@debian.org>  Sun, 15 Mar 2009 12:16:48 +0100

samba (2:3.3.1-1) unstable; urgency=low

  [ Christian Perrier ]
  * New upstream release. Closes: #516981
    Upstream fixes in that release:
    - Fixed various spelling errors/typos in manpages
      Closes: #516047
    - Fix renaming/deleting of files using Windows clients.
      Closes: #516160
    - Fix syntax error in mount.cifs(8). Closes: #454799
  * Use a slave alternative for smbstatus.1 even though that manpage
    is not provided by samba4

  [ Jelmer Vernooij ]
  * Fix slave links for manual pages in samba-common. Closes: #517204.

  [ Steve Langasek ]
  * Add Vcs-{Browser,Svn} fields to debian/control.
  * When populating the sambashare group, it's not an error if the user
    simply doesn't exist; test for this case and let the install continue
    instead of aborting.  LP: #206036.
  * debian/libpam-smbpass.pam-config, debian/libpam-smbpass.postinst,
    debian/libpam-smbpass.files, debian/rules: provide a config block
    for the new PAM framework, allowing this PAM module to
    auto-configure itself
  * debian/control: make libpam-smbpass depend on
    libpam-runtime (>= 1.0.1-2ubuntu1) for the above
  * debian/patches/fix_wrong_gnu_ld_version_check.patch: new patch to fix
    wrong detection of the GNU ld version, so that the symbol export scripts
    will be properly applied when building.
  * refresh debian/libsmbclient.symbols for 3.3.1.

 -- Steve Langasek <vorlon@debian.org>  Mon, 02 Mar 2009 00:30:35 -0800

samba (2:3.3.0-4) unstable; urgency=low

  [ Steve Langasek ]
  * Build-Depend on libcap2-dev.  Closes: #515851.
  * debian/patches/fhs-filespaths-debatable.patch: Add a missing prototype
    for cache_path, which causes nearly undiagnoseable crashes when building
    with -fPIE, because of a wrong return type!  LP: #330626.

  [ Debconf translations ]
  * Belarusian added.  Closes: #516052.
  * Traditional Chinese updated. Closes: #516594
  * Swedish updated.  Closes: #516681.

  [ Mathieu Parent ]
  * enable clustering by default (CTDB). Closes: #514050

 -- Steve Langasek <vorlon@debian.org>  Tue, 24 Feb 2009 16:58:58 -0800

samba (2:3.3.0-3) unstable; urgency=low

  [ Steve Langasek ]
  * Re-add smb.conf fixes that were dropped in the 3.3.0 merge to unstable.
  * Make samba conflict with samba4, not with itself.

  [ Debconf translations ]
  * Vietnamese updated.  Closes: #515235.
  * Slovak updated.  Closes: #515240.

 -- Steve Langasek <vorlon@debian.org>  Mon, 16 Feb 2009 07:15:47 -0800

samba (2:3.3.0-2) unstable; urgency=low

  * Upload to unstable

 -- Christian Perrier <bubulle@debian.org>  Sat, 14 Feb 2009 13:38:14 +0100

samba (2:3.2.5-4) unstable; urgency=low

  * Fix segfault whan accessign some NAS devices running old versions of Samba
    Closes: #500129
  * Fix process crush when using gethostbyname_r in several threads
    Closes: #509101, #510450

 -- Christian Perrier <bubulle@debian.org>  Thu, 08 Jan 2009 05:59:17 +0100

samba (2:3.2.5-3) unstable; urgency=high

  * Security update
  * Fix Potential access to "/" in setups with registry shares enabled
    This fixes CVE-2009-0022, backported from 3.2.7
  * Fix links in HTML documentation index file.
    Closes: #508388
  * Drop spurious docs-xml/smbdotconf/parameters.global.xml.new
    file in the diff. Thanks to the release managers for spotting it

 -- Christian Perrier <bubulle@debian.org>  Sun, 21 Dec 2008 08:09:31 +0100

samba (2:3.2.5-2) unstable; urgency=low

  * Fix typo in bug number in a comment for the default smb.conf file
    Closes: #507620
  * Document the need to set appropriate permissions on the printer
    drivers directory, in the default smb.conf file. Also change
    the example group from ntadmin to lpadmin
    Closes: #459243
  * Add missing rfc2307.so and sfu*.so links that prevent using the
    'winbind nss info' feature properly
    Thans to Martin Dag Nilsson for reporting and Jelmer Jaarsma for
    the patch. Closes: #506109

 -- Christian Perrier <bubulle@debian.org>  Sat, 13 Dec 2008 13:56:07 +0100

samba (2:3.2.5-1) unstable; urgency=high

  * New upstream version. Security-only release.
    This addresses CVE-2008-4314: potentially leaking
    arbitrary memory contents to malicious clients.
  * Better document cases where using a "master" file for smb.conf
    is a bad idea. Closes: #483187
  * Insert example "add machine script" and "add group script" scripts
    in the default smb.conf. Closes: #349049
  * Move homepage URL to Homepage filed in debian/control

 -- Christian Perrier <bubulle@debian.org>  Thu, 27 Nov 2008 11:36:35 +0100

samba (2:3.3.0-1) experimental; urgency=low

  * New upstream release. Fixes the following bugs:
    - smb file deletion gvfs. Closes: #510564
    - smbclient du command does not recuse properly. Closes: #509258
    - mention possible workgroup field in credential files in mount.cifs(8)
      Closes: #400734
    - bashism in /usr/share/doc/samba-doc/examples/perfcounter/perfcountd.init
      Closes: #489656
    - describe '-g' option in smbclient man page. Closes: #510812
    - fix swat status table layout. Closes: #511275

  [ Jelmer Vernooij ]
  * Use alternatives for the smbstatus, nmblookup, net and
    testparm binaries and various data files in samba-common
    to allow installation of Samba 3 together with Samba 4.
  * Add myself to uploaders.

  [ Christian Perrier ]
  * Add mbc_getOptionCaseSensitive@Base, smbc_setOptionCaseSensitive@Base,
    smbc_set_credentials@Base, smbc_urldecode@Base and smbc_urlencode@Base to
    libsmbclient's symbols file with 3.3.0 as version number
  * Also add 18 symbols to libwbclient0's symbols file with 3.3.0 as
    version number

 -- Christian Perrier <bubulle@debian.org>  Fri, 30 Jan 2009 21:41:49 +0100

samba (2:3.3.0~rc2-4) experimental; urgency=low

  [ Steve Langasek ]
  * Revert one of the template depersonalization changes from the -2 upload,
    because it loses important context

  [ Christian Perrier ]
  * Use double quotation marks in debconf templates
  * Add 'status" option to init scripts. Thansk to Dustin Kirkland for
    providing the patch. Closes: #488275
  * Move WHATSNEW.txt, README, Roadmap to samba-common. Closes: #491997
  * [Lintian] Add ${misc:Depends} to dependencies of binary packages
    that didn't have it already as we're using debhelper in the source
    package
  * [Lintian] Don't ignore errors in swat.postrm
  * [Lintian] Fix "local foo=bar" bashisms in samba-common.dhcp, samba.config
    and samba-common.config
  * smb.conf.5-undefined-configure.patch: fix syntax error in smb.conf(5)
    Closes: #512843

  [ Debconf translations ]
  * Asturian added. Closes: #511730

 -- Christian Perrier <bubulle@debian.org>  Sat, 24 Jan 2009 16:04:57 +0100

samba (2:3.3.0~rc2-3) experimental; urgency=low

  * Fix around the libsmbclient/libsmbclient-dev descriptions, which got
    swapped in the last upload.
  * Drop a boilerplate sentence from the samba-common, smbclient, swat,
    samba-doc, samba-doc-pdf, samba-dbg, and libwbclient0 descriptions
    that's not relevant for these packages.
  * Hyphenate "command-line" in the smbclient short description.
  * Fix up the smbclient description, which got crossed with the smbfs one.
  * Fix the smbfs description, which was not actually fixed in the previous
    upload.  Really closes: #496206.
  * Further minor adjustments to the description of the swat package.
  * Fix various inaccuracies in the winbind package description.
  * Clarify in the description that samba-tools are extra, only useful for
    testing.

 -- Steve Langasek <vorlon@debian.org>  Tue, 30 Dec 2008 18:42:05 -0800

samba (2:3.3.0~rc2-2) experimental; urgency=low

  [ Steve Langasek ]
  * Handle clearing out netbios settings whenever the DHCP server has gone
    away.  Closes: #299618.

  [ Christian Perrier ]
  * Point the correct document about password encryption in debconf templates
    Corrected in translations as well. Closes: #502838
  * Reword debconf templates to avoid mentioning the local host as a "server".
    Closes: #171177
  * Use this opportunity for other minor rewording:
    - replace "SMB" by "SMB/CIFS"
    - more strongly discouraging the use of plain text passwords
    - unpersonnalization
  * Reword the libpam-smbpass package description
    Thanks to Justin B. Rye for the very useful suggestions
    Closes: #496196
  * Improve the package descriptions by rewording the description overhaul
    Also improve the specific information for samba and samba-dbg
    Thanks again to Justin B. Rye for the invaluable help
    Closes: #496200
  * Improve libsmbclient package description. Closes: #496197
  * Improve libwbclient0 package description. Closes: #496199
  * Improve samba-doc package description. Closes: #496202
  * Improve samba-tools package description. Closes: #496203
  * Improve samba-common package description. Closes: #496204
  * Improve smbclient package description. Closes: #496205
  * Improve smbfs package description. Closes: #496206
  * Improve swat package description. Closes: #496207
  * Improve winbind package description. Closes: #496208
  * Improve samba-doc-pdf package description. Closes: #496211
  * Update French debconf translation

 -- Christian Perrier <bubulle@debian.org>  Mon, 29 Dec 2008 11:50:04 +0100

samba (2:3.3.0~rc2-1) experimental; urgency=low

  * New upstream release

 -- Christian Perrier <bubulle@debian.org>  Wed, 17 Dec 2008 08:22:18 +0100

samba (2:3.3.0~rc1-2) experimental; urgency=low

  * Provide idmap_adex and idmap_hash in winbind.
    Thanks to Jelmer Jaarsma for reporting and providing a patch

 -- Christian Perrier <bubulle@debian.org>  Thu, 04 Dec 2008 19:59:23 +0100

samba (2:3.3.0~rc1-1) experimental; urgency=low

  * New upstream release

 -- Christian Perrier <bubulle@debian.org>  Fri, 28 Nov 2008 10:51:32 +0100

samba (2:3.3.0~pre2-1) experimental; urgency=low

  * New upstream release.

 -- Christian Perrier <bubulle@debian.org>  Fri, 07 Nov 2008 20:52:36 +0100

samba (2:3.2.4-1) unstable; urgency=low

  [ Steve Langasek ]
  * New upstream release.
    - debian/rules: we don't need to move cifs.upcall around, it's now
      installed to the right place upstream.
    - Fixed in this release:
      - typo in cifs.upcall.8. Closes: #501499

  [ Christian Perrier ]
  * Create /var/lib/samba in samba-common. Thanks to Thierry Carrez for
    the patch. Closes: #499359

 -- Christian Perrier <bubulle@debian.org>  Sat, 18 Oct 2008 08:20:31 +0200

samba (2:3.2.3-3) unstable; urgency=low

  [ Steve Langasek ]
  * Add missing manpage for cifs.upcall; thanks to Per Olofsson for pointing
    this out.  Closes: #497857.
  * Georgian debconf translation added. Closes: #498426
  * Polish debconf translation added. Thanks to Łukasz Paździora.

  [ Jelmer Vernooij ]
  * Add ldb-tools to Suggests: of samba. Closes: #488384

 -- Christian Perrier <bubulle@debian.org>  Fri, 03 Oct 2008 20:37:19 +0200

samba (2:3.2.3-2) unstable; urgency=low

  [ Christian Perrier ]
  * Fix FTBFS on GNU/kFreeBSD. Closes: #496880

 -- Steve Langasek <vorlon@debian.org>  Sat, 30 Aug 2008 00:46:07 -0700

samba (2:3.2.3-1) unstable; urgency=high

  * High-urgency upload for security fix
  * New upstream release
    - Fix "/usr/lib/cups/backend/smb does not try port 139 anymore by default"
      Closes: #491881
    - Fix the default permissions on ldb databases.  Addresses
      CVE-2008-3789; closes: #496073.
    - debian/rules, debian/smbfs.files: build with cifs.upcall,
      newly introduced to replace cifs.spnego
    - debian/rules: no more need to rename libsmbclient.so to
      libsmbclient.so.0, or libwbclient.so to libwbclient.so.0

  [ Noèl Köthe ]
  * fixing lintian warning "build-depends-on-1-revision"

 -- Steve Langasek <vorlon@debian.org>  Wed, 27 Aug 2008 10:19:59 -0700

samba (2:3.2.1-1) unstable; urgency=low

  [ Steve Langasek ]
  * Build-depend on keyutils only on the linux archs.  Closes: #493401.
  * New patch debian/patches/shrink-dead-code.patch: throw all .o files into
    a .a archive as a first pass before linking the final executables, so
    that the executables don't end up with quite so much unused code bloating
    the system.  Not applied to net or ntlm_auth, which have particularly
    hairy linking needs.  Partially addresses: bug #474543; no code was
    harmed in the making of this patch.
  * Build-depend on libcups2-dev | libcupsys2-dev, to facilitate backports.

  [ Christian Perrier ]
  * New upstream release
    - Fix trusted domain handling in Winbindd. Closes: #493752
    - Fix for print jobs that continued to show as active after printing
      had completed.  Closes: #494899.

 -- Steve Langasek <vorlon@debian.org>  Thu, 14 Aug 2008 16:13:24 -0700

samba (2:3.2.0-4) unstable; urgency=low

  * Brown paper bag bug: add a change to debian/patches/fhs-filespaths.patch
    that went missing somehow, causing samba to look for secrets.tdb in
    /etc/samba instead of /var/lib/samba where it's been for years.  No
    migration handling added, because this was only present in unstable for
    about a day.  Thanks to Rick Nelson for pointing this out.

 -- Steve Langasek <vorlon@debian.org>  Mon, 21 Jul 2008 17:39:48 -0700

samba (2:3.2.0-3) unstable; urgency=low

  * Upload to unstable.
  * debian/patches/proper-static-lib-linking.patch: fix SMB_LIBRARY macro
    and Makefile.in to properly avoid linking .a libraries into other .a
    libraries, since this bloats the libraries without providing any useful
    functionality.
  * Version the build-dependency on libtalloc-dev, to ensure we're building
    against a package with the right symbols.
  * Add debian/libsmbclient.symbols and debian/libwbclient0.symbols, to get
    more fine-grained versioned library dependencies
  * Bump the shlibs version for libsmbclient to 2:3.2.0, as new symbols
    have been added.
  * Re-add docs/registry to samba-doc, restored upstream
  * Move schannel_store.tdb out of /etc/samba to /var/lib/samba, where it
    belongs according to the FHS.  Closes: #454770.

 -- Steve Langasek <vorlon@debian.org>  Sun, 20 Jul 2008 15:38:10 -0700

samba (2:3.2.0-2) experimental; urgency=low

  * Fix up the copyright file to correctly document that we're now under
    GPLv3, not GPLv2.

 -- Steve Langasek <vorlon@debian.org>  Tue, 08 Jul 2008 12:21:47 -0700

samba (2:3.2.0-1) experimental; urgency=low

  [ Christian Perrier ]
  * New samba-tools package to provide all "torture" tools:
    smbtorture msgtest masktest locktest locktest2 nsstest vfstest
    pdbtest talloctort replacetort tdbtorture smbconftort
  * Upgrade Standard to 3.8.0 (checked)
  * Merged from unstable:
    * Drop "invalid users = root" from the default smb.conf file
      as it differs from upstream's behaviour and upstream is fairly
      noisy about this choice of ours. Closes: #462046
    * Drop commented "guest account = nobody". This is already upstream's
      default
    * Remove versioned Build-Depends when satisfied in etch (actually all
      versioning in Build-Depends)
    * Remove Conflicts with non-existing packages
    * Drop dpkg-dev and binutils from Build-Depends, since the versioned
      build-dep is no longer needed and these are both Build-Essential
    * Mini-policy for settings in smb.conf:
      - don't explicitly set settings to their default value
      - commented settings with the default value are commented with "#"
      - commented settings with a non-default value are commented with ";"
    * Apply this policy to "socket options". Closes: #476104
    * No longer gratuitously use /usr/lib/libsmbclient.so.0.1 but a more logical
      libsmbclient.so.0 as upstream doesn't assign versions
    * Add idmap_*(8) man pages (idea taken from SerNet packages)
    * Create the entire set of directories needed by clients for
      Point-and-Click printing (including old clients!) in
      /var/lib/samba/printers (idea taken from SerNet packages)
    * Update copyright and README.debian information for current and past
      maintainers. Remove redundant mention of Tridge (the copyright is enough)
    * Add doc-base files for samba-doc-pdf. Closes: #451685
    * add a soft dependency on slapd in init script to allow
      proper operation when dependency-based boot sequence is enabled.
      Thanks to Petter Reinholdtsen for reporting and providing a patch
      Closes: #478800
  * Rename libcupsys2-dev to libcups2-dev in build dependencies
  * Localize SWAT in German. Closes: #487681

  [ Debconf translations ]
  * Merged from unstable:
    * Kurdish. Closes: #480151
    * Romanian updated. Closes: #488709.

  [ Steve Langasek ]
  * New upstream release
  * Merged from unstable:
    * debian/patches/no-unnecessary-cups.patch: don't try to connect to a
      cups server when we know that no printers are configured.
      Closes: #479512.

  [ Jelmer Vernooij ]
  * Merged from unstable:
  * Fix bashism in smbtar. (Closes: #486056)

  [ Peter Eisentraut ]
  * Merged from unstable:
    * Removed myself from Uploaders

 -- Christian Perrier <bubulle@debian.org>  Sun, 06 Jul 2008 09:59:07 +0200

samba (2:3.2.0~rc2-1) experimental; urgency=low

  [ Christian Perrier ]
  * New upstream release

  [ Steve Langasek ]
  * Enable building of cifs.spnego for the smbfs package, adding a
    build-dependency on keyutils-dev, to allow kerberos-based authentication
    of cifs mounts.  Closes: #480663, LP: #236830.

 -- Christian Perrier <bubulle@debian.org>  Thu, 12 Jun 2008 17:17:38 +0200

samba (2:3.2.0~rc1-2) experimental; urgency=low

  * Reupload to experimental. Sigh.

 -- Christian Perrier <bubulle@debian.org>  Sat, 31 May 2008 11:08:14 +0200

samba (1:3.2.0~rc1-1) unstable; urgency=low

  * New upstream version
  * debian/samba-doc.doc-base.samba-using: index file is no named toc.html

 -- Christian Perrier <bubulle@debian.org>  Fri, 30 May 2008 20:22:57 +0200

samba (1:3.2.0~pre3-1) experimental; urgency=low

  * New upstream version
  * debian/patches/fix-manpage-htmlchars.patch: dropped as fixed upstream
  * docs/registry removed from samba-doc as missing from upstream tarball
    (upstream bug #5421)
  * debian/samba-doc.doc-base.samba-using: The index (and only) file
    is now book.html

 -- Christian Perrier <bubulle@debian.org>  Sat, 26 Apr 2008 08:20:21 +0200

samba (1:3.2.0~pre2-2) experimental; urgency=low

  [ Christian Perrier ]
  * Upload to experimental with an epoch as the earlier version
    accidentally went to unstable.

  [ Peter Eisentraut ]
  * Removed myself from Uploaders

 -- Christian Perrier <bubulle@debian.org>  Sun, 06 Apr 2008 20:38:35 +0200

samba (3.2.0~pre2-1) unstable; urgency=low

  * New upstream (pre-)release. It closes the following bugs:
    - typos in net.8. Closes: #460487, #460491
    - mention insmb.conf(5) that logging still occurs when
      "syslog only" is enabled and "syslog=0". Closes: #311300
    - bad link in HTML docs. Closes: #358479
    - enhance a useless and confusing debug message in pdb_ldap
      Closes: #448546
    - mention the correct default debug level in smbclient(1)
      Closes: #292371
    - no longer mention that "ip" parameter can use the host name
      in mount.cifs(8). Closes: #296057
    - wrong spelling of "its own" in source comments fixed
      Closes: #448686
    - fix "ldapsam_getgroup: Did not find group" debug message
      Closes: #448546
    - fix smbclient(1): useless use of cat. Closes: #429349

  [ Steve Langasek ]
  * debian/patches/fix-manpage-htmlchars.patch: patch all the manpages from
    3.2.0pre2, which ended up with html entity encodings embedded in them
    by mistake.  This patch is expected to go away again for 3.2.0pre3.
  * fix up the FHS patches for the new upstream release:
    - debian/patches/fhs-newpaths.patch has been merged upstream, drop it.
    - debian/patches/fhs-filespaths.patch has been mostly applied; only one
      path usage remains inconsistent, and a new .tdb has been added with
      the wrong path so fix this up here too.
    - debian/patches/fhs-filespaths-debatable.patch: updated for some new
      uses of lock_path() which we map to cache_path().
    - debian/patches/fhs-assignpaths.patch: patch source/m4/check_path.m4
      instead of source/configure.in.
  * debian/patches/smbstatus-locking.patch: merged upstream
  * debian/patches/smbpasswd-syslog.patch: updated to account for new
    calls to logging functions
  * Handle the new libraries available in samba 3.2: ship libwbclient as a
    shared library, link against the system libtalloc (adding a
    build-dependency on libtalloc-dev - which is actually sort of kludgy
    because this only works as long as the system libtalloc has the same
    soname as the one within the samba tree, this should be fixed to
    properly build against the system libtalloc), and suppress generation
    of the tdb and netapi libraries which aren't useful to us right now.

 -- Christian Perrier <bubulle@debian.org>  Wed, 05 Mar 2008 22:45:28 +0100

samba (2:3.0.31-1) unstable; urgency=medium

  * New upstream release

 -- Christian Perrier <bubulle@debian.org>  Sat, 12 Jul 2008 16:57:09 +0200

samba (2:3.0.30-4) unstable; urgency=low

  [ Christian Perrier ]
  * Rename libcupsys2-dev to libcups2-dev in build dependencies
  * Localize SWAT in German. Closes: #487681

  [ Jelmer Vernooij ]
  * Fix bashism in smbtar. (Closes: #486056)

  [ Jamie Strandboge ]
  * debian/patches/upstream_bug5517.patch: adjust cli_negprot() to properly
    calculate buffer sizes. This bug was introduced in the fix for
    CVE-2008-1105. Closes: #488688

  [ Debconf translations ]
  * Romanian updated. Closes: #488709.

 -- Christian Perrier <bubulle@debian.org>  Sun, 06 Jul 2008 11:43:53 +0200

samba (2:3.0.30-3) unstable; urgency=low

  [ Christian Perrier ]
  * add a soft dependency on slapd in init script to allow
    proper operation when dependency-based boot sequence is enabled.
    Thanks to Petter Reinholdtsen for reporting and providing a patch
    Closes: #478800

  [ Steve Langasek ]
  * debian/patches/no-unnecessary-cups.patch: don't try to connect to a cups
    server when we know that no printers are configured.  Closes: #479512.

 -- Christian Perrier <bubulle@debian.org>  Tue, 10 Jun 2008 21:03:51 +0200

samba (2:3.0.30-2) unstable; urgency=high

  * Brown paper bag releae with epoch increased after yet another
    accidental upload of 3.2.0 to unstable. Sigh and apologies to
    autobuilders.

 -- Christian Perrier <bubulle@debian.org>  Sat, 31 May 2008 12:08:50 +0200

samba (1:3.0.30-1) unstable; urgency=high

  * New upstream release: fix a heap overflow when parsing SMB responses in
    client code. (CVE-2008-1105). Closes: #483410

 -- Christian Perrier <bubulle@debian.org>  Wed, 28 May 2008 22:38:44 +0200

samba (1:3.0.29-1) unstable; urgency=low

  * New upstream release

 -- Christian Perrier <bubulle@debian.org>  Thu, 22 May 2008 07:31:55 +0200

samba (1:3.0.28a-3) unstable; urgency=low

  * The "bug hunting at SambaXP" release
  * Drop "invalid users = root" from the default smb.conf file
    as it differs from upstream's behaviour and upstream is fairly
    noisy about this choice of ours. Closes: #462046
  * Drop commented "guest account = nobody". This is already upstream's
    default
  * Remove versioned Build-Depends when satisfied in etch (actually all
    versioning in Build-Depends)
  * Remove Conflicts with non-existing packages
  * Drop dpkg-dev and binutils from Build-Depends, since the versioned
    build-dep is no longer needed and these are both Build-Essential
  * Mini-policy for settings in smb.conf:
    - don't explicitly set settings to their default value
    - commented settings with the default value are commented with "#"
    - commented settings with a non-default value are commented with ";"
  * Apply this policy to "socket options". Closes: #476104
  * No longer gratuitously use /usr/lib/libsmbclient.so.0.1 but a more logical
    libsmbclient.so.0 as upstream doesn't assign versions
  * Add idmap_*(8) man pages (idea taken from SerNet packages)
  * Create the entire set of directories needed by clients for
    Point-and-Click printing (including old clients!) in
    /var/lib/samba/printers (idea taken from SerNet packages)
  * Update copyright and README.debian information for current and past
    maintainers. Remove redundant mention of Tridge (the copyright is enough)
  * Add doc-base files for samba-doc-pdf. Closes: #451685
  * Kurdish debconf translation. Closes: #480151

 -- Christian Perrier <bubulle@debian.org>  Wed, 16 Apr 2008 23:14:46 +0200

samba (1:3.0.28a-2) unstable; urgency=low

  [ Peter Eisentraut ]
  * Removed myself from Uploaders

  [ Steve Langasek ]
  * debian/patches/manpage-encoding.patch: fix up the manpage synopses to
    not use embedded iso8859-1 non-break spaces, there is a roff escape
    sequence that we should use instead.  Closes: #470844.

  [ Christian Perrier ]
  * Reupload with an epoch to supersede an accidental upload of 3.2.0
    in unstable

 -- Christian Perrier <bubulle@debian.org>  Sat, 05 Apr 2008 11:59:23 +0200

samba (3.0.28a-1) unstable; urgency=low

  [ Christian Perrier ]
  * New upstream release. This fixes the following Debian bugs:
    - Prevent nmbd from shutting down when no network
      interfaces can be located. Closes: #433449
  * Debian patches dropped as applied upstream:
    - make-distclean.patch
    - linux-cifs-user-perms.patch
    - cifs-umount-same-user.patch
    - get_global_sam_sid-non-root.patch
    - chgpasswd.patch
    - cups.patch
  * Fix doc-base section from Apps/Net to Network
  * Fix copyright in debian/copyright
  * Updated Standards-Version to 3.7.3 (no changes needed)
  * [Lintian] No longer use -1 revision for the libacl-dev build
    dependency

  [ Steve Langasek ]
  * Merge smb.conf changes from Ubuntu:
    - correct an inconsistency inthe winbind enum comment
    - correct default and example settings to use the canonical names for all
      options, rather than historical synonyms
    - clarify the comment for 'max log size'.
    Thanks to Chuck Short and Richard Laager.
  * Add an additional sed command to samba-common.postinst to cleverly
    pick up any shares that have been appended to the default smb.conf
    and exclude them from the ucf diff.

 -- Christian Perrier <bubulle@debian.org>  Fri, 14 Mar 2008 21:28:16 +0100

samba (3.0.28-4) unstable; urgency=low

  [ Steve Langasek ]
  * Brown paper bag: fix samba-common.files to list all of the smb.conf
    templates, not just the current one.  Closes: #470138.
  * Drop debian/patches/gcc42-arm-workaround.patch, which should have been
    dropped in the previous upload

 -- Steve Langasek <vorlon@debian.org>  Sun, 09 Mar 2008 04:09:26 -0700

samba (3.0.28-3) unstable; urgency=low

  * Drop the arm optimization workaround, as the compiler is now reported
    to be fixed.
  * Add missing eventlogadm(8) manpage.
  * Refresh the list of Linux architectures from type-handling, to pick up
    libacl-dev on armel.  Closes: #465121.
  * Convert handling of smb.conf to use ucf, so that we can sanely manage
    syntax changes going forward.
  * In the process, fix the dhcp handling to allow proper reconfiguration
    via debconf.

  [ Debconf translations ]
  * Indonesian added. Closes: #469976

 -- Steve Langasek <vorlon@debian.org>  Sat, 08 Mar 2008 17:11:16 -0800

samba (3.0.28-2) unstable; urgency=low

  [ Steve Langasek ]
  * Drop some further code in samba-common.postinst that's specific to
    pre-3.0 upgrades.
  * Make the mount.smbfs wrapper a bash script instead of a POSIX sh script,
    so we can use bash array variables and cope with arguments containing
    embedded spaces (such as share names).  Thanks to Julian Gilbey
    <jdg@debian.org> for the patch.  Closes: #457105.
  * debian/patches/gcc42-arm-workaround.patch: work around an arm compiler
    problem by building rpc_parse/parse_prs.o with -O0 on this architecture.
    Thanks to Martin Michlmayr for helping to pin down the problem file.
    Closes: #445566.
  * mount.smbfs: map the smbfs "guest" option to "guest,sec=none", which is
    a closer approximation of the semantics with cifs.

 -- Christian Perrier <bubulle@debian.org>  Sat, 05 Jan 2008 09:46:06 +0100

samba (3.0.28-1) unstable; urgency=high

  * New upstream release. Security fix
  * Fix a remote code execution vulnerability when running as a domain
    logon server (PDC or BDC).  (CVE-2007-6015)

 -- Christian Perrier <bubulle@debian.org>  Tue, 11 Dec 2007 00:12:11 +0530

samba (3.0.27a-2) unstable; urgency=low

  * debian/patches/disable-weak-auth.patch: disable plaintext authentication
    on the client, and lanman authentication on both client and server, by
    default since these are only needed for Win9x or Samba with encrypted
    passwords disabled and are potential password attack vectors.  This
    change is backported from Samba 3.2.  LP: #163194.
  * Don't build the userspace tools for the deprecated smbfs kernel driver
    anymore; instead, use a shell wrapper around mount.cifs that translates
    option names between the smbfs and cifs drivers.
    Closes: #169624, #256637, #265468, #289179, #305210, #410075;
    LP: #29413
  * debian/panic-action: detect when we're on an Ubuntu system and direct bug
    reporters to Launchpad instead of to the Debian BTS.  Closes: #452940.
  * debian/samba.init: call log_progress_msg separately for each daemon on
    stop rather than passing a second arg to log_daemon_msg, for greater
    compatibility with both Debian and Ubuntu LSB initscript implementations.
    Closes: #453350.
  * Drop smbldap-tools to Suggests:, consistent with the textbook meaning of
    recommends/suggests which is now implemented correctly in apt.
    Closes: #453144.
  * Get rid of the build-dependency on type-handling:
    - add a new target, "update-archs", to be invoked by hand to refresh
      the list of known Linux architectures for the libacl1-dev
      build-dep; this avoids the clean target making changes to
      debian/control
    - rework the sed line so that it works in-place on debian/control,
      so we can get rid of debian/control.in as well and just update
      debian/control directly
    Closes: #340570.

 -- Steve Langasek <vorlon@debian.org>  Tue, 04 Dec 2007 18:35:29 -0800

samba (3.0.27a-1) unstable; urgency=low

  [ Steve Langasek ]
  * New upstream release
    - fix regression with smbfs clients, introduced by the security fix in
      3.0.27.  Closes: #451839.
    - debian/patches/cifs-umount-trailing-slashes.patch: merged upstream.
  * Drop the deprecated "printer admin" example from the default smb.conf.
    Closes: #451273.
  * Add a *new* debian/patches/cups.patch to *enable* cups as the default
    printing system, because since the original introduction of this patch
    in Debian there was a regression upstream that caused cups to never be
    selected as the default print system.
  * Set the default value for the workgroup question to "WORKGROUP" in
    samba-common.templates, not just in the template smb.conf, so that the
    debconf question comes out right every time; and always treat this
    as a high-priority debconf question instead of selecting the
    priority based on whether there's an existing value, since there's
    now *always* an existing value but the value doesn't tell us
    anything meaningful about the user's preference.  Closes: #451271.
  * Drop some code from samba.postinst that only applies to upgrades from
    pre-3.0 (i.e., pre-sarge) packages

  [ Christian Perrier ]
  * Update the "built by" part of README.debian
  * Remove the very outdated parts of README.debian

 -- Steve Langasek <vorlon@debian.org>  Fri, 23 Nov 2007 13:04:52 -0800

samba (3.0.27-1) unstable; urgency=low

  * New upstream version
    - fixes a remote code execution vulnerability when running nmbd as a
      WINS server. (CVE-2007-5398; closes: #451385)
    - fixes a buffer overflow in nmbd when running as a domain controller
      during processing of GETDC logon server requests. (CVE-2007-4572)

  [ Steve Langasek ]
  * fhs.patch: net usershares should also be stored under /var/lib, not under
    /var/run.  No transition handling in maintainer scripts, since this
    feature is not activated by default.
  * get_global_sam_sid-non-root.patch: avoid calling get_global_sam_sid()
    from smbpasswd -L or pam_smbpass when running as non-root, to avoid a
    foreseeable panic.  Closes: #346547, #450738.
  * usershare.patch: enable "user shares" by default in the server with a
    default limit of 100, to support user shares on both upgrades and new
    installs with no need to munge config files.  Thanks to Mathias Gug
    <mathiaz@ubuntu.com> for the patch.  Closes: #443230.
  * On Ubuntu, support autopopulating the sambashare group using the existing
    members of the admin group; no equivalent handling is done on Debian,
    because there doesn't seem to be an appropriate template group we can use
    that wouldn't be considered a privilege escalation for those users.
  * Update Samba to explicitly use the C locale when doing password changes,
    to account for Linux-PAM's recently adopted i18n support.
    Closes: #451272.
  * Enforce creation of the pid directory (/var/run/samba) in the samba
    init script, for compatibility with systems that use a tmpfs for
    /var/run.  Closes: #451270.
  * debian/patches/cups.patch, debian/NEWS: drop the patch to force bsd
    as the default printing system, as CUPS is now the dominant/default
    printing system for Linux.

  [ Debconf translations ]
  * Hebrew added. Closes: #444054

  [ Christian Perrier ]
  * Split fhs.patch into 3 separate patches to make upstream integration
    easier:
    - fhs-newpaths.patch: introduce new paths
    - fhs-filespaths.patch: assign files to new paths
    - fhs-assignpaths.patch: assign paths to FHS-compatible locations
  * Compile with DNS update support. Thanks to Matthias Gug for
    reporting and contributions from Launchpad's #156686
    Closes: #449422

 -- Steve Langasek <vorlon@debian.org>  Thu, 15 Nov 2007 11:46:17 -0800

samba (3.2.0~pre1-1) experimental; urgency=low

  * New upstream (pre-)release

  [ Steve Langasek ]
  * fhs.patch: net usershares should also be stored under /var/lib, not under
    /var/run.  No transition handling in maintainer scripts, since this
    feature is not activated by default.
  * Update smbstatus-locking.patch to use db_open() instead of
    tdb_open(), per upstream recommendation.
  * Use talloc_strdup() and talloc_asprintf() instead of static strings in
    data_path(), state_path(), and cache_path(), as suggested by Volker
    Lendecke.

  [ Debconf translations ]
  * Hebrew added. Closes: #444054

  [ Christian Perrier ]
  * Split fhs.patch into 4 separate patches to make upstream integration
    easier:
    - fhs-newpaths.patch: introduce new paths
    - fhs-filespaths.patch: assign files to new paths
    - fhs-filespaths-debatable.patch: assign files to new paths (part that
      seems more difficult to be integrated upstream)
    - fhs-assignpaths.patch: assign paths to FHS-compatible locations

 -- Christian Perrier <bubulle@debian.org>  Sun, 21 Oct 2007 09:14:42 +0200

samba (3.0.26a-1) unstable; urgency=low

  * New upstream release.
  * Remove the samba-common/unsupported-passdb debconf template and
    the associated code in samba-common.postinst, that deals with pre-etch
    versions transition
  * Remove the samba/tdbsam template and the remaining line referencing
    it (for no need) in samba.postinst. That code was removed in 3.0.23c-2
    and was dealing with pre-3.0 transitions.

 -- Christian Perrier <bubulle@debian.org>  Sun, 16 Sep 2007 10:16:29 +0200

samba (3.0.26-1) unstable; urgency=high

  * New upstream release: security update for CVE-2007-4138:
    incorrect primary group assignment for domain users using the rfc2307 or
    sfu winbind nss info plugin.

 -- Christian Perrier <bubulle@debian.org>  Tue, 11 Sep 2007 19:16:32 +0200

samba (3.0.25c-1) unstable; urgency=low

  [ Noèl Köthe ]
  * new upstream released from 2007-08-20
    - added smbfs deprecation information to help and manpage
      Closes: #360384
    - fixed winbind leaking file descriptors
      Closes: #410663
    - fixed smbpasswd fails with errorcode SUCCESS as normal user
      Closes: #155345

  [ Christian Perrier ]
  * Drop the (upstream unmaintained) python bindings (python-samba package)
  * swat: turn the dependency on samba-doc to a Recommends:
    Thanks to Peter Eisentraut for dealing with that issue and bringing it
    back. Closes: #391742

 -- Christian Perrier <bubulle@debian.org>  Sun, 26 Aug 2007 14:57:16 +0200

samba (3.0.25b-2) unstable; urgency=low

  [ Steve Langasek ]
  * Don't start nmbd if 'disable netbios' is set in the config.
    Closes: #429429.
  * missing_userspace_bugzilla999.patch: always use opt_gid and opt_uid,
    set to those of the invoking user, when called as non-root.
    Closes: #431661.
  * Fix up fhs.patch for some new FHS regressions:
    - make sure all references to winbindd_idmap.tdb look in /var/lib/samba
    - make sure all references to winbindd_cache.tdb look in /var/cache/samba
    - share_info.tdb belongs in /var/lib/samba; this is a regression
      introduced in 3.0.23-1, so fix up this path on samba upgrade
    - move the ADS "gpo" cache directory to /var/cache/samba
    - move idmap_cache.tdb to /var/cache/samba, and fix up the path on
      winbind upgrade
  * linux-cifs-user-perms.patch: also support setting a default uid and gid
    value when mount.cifs is called as non-root
  * cifs-umount-trailing-slashes.patch: canonicalize mount point names when
    umount.cifs is called, to avoid unnecessarily leaving entries behind in
    /etc/mtab if invoked with a trailing slash in the mount point name
  * cifs-umount-same-user.patch: the CIFS_IOC_CHECKMOUNT ioctl check
    in umount.cifs assumed that errors would return a value > 0, when in fact
    the return value on failure is -1.  Correct this assumption, which was
    allowing any user to unmount shares mounted by other users.
  * smbpasswd-syslog.patch: Fix pam_smbpass to no longer call openlog()
    and closelog(), since this will interfere with syslogging behavior
    of the calling application.  Closes: #434372.
  * swat should depend only on inet-superserver, not update-inetd, per
    Marco d'Itri.

  [ Christian Perrier ]
  * debian/panic-action: bail out if there's no "mail" command
    Patch from the Ubuntu samba packagers.
  * debian/smb.conf: use the comment from Ubuntu package for the "valid users"
    setting of [homes] as a basis for ours. Ubuntu's wording is better.

  [ Peter Eisentraut ]
  * Don't ignore errors from make distclean, as per lintian check

  [ Debconf translations ]
  * Gujarati updated. Closes: #436215

 -- Steve Langasek <vorlon@debian.org>  Fri, 17 Aug 2007 18:38:58 -0700

samba (3.0.25b-1) unstable; urgency=low

  * New upstream version
  * Bugs fixed upstream:
    - correct default mentioned for "store dos attribute" in smb.conf(5)
      Closes: #367379
    - fix typo in pdbedit.c. Closes: #421758
    - fixed crashes in idmap_rid. Closes: #428411
    - misleading documentation in smb.conf(5). Closes: #218477
    - don't crash when no eventlog names are defined in smb.conf
      Closes: #424683
    - typography errors in manpages. Closes: #427865, #418811
    - fix compilation and linking of pam_smbpass.so. Closes: #430755
  * Drop patches that have been applied upstream:
    - nmbd-signalling.patch

 -- Christian Perrier <bubulle@debian.org>  Wed, 27 Jun 2007 15:12:13 +0200

samba (3.0.25a-2) unstable; urgency=low

  [ Debconf translations ]
  * Danish updated. Closes: #426773

  [ Christian Perrier ]
  * Clean out some remaining cruft that is not deleted
    by "make clean". Taken from Ubuntu patches.
  * Add missing userspace patches to properly pass uid and gid with 2.6
    kernels. See #408033 and upstream's #999 for rationale
  * Drop smbmount-unix-caps.patch as workaraound for #310982 as the issue
    is fixed in 2.4 and 2.6 kernels (2.6 kernels need
    missing_userspace_bugzilla999.patch, though)
    Closes: #408033
  * Add the samba-common and winbind packages to samba-dbg to get
    debugging symbols for winbindd, net, etc.
  * Replace all occurrences of ${Source:Version} by ${$binary:Version} in
    dependencies. All these were Arch:any depending on Arch:any (the only
    Arch:any depending on Arch:all already used ${source:Version}

  [ Steve Langasek ]
  * Update samba.config to not override user preference on passdb.tdb
    creation after initial configuration.  Closes: #350926.
  * Drop the last vestiges of the unified samba.patch; this reverts the
    change for bug #112195 which it's been determined has no actual security
    benefits, and drops the fix for bug #106976 which is superseded
    upstream.

  [ Debconf translations ]
  * Vietnamese updated.  Closes: #426979.

 -- Christian Perrier <bubulle@debian.org>  Wed, 13 Jun 2007 15:47:06 +0200

samba (3.0.25a-1) unstable; urgency=low

  [ Christian Perrier ]
  * New upstream version
  * Bugs fixed upstream:
    - password expiration loog on samba domain controllers. Closes: #425083
    - no more login on samba servers that are members of samba domains
      Closes: #425680, #426002
    - users no longer have access according to their secondary groups
      on shares with "force group". Closes: #424629
  * Debian packaging fixes:
    - Enforce building with "--with-ads" and therefore fail
      when the build can't be done with kerberos support.
      Closes: #424637
    - debian/control: wrap long lines in packages' descriptions
    - uncomment out use of type-handling in the clean target, because
      type-handling has been fixed to support the new /usr/share/dpkg/ostable
    - avoid installing extra COPYING files in /usr/share/doc/* (one was
      installed along with the pcap2nbench example)
  * Merge Ubuntu changes:
    - use of PIDDIR instead of hardcoding it in samba.init and winbind.init
  * Patches to upstream source:
    - patches/fhs.patch: recreate winbindd_cache.tdb in the cache directory
      instead of the lock directory. Thanks to C. K. Jester-Young for the
      patch. Closes: #425640

  [ Steve Langasek ]
  * swat and samba depend on update-inetd instead of on netbase; swat also
    depends on "openbsd-inetd | inet-superserver", for samba this is only a
    Suggests.

 -- Christian Perrier <bubulle@debian.org>  Sun, 27 May 2007 09:30:02 +0200

samba (3.0.25-1) unstable; urgency=high

  * New upstream version including security fixes
  * Bugs fixed upstream:
    - nmbd no longer segfaults on bad interface line
      Closes: #265577, #386922, #359155, #366800
    - documentation issues about displaycharset. Closes: #350790
    - documentation makes it clear that case options such as
      "default case" can only be set on a per-share basis.
      Closes: #231229
    - all occurrences of "encypt" fixed in smb.conf(5)
      Closes: #408507
    - two typos on "account" fixed in source/passdb/pdb_ldap.c and
      source/utils/pdbedit.c. Closes: #402392
    - no longer panic when using the (deprecated) "only user" option
      in user level security. Closes: #388282
    - CVE-2007-2444 (User privilege elevation because of a local SID/Name
      translation bug)
    - CVE-2007-2446 (Multiple heap overflows allow remote code execution)
    - CVE-2007-2447 (Unescaped user input parameters are passed as
                     arguments to /bin/sh allowing for remote command
                     execution)

  [ Debconf translations ]
  * Marathi added. Closes: #416802
  * Esperanto added. Closes: #417795.
  * Basque updated. Closes: #418196.
  * Wolof updated. Closes: #421636

  [ Christian Perrier ]
  * /etc/dhcp3/dhclient-enter-hooks.d/samba tests for /etc/init.d/samba
    before running invoke-rc.d. Closes: #414841

  [ Steve Langasek ]
  * Comment out use of type-handling in the clean target, because
    type-handling is currently broken in unstable and clean shouldn't be
    editing debian/control anyway.

 -- Christian Perrier <bubulle@debian.org>  Mon, 14 May 2007 10:30:15 +0200

samba (3.0.24-6) unstable; urgency=high

  * Arrrgh, cut'n'paste error in the regexp in the last upload, so the bug
    is still present :/  Fix a missing ] in the regexp for passdb backend
    checking, really-closes: #415725.

 -- Steve Langasek <vorlon@debian.org>  Sat, 24 Mar 2007 03:32:46 -0700

samba (3.0.24-5) unstable; urgency=high

  * The "see what you get for trusting the quality of my packages,
    release team?  Release team, please unblock this package" release.
  * High-urgency brown-paper-upload for etch-targetted fix for
    regression introduced in the last version

  [ Steve Langasek ]
  * Fixed the regexp used for matching broken passdb backend settings,
    since we were getting false positives on *all* values. :/  The
    correct match should be: one or more non-space, non-comma
    characters, followed by a space or a comma, followed by zero or more
    spaces, followed by one or more non-space characters.  Closes: #415725.

  [ Debconf translations ]
  * Nepali
  * Korean; closes: #414883.
  * Russian
  * Arabic
  * Portuguese
  * Greek. Closes: #415122
  * Norwegian Nynorsk added.
  * Marathi added. Closes: #416802

 -- Steve Langasek <vorlon@debian.org>  Wed, 21 Mar 2007 13:49:46 -0700

samba (3.0.24-4) unstable; urgency=medium

  [ Steve Langasek ]
  * Documentation fix for a problem affecting upgrades from sarge: if
    passdb backend is still a comma- or space-separated list after any
    attempts at automatic fix-ups, throw a debconf error notifying the
    user that they'll need to fix this manually.  Closes: #408981.

  [ Debconf translations ]
  * French
  * Spanish
  * Galician; closes: #414605.
  * Swedish; closes: #414610.
  * Brazilian Portuguese; closes: #414603.
  * German; closes: #414630.
  * Norwegian Bokmål; closes: #414619.
  * Bulgarian; closes: #414624.
  * Romanian; closes: #414629.
  * Tagalog; closes: #414637.
  * Khmer; closes: #381833.
  * Thai; closes: #414664.
  * Slovak; closes: #414665.
  * Slovenian
  * Simplified Chinese; closes: #414671.
  * Japanese; closes: #414673.
  * Hungarian; closes: #414677.
  * Dzongkha; closes: #414680.
  * Estonian; closes: #414679.
  * Catalan
  * Malayalam; closes: #414728
  * Traditional Chinese; closes: #414730
  * Turkish
  * Italian; closes: #414708
  * Finnish; closes: #414736
  * Dutch; closes: #414741
  * Albanian; closes: #414778.
  * Czech; closes: #414793.

 -- Steve Langasek <vorlon@debian.org>  Tue, 13 Mar 2007 16:29:21 -0700

samba (3.0.24-3) unstable; urgency=low

  [ Christian Perrier ]
  * Merge some Ubuntu changes:
    - do not expose the Samba version anymore
    - default workgroup set to WORKGROUP (default workgroup of
      Windows workstations)
  * Fix FTBFS on GNU/kFreeBSD. Thanks to Petr Salinger for the patch
    Closes: #394830
  * Add commented "winbind enum*" settings in smb.conf
    This will point users to these important settings which changed
    their default behaviour between sarge and etch. Closes: #368251

  [ Steve Langasek ]
  * samba-common.dhcp: support creating /etc/samba/dhcp.conf the first
    time the script is called if the dhcp client was already running at
    the time of install, and manually reload samba to get the updated
    config files read.  Thanks to Bas Zoetekouw for the patch.
    Closes: #407408.
  * While we're at it, use atomic replace for /etc/samba/dhcp.conf just
    in case someone else reloads samba while the script is running.  Low
    impact, low-risk change.

 -- Steve Langasek <vorlon@debian.org>  Sun, 11 Mar 2007 23:34:10 -0700

samba (3.0.24-2) unstable; urgency=low

  * Re-upload with a proper .orig.tar.gz.

 -- Steve Langasek <vorlon@debian.org>  Mon,  5 Feb 2007 19:55:34 -0800

samba (3.0.24-1) unstable; urgency=high

  * New upstream release, security update
  * Fixes for the following security advisories:
    - Directly affecting Debian:
      - CVE-2007-0452 (Potential Denial of Service bug in smbd)
    - Not affecting Debian:
      - CVE-2007-0453 (Buffer overrun in NSS host lookup Winbind
        NSS library on Solaris)
      - CVE-2007-0454 (Format string bug in afsacl.so VFS plugin)
  * Correct paths for the documentation pointers in the default smb.conf
    file. Thanks to Ted Percival for his care reporting this. Closes: #408898

 -- Christian Perrier <bubulle@debian.org>  Mon,  5 Feb 2007 05:27:07 +0100

samba (3.0.23d-4) unstable; urgency=low

  * Debconf translation updates:
    - Slovenian added.

 -- Christian Perrier <bubulle@debian.org>  Wed,  3 Jan 2007 08:43:50 +0100

samba (3.0.23d-3) unstable; urgency=low

  * Debconf translation updates:
    - Malayalam added. Closes: #403107
    - Tamil added. Closes: #403353

 -- Christian Perrier <bubulle@debian.org>  Mon,  1 Jan 2007 10:17:18 +0100

samba (3.0.23d-2) unstable; urgency=low

  * Build-Conflicts: libfam-dev to avoid problems accessing shares
    when using GAMIN. Closes: #400617
  * Lintian fixes:
    - Run debconf-updatepo in the clean target to ensure up-to-date PO
      and POT files
    - debian/patches/no_unbreakable_spaces_in_man.patch:
      Replace all non-breakable spaces by regular spaces in man pages.
      They are encoded in ISO-8859-1 which is not recommended in man pages.
      This should be submitted upstream.
    - reformat too long lines in package description

 -- Christian Perrier <bubulle@debian.org>  Sun,  3 Dec 2006 09:39:29 +0100

samba (3.0.23d-1) unstable; urgency=low

  * new upstream release (2006-11-15)

  [ Noèl Köthe ]
  * updated documentation.patch for 3.0.23d
  * updated non-linux-ports.patch for 3.0.23d
  * updated adapt_machine_creation_script.patch for 3.0.23d
  * updated autoconf.patch for 3.0.23d

  [ Debconf translations ]
  * Added Bosnian. Closes: #396634
  * Added Bulgarian. Closes: #397773

 -- Noèl Köthe <noel@debian.org>  Thu, 16 Nov 2006 13:55:26 +0100

samba (3.0.23c-4) unstable; urgency=low

  [ Debconf translations ]
  * Added Greek.
  * Added Gujarati. Closes: #394430
  * Added Korean. Closes: #394509
  * Added Nepali.
  * Updated Czech (typo fixed).
  * Added Wolof. Closes: #396079

 -- Christian Perrier <bubulle@debian.org>  Sun,  5 Nov 2006 09:42:40 +0100

samba (3.0.23c-3) unstable; urgency=low

  [ Debconf translations ]
  * Updated Catalan; thanks to Guillem Jover for his help
  * Updated Russian.
  * Updated Spanish. Add a missing word and correct the copyright header
  * Updated Vietnamese. Closes: #394164
  * Added Albanian. Closes: #393777
  * Added Chinese (Traditional).
  * Added Thai.

 -- Christian Perrier <bubulle@debian.org>  Sat, 21 Oct 2006 10:44:11 +0200

samba (3.0.23c-2) unstable; urgency=low

  [ Debconf translations ]
  * Updated Swedish. Closes: #386510.
  * Updated Japanese. Closes: #386534.
  * Updated Italian. Closes: #386691.
  * Updated Romanian. Closes: #388254.
  * Updated German. Closes: #389072.
  * Updated Brazilian Portuguese. Closes: #389097.
  * Updated Basque. Closes: #389722.
  * Updated Turkish. Closes: #390887
  * Updated Danish. Closes: #390878
  * Updated German. Closes: #390813
  * Updated Simplified Chinese. Closes: #390959
  * Updated Arabic.
  * Updated Spanish. Closes: #391735
  * Updated Dutch. Closes: #392082
  * Added Slovak. Closes: #386847.
  * Added Finnish. Closes: #390150.
  * Added Estonian. Closes: #391102.
  * Added Norwegian Bokmål. Closes: #391692
  * Added Hungarian. Closes: #391746

  [ Steve Langasek ]
  * Change the Maintainer field at last to the mailing list... gives
    our spam rules some testing, in response to popular demand :)
  * Check for update-inetd on purge before trying to invoke it;
    closes: #388606.

  [ Peter Eisentraut ]
  * Make swat binNMU-safe by using ${source:Version} for dependency on
    samba-doc
  * Make samba-common owner of /var/{cache,log,run}/samba, let samba and
    winbind only delete files they know they're exclusive owners of.
    Closes: #370718.
  * Use python-central to manage installation of python-samba.
    Closes: #386499.  (patch by Patrick Winnertz)
  * Use upstream makefile to install Python module.
  * Build-Depend on python-dev instead of python-all-dev.
  * Removed old upgrade support.
  * Remove possibly leftover comma from "passdb backend" setting in
    smb.conf on upgrade. Closes: ##383307.
  * Added libpam-smbpass logcheck file by martin f krafft.
    Closes: #391487, #391916.

  [ Christian Perrier ]
  * Add LSB info to the init script

 -- Christian Perrier <bubulle@debian.org>  Thu, 12 Oct 2006 18:31:46 +0200

samba (3.0.23c-1) unstable; urgency=low

  [ Christian Perrier ]
  * New upstream version
  * Split out samba/run_mode with "__Choices".

  [ Noèl Köthe ]
  * corrected samba override disparity:
    samba-dbg_3.0.23b-2_i386.deb: package says priority is optional, override says extra.

  [ Debconf translations ]
  * Updated Galician. Closes: #383001.
  * Updated Danish. Closes: #383025.
  * Added Tagalog. Closes: #383039, #383252.
  * Updated Khmer.
  * Updated Arabic.
  * Updated Dzongkha. Closes: #383125.
  * Updated Vietnamese. Closes: #383126.
  * Updated Czech. Closes: #384760.

  [ Peter Eisentraut ]
  * Preseed configure result for method to detect interfaces in
    debian/config.cache; the test might otherwise fail if there are no
    interfaces configured at build time. Closes: #382429.
  * Refined panic-action script text. Closes: #382500.

 -- Noèl Köthe <noel@debian.org>  Mon, 04 Sep 2006 12:10:28 +0200

samba (3.0.23b-2) unstable; urgency=low

  [ Debconf translations ]
  * Updated Romanian. Closes: #382358
  * Updated Dzongkha. Closes: #382448, #382948
  * Updated Basque. Closes: #382456
  * Added Simplified Chinese. Closes: #382489

  [ Peter Eisentraut ]
  * Remove no longer functioning "guest" value from "passdb backend"
    setting in smb.conf on upgrade. Closes: #382296

  [ Steve Langasek ]
  * Drop code and debconf questions specific to upgrades from samba <= 2.2.
  * Reword some debconf translations as discussed on the list.
  * Rerun debconf-updatepo.
  * Switch debian/ca.po to UTF-8.
  * Restore some reverted strings for Galician, Czech, Brazilian Portuguese,
    Spanish, French, Italian, Catalan, Portuguese, Russian, and Japanese.
  * Update translations for Brazilian Portuguese, Spanish, French, Italian,
    Catalan, and Portuguese.

 -- Peter Eisentraut <petere@debian.org>  Mon, 14 Aug 2006 19:04:31 +0200

samba (3.0.23b-1) unstable; urgency=low

  * New upstream release

  [ Debconf translations ]
  * Updated Galician. Closes: #381988

 -- Noèl Köthe <noel@debian.org>  Tue, 08 Aug 2006 22:28:00 +0200

samba (3.0.23a-1) unstable; urgency=medium

  * New upstream release

  * Fixes the following Debian bugs:
    - winbind: panic()s when started outside of a domain context.
      Closes: #337070
    - Make smbclient -L use RPC to list shares, fall back to RAP.
      Closes: #168732
    - Potential hang in nmbd. Upstream bug #3779. Closes: #367472
    - Typos in "ldap group suffix" in smb.conf(5) (upstream #3780).
      Closes: #367507
    - Erroneous permissions checks after 3.0.10 -> 3.0.14a
      (upstream #2591). Closes: #307626
    - Anonymous memory exhaustion DoS (CVE-2006-3403). Closes: #378070
    - ImportError exception raised when trying to import samba.smb
      (upstream #3567). Closes: #350050
    - Changed references from pam_pwdb to pam_unix (upstream #3225).
      Closes: #206672
    - SWAT segfault (upstream #3702). Closes: #363523

  [ Adam Conrad ]
  * Fix typo in smb.conf that causes all samba apps to whine.
    Closes: #369782
  * Add myself to Uploaders, on the off chance that I might upload.

  [ Debconf translations ]
  * Add Galician translation of debconf templates. Closes: #361204, #369403
  * Add Basque translation of debconf templates. Closes: #375104
  * Add Romanian translation of debconf templates. Closes: #379246
  * Add Khmer translation of debconf templates. Closes: #381833
  * Add Dzongkha translation of debconf templates.
  * Updated Russian. Closes: #369375
  * Updated Czech. Closes: #369408
  * Updated Japanese. Closes: #369457
  * Updated Italian. Closes: #369587
  * Updated Swedish. Closes: #369730
  * Updated Dutch. Closes: #376515
  * Updated Vietnamese. Closes: #381557
  * Updated French.
  * Updated Brazilian.
  * Updated Portuguese. Closes: #372632
  * Updated Arabic.

  [ Christian Perrier ]
  * Add dependency on procps for samba, as ps is used in init scripts.
    Thanks to Bastian Blank for reporting. Closes: #365618
  * Rewrite debconf templates to be compliant with 6.5.2 of the Developer's
    Reference
  * Add support for /etc/default/winbind. Closes: #262313, #374411
    Thanks to Guido Guenther for the old patch and to Jérôme Warnier
    for reminding us about it.
  * Compile with --with-cifsmount which is now needed to properly compile
    mount.cifs and umount.cifs. See samba bug #3799

  [ Peter Eisentraut ]
  * Use debian/compat instead of DH_COMPAT
  * Updated Standards-Version to 3.7.2 (no changes needed)
  * Replaced libsmbclient shlibs file by dh_makeshlibs call, so the
    required ldconfig calls appear in the maintainer scripts
  * Adjusted debian/rules to get 3.0.23rc1 to build
  * Updated to debhelper level 5
  * Rearranged dh_strip calls so that build succeeds with
    DEB_BUILD_OPTIONS=nostrip. Closes: #288995
  * Create /var/spool/samba and use it as default printer spool.
    Closes: #275241
  * Made winbind init script more careful about returning proper exit code
  * Added winbindd_priv group as owner of winbindd_privileged directory.
    Closes: #307257
  * Python transition preparations: renamed package to python-samba,
    removed hardcoded references to Python version 2.3. Closes: #380939
  * Removed unwanted swat debconf warning
  * Put localized swat messages into /usr/share/samba, where swat looks for
    them. Closes: #376991

 -- Peter Eisentraut <petere@debian.org>  Mon,  7 Aug 2006 23:00:49 +0200

samba (3.0.22-1) unstable; urgency=medium

  [ Steve Langasek ]
  * New upstream release
    - CAN-2006-1059: fixes an information leak in logfiles of systems using
      winbind with log level >= 5.
  * Fix a typo in the default smb.conf (closes: #354495).

  [ Noèl Köthe ]
  * replacing SMB with SMB/CIFS in the descriptions like
    named on the samba.org webpage. Closes: #356335

 -- Steve Langasek <vorlon@debian.org>  Sun, 12 Mar 2006 22:40:28 +0100

samba (3.0.21c-1) unstable; urgency=low

  * New upstream release
  * add a few logon-related parameters as good and safe
    examples for *DC-type settings. Closes: #349051
  * add an example "add user script". Closes: #349050
  * drop outdated information from the smbfs package description
    Closes: #352828

 -- Christian Perrier <bubulle@debian.org>  Sat, 25 Feb 2006 11:58:45 +0100

samba (3.0.21b-1) unstable; urgency=low

  * The "Tridge" release: celebrates the 2005 Free Software Award winner

  * New upstream release

  * Upstream bugs fixed by the new upstream release:
    - Support changing expired passwords in
      pam_winbindd. Closes: #258302
    - vfs_full_audit fixes for multiple connections. Closes: #348419
    - crashes of smbd in security=server mode
      Closes: #346045, #346069, #350598, #351448

  [ Peter Eisentraut ]
  * Put correct paths for Debian installations into the man pages, and
    remove outdated swat setup instructions therein. Closes: #321005
  * Fix lintian overrides and install them into the right packages.
  * Remove swat inetd registration in remove, not purge. Closes: #313214
  * Add findsmb script. Closes: #231806
  * Fix sonames of libnss_win{bind,s}.so. Closes: #333290
  * Remove autoconf build dependency.
  * Remove remnants of old patch system.
  * Install smbumount setgid root. Closes: #253437
  * Add watch file.
  * Activate kernel oplocks. Closes: #218511
  * Disable PIE compilation. Closes: #346416

  [ Christian Perrier ]
  * activate building of idmap_rid. Closes: #284681.
    Thanks to Ubuntu patches
  * activate building of idmap_ad. Closes: #341814
  * modify the long description of the libsmbclient-dev package to
    avoid repeating the long description. Thanks, linda.

  [ Steve Langasek ]
  * Also enable setresuid()/setresgid() on alpha and sparc now that support
    for Linux 2.2 is dropped.

 -- Christian Perrier <bubulle@debian.org>  Mon,  6 Feb 2006 07:02:20 +0100

samba (3.0.21a-4) unstable; urgency=low

  [ Peter Eisentraut ]
  * Add umount.cifs. Closes: #340967
  * Really make mount.cifs and umount.cifs suid root. Closes: #340966

  [ Christian Perrier ]
  * Add "bind interfaces only" and "interfaces" options (commented)
    to the default smb.conf file. Closes: #349043

  [ Steve Langasek ]
  * Add missing changes to source/include/config.h.in into the
    autoconf.patch, so that samba looks for files in /var/lib/samba like it's
    supposed to instead of in /var/run/samba!  Closes: #349372, #349464.

 -- Steve Langasek <vorlon@debian.org>  Mon, 23 Jan 2006 00:59:20 -0800

samba (3.0.21a-3) unstable; urgency=low

  * Add Build-Depends on quilt (>= 0.40 as we use quilt.make)

 -- Christian Perrier <bubulle@debian.org>  Sat, 21 Jan 2006 23:02:32 +0100

samba (3.0.21a-2) unstable; urgency=low

  [ Christian Perrier ]
  * Switch to quilt for patches management. Refresh all patches so
    that they apply cleanly. Closes: #345557
  * debian/patches/adapt_machine_creation_script.patch:
    - adapt example machine creation script to Debian. Closes: #346234
  * winbind.dirs:
    - added /var/run/samba. Closes: #347585

  [ Peter Eisentraut ]
  * swat.links:
    - file added. Closes: #346001

  [ Noèl Köthe ]
  * fixed typo in panic-script. Closes: #348410

  [ Steve Langasek ]
  * debian/patches/autoconf.patch:
    - move changes to autogenerated files into their own patch now that we've
      lost the script that was calling autogen.sh for us; this also helps
      make debian/rules clean just a little bit cleaner.
  * debian/patches/fhs.patch:
    - fix new references to registry.tdb (closes: #348874).
    - also move account_policy.tdb, perfcount, and eventlog into /var/lib/samba
      where they belong

 -- Christian Perrier <bubulle@debian.org>  Fri, 20 Jan 2006 14:20:35 +0100

samba (3.0.21a-1) unstable; urgency=low

  [ Christian Perrier ]
  * *Really* make samba-doc suggest samba-doc-pdf. This change finally
    did not make it in the previous release.

  [ Noèl Köthe ]
  * new upstream release 3.0.21a
    - removed smbsh.1 from debian/rules
    - added new smbclient programm smbget (with conflict/replace
      to existing Debian smbget package)
    - added libsmbclient.7 to libsmbclient package
    - added umount.cifs.8 to smbfs package
    - added pam_winbind.7 to winbind package
    - added new /usr/bin/eventlogadm to samba package which is
      documented here http://www.samba.org/~jerry/Samba-EventLog-HOWTO.txt
    - fixed "cd command fails in smbclient". Closes: #307535
    - fixed "file descriptor leak". Closes: #339564
    - fixed "smbclient(1) doesn't list same options as
      smbclient usage statement". Closes: #154184
    - fixed "typo in smbmount.8". Closes: #260673
    - fixed "smbmount manual page doesn't have a link to
      smbumount". Closes: #297535
    - fixed "smb.conf man page references non-existent
      BROWSING.txt file". Closes: #316458
    - fixed "smb.conf - improve topic: hosts deny (S)". Closes: #273480
    - fixed "fails to manage groups containing spaces". Closes: #299592
    - corrected nonpic-libsmbclient.patch to apply
    - corrected fhs.patch to apply
  * added myself to Uploaders
  * Rewording of the panic action script. Closes: #335051
  * added missing swat translation to swat package

 -- Noèl Köthe <noel@debian.org>  Sun, 01 Jan 2006 12:45:33 +0100

samba (3.0.20b-4) unstable; urgency=low

  [ Christian Perrier ]
  * Remove the smbldap-tools-* directory from the examples of samba-doc
    as these tools exist as an independent package. Closes: #341934
  * Swedish debconf translation update. Closes: #342022
  * Preserve the local admin settings for run_mode in /etc/default/samba
    when upgrading. Closes: #234038, #267988, #269735
  * Winbind also must depend on lsb-base. Closes: #343379
  * Enable swat in inetd when installing it and remove it when
    uninstalling. Closes: #87905, #230936, #268429

  [ Peter Eisentraut ]
  * Added separate samba-doc-pdf package, suggested by samba-doc.
    Closes: #281971
  * Removed duplicate documentation in swat package, symlinked to
    samba-doc; swat now depends on samba-doc. Closes: #233447

 -- Christian Perrier <bubulle@debian.org>  Tue, 20 Dec 2005 17:08:20 +0100

samba (3.0.20b-3) unstable; urgency=low

  [ Steve Langasek ]
  * Drop the FHS transition code from the samba postinst, since it's
    not needed for upgrades from sarge (and most of it not for upgrades
    from woody).

  [ Noèl Köthe ]
  * libpam-smbpass dependency on samba-common
    Closes: #297923
  * Updated swedish debconf translation. Closes: #335784
  * Added Recommends: smbldap-tools. Closes: #227675

  [ Peter Eisentraut ]
  * Added doc-base support. Closes: #55580
  * Fixed dh_installexamples call so the debian/*.examples files are
    actually used.
  * Patched libpam-smbpass README to refer to examples directory.
    Closes: #215771

  [ Christian Perrier ]
  * Add a working passwd chat line to the default smb.conf file
    Closes: #269746
  * Add the profiles binary and man page to the shipped files. Closes: #225494
  * Add a dependency on samba-common for winbind and force versions to match
    Closes: #273007, #264855
  * Add /var/log/samba to winbind directories. Closes: #340833
  * Lintian cleaning:
    - Add a few lintian overrides to avoid lintian complaining
      for things done on purpose or just because it makes wrong assumptions
    - Corrected FSF address in debian/copyright
    - Make swat depend on netbase as it uses update-inetd in its postinst
      script
    - Correct shebang lines in config scripts
    - Remove an extra copy of the GPL in smbldap-tool examples in samba-doc
    - Minor correction in libsmbclient-dev description to avoid strictly
      repeating the short description in the long description
    - Call confmodule in swat.postinst as this is the only way to guarantee
      that the config script is run in all cases

 -- Christian Perrier <bubulle@debian.org>  Sat,  3 Dec 2005 07:30:40 +0100

samba (3.0.20b-2) unstable; urgency=low

  * Don't build with -gstabs any more; -g no longer gives a problematic
    size hit, and -gstabs is no longer supported on ia64.

 -- Steve Langasek <vorlon@debian.org>  Wed, 19 Oct 2005 19:02:44 -0700

samba (3.0.20b-1) unstable; urgency=low

  * Christian Perrier:
    - Debconf translations:
      - Added Vietnamese. Closes: #317876
      - Updated German. Closes: #322907
  * Steve Langasek:
    - Use ${misc:Depends} in debian/control instead of depending on
      debconf directly, allowing use of cdebconf as an alternative.
      Closes: #332088.
  * Noèl Köthe
    - corrected libsmbclient priority to optional. Closes: #310045
    - corrected the path of ServerType.html in smb.conf. Closes: #296500
    - updated Standards-Version to 3.6.2 (no changes needed)
    - added homepage to description
    - switched init scripts (samba and winbind) to lsb-functions
      (took patches from ubuntu)
    - added Swedish. Closes: #331437
    - removed outdated "guest" value in "passdb backend" in default smb.conf
      Closes: #289519
    - moved smbpasswd(5) to samba-common where the binary and smbpasswd(8)
      is; Replaces: all previous versions of samba.  Closes: #253603
    - new upstream release 3.0.20b (from 2005-10-13). Closes: #324515
      - support for Windows Vista. Closes: #323489
      - Mac OS Tiger Problem fixed. Closes: #309836
      - BUG 2688: re-implement support for the -P (--port) option.
        Closes: #307746
      - "man smb.conf" warnings fixed. Closes: #266320
      - testprns removed by upstream so removed in samba.files
      - corrected docs/*.pdf names (samba-doc.docs)
      - corrected diagnosis.html path (samba.docs)
      - removing patches which are included upstream:
        dos7-xcopy-always-copies-files.patch
           (* BUG 2622: Remove DPTR_MASK as it makes no sense.)
        hide-special-file-fix.patch
           (* Hide dot files and directory logic fixes.)
        rap-printing-bigendian.patch
           (* BUG 1998: Correct byte ordering bug when storing
              16-bit RAP print job ids.)
        smbclient-vfat-loop.patch
        smbclient-vfat-loop2.patch
           (* BUG 2698: Fix infinite listing loop in smbclient
              caused by an invalid character set conversion.)
      - fixed the following patches which didn't applied cleanly
        fhs.patch
        non-linux-ports.patch

 -- Steve Langasek <vorlon@debian.org>  Tue, 18 Oct 2005 19:02:21 -0700

samba (3.0.14a-6) unstable; urgency=low

  * Use DEB_HOST_ARCH_OS instead of DEB_HOST_GNU_SYSTEM to detect
    Linux in debian/rules, for compatibility with dpkg-dev >= 1.13.9;
    add a versioned build-depend accordingly.  Closes: #315955
  * Switch to libreadline5.

 -- Steve Langasek <vorlon@debian.org>  Fri,  1 Jul 2005 00:13:12 -0700

samba (3.0.14a-5) unstable; urgency=low

  * Fix libsmbclient.a to be built as non-PIC instead of PIC.
    Closes: #279243.

 -- Steve Langasek <vorlon@debian.org>  Wed,  8 Jun 2005 05:46:52 -0700

samba (3.0.14a-4) unstable; urgency=high

  * Last-minute upload for sarge, because I don't listen to anything
    that RM guy says
  * Patch smbmount to strip CAP_UNIX out of the capabilities passed to
    the kernel when uid, gid, dmask, or fmask options have been
    specified; this keeps the mount permissions from changing out from
    under the user when upgrading to a server (or to a kernel) that
    supports unix extensions.  Closes: #310982.
  * Second patch to smbclient search continuation logic, from upstream:
    preserve the original UCS2 filename to guard against lossy
    conversions, and break out if we find ourselves looping.
    Closes: #311157.
  * Upstream fix to make print job cancellations work on big-endian
    systems when talking to RAP-style clients (i.e., smbclient).
    Closes: #311213.
  * Add build-dependency on libpopt-dev, so that we consistently use the
    system popt lib instead of the bundled one.

 -- Steve Langasek <vorlon@debian.org>  Thu,  2 Jun 2005 07:02:46 -0700

samba (3.0.14a-3) unstable; urgency=high

  * Urgency set to high for a bug that makes smbclient/libsmbclient
    /almost/ mostly unusable
  * Fix smbclient's search continuation logic so that it works correctly
    against 2K servers offering VFAT-hosted shares; many thanks to
    Jeremy Allison for the timely upstream fix.  Closes: #309798.
  * Update pt_BR debconf translation.  Thanks to Andre Luis Lopes
    <andrelop@debian.org>. (closes: #308510)
  * Add Russian debconf translation, thanks to Yuriy Talakan
    <yt@amur.elektra.ru>. (closes: #310063)

 -- Steve Langasek <vorlon@debian.org>  Thu, 26 May 2005 23:37:57 -0700

samba (3.0.14a-2) unstable; urgency=low

  * Point the sense of the file_is_special() check right way around;
    thanks to Matthijs Mohlmann for catching this.  Closes: #305747.
  * debian/patches/dos7-xcopy-always-copies-files.patch:
    Fix the MS-DOS 7 XCOPY copying files over and over bug
    Closes: #309003
  * Steve Langasek <vorlon@debian.org>:
    - Add Christian Perrier to Uploaders:.  Thanks, Christian :)

 -- Steve Langasek <vorlon@debian.org>  Sun,  8 May 2005 04:43:21 -0700

samba (3.0.14a-1) unstable; urgency=low

  * New upstream version
    - A more complete upstream fix for missing files in file listings,
      should really give us working (closes: #302771); drop
      xp-missing-files.patch, which has been superseded.
  * Use the right path when removing mount.cifs binary in the clean
    target.  Closes: #303318.

 -- Steve Langasek <vorlon@debian.org>  Mon, 18 Apr 2005 03:22:29 -0700

samba (3.0.11-1) unstable; urgency=high

  * New upstream version
    - Fixes duplicated entry in swat(8) manpage (closes: #292957).
    - Fix queue handling so that processes serving print clients don't
      spin off into infinity and clobber the system (closes: #274969).
    - Make sure we use C-locale toupper/tolower functions for case
      conversion, since Turkish pairing rules are incompatible
      (closes: #286174).
  * Fix logrotate script to exit true instead of false when nmbd.pid is
    missing (closes: #287263).
  * Added Portuguese debconf translation. Thanks to Miguel Figueiredo
    <elmig@debianpt.org>. (closes: #286375)
  * Added Italian debconf translation. Thanks to Luca Monducci
    <luca.mo@tiscali.it>. (closes: #284125)
  * Add support for building on the Debian BSD and Hurd ports; thanks to
    Robert Millan for the patch. (closes: #266693)
  * debian/patches/xp-missing-files.patch: import patch from upstream to
    fix missing entries in directory listings when talking to WinXP
    servers (closes: #297771).

 -- Steve Langasek <vorlon@debian.org>  Wed, 23 Mar 2005 00:13:16 -0800

samba (3.0.10-1) unstable; urgency=high

  * New upstream release.
    - CAN-2004-1154: integer overflow can lead to remote code execution
      by authenticated users; closes: #286023.
  * High-urgency upload for sarge-targetted RC bugfix.
  * Sync the fhs.patch to samba 3.0.10.
  * Install mount.cifs suid root, to make user mounts possible
    (closes: #283819).
  * debian/patches/cups.patch: Change the default printing system, so we
    can compile in CUPS support without making it the default -- CUPS is
    not a reasonable default on Debian, at least for sarge.

 -- Steve Langasek <vorlon@debian.org>  Fri, 17 Dec 2004 11:56:01 -0800

samba (3.0.9-1) unstable; urgency=low

  * New upstream release
    - Fixes Win9x printing; closes: #283530, #282571, #283818.
    - Fixes a problem with setting dosmodes on filesystems without ACL
      support; closes: #283661.
    - Drop ldapsam_compat.patch, redundant now that a fix is integrated
      upstream

 -- Steve Langasek <vorlon@debian.org>  Thu,  2 Dec 2004 01:11:39 -0800

samba (3.0.8-2) unstable; urgency=low

  * Fix the module paths for python2.3-samba so that "import foo from samba"
    works, and include the __init__.py glue; closes: #222867).
  * Enable quota support; closes: #246839.
  * Fix missing symbols in libsmbclient (and libnss_wins), and add
    -Wl,-z,defs to the libsmbclient link options to prevent future
    instances of undefined symbols (closes: #281181).
  * Fix for the legacy ldapsam_compat backend; thanks to Fabien
    Chevalier for the patch (closes: #274155).

 -- Steve Langasek <vorlon@debian.org>  Mon, 15 Nov 2004 06:54:13 -0800

samba (3.0.8-1) unstable; urgency=high

  * New upstream package. Urgency set to "high" because of a potential
    Denial of Service vulnerability in previous 3.0.x releases
    (CAN-2004-0930). (Eloy)
  * Introduce new -dbg package, so we can make better sense out of the
    cleverly-supplied backtrace emails. (Vorlon)
  * Applied patch from Luke Mewburn <luke@mewburn.net> to fix missing
    lock_path() to state_path() change in the FHS patches. (Eloy)

 -- Eloy A. Paris <peloy@debian.org>  Mon,  8 Nov 2004 13:39:34 -0500

samba (3.0.7-2) unstable; urgency=high

  * High-urgency upload for sarge-targetted RC fixes.
  * Use autogen.sh in unpatch-source as well as in patch-source, to get
    rid of the autom4te.cache cruft.
  * debian/patches/make-distclean.patch: add some missing files to the
    distclean target in source/Makefile.in (mostly-fixes: #276203).
  * Change compile-time default of 'use sendfile' to 'no', since the
    current Samba implementation is broken (closes: #261917, #275741,
    #270175).
  * Add mount.cifs into the smbfs package; thanks to Igor Belyi for
    showing us just how simple this patch should be. ;)  Since cifs is
    the preferred kernel driver in 2.6, bugs related to smbfs and 2.6
    are considered closed unless someone can show that they exist with
    the cifs driver as well (closes: #249890, #269443, #227791, #236869,
    #260707, #261808, #270175).
  * Fix FHS migration code so that it only affects upgrades from old
    package versions, and doesn't cause us to mess with non-standard
    directories that may have been re-added by the admin
   (closes: #251858).

 -- Steve Langasek <vorlon@debian.org>  Tue, 26 Oct 2004 01:35:23 -0700

samba (3.0.7-1) unstable; urgency=high

  * New upstream release. This release fixes two possible denial of
    service conditions; one in nmbd and one in smbd. The CVE numbers
    for these vulnerabilities are:

    CAN-2004-0807 for the smbd DoS
    CAN-2004-0808 for the nmbd DoS

    Urgency is set to "high" because of these vulnerabilities; so this
    new release propagates to testing ASAP.

    Thanks to the Samba Team and the Debian Security Team for the
    heads up.
  * Remove post-3.0.6 patches that are now in 3.0.7.

 -- Eloy A. Paris <peloy@debian.org>  Mon, 13 Sep 2004 00:53:38 -0400

samba (3.0.6-4) unstable; urgency=low

  * Update LDAP schema (closes: #269797).
  * Applied a couple of upstream fixes that will be present in Samba 3.0.7.

 -- Eloy A. Paris <peloy@debian.org>  Tue,  7 Sep 2004 15:28:42 -0400

samba (3.0.6-3) unstable; urgency=low

  * Put libsmbclient where it belongs, in /usr/lib. (closes: #267704)

 -- Eloy A. Paris <peloy@debian.org>  Wed, 25 Aug 2004 01:58:37 -0400

samba (3.0.6-2) unstable; urgency=low

  * Added Danish debconf translation. Thanks to Claus Hindsgaul
    <claus_h@image.dk>. (closes: #232884)

 -- Eloy A. Paris <peloy@debian.org>  Mon, 23 Aug 2004 17:24:19 -0400

samba (3.0.6-1) unstable; urgency=low

  * New upstream version.
  * Incorporate Turkish debconf translation; thanks to Recai Oktas
    <roktas@omu.edu.tr>. (closes: #252031)
  * Update pt_BR debconf translation. Thanks to Andre Luis Lopes
    <andrelop@debian.org>. (closes: #208113)

 -- Eloy A. Paris <peloy@debian.org>  Mon, 23 Aug 2004 12:34:44 -0400

samba (3.0.5-2) unstable; urgency=high

  * Patches from Fabien Chevalier <fabien.chevalier@supelec.fr>
    to fix:
    + libnss_wins crashes other programs (closes: #252591)
    + Can't list share files/dirs, but can acces deeper files/dirs
      (closes: #264572)
    + Samba 3.0.5 Printserver doesn't work with WinXP SP2 (closes: #265871)
  * Urgency "high" to make it into testing as soon as possible since
    at least #265871 is pretty bad now that WinXP SP2 has been released.
    Thanks for the help Fabien! Both Vorlon and I have been very busy
    lately.

 -- Eloy A. Paris <peloy@debian.org>  Wed, 18 Aug 2004 13:25:41 -0400

samba (3.0.5-1) unstable; urgency=high

  * New upstream version. Urgency "high" because of potential buffer
    overflows. The security fixes are the only difference between
    3.0.4 and 3.0.5.

 -- Eloy A. Paris <peloy@debian.org>  Thu, 22 Jul 2004 08:07:36 -0400

samba (3.0.4-5) unstable; urgency=low

  * Doh! Build-depends on libcupsys2-dev (>=1.1.20final+cvs20040330-4),
    not an unversioned libcupsys2-dev. (closes: #250523)

 -- Eloy A. Paris <peloy@debian.org>  Tue, 25 May 2004 07:43:54 -0400

samba (3.0.4-4) unstable; urgency=low

  * Rebuilt with libcupsys2-gnutls10 for unstable.
    Closes: #250424, #250483, #250491, #250515, #250523, #250592, #250736
    Closes: #250742, #250733

 -- Eloy A. Paris <peloy@debian.org>  Mon, 24 May 2004 22:32:52 -0400

samba (3.0.4-3) unstable; urgency=low

  * Color me stupid; I uploaded an experimental version to unstable.

 -- Eloy A. Paris <peloy@debian.org>  Sat, 22 May 2004 00:40:58 -0400

samba (3.0.4-1) unstable; urgency=low

  Eloy:

  * New upstream version.
    Closes: #247640 (New upstream version available)
    Closes: #238905 (Printing crash fix)
    Closes: #247090 (panic in viewing printerqueue)

  Vorlon:

  * Incorporate Catalan debconf translations; thanks to
    Aleix Badia i Bosch <abadia@ica.es> and the Debian L10n Catalan Team.
    (closes: #236640)
  * Incorporate Czech debconf translations; thanks to
    Miroslav Kure <kurem@upcase.inf.upol.cz> (closes: #236274).
  * Update libsmbclient shlibs, due to an incompatibility with older
    versions that prevents gnome-vfs from working correctly
    (closes: #245869).

 -- Eloy A. Paris <peloy@debian.org>  Fri, 21 May 2004 11:42:19 -0400

samba (3.0.2a-1) unstable; urgency=low

  * New upstream version.

 -- Eloy A. Paris <peloy@debian.org>  Tue, 24 Feb 2004 10:30:47 -0500

samba (3.0.2-2) unstable; urgency=high

  * Apply patch from Urban Widmark <urban@teststation.com> to prevent
    users from mounting remote filesystems containing suid files
    (closes: 232327).  This represents an exploitable security hole on
    systems running Linux 2.6 kernels.

 -- Steve Langasek <vorlon@debian.org>  Thu, 12 Feb 2004 21:38:40 -0600

samba (3.0.2-1) unstable; urgency=high

  * New upstream release.
    - LaMont Jones: correct false failure LFS test that resulted
      in _GNU_SOURCE not being defined (thus resulting in strndup()
      not being defined) (closes: #226694)
    - Segfault fixes. (closes: #230012) (maybe more, but we need bug
      reporters to confirm.)

    Urgency "high" due to a password initialization bug that could grant
    an attacker unauthorized access to a user account created by the
    mksmbpasswd.sh shell script. See WHATSNEWS.txt for details and
    workarounds for those not wishing to upgrade (which is a bad idea
    anyway since this new release fixes lots of other bugs.)

 -- Eloy A. Paris <peloy@debian.org>  Sun,  8 Feb 2004 10:06:29 -0500

samba (3.0.1-2) unstable; urgency=low

  * Include ntlm_auth's man page.
  * Don't create directories outside of the source directory during
    package build time. (closes: #227221, #227238, #225862)
  * Don't include the "Using Samba" book in the swat package, just a
    symlink that points to the book included in the samba-doc package.

 -- Eloy A. Paris <peloy@debian.org>  Tue, 13 Jan 2004 13:48:13 -0500

samba (3.0.1-1) unstable; urgency=low

  * New upstream version (closes: #225565)
  * Add support in the dhcp hook for netbios scope, and handle better
    the case of multiple DHCP-using interfaces (closes: #224109).
  * Use "tail -n 1 ..." instead of "tail -1 ..." so POSIX-compliant
    tail works. Thanks to Paul Eggert <eggert@twinsun.com>.
  * Include /usr/bin/ntlm_auth in the winbind package.
  * Run configure with "--with-piddir=/var/run/samba" since the
    default got changed to /var/run in this new upstream version.

 -- Eloy A. Paris <peloy@debian.org>  Tue, 30 Dec 2003 16:21:31 -0500

samba (3.0.0final-1) unstable; urgency=low

  * It's here, it's here, it's here, Samba 3.0.0 is here!
  * Incorporate Japanese debconf translations; thanks to Kenshi Muto
    <kmuto@debian.org>. (closes: #209291)

 -- Eloy A. Paris <peloy@debian.org>  Thu, 25 Sep 2003 13:39:28 -0400

samba (3.0.0beta2+3.0.0rc4-1) unstable; urgency=low

  * New upstream version.

 -- Eloy A. Paris <peloy@debian.org>  Sat, 13 Sep 2003 08:47:56 -0400

samba (3.0.0beta2+3.0.0rc3-1) unstable; urgency=low

  * New upstream release. Last Release Candidate according to the
    Samba Team. Samba 3.0.0 is around the corner, in a week or so.
    - Fixes use of non-PIC code in nss shared libraries (closes: #208773)
    - 'unix password sync' option now runs the unix password program as
      root again (closes: #209739).
  * One-line patch to make packages buildable with distcc (closes: #210227)

 -- Eloy A. Paris <peloy@debian.org>  Tue,  9 Sep 2003 07:57:16 -0400

samba (3.0.0beta2+3.0.0rc2-1) unstable; urgency=low

  * New upstream release.
  * Link against libgnutls7 instead of libgnutls5. (closes: #208151)

 -- Eloy A. Paris <peloy@debian.org>  Tue,  2 Sep 2003 21:37:13 -0400

samba (3.0.0beta2+3.0.0rc1-1) unstable; urgency=low

  * New upstream version (skipped samba 3.0.0beta3 due to time
    constraints.) This ugly version number will go away when the final
    Samba 3.0.0 is released.
  * Drag new unpackaged tools into the packages: smbcquotas (smbclient),
    vfs modules (samba), smbtree(1) manpage (smbclient), tdbbackup(8)
    manpage (samba). (closes: #151158)
  * Switch to DH_COMPAT level 4:
    - no explicit conffile listings needed
    - the postinst for libsmbclient is now completely autogenerated
    - use the default init script handling (with support for
      invoke-rc.d) in debhelper, instead of the currently buggy upgrade
      path (closes: #185439)
    - add support for ${misc:Depends} in control for those packages with
      init scripts
  * Add versioned dependency on libpam-runtime and change
    /etc/pam.d/samba to use the new common PAM config blocks.
  * New python2.3-samba package (old python2.2-samba is no more.)
    (closes: #206171)

 -- Eloy A. Paris <peloy@debian.org>  Mon, 25 Aug 2003 17:05:14 -0400

samba (3.0.0beta2-1) unstable; urgency=low

  * New upstream release
    - The smb.conf(5) manpage documents config options again
      (closes: #197963).
    - Handling of winbind/idmap has been restructured; domain members
      should be able to map domain accounts to local accounts again
      (closes: #196815).
    - Use the locale charset for 'display charset' by default
      (closes: #194406).
    - Fix for segfault in smbclient when using the -b option
      (closes: #196833).
    - Handle an empty 'passdb backend' list gracefully (closes: #193946).
  * Don't set 'display charset' anymore on upgrade, since this is now
    grabbed from the locale by default -- a much better option.
  * Removed time.c.patch which is now in the upstream sources.
  * Update FHS patch for two new tdb files (netsamlogon_cache.tdb,
    privilege.tdb).
  * Remove python-linker.patch, since the Kerberos package has been
    fixed to no longer use rpath
  * Remove configure.patch: the hppa glibc bug this was added for is
    long since fixed, and upstream isn't interested in supporting this
    kludge.
  * Update references to missing documentation in sample smb.conf file
    (closes: #187632).
  * Fix handling of krb5 link line, building on a patch from Stefan
    Metzmacher <metze@metzemix.de>.
  * Add patch so smbclient's tar support works with popt
    (closes: #194921).

 -- Steve Langasek <vorlon@debian.org>  Wed,  2 Jul 2003 20:59:09 -0500

samba (3.0.0beta1-2) unstable; urgency=low

  * Update build-deps to libacl1-dev (>= 2.2.11-1), libacl1 (>= 2.2.11-1)
    to make sure we get the right shlib dependencies (closes: #193149).
  * Update the dhcp config hooks so they're suitable for sourcing (i.e.,
    don't call "exit") (closes: #196477).
  * Bring package into line with current policy by adding support for
    the DEB_BUILD_OPTIONS flag, and enabling debugging symbols (-gstabs)
    by default
  * Make sure libpam-smbpass is a self-contained DSO.
  * Fix a typo in samba-common.dhcp that caused us to spuriously rewrite
    the server list.
  * Fix python install script to ignore -Wl linker flags, as seen in the
    output from the latest krb5-config.
  * Add LDAP and Unicode information about upgrading from 2.2 to
    README.debian.
  * Remove dangerous and confusing browse options from the default
    smb.conf (closes: #198804).
  * Reorder smb.conf options for clearer grouping, and clarify the
    comments.
  * Add a default [print$] share to the sample smb.conf, and create the
    necessary tree under /var/lib/samba/printers. (closes: #168173)
  * s/winbind/idmap/ in smb.conf, since the option names have changed.
  * Fix the patch for postexec handling, so that we chdir("/") at the
    right time.

 -- Steve Langasek <vorlon@debian.org>  Thu, 12 Jun 2003 15:02:00 -0500

samba (3.0.0beta1-1) unstable; urgency=low

  * New upstream version.
    - fix for empty browselist bug (closes: #194553)
    - fix for tab completion segfault in smbclient (closes: #194776)
    - Samba now works as a domain member again without segfaulting
      (closes: #194134, #194394, #194775)
    - WinXP machines can join a Samba-controlled domain again
      (closes: #195362)
  * Build-depend on python-dev >= 2.2 instead of on just python-dev
    (without version).
  * Added Vorlon'n patch to source/lib/time.c to fix #194075.
    (closes: #194075)

 -- Eloy A. Paris <peloy@debian.org>  Sun,  8 Jun 2003 22:26:43 -0400

samba (2.999+3.0.alpha24-3) unstable; urgency=low

  * Make sure Samba DSOs are compiled with -fPIC. (closes: #194324)
  * Rebuild against pristine Kerberos libs, to squelch warnings about
    versioned symbols. (closes: #194431, #194396)

 -- Steve Langasek <vorlon@debian.org>  Thu, 22 May 2003 15:32:00 -0500

samba (2.999+3.0.alpha24-2) unstable; urgency=low

  * Fixed description of the smbfs package. (closes: #194183)
  * Negate the sense of the unixsam check when upgrading. (closes: #194234)

 -- Steve Langasek <vorlon@debian.org>  Wed, 21 May 2003 12:21:53 -0400

samba (2.999+3.0.alpha24-1) unstable; urgency=low

  * New upstream version. (closes: #189354)

 -- Eloy A. Paris <peloy@debian.org>  Tue, 20 May 2003 13:55:57 -0400

samba (2.999+3.0.alpha23-5) unstable; urgency=low

  * Move the python package from section "net" to section "python".
  * Make sure we use PIC code for python on all platforms.
  * French translation of an additional debconf template, courtesy of
    Christian Perrier <bubulle@debian.org>. (closes: #188832)
  * Updated Brazilian Portuguese translation from André Luís Lopes
    <andrelop@ig.com.br>.
  * s/unixsam/guest/ everywhere, since the unixsam backend is now
    deprecated. (closes: #190095)
  * Create our temp config file as /etc/samba/smb.conf.dpkg-tmp; not
    only does using /tmp violate SELinux policies, it introduces the
    possibility of data loss during the final copy if /tmp is a separate
    filesystem. (closes: #189823)
  * Pull in fix for SWAT, so that logins work again
    (closes: #188255, #192077).
  * Move passdb.tdb into /var/lib/samba, since it's not user-editable.
  * Make sure with don't ship any .cvsignore files.
  * Don't ship examples for python2.2-samba and samba-doc in an
    "examples" directory inside another "examples" directory.

 -- Eloy A. Paris <peloy@debian.org>  Tue,  6 May 2003 12:05:46 -0400

samba (2.999+3.0.alpha23-4) unstable; urgency=low

  * Instead of s/LPT1:/LPT:/, we need to do s/LPT:/LPT1:/ -- now all
    non-RPC printing clients are working again.
  * Change shlibs to 0 instead of 0.1.  The library already in the
    archive is using this soname, and there are no packages depending
    on libsmbclient, so skip changing the package name for now.
    (closes: #188661)

 -- Steve Langasek <vorlon@debian.org>  Fri, 11 Apr 2003 14:42:00 -0500

samba (2.999+3.0.alpha23-3) unstable; urgency=low

  * Put the Samba Python modules in /usr/lib/python2.2/site-packages/,
    not in /usr/lib/python2.2/lib-dynload/.

 -- Eloy A. Paris <peloy@debian.org>  Wed,  9 Apr 2003 19:49:25 -0400

samba (2.999+3.0.alpha23-2) unstable; urgency=low

  * New package python2.2-samba that includes the Python modules
    included in the Samba sources. Feedback on these modules and the new
    package is welcome, as we (Debian Samba maintainers) don't use them.
    (closes: #170731, #173322)
  * Move libsmbclient-dev from section "devel" to "libdevel".
  * Fix panic action script to give a sensible error message instead of
    an empty backtrace when we don't have permission to attach to the
    process. (closes: #188164)
  * Fix libpam-smbpass so that it really does something. (closes: #178245)
  * Apply patch to fix printing-related segfaults. (closes: #188076)

 -- Eloy A. Paris <peloy@debian.org>  Sun,  6 Apr 2003 21:40:33 -0400

samba (2.999+3.0.alpha23-1) unstable; urgency=high

  * new upstream release, includes security fix for DSA-262
  * tweak the debconf templates to avoid references to specific
    front-ends (closes: #183718)

 -- Steve Langasek <vorlon@debian.org>  Sun,  9 Mar 2003 14:58:00 -0600

samba (2.999+3.0.alpha21-5) unstable; urgency=low

  * touch up the package descriptions a little bit (caps, punctuation)
  * remove addtosmbpass, which snuck back in when we weren't looking
  * reverse the position of the wins server tag, after looking more
    closely at the code (closes: #183061)
  * fix a glitch in the Spanish .po that rendered it invalid, plus a typo
  * updated Brazilian Portuguese templates (closes: #183295)
  * fix a typo in upstream manpage (s/shave/share/) (closes: #180546)
  * run sed before we run sed, to deal with crazybad special chars
    in the workgroup name (!) (closes: #176717)

 -- Steve Langasek <vorlon@debian.org>  Sat,  1 Mar 2003 15:14:00 -0600

samba (2.999+3.0.alpha21-4) unstable; urgency=low

  * add scripts to samba-common to grab the netbios-name-servers options
    if we're running a DHCP client (closes: #38413)
  * major rearrangement of build scripts: install target now operates on
    debian/tmp, not debian/samba, so we can see when new files are
    added and decide where to put them; several files that should have
    been in samba-common but were in samba (for the above reason) --
    smbcacls, -- have been moved, with a replaces: added.
  * Fix rc script so that whitespace is consistent between inetd and
    daemon modes (closes: #174677).
  * smbclient -M must always connect to port 139, because port 445
    doesn't support messaging and we can't do the port 135 stuff yet
    (closes: #175292, #167859).
  * Import the diff from upstream CVS, which has fixed a few bugs
    (closes: #178219, #177583, #181467, #181487, #181603, #175864).
    Remove a few patches of ours which are now superseded.
  * Add po-debconf support to the tree, for better i18n.
  * Install the libsmbclient.so symlink in the libsmbclient-dev package,
    per policy (closes: #181466).

 -- Steve Langasek <vorlon@debian.org>  Fri, 27 Dec 2002 00:37:00 -0600

samba (2.999+3.0.alpha21-3) unstable; urgency=low

  * Drop --with-ldapsam from the configure options, since this no longer
    means what we thought it did.  Revert patch for changing the 'passdb
    backend' defaults.
  * Add patch from CVS HEAD to fix pdbedit segfault; postinst script
    should work better now. (Closes: #173936)

 -- Steve Langasek <vorlon@debian.org>  Sun, 22 Dec 2002 13:29:00 -0600

samba (2.999+3.0.alpha21-2) unstable; urgency=low

  * add CONFIGDIR to the set of directories exported in the install
    target, so we don't try to write to /etc/ on the autobuilders.
  * Reset the default 'passdb backend' value to something sensible, so
    that we don't unnecessarily break upgrading systems (closes: #173731).

 -- Steve Langasek <vorlon@debian.org>  Fri, 20 Dec 2002 09:13:00 -0600

samba (2.999+3.0.alpha21-1) unstable; urgency=low

  * new upstream release, many patches now incorporated upstream

 -- Steve Langasek <vorlon@debian.org>  Mon, 16 Dec 2002 23:39:00 -0600

samba (2.999+3.0.alpha20-4) unstable; urgency=low

  * Remove obsolete comments about non-existant LDAP support in the
    Debian Samba packages. (Closes: #165035)
  * Apply patch for segfault in pam_smbpass when using the unixsam
    backend.
  * Drop support for nmbd in inetd, since it's not supported by
    upstream and is reported to cause problems (closes: #23243, #137726,
    165037).
  * Clarify example printing configs in smb.conf (closes: #168174).
  * Make sure nmbd still responds to SIGTERM if it has no interfaces to
    listen on (closes: #168079).
  * Fix to get samba working again on 64-bit archs, after a
    pointer<->int size mismatch bug.  Already fixed in upstream CVS.
  * Merge fix from CVS for broken libsmbclient.h references to internal
    structures (closes: #162956).
  * Add a default 'panic action' for Samba that will give us genuinely
    useful debugging information after a crash.
  * Fixed correct patch to example configurations in the libpam-smbpass
    packages (closes: #169350).
  * acl-dev is not in sid anymore; Build-Depend on libacl1-dev instead
    (closes: #169682).
  * Only ask the user for permission to edit if there's a chance of us
    damaging something.

 -- Steve Langasek <vorlon@debian.org>  Mon, 18 Nov 2002 19:53:00 -0500

samba (2.999+3.0.alpha20-3) unstable; urgency=low

  * Make sure smbstatus behavior is sane when Samba *has* been started,
    as well as when it has not (closes: #164179).  Thank to Robbert Kouprie
    <robbert@radium.jvb.tudelft.nl> for this patch.
  * Not using 'killall' in any of the maintainer scripts (the last one
    remaining was winbind.logrotate.) We now just use 'kill' to send
    a SIGHUP to a specific PID (which is stored in a file in
    /var/run/samba.)
  * Do not depend on procps because we're not using killall anymore.

 -- Eloy A. Paris <peloy@debian.org>  Tue, 15 Oct 2002 22:15:57 -0400

samba (2.999+3.0.alpha20-2) unstable; urgency=low

  * fix an off-by-one error in smbd/lanman.c, which should shut off the
    flood of log messages (closes: #157432)
  * add a --config-cache option to the configure invocation, since
    autoconf 2.5 doesn't load config.cache by default (closes: #163504)

 -- Steve Langasek <vorlon@debian.org>  Sat,  5 Oct 2002 01:40:00 -0500

samba (2.999+3.0.alpha20-1) unstable; urgency=low

  * new upstream release
    - non-primary groups appear to work again (closes: #161271)
  * the official beginning of the upstream 3.0 branch
  * exit without error from smbstatus when no connections have
    been seen yet (closes: #161489)

 -- Steve Langasek <vorlon@debian.org>  Wed,  2 Oct 2002 19:02:00 -0500

samba (2.999+3.0cvs20020906-1) unstable; urgency=low

  * CVS update
    - domain authentication works again (closes: #158698)
  * Factor out common code in samba-common.config
  * Handle character set settings in smb.conf on upgrade
    (closes: #153913, #158770)
  * Don't use killall in logrotate script; there are better ways
    (closes: #160076)
  * Ignore value of 'hostname lookups' for hosts allow/hosts deny
    (closes: #154376)

 -- Steve Langasek <vorlon@debian.org>  Sat,  7 Sep 2002 11:46:00 -0500

samba (2.999+3.0cvs20020829-1) unstable; urgency=low

  * CVS update.
  * Move the smb.conf manpage to the samba-common package (closes: #159572)

 -- Steve Langasek <vorlon@debian.org>  Thu, 29 Aug 2002 17:53:25 -0500

samba (2.999+3.0cvs20020827-1) unstable; urgency=low

  * CVS update. (Closes: #158508)
  * Part 1 of 3 of the library separation patch that Vorlon wrote has
    gone upstream - removed the patch from our patches/ directory.
  * Debconf note to warn users that their smb.conf will be re-written
    and changed if they use Swat to maintain it. (Closes: #158479)
  * Fixed typo in samba.prerm.

 -- Eloy A. Paris <peloy@debian.org>  Tue, 27 Aug 2002 15:23:23 -0400

samba (2.999+3.0cvs20020825-2) unstable; urgency=low

  * scale back the tdbsam migration support, because of undesirable
    side-effects; now always defaults to 'no'.
  * strip out hyperactive library dependencies that are only needed by
    smbd (closes: #155156).
  * nuke any broken registry.tdb files left by previous CVS snapshots.
  * support rolling back the smbpasswd->tdbsam conversion on downgrade,
    since many people are likely to need to downgrade for a while.
  * remove postrm handling of legacy directories, and add handling of
    current ones.

 -- Steve Langasek <vorlon@debian.org>  Sun, 28 Jul 2002 09:44:24 -0500

samba (2.999+3.0cvs20020825-1) unstable; urgency=low

  * CVS update. These packages are based on Samba 3.0alpha19 + any
    code commited after 3.0alpha19 was released.

 -- Eloy A. Paris <peloy@debian.org>  Sun, 25 Aug 2002 14:56:46 -0400

samba (2.999+3.0cvs20020723-1) unstable; urgency=medium

  * remove spurious line from samba.config
  * migrate from smbpasswd to tdbsam
  * re-add the pdbedit util and manpage
  * compile in ldapsam support (closes: #146935)
  * add PRIVATEDIR to the list of vars we override for the install
    target, so Samba doesn't try to create /etc/samba (closes: #153746).
  * fix makefile handling of LOGBASEDIR, so that logs always end up in
    the right place (closes: 153727).
  * Fixed bug in the FHS migration path that causes nmbd to read its
    state from one location, but write it out to another. (closes: #154210)
  * Make sure nmbd is always looking for wins.tdb in the same place.

 -- Steve Langasek <vorlon@debian.org>  Fri, 19 Jul 2002 21:38:54 -0500

samba (2.99.cvs.20020713-1) unstable; urgency=low

  * first attempt for 3.0pre.
  * only post a debconf note about moving logfiles if we're upgrading
    from a version that had the logfiles in the old location
    (closes: #152924).

 -- Steve Langasek <vorlon@debian.org>  Sat, 13 Jul 2002 12:54:25 -0500

samba (2.2.5-2) unstable; urgency=low

  * No longer ship make_printerdef, which is deprecated. (closes: #63059)
  * Clean up some empty directories from the samba package.
  * Add call to dh_installinit for winbind rc.x symlinks (closes: #151860).
  * Clean up per-package documentation lists, to reduce clutter
    (closes: #147638).
  * Make sure we don't ship pdbedit's man page since we are still using
    smbpasswd passwords. (closes: #152208)
  * move libnss_wins.so to libnss_wins.so.2, where glibc expects to find
    it (closes: #148586).
  * reorder postinst, so that installing samba-common from scratch loads
    the debconf answers properly (closes: #151985).
  * add lintian overrides for winbind, to eliminate some noise.
  * rename pam_smbpass changelog to comply with policy.

 -- Steve Langasek <vorlon@debian.org>  Sun, 23 Jun 2002 22:45:04 -0500

samba (2.2.5-1) unstable; urgency=low

  * New upstream release.

 -- Eloy A. Paris <peloy@debian.org>  Sun,  9 Jun 2002 15:49:21 -0400

samba (2.2.4+2.2.5pre1-1) experimental; urgency=low

  * Getting ready for Samba 2.2.5.
  * Remove patches/parse_spoolss.patch, now included upstream.
  * Fixed thinko WRT POSIX ACL support, which we "half-enabled" in
    2.2.4-1. We don't use POSIX ACL support ourselves, so we'd
    appreciate reports from those using this feature so we can
    be sure this works.
  * Fix the filename-matching algorithm used for smbtar's 'exclude'
    functionality. (closes: #131571)
  * Look for secrets.tdb in /var/lib/samba, and handle in the postinst.
    This is not really a config file, because users don't edit it.
    (closes: #147429)
  * Doxygen fix for libsmbclient.h, thanks to Tommi Komulainen
    <Tommi.Komulainen@iki.fi> for the patch. (closes: #144847)

 -- Eloy A. Paris <peloy@debian.org>  Tue, 28 May 2002 11:33:51 -0400

samba (2.2.4-1) unstable; urgency=low

  * New upstream release (closes: #144713)
  * Building with POSIX ACL support (closes: #137819)
  * Include samples, exclude INSTALL from libpam-smbpass (closes: #145055)
  * Compile with --with-automount, for NIS homedir support (closes: #123396)
  * Add a proper 'flags' field to the mount entry we write to /etc/mtab;
    fixes a display bug with mount (closes: #140397)
  * Added logic to /etc/init.d/samba so a help message is printed out
    when Samba is running from inetd _and_ we are not booting, i.e. the
    user called the init script manually. Thanks to Francesco
    Potorti <pot@gnu.org> for the suggestion on how to implement this.
    (Closes: #139807, #140204)
  * samba.postinst: added logic so we don't call /etc/init.d/samba if
    we are running from inetd (this prevents the stupid help message
    to be printed during package upgrades if we are running from inetd.)
  * samba.prerm: idem.
  * /etc/init.d/samba: delete stale PID files after nmbd and smbd are
    stopped. This prevents start-stop-daemon from printing an ugly
    error message when called from '/etc/init.d/samba stop'. I prefer
    this than running start-stop-daemon with --oknodo because
    start-stop-daemon might print other important error messages that with
    --oknodo it would otherwise not print. (Closes: #102187, #109301)
  * Patch from jerry@samba.org to fix parsing of spoolss structures.

 -- Eloy A. Paris <peloy@debian.org>  Thu, 23 May 2002 23:16:52 -0400

samba (2.2.3a-7) unstable; urgency=medium

  * More README.debian updates.
  * Neutralize the smb.conf 'lock dir' directive, which doesn't mean
    what the FHS says it should, and causes us no end of grief.
    (Closes: #122299)
  * LPRng-handling patch so that jobs printed to recent versions of
    LPRng show up properly as 'done' instead of 'paused' in the Windows
    print queue.  Thanks to Jaroslav Serdula <serdula_jaroslav@vse.sk>
    for this patch. (Closes: #139458)
  * Applied patch from Urban Widmark <urban@teststation.com>
    (smbfs upstream maintainer) to add a '-n' option to smbmount
    that does the same as mount's '-n'. (Closes: #139590)
  * Minor tweak to unpatch-source so we unpatch sources in the
    reverse order we patched them.
  * Don't depend on grep in samba.prerm to determine if Samba was
    running before the upgrade starts.
  * Tweak the wording of debconf templates.
  * Incorporate debconf translations for French, Spanish and Portuguese;
    thanks to Carlos Valdivia Yagüe <valyag@hotpop.com> (es),
    Andre Luis Lopes <andrelop@ig.com.br> (pt_BR), and Philippe
    Batailler and Denis Barbier <barbier@debian.org> (fr).
    (closes: #142657, #142659, #141551, #141699, #141682)
  * Fixed symlinks in the swat package so the point to /usr/share/doc/
    instead of /usr/doc/. Added note to the description of the
    swat packages that says that samba-doc must be installed for
    the on-line documentation to work. Thanks to Torne Wuff
    <torne@wolfpuppy.org.uk>. (Closes: #95437)
  * 'dh_installinit -n' gives us no initscript handling -- we need to
    handle all starting and stopping of daemons ourselves, which wasn't
    happening in the {pre,post}rm scripts.
  * Vary the priority of the debconf question "Do you want to generate
    /etc/samba/smbpassd?" depending on whether the file already exists.
    File exists -> priority 'medium', file does not exist -> priority
    'low'. Changed priorities of all other questions from 'high' to 'medium'.

 -- Steve Langasek <vorlon@debian.org>  Sat, 20 Apr 2002 17:48:27 -0400

samba (2.2.3a-6) unstable; urgency=low

  * Call db_stop as soon as we're done with debconf in the postinst, to
    avoid hanging bugs (closes: #137813)
  * Ony call 'update-inetd --add' on first installation, just as we only
    call 'update-inetd --remove' on package purge.
  * Bring our shipped smb.conf closer in line with the upstream
    defaults: don't twiddle the send/recv buffer sizes, since the Linux
    kernel already provides a much better default setting
     (closes: #80966, #80934, #137415, #133477)
  * Added libnss_wins.so to the winbind package (closes: #137201)
  * Updates to README.debian.

 -- Eloy A. Paris <peloy@debian.org>  Tue, 12 Mar 2002 10:57:40 -0500

samba (2.2.3a-5) unstable; urgency=low

  * Having multiple workgroup lines in your smb.conf, though wacky, is
    perfectly valid.  Account for this in samba-common.config.
    (closes: #137157)

 -- Steve Langasek <vorlon@debian.org>  Sun, 10 Mar 2002 21:52:51 -0600

samba (2.2.3a-4) unstable; urgency=low

  * Fixed typo in samba.postinst. Cosmetic fixes there as well.
  * Fix to improper usage of /usr/bin/tr in samba-common config script
    (closes: #137744)

 -- Steve Langasek <vorlon@debian.org>  Sat,  9 Mar 2002 14:14:02 -0500

samba (2.2.3a-3) unstable; urgency=medium

  * Make sure /etc/init.d/samba is executable before calling it
    in the postinst. Quickly checked all other maintainer scripts
    to make sure we are not calling an init script if it is not
    executable. (closes: #137321)
  * Fix up maintainer scripts to detect if samba was not running before
    an upgrade. (closes: #33520, #130534)
  * Make sure /etc/samba/ is included in the samba-common package.
    Closes: #137157

 -- Steve Langasek <vorlon@debian.org>  Fri,  8 Mar 2002 11:13:21 -0500

samba (2.2.3a-2) unstable; urgency=low

  * merge in debconf support:
    - Moved all smb.conf-related questions to samba-common (smb.conf
      is part of the samba-common package, not the samba package.)
    - smb.conf is not a samba-common conffile anymore since it is
      being managed by debconf. It is ABSOLUTELY necessary to make
      sure /etc/samba/smb.conf _NEVER_ gets overwritten by changes
      made via debconf. In other words, any changes made by the user
      should be honored by the debconf interface.
    - samba.postinst now moves old log files from /var/log/ to
      /var/log/samba/. There's a Debconf note that informs the user
      the log files are stored now in a new location.
    - debian/control:
      + Make samba depend on debconf.
    - New file debian/samba.templates.
    - New file debian/samba.config.
    - Re-worked debian/samba.postinst.
      + Got rid of all /etc/samba/debian_config sillyness.
    - remove /usr/sbin/sambaconfig; "dpkg-reconfigure samba" replaces
      it.
    - Removed debian/samba.prerm.
    - Cleaned up /etc/init.d/samba.
      + Added infrastructure for debconf.
      + Got rid of all /etc/samba/debian_config sillyness.
      + Got rid of /etc/samba/smbpasswd conversion stuff for
        compatibility with versions of Samba < 2.0.0final-2.
    (closes: #127959, #34408, #113594)
  * make samba.postinst ignore the absence of /var/log/{s,n}mb*;
    makes for a clean upgrade path.
  * Building with MSDFS support (closes: #116793)

 -- Steve Langasek <vorlon@debian.org>  Tue,  5 Mar 2002 14:14:33 -0600

samba (2.2.3a-1) unstable; urgency=low

  * New upstream version (closes: #135001)
  * Potato builds were failing because debian/rules was not creating
    debian/winbind/etc/logrotate.d/. A user having problems creating
    Potato packages brought this to my attention. dh_installlogrotate
    takes care of creating the directory for us, that's why we didn't
    notice.
  * Removed code that converts /etc/samba/smbpasswd from an ancient
    format to the new format of Samba 2.0.0 and later.
    Closes: #134375 - samba: postinst failed due to missing
            /usr/bin/convert_smbpasswd.
  * Re-organized FHS migration code in samba.postinst. Make sure we
    don't fail when we move files that don't exist.
    Closes: #133813 - samba: Install failed.
  * Adding docs. to the libpam-smbpass package.
  * Remove man pages for findsmb because we are not providing this
    script.
    Closes: #134181 - findsmb referenced, but not included.
  * Removed replace.patch because it is now present upstream.
  * Added patch from Jerry Carter to fix a problem when saving
    document preferences for printing from NT clients.
  * The real winbindd daemon is a forked process so we can't use
    --make-pidfile when calling start-stop-daemon. Fixed
    /etc/init.d/winbind to work around the issue. Thanks to
    Lin Li <linl@xandros.com> for the patience and for reporting
    the problems. Hopefully I got it right this time.

 -- Eloy A. Paris <peloy@debian.org>  Wed, 20 Feb 2002 18:39:03 -0500

samba (2.2.3-6) unstable; urgency=low

  * Make sure there are actual files in /var/state/samba before trying
    to move them (Closes: #133534, #133510).
  * Fix up the 2.2.3 makefile so that pam_smbpass builds correctly
    again.

 -- Steve Langasek <vorlon@debian.org>  Tue, 12 Feb 2002 09:19:29 -0600

samba (2.2.3-5) unstable; urgency=low

  * Whoops, missed a spot on the samba.postinst -- will fail badly if
    /var/state/samba/ no longer exists.  Better get this fix into the
    next upload. ;) (Closes: #133088)
  * Regenerate configure only if it is older than configure.in.
  * Fix smbd handling of network neighborhood lists, which was missed
    in the FHS conversion (Closes: #133091)

 -- Eloy A. Paris <peloy@debian.org>  Sat,  9 Feb 2002 16:37:57 -0500

samba (2.2.3-4) unstable; urgency=low

  * FHS cleanup; files in /var are now properly sorted according to
    their nature. (Closes: #102101)
  * Remove patches to source/configure, since we now call autoconf to
    regenerate this file cleanly.
  * lintian fixes:
      - Create winbind.conffiles and add /etc/logrotate.d/winbind and
        /etc/init.d/winbind to it.
      - Use a relative symlink for /usr/lib/cups/backend/smb.
      - Removal of a .cvsignore file in the samba-doc package.
  * winbind.init fixes:
      - Corrected name of the pid file (Steve)
      - Make start-stop-daemon create a pid file for winbindd since it
        does not create one on his own.
  * #DEBHELPER# is not needed in samba.postinst because we are adding
    manually everything that debhelper adds automatically. In fact,
    since we are calling update-rc.d without standard paramaters I
    think we can't use #DEBHELPER#.
  * Fix fatal syntax error in samba.prerm.

 -- Steve Langasek <vorlon@debian.org>  Thu,  7 Feb 2002 13:12:08 -0500

samba (2.2.3-3) unstable; urgency=low

  * work on lintian-cleanness in the package (wrong permissions,
    maintainer scripts in need of debhelpering)
  * /lib/security/pam_smbpass.so is now being included in the
    libpam-smbpass package only, and not in both the libpam-smbpass and
    samba packages (which was the case prior to 2.2.3-3.)
  * Instead of making our patch scripts executable in the rules file
    we run them through /bin/sh.
  * New 'winbind' package that has all the winbind stuff that was in the
    samba package in 2.2.3-2 and before.
  * Added replace.patch: patch from Jeremy Allison to fix problems when
    replacing or overwriting files in a Samba share. Patch was sent to
    the samba mailing list.

 -- Eloy A. Paris <peloy@debian.org>  Tue,  5 Feb 2002 21:12:48 -0500

samba (2.2.3-2) unstable; urgency=low

  * add support to debian/scripts/{patch-source,unpatch-source} for
    automatic updating and cleaning of <version.h>. This was a request
    from the Samba Team: they wanted us to clearly mark our packages
    so it is always known a user is running Samba with (possibly)
    Debian-specific patches.
  * Change init.d killscript link to K19samba, so we stop before autofs
    (closes: 117327)
  * Make our patch scripts executable in the rules file -- dpkg won't do
    this for us (closes: #132415).

 -- Steve Langasek <vorlon@debian.org>  Mon,  4 Feb 2002 09:51:00 -0600

samba (2.2.3-1) unstable; urgency=low

  * New upstream release (closes: #131228).
  * Restructured build system that provides DBS-like separation of
    patches
  * Fix typo in smbfs description (closes: #116209).
  * Use killall -q in logrotate.d script, to avoid spurious cron
    emails (closes: #130100).

 -- Steve Langasek <vorlon@debian.org>  Sat,  2 Feb 2002 19:56:18 -0500

samba (2.2.2-12) unstable; urgency=high

  * (Steve) Patch for source/client/client.c.
    Closes: #86438 smbclient: Transfering several GB causes the average
            speed to be messed up.
  * Uploading with urgency=high to expedite the move from unstable
    to testing because of the security problem fixed in -11.

 -- Eloy A. Paris <peloy@debian.org>  Fri, 25 Jan 2002 22:31:12 -0500

samba (2.2.2-11) unstable; urgency=low

  * Building with --with-libsmbclient. We have created two new
    packages: libsmbclient and libsmbclient-dev. Hopefully this
    will help some people that want to add the capability of
    speaking SMB to their applications.
    Closes: #117132 - libsmbclient support library?
  * (Steve) Make swat do the right thing when reading (parsing)
    the saved preferences in smb.conf.
    Closes: #55617 swat mutilates the linpopup message command.
  * Updated README.Debian. Updated descriptions in debian/control.
  * Remembered to bump up version number in source/include/version.h
    (need to automate this or else I'll keep forgetting.)
  * (Steve) one liner for source/web/diagnose.c.
    Closes: #106976 - smbd/nmbd not running message with swat/linuxconf.
  * Added '|| true' to the post-rotate script so logrotate doesn't
    fail if either nmbd or smbd is not running.
    Closes: #127897 - /etc/logrotate.d/samba fails if there is no smbd process.
  * Fixed incorrect file locations in swat's man page and added a
    Debian-specific note to /usr/share/doc/swat/README.
    Closes: #71586 swat: needs documentation fixes for debian.
  * smbmount in the smbfs package does not have the setuid bit set.
    Apparently, smbmount uses libsmb without checking the environment.
    Thanks to Christian Jaeger <christian.jaeger@sl.ethz.ch> for
    finding the local root exploit.
  * Applied old patch from Jerry) Carter" <jerry@samba.org> to correct
    the following two problems in Samba 2.2.2:
    - %U and %G could not be used in services names
      in smb.conf.
    - %G would fail to be expanded in an "include = ..."
      line.

 -- Eloy A. Paris <peloy@debian.org>  Sat, 19 Jan 2002 21:35:26 -0500

samba (2.2.2-10) unstable; urgency=low

  * (Steve) Add missing manual pages.
    Closes: Bug#128928: missing manpages in smbfs.

 -- Eloy A. Paris <peloy@debian.org>  Sun, 13 Jan 2002 14:39:55 -0500

samba (2.2.2-9) unstable; urgency=low

  * (Steve) Fix broken URL's in HTML docs.
    Closes: Bug#17741: bad links in html docs (at last!!!)

 -- Eloy A. Paris <peloy@debian.org>  Fri, 11 Jan 2002 13:37:07 -0500

samba (2.2.2-8) unstable; urgency=low

  * Added "Replaces: samba (<= 2.2.2-5)" to the smbclient section in
    debian/control so rpcclient.1, which was in samba-2.2.2-5, does not
    cause problems now that it is part of smbclient (>= 2.2.2-6).  Closes:
    Closes: Bug#128684: error upgrading smbclient in sid.

 -- Eloy A. Paris <peloy@debian.org>  Fri, 11 Jan 2002 11:42:40 -0500

samba (2.2.2-7) unstable; urgency=low

  * (Steve) Patch to make behavior honor what the docs. say about "hosts allow"
    taking precedence over "hosts deny".
    Closes: Bug#49249: swat: error with host deny ?!

 -- Eloy A. Paris <peloy@debian.org>  Thu, 10 Jan 2002 12:36:58 -0500

samba (2.2.2-6) unstable; urgency=low

  * (Steve) Adds manpage for rpcclient to the proper file,
    removes smbtorture from the distro because this tool isn't intended for
    widespread consumption.
    Closes: #63057 - no manual page for smbtorture.
  * (Steve) Removed -gnu from the configure arguments (--build, --host) in
    debian/rules so config.sub is able to properly create the host and target
    tuples.

 -- Eloy A. Paris <peloy@debian.org>  Wed,  9 Jan 2002 14:39:51 -0500

samba (2.2.2-5) unstable; urgency=low

  * Fixes from vorlon:
  * Use /usr/bin/pager instead of more.
    Closes: #125603: smbclient violates pager policy.
  * Make /etc/logrotate.d/samba a conffile, send smbd and nmbd
    a SIGHUP to have the log files reopened, fixes to
    /etc/logrotate.d/samba.
    Closes: #127897: log file rotation.
    Closes: #118277: /etc/logrotate.d/samba not listed in conffiles.
  * s/covert/convert/.
    Closes: #121653 probable typo in install message.

 -- Eloy A. Paris <peloy@debian.org>  Sun,  6 Jan 2002 03:14:58 -0500

samba (2.2.2-4) unstable; urgency=low

  * Applied patch from Steve to work around problem in glibc that affects the
    HPPA architecure. The patch detects the error condition at configure time
    and compiles without LFS support if necessary.
    Closes: Bug#126763: samba completely broken on hppa.
  * Including unicode_map.1251.
    Closes: Bug#126719: samba-common: unicode_map.1251 missing.
  * Updated smbd daemon version to match Debian package version.
    Closes: Bug#127199: Package version and smbd daemon version don't match.

 -- Eloy A. Paris <peloy@debian.org>  Mon, 31 Dec 2001 14:32:47 -0500

samba (2.2.2-3) unstable; urgency=low

  * Added some spaces in package description in debian/control.
    Closes: #120730 - missing spaces in package description for nice
            alignment.
  * Spelling fixes.
    Closes: #125328, #125329, #125330, #125367, #125365, #125403.
  * Steve Langasek <vorlon@debian.org> is the co-maintainer of the Debian
    Samba packages!!! Added him to the uploaders field in debian/control.

 -- Eloy A. Paris <peloy@debian.org>  Tue, 18 Dec 2001 00:54:25 -0500

samba (2.2.2-2) unstable; urgency=low

  * Backed out changes to source/filename.c per Andrew Tridgell's request.
    This changes were introduced in 2.2.1a-7 as an attempt to fix #47493.
    Tridge found out that they break smbd.
  * Changed version number in source/includes/version.h so it is clear that
    this is a version of Samba packaged for Debian. This is another request from
    Tridge and will help the Samba Team to get bogus bug reports.
  * Added Samba-HOWTO-Collection.pdf and other README files to the
    /usr/share/doc/<package>/ directories.
  * Installing libnss_winbind.so and pam_winbind.so.
    Closes: #116790: nss and pam modules for winbind missing.
  * Removed user-emacs-settings from changelog.

 -- Eloy A. Paris <peloy@debian.org>  Mon, 29 Oct 2001 19:16:26 -0500

samba (2.2.2-1) unstable; urgency=low

  * New upstream version.
  * Temporary fix for #113763 (Steve Langasek)
  * Quick hack to avoid smbmount reveal password length. Please note
    that even with this hack there is a small window when password is
    completely visible with 'ps aux'. There are other methods that should
    be used to automate mounting of SMB shares.
    Closes: #112195: smbmount-2.2.x reveals password length.
  * Applied patch from Steve Langasek <vorlon@debian.org> to prevent
    forcing use of setresuid() in Sparc.
    Closes: #112779: samba build forces use of setresuid, which causes
                     smbd to fail on Sparc.

 -- Eloy A. Paris <peloy@debian.org>  Mon, 15 Oct 2001 10:26:10 -0400

samba (2.2.1a-9) unstable; urgency=low

  * Replaced $(LD) with $(CC) all the way through source/Makefile.
    Closes: #111036: ld shouldn't be used to link shlibs.
  * s/\/bin\/mail/\/usr\/bin\/mail/ in smb.conf's man page (HTML and
    sgml as well.)
    Closes: #110963: smb.conf: mail should be /usr/bin/mail.
  * Documented better smbclient's -W behavior. Patch from Steve
    Langasek.
    Closes: #53672: smbclient: -W flag is interpreted as domain, not
            workgroup.

 -- Eloy A. Paris <peloy@debian.org>  Tue,  4 Sep 2001 23:10:41 -0400

samba (2.2.1a-8) unstable; urgency=low

  * Set some reasonable default perms for the samba logdir (again,
    thanks to vorlon :-)
    Closes: #72529: insecure permissions on log files.

 -- Eloy A. Paris <peloy@debian.org>  Sun, 26 Aug 2001 15:40:47 -0400

samba (2.2.1a-7) unstable; urgency=low

  * Another attempt at fixing #47493. Patch from Steve Langasek
    <vorlon@netexpress.net>. Let's keep our fingers crossed Steve!

 -- Eloy A. Paris <peloy@debian.org>  Sun, 26 Aug 2001 13:37:06 -0400

samba (2.2.1a-6) unstable; urgency=low

  * Backed out fix to #47493 introduced in 2.2.1a-4 as it is causing
    smbd to die with signal 11 under some unidentified situations.
    Closes: #109774: Latest debian version breaks printer driver download.
    Closes: #109946: not all files appear in samba-exported directories.
  * Another patch from Steve Langasek. This one adds quotes around
    printer names for print systems it's reasonable for Debian to
    support. Together with the patch in #29957 (see changelog for
    2.2.1a-4), this should take care of the problems with multi-word
    printer names in Samba.

 -- Eloy A. Paris <peloy@debian.org>  Fri, 24 Aug 2001 21:12:27 -0400

samba (2.2.1a-5) unstable; urgency=low

  * Important changes that affect how Samba is built on Debian
    machines are implemented in this release. All of this changes
    were suggested by the energetic Steve Langasek <vorlon@debian.org>,
    and his arguments were so sound and reasonable that I decided
    to implement them. Here's Steve's original changelog:

       * Fix up the build system to avoid needing to run configure
         as root to answer questions we already know the answers to.
       * In the process, make surprising progress towards being able to
         cross-compile the samba packages.

 -- Eloy A. Paris <peloy@debian.org>  Fri, 24 Aug 2001 01:08:06 -0400

samba (2.2.1a-4) unstable; urgency=low

  * Fixed typo in smbmount's mount page.
    Closes: #109317: smbfs: mistype in smbmount manpage.
  * Included symlink to smbspool to better support CUPS printing.
    Closes: #109509: include symlink for cups samba support.
  * Applied patch from Steve Langasek <vorlon@netexpress.net> to
    fix bug #29957.
    Closes: #29957: samba strips trailing " from strings in smb.conf.
  * First attempt at fixing #47493. Another patch from Steve "I want
    a bug-free Samba" Langasek.
    Closes: #47493: Samba doesn't handle ':' in dir names right.

 -- Eloy A. Paris <peloy@debian.org>  Tue, 21 Aug 2001 23:26:38 -0400

samba (2.2.1a-3) unstable; urgency=low

  * Steve Langasek <vorlon@netexpress.net> has been hard at work in
    the last few days looking at the long list of open bugs filed
    against the Samba packages. I don't know how to thank him. It's been
    a pleasure working with Steve, and all the fixes, patches, etc. in
    this release come from him. The bug list is greatly reduced thanks
    to Steve's efforts.
  * Steve's additions/modifications/patches/etc. are:
    - New package that (libpam-smbpass) provides pam_smbpass. Before, this
      was provided in another package but now the sources are part of
      the Samba sources so we can start providing it from here.
      Closes: #107043 - pam_smbpass now present in Samba source,
        should be built from there
    - Patch to source/smbd/service.c that allows admins to call
      /bin/umount from the root postexec of a Samba share.
      Closes: #40561 - samba pre/postexec commands do not work.
    - Clear TMPDIR before starting smbd in /etc/init.d/samba.
      Closes: #51295 - Problems with Samba and TMPDIR.
    - Correction to documentation of "guest only".
      Closes #38282 - "guest only" share still requires a password.
  * Applied patch from Santiago Vila <sanvila@unex.es> to convert
    /usr/sbin/mksmbpasswd from a shell script into a real awk script.
    Sorry it took so long, Santiago; I hadn't realized you even
    provided a patch :-)
    Closes: #77891 - mksmbpasswd could be a real awk script.
  * Updated description of the smbfs and smbclient packages. Also have
    each package recommend the other.
    Closes: #108650: Should suggest or recommend smbfs.

 -- Eloy A. Paris <peloy@debian.org>  Mon, 13 Aug 2001 22:21:55 -0400

samba (2.2.1a-2) unstable; urgency=low

  * Build-depends: depend on debhelper (>=2.0.103).
    Closes: #105795: Build-Depends are wrong.
  * Run samba's preinst and postinst scripts without -e so failed commands
    do not abort installation.
    Closes: #106384: postinstall crashes abnormally. (And really closes
      #104471.)

 -- Eloy A. Paris <peloy@debian.org>  Thu, 26 Jul 2001 00:30:37 -0400

samba (2.2.1a-1) unstable; urgency=low

  * New upstream version.
  * Make sure samba's postinst script exits with a zero status.
    Closes: #104471: Samba postinst problem.

 -- Eloy A. Paris <peloy@debian.org>  Thu, 12 Jul 2001 21:55:21 -0400

samba (2.2.1-1) unstable; urgency=low

  * New upstream version.
    Closes: #103339: config.guess and config.sub update required.
    Closes: #98518: Samba 2.2 can't act as PDC for NT4/W2K due to
                    incompatibility with PAM.
    Closes: #97447: nmbd crashes due to bugs in DAVE 2.5.2.
    Closes: #95777: Samba 2.2 is unable to join or authenticate against
                    Samba 2.2 PDC domain.
    Closes: #68842: samba should use PAM for password changing (I
                    haven't personally tried this one, but it's been
                    advertised this works.)
    Closes: #102506: PAM account checking fails.
    Closes: #102518: Complains about unknown paramter "obey pam
                     restrictions"
    Closes: #94774: Build failure on PARISC machines.
  * Moved away from /etc/cron.weekly/samba for log file rotation.
    Now using logrotate.
    Closes: #95548: typo in /etc/cron.weekly/samba.
    Closes: #74951: nmbd does not rename its log file.
  * Removed Debian-specific addtosmbpass.8 man page since this script
    is not longer provided upstream. Users should use the smbpasswd
    program instead.
  * Updated sample /etc/samba/smb.conf to reflect the recent changes
    affecting handling of PAM authentication. Also updated
    /etc/pam.d/samba.

 -- Eloy A. Paris <peloy@debian.org>  Wed, 11 Jul 2001 00:44:14 -0400

samba (2.2.0.final.a-1) unstable; urgency=high

  * New upstream version (contains security fix from DSA-065-1.)
    Closes: #97241: samba 2.2.0 fails to process hostnames in
      "hosts allow" config line.
  * Removed Debian-specific addtosmbpass.8 man page since this script
    is not longer provided upstream. Users should use the smbpasswd
    program instead.
    Closes: #98365: addtosmbpass is missing from 2.2.0.final-2.
  * Updated sample /etc/samba/smb.conf to reflect the recent changes
    affecting handling of PAM authentication. Also updated
    /etc/pam.d/samba.

 -- Eloy A. Paris <peloy@debian.org>  Sun, 24 Jun 2001 11:11:59 -0400

samba (2.2.0.final-2) unstable; urgency=low

  * Added libcupsys2-dev to Build-Depends.
  * Samba depends now (again) on netbase so update-inetd is always
    available for the Samba maintainer scripts.
    Closes: #86063: Fails to uninstall if inetd is not installed.
  * Updated source/config.{sub,guess} so ARM built doesn't fail.
    Closes: #94480: config.sub out of date; can't build on arm.
    Closes: #85801: config.sub/guess out of date.
  * Not using brace expansion, i.e. {foo,bar} in any of the maintainers
    scripts nor in debian/rules.
    Closes: #88007: samba postrm has is not POSIX sh compliant.

 -- Eloy A. Paris <peloy@debian.org>  Sat, 21 Apr 2001 17:27:18 -0400

samba (2.2.0.final-1) unstable; urgency=low

  * New upstream release. Lots of new things. See WHATSNEW.txt.
  * Goofy version number because of my stupidity when assigning version
    numbers to the CVS packages I have been uploading to experimental.
    Will be fixed when 2.2.1 is released. I've no doubts a 2.2.1 release
    will follow soon.

 -- Eloy A. Paris <peloy@debian.org>  Tue, 17 Apr 2001 22:58:14 -0400

samba (2.2.0.cvs20010416-1) experimental; urgency=low

  * CVS update.

 -- Eloy A. Paris <peloy@debian.org>  Mon, 16 Apr 2001 21:25:15 -0400

samba (2.2.0.cvs20010410-1) experimental; urgency=low

  * CVS update.
  * Added libreadline4-dev to Build-Depends.

 -- Eloy A. Paris <peloy@debian.org>  Tue, 10 Apr 2001 16:53:45 -0400

samba (2.2.0.cvs20010407-1) experimental; urgency=low

  * CVS update. Includes what is in 2.2.0alpha3.

 -- Eloy A. Paris <peloy@debian.org>  Sat,  7 Apr 2001 16:00:33 -0400

samba (2.2.0.cvs20010316-1) experimental; urgency=low

  * Started working on Samba 2.2.0. Using the SAMBA_2_2_0 branch
    from Samba CVS.
  * Not compiling rpctorture as it has compile errors. Change in
    debian/rules.
  * Removed Linux kernel 2.0.x and smbfs compatibility baggage. Now
    the smbfs does not support 2.0.x kernels; a kernel > 2.2.x is
    needed to use smbfs. Updated debian/control, debian/rules and
    README.Debian to reflect this change.
  * Added to swat a versioned dependency on samba (so a user is forced to
    install a new version of swat each time a new version of samba is
    installed.)

 -- Eloy A. Paris <peloy@debian.org>  Sun, 18 Mar 2001 14:21:14 -0500

samba (2.0.7-5) unstable; urgency=medium

  * Transition from suidmanager to dpkg-statoverride.

 -- Eloy A. Paris <peloy@debian.org>  Thu, 18 Jan 2001 23:51:56 -0500

samba (2.0.7-4) unstable; urgency=medium

  * Applied Urban Widmark <urban@teststation.com> fixes to smbmount. Urban
    is the maintainer of the smbfs in the kernel and of the userland
    utilities.
  * Links to HTML documents are correct now.
    Closes: #69439: swat: Broken help file symlinks
    Closes: #72615: samba-doc directory changed: removed htmldocs from path
    Closes: #75847: swat: Wrong symlink
    Closes: #66857: Wrong links to html documents.
    Closes: #77912: misplaced documentation symlinks for swat
  * Building Samba with CUPS support. For this I reverted the change to
    source/configure.in that I did in 2.0.7-3 and re-ran autoconf.
    Closes: #59038: samba: not compiled with cups support.
  * Fix against previous known/unknown user time difference patch to swat
    (make username / password lookups take the same time.) Remove CGI
    logging code in Swat.
    Closes: #76341 - Security holes in swat
  * Updated Build-depends.
  * Updated debian/copyright to refer to the correct location of the GPL.
  * debian/rules: changed DESTDIR to `pwd`/debian/samba (was
    `pwd`/debian/tmp.)
  * debian/rules: added '--sourcedir=debian/samba' to dh_movefiles (for some
    strange reason dh_installdirs is not creating debian/tmp/ so I needed
    to tweak everything to install stuff in debian/samba rather than in
    debian/tmp.)
  * debian/control: changed section of samba-docs to 'doc' (was 'docs')
  * Using relative symlinks in /usr/share/samba/swat/ (changed debian/rules
    and source/scripts/installswat.sh.)
  * Fixed (by tweaking debian/rules)
    /usr/bin/{smbmnt,smbumount-2.*,smbmount-2.*} to be suid.
  * Added "Provides: samba-client" to smbclient's section in control.
    Closes: #71143: smbclient: Smbclient should provide samba-client.
  * Fix for desired_access being zero in map_share_mode() (patch to
    source/smbd/nttrans.c.) Thanks to Gary Wilson
    <wilsong@sergievsky.cpmc.columbia.edu> for bringing this patch to my
    attention.
  * Hacked source/lib/util_sec.c so smbd works fine in both 2.0.x and
    2.2.x kernels even when the build is done in a system running
    a 2.2.x kernel.
    Closes: #78858: samba-common: samba2.0.7 needs kernel 2.2.x but
                    doesnt depend on it.
    Closes: #72758: README.Debian should comment on 2.0.x kernels.
    Closes: #56935: Samba 2.0.6 and Kernel 2.0.x.
    Closes: #58126: Samba 2.0.6 and Kernel 2.0.x -- more info.
    Closes: #60580: samba: failed to set gid.
    Closes: #64280: Samba panics, can't set gid.
    Closes: #66816: Must deal with brokenness under 2.0.x.
    Closes: #67682: potatoe samba 2.0.7-3 out of order, 2.0.5a-1 OK.
    Closes: #69735: PANIC: failed to set gid
    Closes: #66122: "smbclient -L localhost -U%" returns with "tree
                    connect failed: code 0".
    Closes: #57637: Samba says tree connect error.
    Closes: #58015: potato samba wins support is broken.
  * Fixed comments in sample smb.conf to point to the correct location.
    Closes: #69578: comments in smb.conf points to wrong path.
  * Move codepages from /etc/samba/codepages/ to
    /usr/share/samba/codepages/.
    Closes: #63813: samba; codepages should go in /usr/lib.
  * Moved /var/samba/ to /var/state/samba/.
    Closes: #49011: samba package not FHS compliant.
  * Hacked source/configure.in (and re-ran autoconf) so yp_get_default_domain()
    is found.
    Closes: #44558: netgroup support missing in samba 2.0.5a-1.
  * /etc/init.d/samba was calling start-stop-daemon with both --pidfile and
    --exec. Got rid of --exec so --pidfile works.

 -- Eloy A. Paris <peloy@debian.org>  Thu, 11 Jan 2001 00:15:57 -0500

samba (2.0.7-3) frozen unstable; urgency=high

  * Release manager: this closes a RC bug.
  * Commented out the section in source/configure.in that auto-detects
    CUPS support and then ran autoconf to generate a new configure
    script. This was done to prevent machines that have libcupsys-dev
    installed from detecting CUPS support and adding an unwanted
    dependency on libcupsys. This way the whole printing system
    won't break on upgrades. CUPS support should be added after
    Potato is released.
    Closes: #65185: samba-common: Upgrading removes printing system.
    Closes: #64496: smbfs: smbfs on powerpc has a dependency on cupsys.
  * Updated README.debian.
    Closes: #64594: Old README.Debian in /usr/share/doc/samba.

 -- Eloy A. Paris <peloy@debian.org>  Tue, 20 Jun 2000 19:16:04 -0400

samba (2.0.7-2) frozen unstable; urgency=high

  * Release manager: this closes RC bug #63839 that prevents Samba
    to be built from source.
  * Fixed a stupid typo in debian/rules that was preventing Samba
    to be built from source.
    Closes: #63839: samba_2.0.7-1(frozen): build error (SAMBABOOK dir)
  * I forgot to mention that O'Reilly's book "Using Samba" was donated
    to the Open Source community. The book was included in Samba 2.0.7
    in HTML format and is part of the Debian Samba package since
    Samba 2.0.7-1.
  * In Samba 2.0.7-1, the "Using Samba" book and a number of HTML help
    files were supposed to be provided in both the swat and the samba-doc
    packages. This duplication was a waste of space. Starting with
    Samba 2.0.7-2, swat recommends samba-doc and the book and the HTML
    files are included only in samba-doc, and are accessed via symlinks
    from within swat.
    Closes: #58810: superfluous files in swat?
  * Added a 'echo "."' to /etc/init.d/samba in the reload) section.
    Closes: #63394: "echo ." missing in reload section of init.d script
  * Fixed typo in docs/htmldocs/using_samba/ch06_05.html.
    Closes: #64344: typo "encrypted passwords"
  * Cleaned up samba's postrm script so important common files aren't
    deleted when samba is purged. Created a samba-common.postrm script.
    Closes: #62675: purging samba removes /etc/samba/smb.conf.
    Closes: #63386: samba --purge removes /etc/samba dir even though
            smbclient/smbfs/samba-common packages are still installed

 -- Eloy A. Paris <peloy@debian.org>  Wed,  3 May 2000 02:42:07 -0400

samba (2.0.7-1) frozen unstable; urgency=low

  * New upstream version. Dear Release Manager: please allow this
    package to go to frozen as it contains fixes to a _lot_ of problems.
    You can take a look at all the problems fixed by this release in
    the official upstream announcement at
    http://us1.samba.org/samba/whatsnew/samba-2.0.7.html.
  * Added --with-utmp to add utmp support to smbd (this is new in Samba
    2.0.7)
  * Closes: #62148 - samba not rotating filled logs.
  * Closes: #56711: Samba doesn't manage well long share name (please note
      that it's possible to connect to shares with names longer than
      14 characters but the share will be listed with a name truncated to
      13 characters.)
  * Closes: #51752 - NT DOMAIN - NET USE * /HOME not mapping (error 67).
    Closes: #50907 - logon path not working.
    This is not a bug, it's just Samba doing the same thing an NT server
    does. See WHATSNEW.txt and smb.conf's man page for details.
  * Closes: #48497 - error executing smbsh in debian-potato. (smbwrapper
    is not supported anymore.)
  * Closes: #58994 swat: typo in swat description.
  * Closes: #45931 - Samba dies with SIGILL on startup. (Hardware
    problems, person that reported the bug never came back.)
    Closes: #54398 - smbadduser fails, looks for ypcat.
  * Fixed swat's man page to include Debian specific installation
    instructions. There's not necessary to edit /etc/services or
    /etc/inetd.conf.
    (Closes: #58616 - incomplete install config && incorrect installation
      instructions.)
  * s/SBINDIR/\"/usr/sbin\"/g in source/web/startstop.c to prevent swat
    to look for smbd and nmbd in the wrong place when requested to start or
    stop smbd or nmbd.
    (Closes: #55028 - swat can't start samba servers.)
  * Closes: #37274: smbclient does not honour pot. (Tested and seems to be
    working now.)
  * Not confirmed, but should fix #56699, #62185, #56247, #52218, #43492,
    #50479, #39818, #54383, #59411.
    (please re-open any of this if the problem still exists - I was unable
    to confirm any of this because I could never reproduce them.)
    Closes: #56699 - Samba's nmbd causes random kernel oops several
      times in a row.
    Closes: #62185 - nmbd's forking until no more file descriptors are
      available.
    Closes: #56247 - session setup failed: ERRSRV - ERRbadpw.
    Closes: #52218 - Either wins proxy does not work, or I don't understand
      it.
    Closes: #43492 - intermittent problem changing password.
    Closes: #50479 - Can't access windows 2000 shares with samba.
    Closes: #39818 - samba-common: Upgrading Samba from the Slink version.
    Closes: #54383 - samba-common: Missing /etc/smb.conf.
    Closes: #59411 - smbclient: cannot browse Win2k shares.

 -- Eloy A. Paris <peloy@debian.org>  Thu, 27 Apr 2000 16:07:45 -0400

samba (2.0.6-5) frozen unstable; urgency=low

  * Oppsss! samba-common doesn't depend on libcupsys1 so the binaries
    in this package are broken unless libcupsys1 is installed.
    samba-common has a "grave" bug because of this. Instead of adding
    libcupsys1 to the Depends: list of each package in debian/control
    I investigated why dh_shlibs was not picking the dependency
    automatically. It turns out that it's probably a bug in libcupsys1
    because the format of its shlibs file is not correct. I fixed that
    file (/var/lib/dpkg/info/libcupsys1.shlibs) and now dependencies are
    picked correctly. I'll talk to the libcupsys1 maintainer.

    I think the addition of CUPS support to Samba is a big change that
    should not go into Frozen. So, I decided to back up the addition
    of CUPS support I did in 2.0.6-4 to minimize problems. I'll add
    CUPS support again when I start working on Samba for Woody.
    (Closes: #59337 - samba-common has a missing dependency)

 -- Eloy A. Paris <peloy@debian.org>  Wed,  1 Mar 2000 08:40:02 -0500

samba (2.0.6-4) frozen unstable; urgency=low

  * It seems that sometimes nmbd or smbd are not killed when upgrading.
    I think it is because in samba's prerm script I was calling
    start-stop-daemon with the --pidfile switch and in old versions of
    Samba the nmbd and smbd daemons did not store their PIDs in a file in
    /var/samba/. I changed debian/samba.prerm so the existence of the
    PID files is checked before calling "start-stop-daemon --pidfile ..."
    If the PID files do not exist then start-stop-daemon is called
    without the --pidfile parameter.
    (Closes: #58058 - upgrade from slink went badly)
  * Fixed typo in description of swat package in debian/control.
  * Installed libcupsys1-dev so the configure script picks up CUPS
    and Samba is compiled with CUPS support. Also added libcupsys1 to
    the Depends: list of package samba in debian/control.
    (Closes: #59038 - samba not compiled with cups support)
  * Added a small paragraph to debian/README.debian warning about possible
    problems with the WINS code in Samba 2.0.6.

 -- Eloy A. Paris <peloy@debian.org>  Mon, 28 Feb 2000 14:00:42 -0500

samba (2.0.6-3) frozen unstable; urgency=low

  * Applied patch posted by Jeremy Allison to the samba mailing list
    that should take care of the internal errors reported in bug #52698
    (release-critical). Wichert: please test as I never could reproduce
    it here.
    (Closes: #52698 - samba gets interbal errors)
  * Moved samba-docs to the 'docs' section.
    (Closes: #51077 - samba-doc: wrong section)
  * Added reload capability to /etc/init.d/samba (only for smbd because
    nmbd does not support reloading after receiving a signal).
    (Closes: #50954 - patch to add reload support to /etc/init.d/samba)
  * Corrected "passwd chat" parameter in sample /etc/samba/smb.conf so
    Unix password syncronization works with the passwd program currently
    in Potato. Thanks to Augustin Luton <aluton@hybrigenics.fr> for
    the correct chat script.
  * Stole source/lib/util_sec.c from the CVS tree of what will become
    Samba 2.0.7 or whatever so we can use the same binaries under
    both 2.0.x and 2.2.x kernels.
    (Closes: #51331 - PANIC: failed to set gid)
  * smbadduser is now provided as an example and it's customized for Debian.
    I am not providing this script in /usr/sbin/ because then I would need
    a dependency on csh, something that I don't want to do.
    (Closes: #51697, #54052)
  * Fixed the short description of the smbfs package in debian/control.
    (Closes: 53534 - one-line description out of date).

 -- Eloy A. Paris <peloy@debian.org>  Tue, 23 Nov 1999 16:32:12 -0500

samba (2.0.6-2) unstable; urgency=low

  * samba-common now depends on libpam-modules (not on libpam-pwdb, which
    I have been told is obsolete). I modified /etc/pam.d/samba accordingly
    to reflect the change.
    (Closes: Bug#50722: pam pwdb dependence?).
  * The old /etc/pam.d/samba file which had references to pam_pwdb caused
    smbd to die with a signal 11. The new /etc/pam.d/samba file fixes
    this problem.
    (Closes: #50876, #50838, #50698)
  * Compiled with syslog support (use at your own risk: syslog support
    is still experimental in Samba). I added the parameters "syslog = 0"
    and "syslog only = no" to the sample smb.conf to avoid pestering
    users that do not want Samba to log through syslog.
    (Closes: Bug#50703 - syslog only option doesn't work)
  * Removed the stupid code in the smbmount wrapper script that tries
    to load the smbfs module if smbfs is not listed in /proc/filesystems.
    (Closes: Bug#50759 - Non-root can't run smbmount if SMBFS is compiled
    as a module in the kernel)
  * Added /bin/mount.smb as a symlink pointing to /usr/bin/smbmount so
    'mount -t smb ...' works just as 'mount -t smbfs ...'.
    (Closes: Bug#50763 - 'mount -t smb' doesn't work)

 -- Eloy A. Paris <peloy@debian.org>  Sat, 20 Nov 1999 18:53:35 -0500

samba (2.0.6-1) unstable; urgency=low

  * Samba 2.0.6 has been released. This is the first try of the Debian
    Samba packages. I know for sure that smbd won't work properly on
    2.0.x kernels because the patch that Wichert sent me does not apply
    to the new source/lib/util_sec.c in Samba 2.0.6. That file was
    completely re-written by Tridge.
  * Updated README.Debian.
  * A new client utility called smbspool appeared in Samba 2.0.6. I added
    this utility to the smbclient package, although I haven't tried it yet.
  * Added the symlink /sbin/mount.smbfs that points to /usr/bin/smbmount.
    This is to be able to type "mouont -t smbfs ...". This symlink goes
    in the smbfs package, of course.
  * This new release should close the following bugs (some of these
    are fixed for sure in this new upstream release, some others I could
    not reproduce but I believe they are fixed if they were real bugs.
    As always, please feel free to re-open the bugs if the problem is not
    solved).
      Closes: Bug#33240: icmp mask needs a bug workaround.
      Closes: Bug#37692: samba: Has problems detecting interfaces.
      Closes: Bug#38988: samba: Truly bizzare behavour from nmbd.
      Closes: Bug#46432: samba-2.0.5a-2: nmbd does not appear to broadcast
                          properly.
      Closes: Bug#44131: smbfs: no longer possible to set file and
                          directory-modes.
      Closes: Bug#46992: smbmount-2.2.x manpage wrong.
      Closes: Bug#42335: smbfs: missing options from the new 2.2.x commandline.
      Closes: Bug#46605: smbmnt segfaults.
      Closes: Bug#48186: smbmount.
      Closes: Bug#38040: smbfs: Please add /sbin/mount.smb [included].
      Closes: Bug#47332: smbmount: could -f and -P be added back?
  * Samba has been compiled with PAM support (closes: Bug#39512 - samba PAM
    module). To succesfully add PAM support, I created /etc/pam.d/samba and
    added this file as a conffile for the samba-common package. I also made
    samba-common depend on libpam-pwdb.
  * Added simple man pages for the wrapper scripts smbmount and smbmount.
    (Closes: Bug#44705 - Missing smbmount man page)
  * Installed libreadlineg2-dev in my system so smbclient now has a
    "history" command and libreadline support :-)
  * This time I did add a check to the smbmount wrapper script to see if
    the kernel has support for smbfs, as suggested by Jeroen Schaap
    <J.Schaap@physiology.medfac.leidenuniv.nl>. I mentioned in the changelog
    for samba-2.0.5a-3 that I did this but I forgot at the end.

 -- Eloy A. Paris <peloy@debian.org>  Thu, 11 Nov 1999 12:08:15 -0500

samba (2.0.5a-5) unstable; urgency=low

  * I am sorry to report that the smbwrapper package is gone for the
    moment. The reason for this is twofold: first of all, smbwrapper
    is completely broken in Samba-2.0.5a (it compiles but it doesn't
    run) and in the upcoming Samba-2.0.6 it doesn't even compile. Second,
    when I asked Andrew Tridgell (father of Samba) about the state of
    smbwrapper he told me that Ulrich Drepper (head of the glibc project)
    broke on purpose the glibc stuff in which smbwrapper is based.
    Consequently, Tridge recommended me to compile Samba without
    support for smbwrapper. When, I have no idea. Sorry folks. Here is
    the original message I received from Andrew:

    > 1) 2.0.5a's smbwrapper doesn't work under glibc2.1, and pre-2.0.6's
    > smbwrapper doesn't even compile under glibc2.1.

    yep, Ulrich deliberately broke it. It won't get fixed till glibc
    allows the sorts of games it plays to work again. I suggest you turn
    it off in your build scripts until that gets sorted out.

  * Swat's file are now in /usr/share/samba/ instead of
    /usr/lib/samba/ (bug #49011).
  * Man pages now in /usr/share/man/ instead of /usr/man/ (bug #49011).

 -- Eloy A. Paris <peloy@debian.org>  Tue,  2 Nov 1999 12:59:13 -0500

samba (2.0.5a-4) unstable; urgency=low

  * Applied patch from our fearless leader (Wichert) to fix the darn bug
    that prevents Samba to work on 2.0.x kernels if it was compiled
    in a system running a 2.2.x kernel. This closes #40645 (build uses
    setresuid which doesn't work under 2.0.34 (does apparently under
    2.2.x) ).
  * Fixed the entry that swat's postinst script adds to /etc/inetd.conf
    so it is '#<off># swat\t\tstream\ttcp\tnowait.400 ...' instead of
    '#<off>#swat\t\tstream\ttcp\tnowait.400 ...'. The old way caused
    'update-inetd --enable swat' to leave the entry for swat disabled.
    Thanks to Dave Burchell <burchell@inetnebr.com> for finding out
    this problem. This closes #48762 (swat uses non-standard syntax to
    comment out inetd.conf entry).
  * /usr/sbin/swat does not think anymore that the smbd daemon lives
    in /usr/local/samba/bin/. To fix this I am running now source/configure
    with "--prefix=/usr --exec-prefix=/usr". This closes #47716 (samba
    'swat' fails: incorrect hardwired path in the binary).

 -- Eloy A. Paris <peloy@debian.org>  Sun, 31 Oct 1999 03:42:38 -0500

samba (2.0.5a-3) unstable; urgency=low

  * I am pretty darn busy with my MBA, I apologize for the long time it's
    taking to squash bugs in the Samba packages.
  * Built with debhelper v2 for FHS compliancy. Changed a couple of
    things in debian/rules to accomodate for the new place for the docs.
    I also had to change debian/{samba.postinst,samba.prerm,swat.postinst}
    to make sure that the symlink from /usr/doc/xxx exists and points to
    /usr/share/doc/xxx (the reason for this is that I am not letting
    debhelper to create these scripts for me automatically).
  * Built with latest libc6.
  * smbfs: finally, the nasty bug that causes smbmount to die after
    a while is gone thanks to Ben Tilly <Ben_Tilly@trepp.com>.
    The problem was just a typo in source/client/smbmount.c.
    This closes grave bug #42764 (smbmount dies) and #43341
    (smbfs-2.2.x won't function after a while).
  * Fixed the smbmount wrapper script to eliminate a bashism (closes
    #45202 - "wrapper scripts use $* instead of "$@") and to recognize
    2.3.x and 2.4.x kernels (closes #47688 - "smbfs: does not recognize
    kernel 2.3.x").
  * Added a check to the smbmount wrapper script to see if the
    kernel has support for smbfs, as suggested by Jeroen Schaap
    <J.Schaap@physiology.medfac.leidenuniv.nl>.
  * swat's man page is now part of the swat package, not of the samba
    package. This closes #44808 (Samba has a man page for swat, but
    the binary is not included).
  * The interface program smbrun is not longer needed by smbd because
    of the availability of execl() under Linux. Because of this, the
    smbrun is not even being compiled. Since there is no need for smbrun
    now, the smbrun man page was taken out of the samba package. This
    closes #45266 (/usr/bin/smbrun missing).
  * smbpasswd is now part of the samba-common package, and not part of
    the samba package. This is to let administrators that do not want
    to install a full Samba server administer passwords in remote
    machines. This closes bug #42624 (smbpasswd should be included in
    smbclient). This bug report also suggests that swat becomes part of
    the samba package, that smbfs becomes part of the smbclient package,
    and that the binary smbpasswd becomes part of the smbclient package.
    I moved smbpasswd to the samba-common package but I am reluctant to
    do the other things the bug report suggests.
  * In order to keep dpkg happy when moving smbpasswd from the samba
    package to samba-common, I had to add a "Replaces: samba (<= 2.0.5a-2)"
    in the control section of the samba-common package and a
    "Replaces: samba-common (<= 2.0.5a-2)" in the control section of the
    samba package (in debian.control).
  * Samba is now being compiled with the "--with-netatalk" option. This
    closes #47480 (Could samba be compiled with the --with-netatalk option).
  * All packages that depend on samba-common have a versioned dependency
    now. This was accomplished by adding "(= ${Source-Version})" to the
    relevant sections of debian/control. Thanks t Antti-Juhani Kaijanaho
    <gaia@iki.fi> for the hint. This closes #42985 (samba should probably
    have a versioned depends on samba-common).
  * Made sure the file docs/textdocs/DIAGNOSIS.txt gets installed in all
    the Samba packages. This closes bug #42049 (no DIAGNOSTICS.txt file).
  * Added the smbadduser helper script to the samba package. This closes
    #44480 (Samba doesn't come with the smbadduser program).
  * Applied patch from szasz@triton.sch.bme.hu that prevents smbmount
    to leave an entry in /etc/mtab for a share that could not be mounted
    because of invalid user of password. The patch also allows smbumount
    to unmount the share in the event that something goes wrong with the
    smbmount process. This closes bug #48613 (Mount/umount problems +
    patch) as well as #44130 (failed mount is still mounted).
  * smbmount-2.2.x is now setuid root. This is needed for the patch
    applied above to be effective. If smbmount-2.2.x is not setuid root
    then an entry will be left in /etc/mtab even when the mount
    fails. I had to add "usr/bin/smbmount-2.2.x" to debian/smbfs.suid
    for this to work.

 -- Eloy A. Paris <peloy@debian.org>  Wed, 27 Oct 1999 10:36:13 -0400

samba (2.0.5a-2) unstable; urgency=low

  * This version is basically the same as 2.0.5a-1 but it was compiled
    on a Potato system with glibc2.1. See below the change log for 2.0.5a-1
    for more information.

 -- Eloy A. Paris <peloy@debian.org>  Tue, 27 Jul 1999 02:25:29 -0400

samba (2.0.5a-1) stable; urgency=high

  * I'm back from the Honey Moon. We are pretty busy because we are moving
    to Pittsburgh (from Caracas, Venezuela) in aprox. 24 hours and we still
    have plenty of things to pack and to do. Samba 2.0.5 was released
    while I was in the Honey Moon and it is just now (almost 3 AM) when
    I have time to package it.
  * Because of the security problems fixed in 2.0.5, this upload goes
    to both stable and unstable (the Security Team asked for this).
  * This release (2.0.5a-1) was compiled on a Slink system. 2.0.5a-2 will
    be compiled on a Potato system.
  * Added a "Replaces: samba (<= 1.9.18p10-7)" to the samba-common
    section in debian/control (as suggested by Steve Haslam
    <araqnid@debian.org>) to fix the problems that appear when upgrading
    from the Samba package in Slink. Please test this as I am completely
    unable to do so. This should fix bug #39818 (Upgrading Samba from the
    Slink version).
  * Removed the hacks to the autoconf stuff that I added to 2.0.4b-2 in
    order to have defined several socket options when compiling with
    Linux 2.2.x kernel headers - the fix is now upstream.
  * Finally!!! smbmount was re-written (thanks Tridge :-) to use a command
    line syntax similar to the one used by the old smbmount (for 2.0.x
    kernels). This means that the wrapper script is no longer necessary
    so I removed it. In its place there is a simple wrapper script that
    calls smbmount-2.0.x or smbmount-2.2.x depending on the kernel that is
    running.
  * Because of the wedding, the Honey Moon, and our move to Pittsburgh,
    I can't work on fixing other bugs in this release.

 -- Eloy A. Paris <peloy@debian.org>  Tue, 27 Jul 1999 02:18:51 -0400

samba (2.0.4b-3) unstable; urgency=low

  * Stupid mistake: I forgot to add /usr/bin/smbumount to debian/smbfs.files
    and because of this /usr/bin/smbumount was part of the samba package
    instead of part of the smbfs package.

 -- Eloy A. Paris <peloy@debian.org>  Thu,  1 Jul 1999 01:51:24 -0400

samba (2.0.4b-2) unstable; urgency=low

  * Dark (and archive maintainers): please remove from Potato the smbfsx
    binary package and also the old source package for smbfs. smbfs and
    smbfsx have been merged starting with this version.
  * Merged the old smbfs package with Samba. Now there is only one package
    for the smbfs utilities and is called "smbfs". The package smbfsx
    does not exist any more and this new smbfs package must be used
    for both 2.0.x and > 2.1.x kernels.
  * A wrapper script was added to handle the syntax change in smbmount
    in the new smbfs utilities (required for kernels > 2.1.70). The
    home page for this script is http://www.wittsend.com/mhw/smbmount.html.
    Please _note_ that this will change (for good) in Samba 2.0.5 :-)
  * Added debian/smbumount.sh. It's another wrapper that calls smbumount-2.2.x
    or smbumount-2.0.x depending on the kernel currently running.
  * Not using -t for savelog in cron.weekly script.
  * Recompiled without libreadlineg-dev (Samba does not seem to be using
    it so unnecessary dependencies are produced).
  * glibc2.1 build.
  * Removed smbpasswd.8 man page from the debian/ directory because it is
    now being provided upstream.
  * Got rid of the ugly hack I put in source/lib/util_sock.c to have
    IPTOS_LOWDELAY and IPTOS_THROUGHPUT defined. Now I patched the
    autoconf stuff to #include <netinet/ip.h>. I've sent the patch to
    Jeremy Allison so we have this upstream.

 -- Eloy A. Paris <peloy@debian.org>  Mon, 28 Jun 1999 17:47:19 -0400

samba (2.0.4b-1) unstable; urgency=low

  * New upstream release. This release fixes the following Debian bugs:
    #33838 (Amanda/ Samba 2.0.2 and backing up large filesystems) and
    #33867 (Amanda 2.4.1 and Samba 2.0.2 and large filesystems). Jeremy
    Allison released Samba 2.0.4 and found out that there were a couple
    of minor bugs so he released 2.0.4a. Then he found out about more
    serious bugs and released 2.0.4b. I have built this package several
    times between yesterday and today because of this. Now I am releasing
    the Debian packages for Samba with what I believe will be the latest
    release the Samba Team will make at least in the next 4 days (Jeremy
    is taking a short vacation).
  * Still compiling against glibc2.0 (sorry about that :-)
  * Hacked source/smbwrapper/smbsh.c to fix the problem
    of smbsh not finding the shared library smbwrapper.so. It looks
    now in /usr/lib/samba/ for this file. This fixes #32971, #32989,
    #33278, #34911 and #36317.
  * Made smbfsx depend on samba-common because smbfsx uses /etc/samba/smb.conf
    and /etc/samba/codepages/. This fixes #33128 (smbmount complains about
    missing /etc/smb.conf).
  * Package swat does not depend on httpd anymore (there's no need to).
    This fixes #35795 (swat requires httpd).
  * Renamed smbmount-2.1.x and smbumount-2.1.x to smbmount-2.2.x and
    smbumount-2.2.x. Same applies to the man pages.
  * Changed minor type in smbmount's man page (changed "\"" by "\'"). This
    fixes #34070 (wrong quotes in manpage).
  * Used Fabrizio Polacco's <fpolacco@icenet.fi> procedure to create the
    Debian package for Samba. This closes #35781 (samba has no pristine
    source).
  * Changes to /etc/cron.weely/samba: rotate /var/log/{nmb,smb}.old only
    if the size of either is different than 0. Also, added comments at the
    beginning of this script to explain how rotation of log files works in
    Samba. Thanks to ujr@physik.phy.tu-dresden.de (Ulf Jaenicke-Roessler)
    for the suggestions. This closes #37490 (cron.weekly script rotates not
    used [sn]mb.old files). As I side effect, this should also close
    #31462 (still trouble with /etc/cron.weekly/samba).
  * Check for old /etc/pam.d/samba file which is not provided by this version
    of the Debian Samba package but was provided in older versions. If this
    file exists we delete it. We check for this in the postinst. This closes
    #37356 (samba put stuff in pam.d that pam complains about) and #34312
    (libpam0g: questions during upgrade).
  * Make sure the mode of /etc/samba/smbpasswd is set to 600. This is done
    in the postinst script. This closes #35730 (Security problem with
    /etc/samba/smbpasswd when upgrading from samba 1.9.18p8-2 to 2.0.3-1).
  * I have just checked and it looks like #28748 (smbfsx doesn't "return ")
    has been fixed. This might have been fixed since a long time ago.
  * Long long standing bug #18488 (smbclient: internal tar is broken) is
    closed in this release of Samba. The bug might have been closed for a
    long long time, but I did not check for this before.
  * Temporary fix to the annoying "Unknown socket option IPTOS_LOWDELAY"
    message. This fixes #33698 (socket option IPTOS_LOWDELAY no longer works),
    #34148 (warnings from smbd) and #35333 (samba warnings).

 -- Eloy A. Paris <peloy@debian.org>  Thu, 20 May 1999 00:35:57 -0400

samba (2.0.3-1) unstable; urgency=low

  * New upstream version.
  * Removed the convert_smbpasswd.pl program I created and put in
    /usr/doc/samba/ because there's a convert_smbpasswd script in the
    upstream sources that does the same thing. I modified the postinst
    script to use this script instead of the one I created.

 -- Eloy A. Paris <peloy@debian.org>  Sun, 28 Feb 1999 01:35:37 -0400

samba (2.0.2-2) unstable; urgency=low

  * Updated the README.Debian file.
  * Updated the description of the samba package in the control file.
  * The binaries smbmnt and smbumount-2.1.x in the smbfsx package are now
    installed setuid root as they should be. This was done by doing a
    a "chmod u+s" for each binary in debian/rules and by creating the
    file debian/smbfsx.suid.
  * Minor patch to source/client/smbumount.c to allow normal users
    to umount what they have mounted (problem was a kernel vs. libc6
    size mismatch). I sent the patch upstream.
  * Created debian/smbwrapper.dirs so the directory /usr/lib/samba/ is
    created.
  * Modified debian/rules to move smbwrapper.so from debian/tmp/usr/bin/ to
    debian/smbwrapper/usr/lib/samba/.
  * Hacked source/smbwrapper/smbsh.c to fix the problem
    of smbsh not finding the shared library smbwrapper.so.

 -- Eloy A. Paris <peloy@debian.org>  Thu, 11 Feb 1999 18:11:34 -0400

samba (2.0.2-1) unstable; urgency=low

  * New upstream version.

 -- Eloy A. Paris <peloy@debian.org>  Thu, 11 Feb 1999 01:35:51 -0400

samba (2.0.1-1) unstable; urgency=low

  * New upstream version.

 -- Eloy A. Paris <peloy@debian.org>  Sat,  6 Feb 1999 06:51:18 -0400

samba (2.0.0final-4) unstable; urgency=low

  * The samba postinst made an unwarranted assumption that the file
    /etc/samba/smbpasswd exists. If the file did not exist (which is
    perfectly valid) the postinst will fail. This fixes #32953.

 -- Eloy A. Paris <peloy@debian.org>  Fri,  5 Feb 1999 23:32:46 -0400

samba (2.0.0final-3) unstable; urgency=low

  * Added to debian/control a "Depends: ${shlibs:Depends}" line for the
    samba-common package so dependencies for this package are set
    correctly (thanks to Dark for pointing this out).

 -- Eloy A. Paris <peloy@debian.org>  Thu,  4 Feb 1999 09:45:21 -0400

samba (2.0.0final-2) unstable; urgency=low

  * Finally!!! The first upload to unstable. Sorry for the delay folks
    but I have been quite busy lately :-) Another reason for the delay
    is that I wanted to ease the migration from Samba 1.9.18p10 and
    before to Samba 2.0.0. I changed the location of the config. files
    from /etc/ to /etc/samba/ and this made things a little bit harder.
  * This package needs 2.2 kernel headers to compile (well, this is
    true for the smbfsx package, all others compile fine with 2.0 kernel
    headers).
  * Created a preinst script for the samba package to take care of the
    location migration of smb.conf (from /etc/ to /etc/samba/). The
    preinst script also takes care of moving /etc/smbpasswd to its new
    location (/etc/samba/).
  * Created postinst and postrm scripts to add/remove an entry for swat
    in /etc/inetd.conf.
  * I had forgotten to install the sambaconfig script so I changed
    debian/rules to install this script.
  * Added a postrm script for the samba package (I had forgotten to add
    this script to the new Samba packages after the migration from 1.9.18
    to 2.0.0).
  * Created a small Perl script that is called from the samba postinst
    to convert the smbpasswd from the old format used in version prior
    to 2.0.0 to the new one used in 2.0.0 and beyond.
  * The upgrade process should be automatically now. Please let me know
    of any problems you encounter.

 -- Eloy A. Paris <peloy@debian.org>  Sat, 23 Jan 1999 09:34:10 -0400

samba (2.0.0final-1) experimental; urgency=low

  * Finally!!! Samba 2.0.0 is here! I am not uploading to unstable
    because I still have to work out the migration from the old
    samba packages to the new ones. I also need to work more on the
    new swat package.

 -- Eloy A. Paris <peloy@debian.org>  Thu, 14 Jan 1999 22:40:02 -0400

samba (2.0.0beta5-1) experimental; urgency=low

  * New upstream version.

 -- Eloy A. Paris <peloy@debian.org>  Tue,  5 Jan 1999 00:37:57 -0400

samba (2.0.0beta4-1) experimental; urgency=low

  * New upstream version.

 -- Eloy A. Paris <peloy@debian.org>  Wed, 23 Dec 1998 18:37:45 -0400

samba (2.0.0beta3-1) experimental; urgency=low

  * New upstream version.
  * I have just realized that the documentation patches (for man pages)
    that I used for the 1.9.18 release are not longer necessary because
    there was a major re-write of all the Samba documentation that added
    the missing bits of information. So, I have just removed these minor
    patches.

 -- Eloy A. Paris <peloy@debian.org>  Tue,  8 Dec 1998 12:00:30 -0400

samba (2.0.0beta2-1) experimental; urgency=low

  * New upstream version.
  * This new version fixes the potential security problem that
    was posted to debian-private (using the "message command" parameter
    to execute arbitrary commands from messages sent from LinPopUp).
  * Changed /etc/init.d/samba to use one of the variables stored in
    /etc/samba/debian_config to know how Samba is being run (from inetd or
    as daemons) instead of grepping /etc/inetd.conf which may not exist
    if the user is running xinetd (this fixes bug #29687 - assumes using
    vanilla inetd)

 -- Eloy A. Paris <peloy@debian.org>  Mon, 23 Nov 1998 23:32:03 -0400

samba (2.0.0beta1-1) experimental; urgency=low

  * First beta release of the samba-2.0.0 code. Before the beta I was
    working with sources downloaded directly from the CVS server. This
    package goes into experimental and I plan to release the new
    samba to unstable as soon as it gets out of beta.
  * Created several packages out of the Samba sources. They are:
    samba (nmbd and smbd daemons + related programs), smbclient (FTP
    like command line utility to retrieve files from SMB servers),
    swat (Samba Web Administration Tool), samba-common (common files
    used by samba, smbclient and swat), smbfsx (smbfs utilities for
    kernels >= 2.1.70), smbwrapper and samba-doc (Samba documentation).
  * Refreshed debian/samba-doc.docs so recently added docs. are
    installed in the samba-doc package. New additions include man
    pages in the /usr/doc/samba-doc/htmldocs/ directory.
  * Deleted Debian specific nmblookup(1) man page as it is now upstream.
  * Added smbtorture to smbclient package.
  * Moved rpcclient from the samba package to the smbclient package.
  * The Samba daemons (nmbd and smbd) now create a PID file so I changed
    all calls to start-stop-daemon to use the PID file.
  * Fixed debian/rules to install mksmbpasswd (fixes #27655).
  * Modified /etc/init.d/samba so nmbd is started without the -a (append
    to the log file instead of overwrite) switch. The new behavior of
    nmbd is to NOT overwrite log files, so the -a switch can be deleted
    safely.
  * Moved from debstd to debhelper.

 -- Eloy A. Paris <peloy@debian.org>  Thu,  1 Oct 1998 08:37:41 -0400

samba (1.9.18p10-5) frozen unstable; urgency=high

  * Oppsss!!! While fixing bug #26884 I introduced a bug even worse than
    the one I was trying to fix: in /etc/init.d/samba I got rid of the test
    that tells us whether the Samba daemons are running from inetd or as
    standalone daemons. I corrected the problem by editing again
    /etc/init.d/samba to uncomment the test.
  * Wishlist bug #28298 (typos in samba) was fixed.
  * Wishlist bug #28309 (typos in smb.conf) was fixed.

 -- Eloy A. Paris <peloy@debian.org>  Wed, 28 Oct 1998 09:11:47 -0400

samba (1.9.18p10-4) unstable; urgency=low

  * Minor patch to debian/rules to delete *substvars instead of only
    substvars when doing a "debian/rules clean" (thanks to Daniel Jacobowitz
    <dmj@andrew.cmu.edu> for this).
  * Small patch to source/shmem_sysv.c that eases compilation under
    glibc-2.1 (thanks to Daniel <dmj@andrew.cmu.edu> for this).

 -- Eloy A. Paris <peloy@debian.org>  Thu, 17 Sep 1998 15:33:49 -0400

samba (1.9.18p10-3) unstable; urgency=low

  * Patched smbclient again to fix minor formatting problem introduced
    by Magosanyi Arpad's smbclient patch.

 -- Eloy A. Paris <peloy@debian.org>  Thu,  3 Sep 1998 11:03:23 -0400

samba (1.9.18p10-2) unstable; urgency=low

  * Sync'ed include files for the smbfs utilities with the ones in
    kernel 2.1.119.
  * Added to the /usr/doc/samba/examples/ directory a new script called
    wins2dns (courtesy of Jason Gunthorpe <jgg@deltatee.com>) that
    generates BIND sonze files for hosts in the WINS database.
  * Patched smbclient to include enhancements by Magosanyi Arpad
    <mag@bunuel.tii.matav.hu> that make scripting easier.

 -- Eloy A. Paris <peloy@debian.org>  Fri, 28 Aug 1998 13:34:54 -0400

samba (1.9.18p10-1) stable unstable; urgency=low

  * New upstream version (see /usr/doc/samba/WHATSNEW.txt for a
    description of what has changed). I built a 1.9.18p9-1 but I
    never released it because an obscure bug was found just a couple
    of days before the official release, so the Samba Team stopped
    the rollover of 1.9.18p9.
  * Updated documentation (new files were added to the docs/ directory
    that were not installed in /usr/doc/samba/).
  * Fixed long standing bug #7695 (smb.conf's man page doesn't document
    'printing=lprng') - I made a couple of changes to the man page to
    include references to lprng.
  * Fixes bug #24930 (samba needs to suggest psmisc?). I don't think it
    is necessary to make samba suggest psmisc just because the postinst
    script mentions to call killall. So, I removed all references to
    "killall" in the scripts.
  * Fixes bug #25999 (Samba does not by default work with unix password
    sync): I added the "passwd program" and "passwd chat" parameters to
    the sample smb.conf to reflect the Debian environment.

 -- Eloy A. Paris <peloy@debian.org>  Fri, 21 Aug 1998 08:59:18 -0400

samba (1.9.18p9-1) unstable; urgency=low

  * New upstream version (see /usr/doc/samba/WHATSNEW.txt for a
    description of what has changed).
  * Removed Jeremy Allison's patch applied to 1.9.18p8-2 because it is
    now part of the new upstream version.
  * Corrected small typo in addtosmbpass' man page (fixes #25629).

 -- Eloy A. Paris <peloy@debian.org>  Tue, 11 Aug 1998 08:53:08 -0400

samba (1.9.18p8-2) frozen unstable; urgency=medium

  * Applied patch received from Jeremy Allison (Samba Team) that fixes
    "grave" bug #23903 (samba maps username before authenicating with
    NT password server).
  * Added a "sleep 2" between "start-stop-daemon --stop" and
    "start-stop-daemon --start" in /etc/init.d/samba so when this script
    is called with the "restart" parameter the Samba daemons are restarted
    properly. This fixes bug #24211 (init.d script doesn't restart).
  * Sent start-stop-daemon output in /etc/init.d/samba to /dev/null to
    avoid annoying warning messages.
  * Added perfomance tune parameters to sample /etc/smb.conf (SO_SNDBUF=4096
    and SO_RCVBUF=4096 to "socket options" in /etc/smb.conf). I can't
    find who sent this suggestion to me. If you are listening, drop me a
    note and I'll put your name here :-)

 -- Eloy A. Paris <peloy@debian.org>  Mon, 29 Jun 1998 08:45:01 -0400

samba (1.9.18p8-1) frozen unstable; urgency=low

  * New upstream release that fixes _lots_ of "ugly" bugs. The list of
    fixed bugs is too long to include here (see /usr/doc/samba/WHATSNEW.txt).
  * Fixed postinst to quote arguments to if [ arg .. ] constructs
    (fixes #22881).
  * Applied Jeremy Allison's patch (posted to the samba-ntdom mailing
    list) that solves a problem with username maps (the Samba Team did
    not catch this problem before final 1.9.18p8).
  * Made /etc/init.d/samba to print out a warning when Samba is running
    from inetd and the user runs /etc/init.d/samba to start|stop|restart
    Samba (there's no point on doing this because inetd will start the
    daemons again when there is traffic on UDP port 137-139).

 -- Eloy A. Paris <peloy@debian.org>  Sat, 13 Jun 1998 00:18:25 -0400

samba (1.9.18p7-4) frozen unstable; urgency=medium

  * Fixes the serious problem of having the WINS name server
    database getting deleted at boot time. That happened because the
    WINS database was being stored under /var/lock/samba/ and all files
    under /var/lock/ are deleted at boot time. The place where the WINS
    database is stored was moved to /var/samba/.

 -- Eloy A. Paris <peloy@debian.org>  Mon, 18 May 1998 20:24:29 -0400

samba (1.9.18p7-3) stable; urgency=high

  * Libc5 version for Bo (stable) that fixes the recently reported
    security hole.

 -- Eloy A. Paris <peloy@debian.org>  Mon, 18 May 1998 20:19:33 -0400

samba (1.9.18p7-2) frozen unstable; urgency=low

  * Added patches from the non-mantainer upload that make us able
    to compile Samba on Alpha systems. This fixes bug #22379.

 -- Eloy A. Paris <peloy@debian.org>  Wed, 13 May 1998 20:38:51 -0400

samba (1.9.18p7-1) frozen unstable; urgency=low

  * New upstream release (just bug fixes, no new functionality).

 -- Eloy A. Paris <peloy@debian.org>  Wed, 13 May 1998 11:47:32 -0400

samba (1.9.18p6-2) frozen unstable; urgency=low

  * Uploaded to frozen (I forgot to upload last version to frozen
    so it got installed only in unstable).

 -- Eloy A. Paris <peloy@debian.org>  Tue, 12 May 1998 18:10:17 -0400

samba (1.9.18p6-1.1) unstable; urgency=low

  * non-maintainer upload for Alpha
  * patch needed for source/quota.c (_syscall4() confusion)

 -- Paul Slootman <paul@debian.org>  Tue, 12 May 1998 20:39:13 +0200

samba (1.9.18p6-1) unstable; urgency=low

  * New upstream release that fixes a possible buffer overflow.
    This security hole was reported on BugTraq by Drago. The
    previous Debian version (1.9.18p5-1) was not released because
    1.9.18p5 and 1.9.18p6 were released very closely.

 -- Eloy A. Paris <peloy@debian.org>  Mon, 11 May 1998 20:28:33 -0400

samba (1.9.18p5-1) unstable; urgency=low

  * New upstream release (no new funcionality, just bug fixes - see
    /usr/doc/samba/WHATSNEW.txt.gz).
  * Backed off Debian patches that were added upstream.

 -- Eloy A. Paris <peloy@debian.org>  Mon, 11 May 1998 08:43:53 -0400

samba (1.9.18p4-2) frozen unstable; urgency=low

  * Patched smbclient(1) man page to not reference the unsopported
    -A parameter (fixes #6863).
  * Changes to start nmbd with the -a option (in /etc/init.d/samba
    and in the entry added to /etc/inetd.conf).
  * Fixed typo in sample smb.conf (fixes #21484).
  * Fixed yet another typo in sample smb.conf (fixes #21447).

 -- Eloy A. Paris <peloy@debian.org>  Fri, 17 Apr 1998 22:19:23 -0400

samba (1.9.18p4-1) frozen unstable; urgency=low

  * New upstream version that fixes several bugs.
  * New scheme for keeping track of Debian specific configuration.
    This new scheme fixes bug #18624 (Samba always asks the user about
    configuration options). New scheme stores Debian specific
    configuration information in /etc/samba/debian_config.
  * Changes to /usr/sbin/sambaconfig, prerm and postinst to support the
    new configuration scheme.
  * Moved required kernel 2.1.x include files inside the source tree
    so I don't have to do very nasty things like creating crazy
    symlinks in /usr/include to make this package compile. This
    allows non-root users to build the package and fixes bug
    #20104.
  * Fixed address of the FSF in /usr/doc/samba/copyright (problem
    reported by lintian).
  * The /etc/init.d/samba script now supports the force-reload
    argument, as required by the policy (problem reported by lintian).
  * Added a "rm /etc/cron.weekly/samba" at the end of the postinst.
  * Now the samba package can be installed even if no nmbd or smbd processes
    are running. This fixes the following bugs: #8917, #9334, #10268,
    #10411, #11146 and #13387.
  * Provides the original README in /usr/doc/samba. This fixes bug #9693.
  * Added a --no-reload option to sambaconfig to not reload Samba
    after configuration.
  * Created man pages for sambaconfig(8), addtosmbpass(8),
    mksmbpasswd(8) and nmblookup(1).
  * Corrected small typo in sample /etc/smb.conf.
  * Added two new parameters to /etc/smb.conf: "preserver case" and
    "short preserve case".
  * "rm -Rf /var/lock/samba" in postrm when package is being purged.
  * Patched upstream source (nmbd.c) to not overwrite log files when
    nmbd is called with the -a parameter (fixes #17704: nmbd ignores
    -a option).
  * /etc/init.d/samba now starts the nmbd daemon with the -a parameter
    to not overwrite log files.

 -- Eloy A. Paris <peloy@debian.org>  Mon, 23 Mar 1998 21:22:03 -0400

samba (1.9.18p3-1) unstable; urgency=low

  * New upstream version.
  * Oppsss!!! I really screwed it up (actually, debstd did).
    1.9.18p2-2 still contained man pages (smbmount and smbumount) part
    of other packages. This version does have this corrected. If not,
    I no longer deserve to be a Debian developer! So, this version
    fixes bug #18438 and some of the bugs I claimed to fix in
    1.9.18p2-2. Oh, by the way, I fixed the problem by running debstd
    with -m in debian/rules (man pages are installed by "make install"
    so it's a bad idea to re-install man pages with debstd).

 -- Eloy A. Paris <peloy@debian.org>  Mon, 23 Feb 1998 17:32:42 -0400

samba (1.9.18p2-2) unstable; urgency=low

  * Fixes bugs #18017, #17999, #17961, #17932: old 1.9.18p2-1 provided
    a man page for smbmount, which conflicts with package smbfs. This
    was solved by creating a multi-binary package that produces
    package samba and new package smbfsx.
  * Fixes bug #18000 (typo in postinst).
  * Fixes bug #17958 (postinst asks obsolete question). Actually,
    the question is still asked, but only if Samba is run as daemons.
  * Created a multi-binary package from the Samba sources: package
    samba and new package smbfsx which provides SMB mount utilities
    for kernels > 2.1.70.

 -- Eloy A. Paris <peloy@debian.org>  Mon,  9 Feb 1998 19:47:05 -0400

samba (1.9.18p2-1) unstable; urgency=low

  * New upstream version.
  * Removed /etc/cron.weekly/samba because Samba does not handle well
    rotation of log files (if the log file is rotated Samba will
    continue to log to the rotated file, instead of the just created
    one). In any case, Samba will rotate log files after an specific
    file size.

 -- Eloy A. Paris <peloy@debian.org>  Tue, 27 Jan 1998 22:34:27 -0400

samba (1.9.18p1-2) unstable; urgency=low

  * Created a multi-binary package out of the Samba sources to provide
    packages samba and smbfsx (userland utilities to work with
    smbfs with kernels > 2.1.x.

 -- Eloy A. Paris <peloy@debian.org>  Sat, 17 Jan 1998 09:23:48 -0400

samba (1.9.18p1-1) unstable; urgency=low

  * New upstream version.
  * Created /etc/cron.daily/samba to save a copy of /etc/smbpasswd in
    /var/backups/smbpasswd.bak.

 -- Eloy A. Paris <peloy@debian.org>  Wed, 14 Jan 1998 13:40:56 -0400

samba (1.9.18alpha14-1) unstable; urgency=low

  * New upstream version.
  * Added a note to the postinst script telling the user that he/she
    needs to run smbpasswd manually after creating a new /etc/smbpasswd
    from /etc/passwd.

 -- Eloy A. Paris <peloy@debian.org>  Tue, 23 Dec 1997 23:44:37 -0400

samba (1.9.18alpha13-1) unstable; urgency=low

  * New upstream version.

 -- Eloy A. Paris <peloy@debian.org>  Tue, 16 Dec 1997 13:02:32 -0400

samba (1.9.18alpha12-1) unstable; urgency=low

  * New upstream version.
  * Conflicts with the sambades package because the new Samba 1.9.18
    series do not depend on the DES libraries to support encrypted
    passwords.
  * Added parameter "encrypt passwords = yes" to /etc/smb.conf.
  * Compiled with support for quotas in disk_free().
  * Home directories are now exported read only by default.
  * Re-worked debian/rules.
  * Re-worked sample smb.conf.

 -- Eloy A. Paris <peloy@debian.org>  Thu,  4 Dec 1997 22:50:34 -0400

samba (1.9.17p4-1) unstable; urgency=low

  * New upstream version.
  * Made /etc/smb.conf readable by everybody because some Samba utilities
    will fail otherwise when run by non-root users.
  * Dropped PAM support while the PAM libraries are ported to libc6.

 -- Eloy A. Paris <peloy@debian.org>  Tue, 21 Oct 1997 18:08:49 -0400

samba (1.9.17p3-1) unstable; urgency=low

  * New upstream version.
  * Made /etc/smb.conf readable only by root as suggested by smbd's man page.

 -- Eloy A. Paris <peloy@debian.org>  Wed, 15 Oct 1997 09:21:25 -0400

samba (1.9.17p2-2) unstable; urgency=low

  * Running Samba as daemons instead of from inetd.
  * Removing netbios entries in /etc/inetd.conf.

 -- Eloy A. Paris <peloy@debian.org>  Thu, 9 Oct 1997 23:37:25 -0400

samba (1.9.17p2-1) unstable; urgency=low

  * New upstream version that fixes a serious security hole.
  * Removed Debian patches added in 1.9.17-1 and 1.9.17p1-1 because
    these patches are now part of the upstream release.

 -- Eloy A. Paris <peloy@debian.org>  Sun, 28 Sep 1997 22:54:33 -0400

samba (1.9.17p1-1) unstable; urgency=low

  * New upstream version.
  * Defined symbol _LINUX_C_LIB_VERSION_MAJOR as 6 in includes.h to shut up
    compiler warnings.
  * Included rpcsvc/ypclnt.h in includes.h to shut up compiler warnings.
  * Included crypt.h to have function prototype for crypt().
  * Included netinet/tcp.h to have some socket options included.
  * Included netinet/ip.h to have some socket options included.
  * Linking with libcrypt (LIBM='... -lcrypt'). Without including this
    library smbd generates a seg. fault when authenticating users (?).

 -- Eloy A. Paris <debian.org>  Wed, 10 Sep 1997 22:09:18 -0400

samba (1.9.17-1) unstable; urgency=low

  * New upstream version (called the "Browse Fix Release")
  * Added the option --oknodo to the start-stop-daemon invocation in prerm
    script. This was because the prerm was failing because start-stop-daemon
    was returning an error code if no nmbd or smbd daemons were found
    to kill.
  * The function yp_get_default_domain(), referenced in three source
    files was part of libc5 but with libc6 (glibc2) it has been moved
    to libnss_nis. Since the linker was unable to find the function
    I had to add LIBSM='-lnss_nis' to debian/rules.
  * Added -DNO_ASMSIGNALH and -DGLIBC2 to FLAGSM in debian/rules
    because compiling was failing because of conflicts with glibc2.
  * Patched source/includes.h to include termios.h if GLIBC2 is defined.

 -- Eloy A. Paris <peloy@debian.org>  Wed, 27 Aug 1997 08:39:32 -0400

samba (1.9.17alpha5-1) unstable; urgency=low

  * New upstream version.

 -- Eloy A. Paris <peloy@debian.org>  Thu, 14 Aug 1997 18:05:02 -0400

samba (1.9.16p11-3) unstable; urgency=low

  * Fixed accidental omission of /etc/pam.d/samba.

 -- Klee Dienes <klee@debian.org>  Sat, 15 Mar 1997 22:31:26 -0500

samba (1.9.16p11-2) unstable; urgency=low

  * Recompiled against newer PAM libraries.
  * Added /etc/pam.d/samba.

 -- Klee Dienes <klee@debian.org>  Sat, 8 Mar 1997 01:16:28 -0500

samba (1.9.16p11-1) unstable; urgency=low

  * New upstream release.
  * Added PAM support.

 -- Klee Dienes <klee@debian.org>  Tue, 25 Feb 1997 18:00:12 -0500

samba (1.9.16p9-2) unstable; urgency=low

  * minor packaging changes

 -- Klee Dienes <klee@sauron.sedona.com>  Sun, 3 Nov 1996 11:45:37 -0700

samba (1.9.16p9-1) unstable; urgency=low

  * upgraded to new upstream version

 -- Klee Dienes <klee@sauron.sedona.com>  Sat, 26 Oct 1996 21:38:20 -0700

1.9.16alpha10-1:
 960714
 * Removed Package_Revision from control file.
 * Removed -m486 compiler option.
 * Added Architecture, Section and Priority fields to control file.
 * Upgraded to latest upstream version.
 * Uses update-inetd now.
 * Added shadow passwords support.
 * Fixed Bug#1946: nmbd won't browse

1.9.15p4-1:
 951128
 * Upgraded to latest upstream version.
   * Fixed many bugs.
   * Adds Master Browsing support.
 * Converted to ELF.
 * Fixed bug #1825 - nmbd is now killed when removing samba.

1.9.14-1:
 950926 Andrew Howell <andrew@it.com.au>
 * Upgraded to latest version.
 * Fixed Bug #1139 - samba won't print

1.9.14alpha5-1:
 * Fixes killing of inetd problem in debian.postint and debian.postrm

1.9.14alpha5-0:
 950704 Andrew Howell <andrew@it.com.au>
 * Taken over samba package from Bruce Perens.
 * Upgraded to newest version of samba.

1.9.02-1:
 9-January-1994 Bruce Perens <Bruce@Pixar.com>
 * Added Debian GNU/Linux package maintenance system files, and
   configured for Debian systems.<|MERGE_RESOLUTION|>--- conflicted
+++ resolved
@@ -1,27 +1,3 @@
-<<<<<<< HEAD
-samba (2:4.9.13+dfsg-1) unstable; urgency=high
-
-  * New upstream release:
-    - CVE-2019-10197: Combination of parameters and permissions can allow user
-      to escape from the share path definition
-    - Drop ctdb-config-depend-on-etc-ctdb-nodes-file.patch, merged
-  * ctdb: enable ceph recovery lock
-  * Downgrade ctdb_mutex_ceph_rados_helper shlibdeps to recommends
-  * Add gitlabracadabra.yml
-  * Update salsa-ci.yml
-
- -- Mathieu Parent <sathieu@debian.org>  Tue, 03 Sep 2019 21:26:36 +0200
-
-samba (2:4.9.11+dfsg-1) unstable; urgency=medium
-
-  [ Mathieu Parent ]
-  * New upstream release
-    - Bump ldb Build-Depends to 2:1.5.1+really1.4.7
-    - Fixes printing via smbspool backend with kerberos auth (Closes: #931481)
-    - Drop security patches, merged upstream
-    - libsamba-passdb.so bumped to 0.27.2
-  * Enable vfs_nfs4acl_xattr (Closes: #930540)
-=======
 samba (2:4.10.7+dfsg-1) experimental; urgency=medium
 
   [ Mathieu Parent ]
@@ -40,16 +16,11 @@
     - Downgrade ctdb_mutex_ceph_rados_helper shlibdeps to recommends
   * Add gitlabracadabra.yml
   * Update salsa-ci.yml
->>>>>>> c67d9a39
 
   [ Rafael David Tinoco ]
   * debian/rules: Make DEB_HOST_ARCH_CPU initialized through dpkg-architecture
     (Closes: #931138)
-<<<<<<< HEAD
-  * CTDB NFS fixes (Closes: #929931, LP: #722201):
-=======
   * CTDB NFS fixes from Ubuntu (Closes: #929931, LP: #722201):
->>>>>>> c67d9a39
     - d/p/fix-nfs-service-name-to-nfs-kernel-server.patch: change nfs service
       name from nfs to nfs-kernel-server
     - ctdb-config: depend on /etc/ctdb/nodes file
@@ -59,41 +30,6 @@
     - d/ctdb.postrm: remove leftovers from /var/lib/ctdb/*
     - Add examples of NFS HA CTDB config files + helper script
 
-<<<<<<< HEAD
- -- Mathieu Parent <sathieu@debian.org>  Mon, 08 Jul 2019 09:56:36 +0200
-
-samba (2:4.9.5+dfsg-5) unstable; urgency=high
-
-  * This is a security release in order to address the following defect:
-    - CVE-2019-12435 zone operations can crash rpc server
-  * Add missing Breaks+Replace found by piuparts (Closes: #929217)
-    Thanks Andreas Beckmann!
-
- -- Mathieu Parent <sathieu@debian.org>  Thu, 20 Jun 2019 07:53:26 +0200
-
-samba (2:4.9.5+dfsg-4) unstable; urgency=high
-
-  * This is a security release in order to address the following defect:
-    - CVE-2018-16860 Heimdal KDC: Reject PA-S4U2Self with unkeyed checksum
-
- -- Mathieu Parent <sathieu@debian.org>  Wed, 08 May 2019 21:53:16 +0200
-
-samba (2:4.9.5+dfsg-3) unstable; urgency=high
-
-  * This is a security release in order to address the following defects:
-    - CVE-2019-3870 pysmbd:missing restoration of original umask after umask(0)
-    - CVE-2019-3880 Save registry file outside share as unprivileged user
-  * samba-libs: Fix Breaks+Replaces: libndr-standard0 (<< 2:4.0.9)
-    (Closes: #910242)
-
- -- Mathieu Parent <sathieu@debian.org>  Fri, 05 Apr 2019 16:49:01 +0200
-
-samba (2:4.9.5+dfsg-2) unstable; urgency=medium
-
-  * Upload to unstable
-
- -- Mathieu Parent <sathieu@debian.org>  Sat, 30 Mar 2019 19:42:37 +0100
-=======
   [ Mathieu Parent ]
   * Update d/gbp.conf, d/watch and d/README.source for 4.10
   * Drop ctdb-config-depend-on-etc-default-nodes-file.patch, merged upstream
@@ -114,7 +50,6 @@
   * Replace python shbang by python3 in d/*.py
 
  -- Mathieu Parent <sathieu@debian.org>  Thu, 29 Aug 2019 14:32:52 +0200
->>>>>>> c67d9a39
 
 samba (2:4.9.5+dfsg-1) experimental; urgency=medium
 
