--- conflicted
+++ resolved
@@ -1,4 +1,3 @@
-<<<<<<< HEAD
 samba (2:4.4.2+dfsg-1) unstable; urgency=medium
 
   * New upstream release.
@@ -9,7 +8,27 @@
  -- Jelmer Vernooĳ <jelmer@debian.org>  Tue, 26 Apr 2016 23:29:54 +0000
 
 samba (2:4.4.1+dfsg-1) experimental; urgency=medium
-=======
+
+  * New upstream release
+   + Fixes (Patches by Stefan Metzmacher of SerNet and others on the Samba Team):
+    - CVE-2015-5370 (Multiple errors in DCE-RPC code)
+    - CVE-2016-2110 (Man in the middle attacks possible with NTLMSSP)
+    - CVE-2016-2111 (NETLOGON Spoofing Vulnerability)
+    - CVE-2016-2112 (LDAP client and server don't enforce integrity)
+    - CVE-2016-2113 (Missing TLS certificate validation)
+    - CVE-2016-2114 ("server signing = mandatory" not enforced)
+    - CVE-2016-2115 (SMB IPC traffic is not integrity protected)
+    - CVE-2016-2118 (SAMR and LSA man in the middle attacks possible)
+  * Additional regression fix for 'net ads join' to a Windows 2003 domain by metze
+
+ -- Andrew Bartlett <abartlet+debian@catalyst.net.nz>  Mon, 11 Apr 2016 16:09:59 +1200
+
+samba (2:4.4.0+dfsg-1) experimental; urgency=medium
+  [ Andrew Bartlett ]
+  * New upstream release.
+
+ -- Andrew Bartlett <abartlet+debian@catalyst.net.nz>  Wed, 06 Apr 2016 17:08:20 +1200
+
 samba (2:4.3.8+dfsg-1) unstable; urgency=low
 
   [ Jelmer Vernooĳ ]
@@ -39,29 +58,6 @@
   * Additional regression fix for 'net ads join' to a Windows 2003 domain by metze
 
  -- Andrew Bartlett <abartlet+debian@catalyst.net.nz>  Wed, 13 Apr 2016 10:24:17 +1200
-
-samba (2:4.3.6+dfsg-2) unstable; urgency=low
->>>>>>> f05cf996
-
-  * New upstream release
-   + Fixes (Patches by Stefan Metzmacher of SerNet and others on the Samba Team):
-    - CVE-2015-5370 (Multiple errors in DCE-RPC code)
-    - CVE-2016-2110 (Man in the middle attacks possible with NTLMSSP)
-    - CVE-2016-2111 (NETLOGON Spoofing Vulnerability)
-    - CVE-2016-2112 (LDAP client and server don't enforce integrity)
-    - CVE-2016-2113 (Missing TLS certificate validation)
-    - CVE-2016-2114 ("server signing = mandatory" not enforced)
-    - CVE-2016-2115 (SMB IPC traffic is not integrity protected)
-    - CVE-2016-2118 (SAMR and LSA man in the middle attacks possible)
-  * Additional regression fix for 'net ads join' to a Windows 2003 domain by metze
-
- -- Andrew Bartlett <abartlet+debian@catalyst.net.nz>  Mon, 11 Apr 2016 16:09:59 +1200
-
-samba (2:4.4.0+dfsg-1) experimental; urgency=medium
-  [ Andrew Bartlett ]
-  * New upstream release.
-
- -- Andrew Bartlett <abartlet+debian@catalyst.net.nz>  Wed, 06 Apr 2016 17:08:20 +1200
 
 samba (2:4.3.6+dfsg-2) unstable; urgency=low
   [ Mathieu Parent ]
