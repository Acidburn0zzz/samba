--- conflicted
+++ resolved
@@ -1,13 +1,8 @@
-<<<<<<< HEAD
-samba (2:4.3.3-1) UNRELEASED; urgency=medium
-=======
 samba (2:4.3.2+dfsg-1) UNRELEASED; urgency=medium
->>>>>>> ce572515
 
   * New upstream release. Closes: #808133.
    + Drop subunit dependency, no longer used.
    + Drop ntdb dependencies, no longer used.
-<<<<<<< HEAD
    + Fixes:
     - CVE-2015-5252: Insufficient symlink verification in smbd
     - CVE-2015-5296: Samba client requesting encryption vulnerable
@@ -18,14 +13,6 @@
                      server
     - CVE-2015-3223: Denial of service in Samba Active Directory server
     - CVE-2015-5330: Remote memory read in Samba LDAP server
-=======
-
- -- Jelmer Vernooij <jelmer@debian.org>  Sun, 06 Dec 2015 09:47:05 +0000
-
-samba (2:4.3.1+dfsg-1) experimental; urgency=medium
-
-  * New upstream release.
->>>>>>> ce572515
   * Remove libpam-smbpasswd, which is broken and slated for removal
     upstream. Closes: #799840
   * Remove lib/zlib/contrib/dotzlib/DotZLib.chm from excluded files in
@@ -33,15 +20,10 @@
   * Remove wins2dns.awk example script.
   * Remove the samba-doc package, and move examples files from it to
     relevant other packages. Closes: #769385
-<<<<<<< HEAD
   * Move samba-dsdb-modules back from Depends to Recommends, as using
     Samba as a standalone server doesn't require the dsdb modules.
 
  -- Jelmer Vernooij <jelmer@debian.org>  Fri, 18 Dec 2015 01:18:42 +0000
-=======
-
- -- Jelmer Vernooij <jelmer@debian.org>  Thu, 01 Oct 2015 21:37:48 +0000
->>>>>>> ce572515
 
 samba (2:4.3.0+dfsg-2) experimental; urgency=medium
 
