--- conflicted
+++ resolved
@@ -12,15 +12,6 @@
         if not conf.find_program('asn1Parser', var='ASN1PARSER'):
             Logs.warn('WARNING: ans1Parser hasn\'t been found! Please install it (e.g. libtasn1-bin)')
 
-<<<<<<< HEAD
-    # GnuTLS is currently able to be disabled
-    if conf.env.enable_gnutls:
-        conf.CHECK_FUNCS_IN('gnutls_pkcs7_get_embedded_data_oid', 'gnutls')
-    else:
-        Logs.warn('WARNING: gnutls disabled so dumpmscat will not be built')
-
-=======
->>>>>>> 1f07059a
 def build(bld):
     if (bld.CONFIG_SET('HAVE_LIBTASN1') and
         bld.env.ASN1PARSER and
