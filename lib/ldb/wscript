#!/usr/bin/env python

APPNAME = 'ldb'
<<<<<<< HEAD
VERSION = '1.4.7'

blddir = 'bin'
=======
VERSION = '1.5.5'
>>>>>>> c67d9a39

import sys, os

# find the buildtools directory
top = '.'
while not os.path.exists(top+'/buildtools') and len(top.split('/')) < 5:
    top = top + '/..'
sys.path.insert(0, top + '/buildtools/wafsamba')

out = 'bin'

import wafsamba
from wafsamba import samba_dist, samba_utils
from waflib import Errors, Options, Logs, Context
import shutil

samba_dist.DIST_DIRS('''lib/ldb:. lib/replace:lib/replace lib/talloc:lib/talloc
                        lib/tdb:lib/tdb lib/tdb:lib/tdb lib/tevent:lib/tevent
                        third_party/popt:third_party/popt
                        third_party/cmocka:third_party/cmocka
                        buildtools:buildtools third_party/waf:third_party/waf''')

samba_dist.DIST_FILES('''lib/util/binsearch.h:lib/util/binsearch.h''')

def options(opt):
    opt.BUILTIN_DEFAULT('replace')
    opt.PRIVATE_EXTENSION_DEFAULT('ldb', noextension='ldb')
    opt.RECURSE('lib/tdb')
    opt.RECURSE('lib/tevent')
    opt.RECURSE('lib/replace')
    opt.load('python') # options for disabling pyc or pyo compilation

    opt.add_option('--without-ldb-lmdb',
                   help='disable new LMDB backend for LDB',
                   action='store_true', dest='without_ldb_lmdb', default=False)


def configure(conf):
    conf.RECURSE('lib/tdb')
    conf.RECURSE('lib/tevent')

    if conf.CHECK_FOR_THIRD_PARTY():
        conf.RECURSE('third_party/popt')
        conf.RECURSE('third_party/cmocka')
    else:
        if not conf.CHECK_POPT():
            raise Errors.WafError('popt development packages have not been found.\nIf third_party is installed, check that it is in the proper place.')
        else:
            conf.define('USING_SYSTEM_POPT', 1)

        if not conf.CHECK_CMOCKA():
            raise Errors.WafError('cmocka development package have not been found.\nIf third_party is installed, check that it is in the proper place.')
        else:
            conf.define('USING_SYSTEM_CMOCKA', 1)

    conf.RECURSE('lib/replace')
    conf.find_program('python', var='PYTHON')
    conf.find_program('xsltproc', var='XSLTPROC')
    conf.load('python')
    conf.check_python_version((2,4,2))
    conf.SAMBA_CHECK_PYTHON_HEADERS(mandatory=not conf.env.disable_python)

    # where does the default LIBDIR end up? in conf.env somewhere?
    #
    conf.CONFIG_PATH('LDB_MODULESDIR', conf.SUBST_ENV_VAR('MODULESDIR') + '/ldb')

    conf.env.standalone_ldb = conf.IN_LAUNCH_DIR()

    if not conf.env.standalone_ldb:
        max_ldb_version = [int(x) for x in VERSION.split(".")]
        max_ldb_version[2] = 999
        max_ldb_version_dots = "%d.%d.%d" % tuple(max_ldb_version)

        if conf.env.disable_python:
            if conf.CHECK_BUNDLED_SYSTEM_PKG('ldb',
                                             minversion=VERSION,
                                             maxversion=max_ldb_version_dots,
                                             onlyif='talloc tdb tevent',
                                             implied_deps='replace talloc tdb tevent'):
                conf.define('USING_SYSTEM_LDB', 1)
        else:
            using_system_pyldb_util = True
            dflt_name = 'pyldb-util' + conf.all_envs['default']['PYTHON_SO_ABI_FLAG']
            if not conf.CHECK_BUNDLED_SYSTEM_PKG(dflt_name,
                                                 minversion=VERSION,
                                                 maxversion=max_ldb_version_dots,
                                                 onlyif='talloc tdb tevent',
                                                 implied_deps='replace talloc tdb tevent ldb'):
                using_system_pyldb_util = False

            # We need to get a pyldb-util for all the python versions
            # we are building for
            if conf.env['EXTRA_PYTHON']:
                name = 'pyldb-util' + conf.all_envs['extrapython']['PYTHON_SO_ABI_FLAG']
                if not conf.CHECK_BUNDLED_SYSTEM_PKG(name,
                                                     minversion=VERSION,
                                                     maxversion=max_ldb_version_dots,
                                                     onlyif='talloc tdb tevent',
                                                     implied_deps='replace talloc tdb tevent ldb'):
                    using_system_pyldb_util = False

            if using_system_pyldb_util:
                conf.define('USING_SYSTEM_PYLDB_UTIL', 1)

            if conf.CHECK_BUNDLED_SYSTEM_PKG('ldb',
                                             minversion=VERSION,
                                             maxversion=max_ldb_version_dots,
                                             onlyif='talloc tdb tevent %s' % dflt_name,
                                             implied_deps='replace talloc tdb tevent'):
                conf.define('USING_SYSTEM_LDB', 1)

    if not conf.CHECK_CODE('return !(sizeof(size_t) >= 8)',
                           "HAVE_64_BIT_SIZE_T_FOR_LMDB",
                           execute=True,
                           msg='Checking for a 64-bit host to '
                           'support lmdb'):
        Logs.warn("--without-ldb-lmdb implied as this "
                  "host is not 64-bit")

        if not conf.env.standalone_ldb and \
           not Options.options.without_ad_dc and \
           conf.CONFIG_GET('ENABLE_SELFTEST'):
            Logs.warn("NOTE: Some AD DC parts of selftest will fail")

        conf.env.REQUIRE_LMDB = False
    else:
        if conf.env.standalone_ldb:
            if Options.options.without_ldb_lmdb:
                conf.env.REQUIRE_LMDB = False
            else:
                conf.env.REQUIRE_LMDB = True
        elif Options.options.without_ad_dc:
            conf.env.REQUIRE_LMDB = False
        else:
            if Options.options.without_ldb_lmdb:
                if not Options.options.without_ad_dc and \
                   conf.CONFIG_GET('ENABLE_SELFTEST'):
                    raise Errors.WafError('--without-ldb-lmdb conflicts '
                                         'with --enable-selftest while '
                                         'building the AD DC')

                conf.env.REQUIRE_LMDB = False
            else:
                conf.env.REQUIRE_LMDB = True


    if conf.CONFIG_SET('USING_SYSTEM_LDB'):
        v = VERSION.split('.')
        conf.DEFINE('EXPECTED_SYSTEM_LDB_VERSION_MAJOR', int(v[0]))
        conf.DEFINE('EXPECTED_SYSTEM_LDB_VERSION_MINOR', int(v[1]))
        conf.DEFINE('EXPECTED_SYSTEM_LDB_VERSION_RELEASE', int(v[2]))

    if conf.env.standalone_ldb:
        conf.CHECK_XSLTPROC_MANPAGES()

        # we need this for the ldap backend
        if conf.CHECK_FUNCS_IN('ber_flush ldap_open ldap_initialize', 'lber ldap', headers='lber.h ldap.h'):
            conf.env.ENABLE_LDAP_BACKEND = True

        # we don't want any libraries or modules to rely on runtime
        # resolution of symbols
        if not sys.platform.startswith("openbsd"):
            conf.ADD_LDFLAGS('-Wl,-no-undefined', testflags=True)

    # if lmdb support is enabled then we require lmdb
    # is present, build the mdb back end and enable lmdb support in
    # the tools.
    if conf.env.REQUIRE_LMDB and \
       not conf.CONFIG_SET('USING_SYSTEM_LDB'):
        if not conf.CHECK_CFG(package='lmdb',
                              args='"lmdb >= 0.9.16" --cflags --libs',
                              msg='Checking for lmdb >= 0.9.16',
                              mandatory=False):
            if not conf.CHECK_CODE('''
                    #if MDB_VERSION_MAJOR == 0 \
                      && MDB_VERSION_MINOR <= 9 \
                      && MDB_VERSION_PATCH < 16
                    #error LMDB too old
                    #endif
                    ''',
                    'HAVE_GOOD_LMDB_VERSION',
                    headers='lmdb.h',
                    msg='Checking for lmdb >= 0.9.16 via header check'):

                if conf.env.standalone_ldb:
                    raise Errors.WafError('ldb build (unless --without-ldb-lmdb) '
                                         'requires '
                                         'lmdb 0.9.16 or later')
                elif not Options.options.without_ad_dc:
                    raise Errors.WafError('Samba AD DC and --enable-selftest '
                                         'requires '
                                         'lmdb 0.9.16 or later')

        if conf.CHECK_FUNCS_IN('mdb_env_create', 'lmdb', headers='lmdb.h'):
            conf.DEFINE('HAVE_LMDB', '1')


    conf.DEFINE('HAVE_CONFIG_H', 1, add_to_cflags=True)

    conf.SAMBA_CONFIG_H()

    conf.SAMBA_CHECK_UNDEFINED_SYMBOL_FLAGS()

def build(bld):
    bld.RECURSE('lib/tevent')

    if bld.CHECK_FOR_THIRD_PARTY():
        bld.RECURSE('third_party/popt')
        bld.RECURSE('third_party/cmocka')

    bld.RECURSE('lib/replace')
    bld.RECURSE('lib/tdb')

    if bld.env.standalone_ldb:
        if not 'PACKAGE_VERSION' in bld.env:
            bld.env.PACKAGE_VERSION = VERSION
        bld.env.PKGCONFIGDIR = '${LIBDIR}/pkgconfig'
        private_library = False
    else:
        private_library = True
    # we're not currently linking against the ldap libs, but ldb.pc.in
    # has @LDAP_LIBS@
    bld.env.LDAP_LIBS = ''

    LDB_MAP_SRC = bld.SUBDIR('ldb_map',
                             'ldb_map.c ldb_map_inbound.c ldb_map_outbound.c')

    COMMON_SRC = bld.SUBDIR('common',
                            '''ldb_modules.c ldb_ldif.c ldb_parse.c ldb_msg.c ldb_utf8.c
                            ldb_debug.c ldb_dn.c ldb_match.c ldb_options.c ldb_pack.c
                            ldb_attributes.c attrib_handlers.c ldb_controls.c qsort.c''')

    bld.SAMBA_MODULE('ldb_ldap', 'ldb_ldap/ldb_ldap.c',
                     init_function='ldb_ldap_init',
                     module_init_name='ldb_init_module',
                     deps='talloc lber ldap ldb',
                     enabled=bld.env.ENABLE_LDAP_BACKEND,
                     internal_module=False,
                     subsystem='ldb')

    if bld.PYTHON_BUILD_IS_ENABLED():
        if not bld.CONFIG_SET('USING_SYSTEM_PYLDB_UTIL'):
            for env in bld.gen_python_environments(['PKGCONFIGDIR']):

                name = bld.pyembed_libname('pyldb-util')
                bld.SAMBA_LIBRARY(name,
                                  deps='replace ldb',
                                  source='pyldb_util.c',
                                  public_headers=('' if private_library else 'pyldb.h'),
                                  public_headers_install=not private_library,
                                  vnum=VERSION,
                                  private_library=private_library,
                                  pc_files='pyldb-util.pc',
                                  pyembed=True,
                                  enabled=bld.PYTHON_BUILD_IS_ENABLED(),
                                  abi_directory='ABI',
                                  abi_match='pyldb_*')

                if not bld.CONFIG_SET('USING_SYSTEM_LDB'):
                    bld.SAMBA_PYTHON('pyldb', 'pyldb.c',
                                     deps='replace ldb ' + name,
                                     realname='ldb.so',
                                     cflags='-DPACKAGE_VERSION=\"%s\"' % VERSION)

        # Do only install this file as part of the Samba build if we do not
        # use the system libldb!
        if not bld.CONFIG_SET('USING_SYSTEM_PYLDB_UTIL'):
            for env in bld.gen_python_environments(['PKGCONFIGDIR']):
                    bld.SAMBA_SCRIPT('_ldb_text.py',
                                     pattern='_ldb_text.py',
                                     installdir='python')

                    bld.INSTALL_FILES('${PYTHONARCHDIR}', '_ldb_text.py')

    if not bld.CONFIG_SET('USING_SYSTEM_LDB'):
        if bld.is_install:
            modules_dir = bld.EXPAND_VARIABLES('${LDB_MODULESDIR}')
        else:
            # when we run from the source directory, we want to use
            # the current modules, not the installed ones
            modules_dir = os.path.join(os.getcwd(), 'bin/modules/ldb')

        abi_match = '!ldb_*module_ops !ldb_*backend_ops ldb_*'

        ldb_headers = ('include/ldb.h include/ldb_errors.h '
                       'include/ldb_module.h include/ldb_handlers.h')

        bld.SAMBA_LIBRARY('ldb',
                          COMMON_SRC + ' ' + LDB_MAP_SRC,
                          deps='tevent LIBLDB_MAIN replace',
                          includes='include',
                          public_headers=('' if private_library else ldb_headers),
                          public_headers_install=not private_library,
                          pc_files='ldb.pc',
                          vnum=VERSION,
                          private_library=private_library,
                          manpages='man/ldb.3',
                          abi_directory='ABI',
                          abi_match = abi_match)

        # generate a include/ldb_version.h
        def generate_ldb_version_h(t):
            '''generate a vscript file for our public libraries'''

            tgt = t.outputs[0].bldpath(t.env)

            v = t.env.LDB_VERSION.split('.')

            f = open(tgt, mode='w')
            try:
                f.write('#define LDB_VERSION "%s"\n' % t.env.LDB_VERSION)
                f.write('#define LDB_VERSION_MAJOR %d\n' % int(v[0]))
                f.write('#define LDB_VERSION_MINOR %d\n' % int(v[1]))
                f.write('#define LDB_VERSION_RELEASE %d\n' % int(v[2]))
            finally:
                f.close()
            return
        t = bld.SAMBA_GENERATOR('ldb_version.h',
                                rule=generate_ldb_version_h,
                                dep_vars=['LDB_VERSION'],
                                target='include/ldb_version.h',
                                public_headers='include/ldb_version.h',
                                public_headers_install=not private_library)
        t.env.LDB_VERSION = VERSION

        bld.SAMBA_MODULE('ldb_asq',
                         'modules/asq.c',
                         init_function='ldb_asq_init',
                         module_init_name='ldb_init_module',
                         internal_module=False,
                         deps='ldb',
                         subsystem='ldb')

        bld.SAMBA_MODULE('ldb_server_sort',
                         'modules/sort.c',
                         init_function='ldb_server_sort_init',
                         internal_module=False,
                         module_init_name='ldb_init_module',
                         deps='ldb',
                         subsystem='ldb')

        bld.SAMBA_MODULE('ldb_paged_searches',
                         'modules/paged_searches.c',
                         init_function='ldb_paged_searches_init',
                         internal_module=False,
                         module_init_name='ldb_init_module',
                         deps='ldb',
                         subsystem='ldb')

        bld.SAMBA_MODULE('ldb_rdn_name',
                         'modules/rdn_name.c',
                         init_function='ldb_rdn_name_init',
                         internal_module=False,
                         module_init_name='ldb_init_module',
                         deps='ldb',
                         subsystem='ldb')

        bld.SAMBA_MODULE('ldb_sample',
                         'tests/sample_module.c',
                         init_function='ldb_sample_init',
                         internal_module=False,
                         module_init_name='ldb_init_module',
                         deps='ldb',
                         subsystem='ldb')

        bld.SAMBA_MODULE('ldb_skel',
                         'modules/skel.c',
                         init_function='ldb_skel_init',
                         internal_module=False,
                         module_init_name='ldb_init_module',
                         deps='ldb',
                         subsystem='ldb')

        bld.SAMBA_MODULE('ldb_sqlite3',
                         'sqlite3/ldb_sqlite3.c',
                         init_function='ldb_sqlite3_init',
                         internal_module=False,
                         module_init_name='ldb_init_module',
                         enabled=False,
                         deps='ldb',
                         subsystem='ldb')

        bld.SAMBA_MODULE('ldb_tdb',
                         bld.SUBDIR('ldb_tdb',
                                    '''ldb_tdb_init.c'''),
                         init_function='ldb_tdb_init',
                         module_init_name='ldb_init_module',
                         internal_module=False,
                         deps='ldb ldb_tdb_int ldb_key_value',
                         subsystem='ldb')

        bld.SAMBA_LIBRARY('ldb_tdb_int',
                          bld.SUBDIR('ldb_tdb',
                                     '''ldb_tdb_wrap.c ldb_tdb.c'''),
                          private_library=True,
                          deps='ldb tdb ldb_key_value ldb_tdb_err_map')

        bld.SAMBA_LIBRARY('ldb_tdb_err_map',
                          bld.SUBDIR('ldb_tdb',
                                     '''ldb_tdb_err_map.c '''),
                          private_library=True,
                          deps='ldb tdb')

        bld.SAMBA_LIBRARY('ldb_key_value',
                          bld.SUBDIR('ldb_key_value',
                                    '''ldb_kv.c ldb_kv_search.c ldb_kv_index.c
                                    ldb_kv_cache.c'''),
                          private_library=True,
                          deps='tdb ldb ldb_tdb_err_map')

        if bld.CONFIG_SET('HAVE_LMDB'):
            bld.SAMBA_MODULE('ldb_mdb',
                             bld.SUBDIR('ldb_mdb',
                                        '''ldb_mdb_init.c'''),
                             init_function='ldb_mdb_init',
                             module_init_name='ldb_init_module',
                             internal_module=False,
                             deps='ldb ldb_key_value ldb_mdb_int',
                             subsystem='ldb')

            bld.SAMBA_LIBRARY('ldb_mdb_int',
                              bld.SUBDIR('ldb_mdb',
                                         '''ldb_mdb.c '''),
                              private_library=True,
                              deps='ldb lmdb ldb_key_value')
            lmdb_deps = ' ldb_mdb_int'
        else:
            lmdb_deps = ''


        bld.SAMBA_MODULE('ldb_ldb',
                         bld.SUBDIR('ldb_ldb',
                                    '''ldb_ldb.c'''),
                         init_function='ldb_ldb_init',
                         module_init_name='ldb_init_module',
                         internal_module=False,
                         deps='ldb ldb_tdb_int ldb_key_value' + lmdb_deps,
                         subsystem='ldb')

        # have a separate subsystem for common/ldb.c, so it can rebuild
        # for install with a different -DLDB_MODULESDIR=
        bld.SAMBA_SUBSYSTEM('LIBLDB_MAIN',
                            'common/ldb.c',
                            deps='tevent tdb',
                            includes='include',
                            cflags=['-DLDB_MODULESDIR=\"%s\"' % modules_dir])

        LDB_TOOLS='ldbadd ldbsearch ldbdel ldbmodify ldbedit ldbrename'
        for t in LDB_TOOLS.split():
            bld.SAMBA_BINARY(t, 'tools/%s.c' % t, deps='ldb-cmdline ldb',
                             manpages='man/%s.1' % t)

        # ldbtest doesn't get installed
        bld.SAMBA_BINARY('ldbtest', 'tools/ldbtest.c', deps='ldb-cmdline ldb',
                         install=False)

        if bld.CONFIG_SET('HAVE_LMDB'):
            lmdb_deps = ' lmdb'
        else:
            lmdb_deps = ''
        # ldbdump doesn't get installed
        bld.SAMBA_BINARY('ldbdump',
                         'tools/ldbdump.c',
                         deps='ldb-cmdline ldb' + lmdb_deps,
                         install=False)

        bld.SAMBA_LIBRARY('ldb-cmdline',
                          source='tools/ldbutil.c tools/cmdline.c',
                          deps='ldb dl popt',
                          private_library=True)

        bld.SAMBA_BINARY('ldb_tdb_mod_op_test',
                         source='tests/ldb_mod_op_test.c',
                         cflags='-DTEST_BE=\"tdb\"',
                         deps='cmocka ldb',
                         install=False)

        bld.SAMBA_BINARY('ldb_tdb_guid_mod_op_test',
                         source='tests/ldb_mod_op_test.c',
                         cflags='-DTEST_BE=\"tdb\" -DGUID_IDX=1',
                         deps='cmocka ldb',
                         install=False)

        bld.SAMBA_BINARY('ldb_tdb_kv_ops_test',
                         source='tests/ldb_kv_ops_test.c',
                         cflags='-DTEST_BE=\"tdb\"',
                         deps='cmocka ldb',
                         install=False)

        bld.SAMBA_BINARY('ldb_tdb_test',
                         source='tests/ldb_tdb_test.c',
                         deps='cmocka ldb',
                         install=False)

        bld.SAMBA_BINARY('ldb_msg_test',
                         source='tests/ldb_msg.c',
                         deps='cmocka ldb',
                         install=False)

        bld.SAMBA_BINARY('test_ldb_qsort',
                         source='tests/test_ldb_qsort.c',
                         deps='cmocka ldb',
                         install=False)

        bld.SAMBA_BINARY('test_ldb_dn',
                         source='tests/test_ldb_dn.c',
                         deps='cmocka ldb',
                         install=False)

        bld.SAMBA_BINARY('ldb_match_test',
                         source='tests/ldb_match_test.c',
                         deps='cmocka ldb',
                         install=False)

        if bld.CONFIG_SET('HAVE_LMDB'):
            bld.SAMBA_BINARY('ldb_mdb_mod_op_test',
                             source='tests/ldb_mod_op_test.c',
                             cflags='-DTEST_BE=\"mdb\" -DGUID_IDX=1 '
                                  + '-DTEST_LMDB=1',
                             deps='cmocka ldb lmdb',
                             install=False)

            bld.SAMBA_BINARY('ldb_lmdb_test',
                             source='tests/ldb_lmdb_test.c',
                             deps='cmocka ldb',
                             install=False)

            bld.SAMBA_BINARY('ldb_lmdb_size_test',
                             source='tests/ldb_lmdb_size_test.c',
                             deps='cmocka ldb',
                             install=False)

            bld.SAMBA_BINARY('ldb_mdb_kv_ops_test',
                             source='tests/ldb_kv_ops_test.c',
                             cflags='-DTEST_BE=\"mdb\"',
                             deps='cmocka ldb',
                             install=False)

def test(ctx):
    '''run ldb testsuite'''
    env = samba_utils.LOAD_ENVIRONMENT()
    ctx.env = env

    if not env.HAVE_LMDB:
        raise Errors.WafError('make test called, but ldb was built '
                             '--without-ldb-lmdb')

    test_prefix = "%s/st" % (Context.g_module.out)
    shutil.rmtree(test_prefix, ignore_errors=True)
    os.makedirs(test_prefix)
    os.environ['TEST_DATA_PREFIX'] = test_prefix
    os.environ['LDB_MODULES_PATH'] = Context.g_module.out + "/modules/ldb"
    samba_utils.ADD_LD_LIBRARY_PATH('bin/shared')
    samba_utils.ADD_LD_LIBRARY_PATH('bin/shared/private')

    cmd = 'tests/test-tdb.sh %s' % Context.g_module.out
    ret = samba_utils.RUN_COMMAND(cmd)
    print("testsuite returned %d" % ret)

    tmp_dir = os.path.join(test_prefix, 'tmp')
    if not os.path.exists(tmp_dir):
        os.mkdir(tmp_dir)
    pyret = samba_utils.RUN_PYTHON_TESTS(
        ['tests/python/api.py', 'tests/python/index.py'],
        extra_env={'SELFTEST_PREFIX': test_prefix})
    print("Python testsuite returned %d" % pyret)

    cmocka_ret = 0
    test_exes = ['test_ldb_qsort',
                 'test_ldb_dn',
                 'ldb_msg_test',
                 'ldb_tdb_mod_op_test',
                 'ldb_tdb_guid_mod_op_test',
                 'ldb_msg_test',
                 'ldb_tdb_kv_ops_test',
                 'ldb_tdb_test',
                 'ldb_mdb_mod_op_test',
                 'ldb_lmdb_test',
                 # we don't want to run ldb_lmdb_size_test (which proves we can
                 # fit > 4G of data into the DB), it would fill up the disk on
                 # many of our test instances
                 'ldb_mdb_kv_ops_test',
                 'ldb_match_test']

    for test_exe in test_exes:
            cmd = os.path.join(Context.g_module.out, test_exe)
            cmocka_ret = cmocka_ret or samba_utils.RUN_COMMAND(cmd)

    sys.exit(ret or pyret or cmocka_ret)

def dist():
    '''makes a tarball for distribution'''
    samba_dist.dist()

def reconfigure(ctx):
    '''reconfigure if config scripts have changed'''
    import samba_utils
    samba_utils.reconfigure(ctx)<|MERGE_RESOLUTION|>--- conflicted
+++ resolved
@@ -1,13 +1,7 @@
 #!/usr/bin/env python
 
 APPNAME = 'ldb'
-<<<<<<< HEAD
-VERSION = '1.4.7'
-
-blddir = 'bin'
-=======
 VERSION = '1.5.5'
->>>>>>> c67d9a39
 
 import sys, os
 
