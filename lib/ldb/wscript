--- conflicted
+++ resolved
@@ -1,11 +1,7 @@
 #!/usr/bin/env python
 
 APPNAME = 'ldb'
-<<<<<<< HEAD
-VERSION = '1.1.26'
-=======
 VERSION = '1.1.27'
->>>>>>> a4dd3c91
 
 blddir = 'bin'
 
