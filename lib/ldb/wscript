#!/usr/bin/env python

APPNAME = 'ldb'
<<<<<<< HEAD
VERSION = '1.3.6'
=======
VERSION = '1.4.2'
>>>>>>> 76c3e172

blddir = 'bin'

import sys, os
import Logs

# find the buildtools directory
srcdir = '.'
while not os.path.exists(srcdir+'/buildtools') and len(srcdir.split('/')) < 5:
    srcdir = srcdir + '/..'
sys.path.insert(0, srcdir + '/buildtools/wafsamba')

import wafsamba, samba_dist, Utils, Options

samba_dist.DIST_DIRS('''lib/ldb:. lib/replace:lib/replace lib/talloc:lib/talloc
                        lib/tdb:lib/tdb lib/tdb:lib/tdb lib/tevent:lib/tevent
                        third_party/popt:third_party/popt
                        third_party/cmocka:third_party/cmocka
                        buildtools:buildtools third_party/waf:third_party/waf''')

samba_dist.DIST_FILES('''lib/util/binsearch.h:lib/util/binsearch.h''')

def set_options(opt):
    opt.BUILTIN_DEFAULT('replace')
    opt.PRIVATE_EXTENSION_DEFAULT('ldb', noextension='ldb')
    opt.RECURSE('lib/tdb')
    opt.RECURSE('lib/tevent')
    opt.RECURSE('lib/replace')
    opt.tool_options('python') # options for disabling pyc or pyo compilation

    opt.add_option('--without-ldb-lmdb',
                   help='disable new LMDB backend for LDB',
                   action='store_true', dest='without_ldb_lmdb', default=False)


def configure(conf):
    conf.RECURSE('lib/tdb')
    conf.RECURSE('lib/tevent')

    if conf.CHECK_FOR_THIRD_PARTY():
        conf.RECURSE('third_party/popt')
        conf.RECURSE('third_party/cmocka')
    else:
        if not conf.CHECK_POPT():
            raise Utils.WafError('popt development packages have not been found.\nIf third_party is installed, check that it is in the proper place.')
        else:
            conf.define('USING_SYSTEM_POPT', 1)

        if not conf.CHECK_CMOCKA():
            raise Utils.WafError('cmocka development package have not been found.\nIf third_party is installed, check that it is in the proper place.')
        else:
            conf.define('USING_SYSTEM_CMOCKA', 1)

    conf.RECURSE('lib/replace')
    conf.find_program('python', var='PYTHON')
    conf.find_program('xsltproc', var='XSLTPROC')
    conf.check_tool('python')
    conf.check_python_version((2,4,2))
    conf.SAMBA_CHECK_PYTHON_HEADERS(mandatory=not conf.env.disable_python)

    # where does the default LIBDIR end up? in conf.env somewhere?
    #
    conf.CONFIG_PATH('LDB_MODULESDIR', conf.SUBST_ENV_VAR('MODULESDIR') + '/ldb')

    conf.env.standalone_ldb = conf.IN_LAUNCH_DIR()

    if not conf.env.standalone_ldb:
        max_ldb_version = [int(x) for x in VERSION.split(".")]
        max_ldb_version[2] = 999
        max_ldb_version_dots = "%d.%d.%d" % tuple(max_ldb_version)

        if conf.env.disable_python:
            if conf.CHECK_BUNDLED_SYSTEM_PKG('ldb',
                                             minversion=VERSION,
                                             maxversion=max_ldb_version_dots,
                                             onlyif='talloc tdb tevent',
                                             implied_deps='replace talloc tdb tevent'):
                conf.define('USING_SYSTEM_LDB', 1)
        else:
            using_system_pyldb_util = True
            if not conf.CHECK_BUNDLED_SYSTEM_PKG('pyldb-util',
                                                 minversion=VERSION,
                                                 maxversion=max_ldb_version_dots,
                                                 onlyif='talloc tdb tevent',
                                                 implied_deps='replace talloc tdb tevent ldb'):
                using_system_pyldb_util = False

            # We need to get a pyldb-util for all the python versions
            # we are building for
            if conf.env['EXTRA_PYTHON']:
                name = 'pyldb-util' + conf.all_envs['extrapython']['PYTHON_SO_ABI_FLAG']
                if not conf.CHECK_BUNDLED_SYSTEM_PKG(name,
                                                     minversion=VERSION,
                                                     maxversion=max_ldb_version_dots,
                                                     onlyif='talloc tdb tevent',
                                                     implied_deps='replace talloc tdb tevent ldb'):
                    using_system_pyldb_util = False

            if using_system_pyldb_util:
                conf.define('USING_SYSTEM_PYLDB_UTIL', 1)

            if conf.CHECK_BUNDLED_SYSTEM_PKG('ldb',
                                             minversion=VERSION,
                                             maxversion=max_ldb_version_dots,
                                             onlyif='talloc tdb tevent pyldb-util',
                                             implied_deps='replace talloc tdb tevent'):
                conf.define('USING_SYSTEM_LDB', 1)

    if not conf.CHECK_CODE('return !(sizeof(size_t) >= 8)',
                           "HAVE_64_BIT_SIZE_T_FOR_LMDB",
                           execute=True,
                           msg='Checking for a 64-bit host to '
                           'support lmdb'):
        Logs.warn("--without-ldb-lmdb implied as this "
                  "host is not 64-bit")

        if not conf.env.standalone_ldb and \
           not Options.options.without_ad_dc and \
           conf.CONFIG_GET('ENABLE_SELFTEST'):
            Logs.warn("NOTE: Some AD DC parts of selftest will fail")

        conf.env.REQUIRE_LMDB = False
    else:
        if conf.env.standalone_ldb:
            if Options.options.without_ldb_lmdb:
                conf.env.REQUIRE_LMDB = False
            else:
                conf.env.REQUIRE_LMDB = True
        elif Options.options.without_ad_dc:
            conf.env.REQUIRE_LMDB = False
        else:
            if Options.options.without_ldb_lmdb:
                if not Options.options.without_ad_dc and \
                   conf.CONFIG_GET('ENABLE_SELFTEST'):
                    raise Utils.WafError('--without-ldb-lmdb conflicts '
                                         'with --enable-selftest while '
                                         'building the AD DC')

                conf.env.REQUIRE_LMDB = False
            else:
                conf.env.REQUIRE_LMDB = True


    if conf.CONFIG_SET('USING_SYSTEM_LDB'):
        v = VERSION.split('.')
        conf.DEFINE('EXPECTED_SYSTEM_LDB_VERSION_MAJOR', int(v[0]))
        conf.DEFINE('EXPECTED_SYSTEM_LDB_VERSION_MINOR', int(v[1]))
        conf.DEFINE('EXPECTED_SYSTEM_LDB_VERSION_RELEASE', int(v[2]))

    if conf.env.standalone_ldb:
        conf.CHECK_XSLTPROC_MANPAGES()

        # we need this for the ldap backend
        if conf.CHECK_FUNCS_IN('ber_flush ldap_open ldap_initialize', 'lber ldap', headers='lber.h ldap.h'):
            conf.env.ENABLE_LDAP_BACKEND = True

        # we don't want any libraries or modules to rely on runtime
        # resolution of symbols
        if not sys.platform.startswith("openbsd"):
            conf.ADD_LDFLAGS('-Wl,-no-undefined', testflags=True)

    # if lmdb support is enabled then we require lmdb
    # is present, build the mdb back end and enable lmdb support in
    # the tools.
    if conf.env.REQUIRE_LMDB and \
       not conf.CONFIG_SET('USING_SYSTEM_LDB'):
        if not conf.CHECK_CFG(package='lmdb',
                              args='"lmdb >= 0.9.16" --cflags --libs',
                              msg='Checking for lmdb >= 0.9.16',
                              mandatory=False):
            if not conf.CHECK_CODE('''
                    #if MDB_VERSION_MAJOR == 0 \
                      && MDB_VERSION_MINOR <= 9 \
                      && MDB_VERSION_PATCH < 16
                    #error LMDB too old
                    #endif
                    ''',
                    'HAVE_GOOD_LMDB_VERSION',
                    headers='lmdb.h',
                    msg='Checking for lmdb >= 0.9.16 via header check'):

                if conf.env.standalone_ldb:
                    raise Utils.WafError('ldb build (unless --without-ldb-lmdb) '
                                         'requires '
                                         'lmdb 0.9.16 or later')
                elif not Options.options.without_ad_dc:
                    raise Utils.WafError('Samba AD DC and --enable-selftest '
                                         'requires '
                                         'lmdb 0.9.16 or later')

        if conf.CHECK_FUNCS_IN('mdb_env_create', 'lmdb', headers='lmdb.h'):
            conf.DEFINE('HAVE_LMDB', '1')


    conf.DEFINE('HAVE_CONFIG_H', 1, add_to_cflags=True)

    conf.SAMBA_CONFIG_H()

    conf.SAMBA_CHECK_UNDEFINED_SYMBOL_FLAGS()

def build(bld):
    bld.RECURSE('lib/tevent')

    if bld.CHECK_FOR_THIRD_PARTY():
        bld.RECURSE('third_party/popt')
        bld.RECURSE('third_party/cmocka')

    bld.RECURSE('lib/replace')
    bld.RECURSE('lib/tdb')

    if bld.env.standalone_ldb:
        if not 'PACKAGE_VERSION' in bld.env:
            bld.env.PACKAGE_VERSION = VERSION
        bld.env.PKGCONFIGDIR = '${LIBDIR}/pkgconfig'
        private_library = False
    else:
        private_library = True
    # we're not currently linking against the ldap libs, but ldb.pc.in
    # has @LDAP_LIBS@
    bld.env.LDAP_LIBS = ''

    LDB_MAP_SRC = bld.SUBDIR('ldb_map',
                             'ldb_map.c ldb_map_inbound.c ldb_map_outbound.c')

    COMMON_SRC = bld.SUBDIR('common',
                            '''ldb_modules.c ldb_ldif.c ldb_parse.c ldb_msg.c ldb_utf8.c
                            ldb_debug.c ldb_dn.c ldb_match.c ldb_options.c ldb_pack.c
                            ldb_attributes.c attrib_handlers.c ldb_controls.c qsort.c''')

    bld.SAMBA_MODULE('ldb_ldap', 'ldb_ldap/ldb_ldap.c',
                     init_function='ldb_ldap_init',
                     module_init_name='ldb_init_module',
                     deps='talloc lber ldap ldb',
                     enabled=bld.env.ENABLE_LDAP_BACKEND,
                     internal_module=False,
                     subsystem='ldb')

    if bld.PYTHON_BUILD_IS_ENABLED():
        if not bld.CONFIG_SET('USING_SYSTEM_PYLDB_UTIL'):
            for env in bld.gen_python_environments(['PKGCONFIGDIR']):

                name = bld.pyembed_libname('pyldb-util')
                bld.SAMBA_LIBRARY(name,
                                  deps='ldb',
                                  source='pyldb_util.c',
                                  public_headers=('' if private_library else 'pyldb.h'),
                                  public_headers_install=not private_library,
                                  vnum=VERSION,
                                  private_library=private_library,
                                  pc_files='pyldb-util.pc',
                                  pyembed=True,
                                  enabled=bld.PYTHON_BUILD_IS_ENABLED(),
                                  abi_directory='ABI',
                                  abi_match='pyldb_*')

                if not bld.CONFIG_SET('USING_SYSTEM_LDB'):
                    bld.SAMBA_PYTHON('pyldb', 'pyldb.c',
                                     deps='ldb ' + name,
                                     realname='ldb.so',
                                     cflags='-DPACKAGE_VERSION=\"%s\"' % VERSION)

        # Do only install this file as part of the Samba build if we do not
        # use the system libldb!
        if not bld.CONFIG_SET('USING_SYSTEM_PYLDB_UTIL'):
            for env in bld.gen_python_environments(['PKGCONFIGDIR']):
                    bld.SAMBA_SCRIPT('_ldb_text.py',
                                     pattern='_ldb_text.py',
                                     installdir='python')

                    bld.INSTALL_FILES('${PYTHONARCHDIR}', '_ldb_text.py')

    if not bld.CONFIG_SET('USING_SYSTEM_LDB'):
        if bld.is_install:
            modules_dir = bld.EXPAND_VARIABLES('${LDB_MODULESDIR}')
        else:
            # when we run from the source directory, we want to use
            # the current modules, not the installed ones
            modules_dir = os.path.join(os.getcwd(), 'bin/modules/ldb')

        abi_match = '!ldb_*module_ops !ldb_*backend_ops ldb_*'

        ldb_headers = ('include/ldb.h include/ldb_errors.h '
                       'include/ldb_module.h include/ldb_handlers.h')

        bld.SAMBA_LIBRARY('ldb',
                          COMMON_SRC + ' ' + LDB_MAP_SRC,
                          deps='tevent LIBLDB_MAIN replace',
                          includes='include',
                          public_headers=('' if private_library else ldb_headers),
                          public_headers_install=not private_library,
                          pc_files='ldb.pc',
                          vnum=VERSION,
                          private_library=private_library,
                          manpages='man/ldb.3',
                          abi_directory='ABI',
                          abi_match = abi_match)

        # generate a include/ldb_version.h
        def generate_ldb_version_h(t):
            '''generate a vscript file for our public libraries'''

            tgt = t.outputs[0].bldpath(t.env)

            v = t.env.LDB_VERSION.split('.')

            f = open(tgt, mode='w')
            try:
                f.write('#define LDB_VERSION "%s"\n' % t.env.LDB_VERSION)
                f.write('#define LDB_VERSION_MAJOR %d\n' % int(v[0]))
                f.write('#define LDB_VERSION_MINOR %d\n' % int(v[1]))
                f.write('#define LDB_VERSION_RELEASE %d\n' % int(v[2]))
            finally:
                f.close()
            return
        t = bld.SAMBA_GENERATOR('ldb_version.h',
                                rule=generate_ldb_version_h,
                                dep_vars=['LDB_VERSION'],
                                target='include/ldb_version.h',
                                public_headers='include/ldb_version.h',
                                public_headers_install=not private_library)
        t.env.LDB_VERSION = VERSION


        bld.SAMBA_MODULE('ldb_paged_results',
                         'modules/paged_results.c',
                         init_function='ldb_paged_results_init',
                         module_init_name='ldb_init_module',
                         internal_module=False,
                         deps='ldb',
                         subsystem='ldb')

        bld.SAMBA_MODULE('ldb_asq',
                         'modules/asq.c',
                         init_function='ldb_asq_init',
                         module_init_name='ldb_init_module',
                         internal_module=False,
                         deps='ldb',
                         subsystem='ldb')

        bld.SAMBA_MODULE('ldb_server_sort',
                         'modules/sort.c',
                         init_function='ldb_server_sort_init',
                         internal_module=False,
                         module_init_name='ldb_init_module',
                         deps='ldb',
                         subsystem='ldb')

        bld.SAMBA_MODULE('ldb_paged_searches',
                         'modules/paged_searches.c',
                         init_function='ldb_paged_searches_init',
                         internal_module=False,
                         module_init_name='ldb_init_module',
                         deps='ldb',
                         subsystem='ldb')

        bld.SAMBA_MODULE('ldb_rdn_name',
                         'modules/rdn_name.c',
                         init_function='ldb_rdn_name_init',
                         internal_module=False,
                         module_init_name='ldb_init_module',
                         deps='ldb',
                         subsystem='ldb')

        bld.SAMBA_MODULE('ldb_sample',
                         'tests/sample_module.c',
                         init_function='ldb_sample_init',
                         internal_module=False,
                         module_init_name='ldb_init_module',
                         deps='ldb',
                         subsystem='ldb')

        bld.SAMBA_MODULE('ldb_skel',
                         'modules/skel.c',
                         init_function='ldb_skel_init',
                         internal_module=False,
                         module_init_name='ldb_init_module',
                         deps='ldb',
                         subsystem='ldb')

        bld.SAMBA_MODULE('ldb_sqlite3',
                         'sqlite3/ldb_sqlite3.c',
                         init_function='ldb_sqlite3_init',
                         internal_module=False,
                         module_init_name='ldb_init_module',
                         enabled=False,
                         deps='ldb',
                         subsystem='ldb')

        bld.SAMBA_MODULE('ldb_tdb',
                         bld.SUBDIR('ldb_tdb',
                                    '''ldb_tdb_init.c'''),
                         init_function='ldb_tdb_init',
                         module_init_name='ldb_init_module',
                         internal_module=False,
                         deps='tdb ldb ldb_key_value',
                         subsystem='ldb')

        bld.SAMBA_LIBRARY('ldb_key_value',
                          bld.SUBDIR('ldb_tdb',
                                    '''ldb_tdb.c ldb_search.c ldb_index.c
                                    ldb_cache.c ldb_tdb_wrap.c'''),
                          private_library=True,
                          deps='tdb ldb')

        if bld.CONFIG_SET('HAVE_LMDB'):
            bld.SAMBA_MODULE('ldb_mdb',
                             bld.SUBDIR('ldb_mdb',
                                        '''ldb_mdb_init.c'''),
                             init_function='ldb_mdb_init',
                             module_init_name='ldb_init_module',
                             internal_module=False,
                             deps='ldb ldb_key_value ldb_mdb_int',
                             subsystem='ldb')

            bld.SAMBA_LIBRARY('ldb_mdb_int',
                              bld.SUBDIR('ldb_mdb',
                                         '''ldb_mdb.c '''),
                              private_library=True,
                              deps='ldb lmdb ldb_key_value')
            lmdb_deps = ' ldb_mdb_int'
        else:
            lmdb_deps = ''


        bld.SAMBA_MODULE('ldb_ldb',
                         bld.SUBDIR('ldb_ldb',
                                    '''ldb_ldb.c'''),
                         init_function='ldb_ldb_init',
                         module_init_name='ldb_init_module',
                         internal_module=False,
                         deps='ldb ldb_key_value' + lmdb_deps,
                         subsystem='ldb')

        # have a separate subsystem for common/ldb.c, so it can rebuild
        # for install with a different -DLDB_MODULESDIR=
        bld.SAMBA_SUBSYSTEM('LIBLDB_MAIN',
                            'common/ldb.c',
                            deps='tevent tdb',
                            includes='include',
                            cflags=['-DLDB_MODULESDIR=\"%s\"' % modules_dir])

        LDB_TOOLS='ldbadd ldbsearch ldbdel ldbmodify ldbedit ldbrename'
        for t in LDB_TOOLS.split():
            bld.SAMBA_BINARY(t, 'tools/%s.c' % t, deps='ldb-cmdline ldb',
                             manpages='man/%s.1' % t)

        # ldbtest doesn't get installed
        bld.SAMBA_BINARY('ldbtest', 'tools/ldbtest.c', deps='ldb-cmdline ldb',
                         install=False)

        if bld.CONFIG_SET('HAVE_LMDB'):
            lmdb_deps = ' lmdb'
        else:
            lmdb_deps = ''
        # ldbdump doesn't get installed
        bld.SAMBA_BINARY('ldbdump',
                         'tools/ldbdump.c',
                         deps='ldb-cmdline ldb' + lmdb_deps,
                         install=False)

        bld.SAMBA_LIBRARY('ldb-cmdline',
                          source='tools/ldbutil.c tools/cmdline.c',
                          deps='ldb dl popt',
                          private_library=True)

        bld.SAMBA_BINARY('ldb_tdb_mod_op_test',
                         source='tests/ldb_mod_op_test.c',
                         cflags='-DTEST_BE=\"tdb\"',
                         deps='cmocka ldb',
                         install=False)

        bld.SAMBA_BINARY('ldb_tdb_guid_mod_op_test',
                         source='tests/ldb_mod_op_test.c',
                         cflags='-DTEST_BE=\"tdb\" -DGUID_IDX=1',
                         deps='cmocka ldb',
                         install=False)

        bld.SAMBA_BINARY('ldb_tdb_kv_ops_test',
                         source='tests/ldb_kv_ops_test.c',
                         cflags='-DTEST_BE=\"tdb\"',
                         deps='cmocka ldb',
                         install=False)

        bld.SAMBA_BINARY('ldb_tdb_test',
                         source='tests/ldb_tdb_test.c',
                         deps='cmocka ldb',
                         install=False)

        bld.SAMBA_BINARY('ldb_msg_test',
                         source='tests/ldb_msg.c',
                         deps='cmocka ldb',
                         install=False)

        bld.SAMBA_BINARY('test_ldb_qsort',
                         source='tests/test_ldb_qsort.c',
                         deps='cmocka ldb',
                         install=False)

        if bld.CONFIG_SET('HAVE_LMDB'):
            bld.SAMBA_BINARY('ldb_mdb_mod_op_test',
                             source='tests/ldb_mod_op_test.c',
                             cflags='-DTEST_BE=\"mdb\" -DGUID_IDX=1 '
                                  + '-DTEST_LMDB=1',
                             deps='cmocka ldb lmdb',
                             install=False)

            bld.SAMBA_BINARY('ldb_lmdb_test',
                             source='tests/ldb_lmdb_test.c',
                             deps='cmocka ldb',
                             install=False)

            bld.SAMBA_BINARY('ldb_lmdb_size_test',
                             source='tests/ldb_lmdb_size_test.c',
                             deps='cmocka ldb',
                             install=False)

            bld.SAMBA_BINARY('ldb_mdb_kv_ops_test',
                             source='tests/ldb_kv_ops_test.c',
                             cflags='-DTEST_BE=\"mdb\"',
                             deps='cmocka ldb',
                             install=False)

def test(ctx):
    '''run ldb testsuite'''
    import Utils, samba_utils, shutil
    env = samba_utils.LOAD_ENVIRONMENT()
    ctx.env = env

    if not env.HAVE_LMDB:
        raise Utils.WafError('make test called, but ldb was built '
                             '--without-ldb-lmdb')

    test_prefix = "%s/st" % (Utils.g_module.blddir)
    shutil.rmtree(test_prefix, ignore_errors=True)
    os.makedirs(test_prefix)
    os.environ['TEST_DATA_PREFIX'] = test_prefix
    os.environ['LDB_MODULES_PATH'] = Utils.g_module.blddir + "/modules/ldb"
    samba_utils.ADD_LD_LIBRARY_PATH('bin/shared')
    samba_utils.ADD_LD_LIBRARY_PATH('bin/shared/private')

    cmd = 'tests/test-tdb.sh %s' % Utils.g_module.blddir
    ret = samba_utils.RUN_COMMAND(cmd)
    print("testsuite returned %d" % ret)

    tmp_dir = os.path.join(test_prefix, 'tmp')
    if not os.path.exists(tmp_dir):
        os.mkdir(tmp_dir)
    pyret = samba_utils.RUN_PYTHON_TESTS(
        ['tests/python/api.py', 'tests/python/index.py'],
        extra_env={'SELFTEST_PREFIX': test_prefix})
    print("Python testsuite returned %d" % pyret)

    cmocka_ret = 0
    test_exes = ['test_ldb_qsort',
                 'ldb_msg_test',
                 'ldb_tdb_mod_op_test',
                 'ldb_tdb_guid_mod_op_test',
                 'ldb_msg_test',
                 'ldb_tdb_kv_ops_test',
                 'ldb_tdb_test',
                 'ldb_mdb_mod_op_test',
                 'ldb_lmdb_test',
                 # we don't want to run ldb_lmdb_size_test (which proves we can
                 # fit > 4G of data into the DB), it would fill up the disk on
                 # many of our test instances
                 'ldb_mdb_kv_ops_test']

    for test_exe in test_exes:
            cmd = os.path.join(Utils.g_module.blddir, test_exe)
            cmocka_ret = cmocka_ret or samba_utils.RUN_COMMAND(cmd)

    sys.exit(ret or pyret or cmocka_ret)

def dist():
    '''makes a tarball for distribution'''
    samba_dist.dist()

def reconfigure(ctx):
    '''reconfigure if config scripts have changed'''
    import samba_utils
    samba_utils.reconfigure(ctx)<|MERGE_RESOLUTION|>--- conflicted
+++ resolved
@@ -1,11 +1,7 @@
 #!/usr/bin/env python
 
 APPNAME = 'ldb'
-<<<<<<< HEAD
-VERSION = '1.3.6'
-=======
 VERSION = '1.4.2'
->>>>>>> 76c3e172
 
 blddir = 'bin'
 
