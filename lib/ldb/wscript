--- conflicted
+++ resolved
@@ -1,11 +1,7 @@
 #!/usr/bin/env python
 
 APPNAME = 'ldb'
-<<<<<<< HEAD
-VERSION = '1.2.3'
-=======
 VERSION = '1.3.2'
->>>>>>> 7c25ac38
 
 blddir = 'bin'
 
