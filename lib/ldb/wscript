--- conflicted
+++ resolved
@@ -62,28 +62,6 @@
     conf.env.standalone_ldb = conf.IN_LAUNCH_DIR()
 
     if not conf.env.standalone_ldb:
-<<<<<<< HEAD
-        #
-        # ldb >= 1.2.0 (as well as 1.1.30 and 1.1.31) are
-        # incompatible with Samba < 4.7
-        #
-        # See https://bugzilla.samba.org/show_bug.cgi?id=12859
-        #
-        maxversion = "1.1.99"
-        version_blacklist = ["1.1.30", "1.1.31"]
-
-        if conf.CHECK_BUNDLED_SYSTEM_PKG('pyldb-util',
-                                     minversion=VERSION,
-                                     maxversion=maxversion,
-                                     version_blacklist=version_blacklist,
-                                     onlyif='talloc tdb tevent',
-                                     implied_deps='replace talloc tdb tevent ldb'):
-            conf.define('USING_SYSTEM_PYLDB_UTIL', 1)
-            if conf.CHECK_BUNDLED_SYSTEM_PKG('ldb',
-                                         minversion=VERSION,
-                                         maxversion=maxversion,
-                                         version_blacklist=version_blacklist,
-=======
         if conf.env.disable_python:
             if conf.CHECK_BUNDLED_SYSTEM_PKG('ldb', minversion=VERSION,
                                          onlyif='talloc tdb tevent',
@@ -109,7 +87,6 @@
                 conf.define('USING_SYSTEM_PYLDB_UTIL', 1)
 
             if conf.CHECK_BUNDLED_SYSTEM_PKG('ldb', minversion=VERSION,
->>>>>>> aaa7d4da
                                          onlyif='talloc tdb tevent pyldb-util',
                                          implied_deps='replace talloc tdb tevent'):
                 conf.define('USING_SYSTEM_LDB', 1)
