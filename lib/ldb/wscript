--- conflicted
+++ resolved
@@ -1,11 +1,7 @@
 #!/usr/bin/env python
 
 APPNAME = 'ldb'
-<<<<<<< HEAD
-VERSION = '1.1.20'
-=======
 VERSION = '1.1.21'
->>>>>>> b85f6018
 
 blddir = 'bin'
 
