--- conflicted
+++ resolved
@@ -1,11 +1,7 @@
 #!/usr/bin/env python
 
 APPNAME = 'ldb'
-<<<<<<< HEAD
-VERSION = '2.0.8'
-=======
 VERSION = '2.1.3'
->>>>>>> df7c3d5b
 
 import sys, os
 
