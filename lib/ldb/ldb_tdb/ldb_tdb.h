#include "replace.h"
#include "system/filesys.h"
#include "system/time.h"
#include "tdb.h"
#include "ldb_module.h"

/* this private structure is used by the ltdb backend in the
   ldb_context */
struct ltdb_private {
	TDB_CONTEXT *tdb;
	unsigned int connect_flags;
	
	unsigned long long sequence_number;

	/* the low level tdb seqnum - used to avoid loading BASEINFO when
	   possible */
	int tdb_seqnum;

	struct ltdb_cache {
		struct ldb_message *indexlist;
		bool one_level_indexes;
		bool attribute_indexes;
		const char *GUID_index_attribute;
		const char *GUID_index_dn_component;
	} *cache;

	int in_transaction;

	bool check_base;
	bool disallow_dn_filter;
	struct ltdb_idxptr *idxptr;
	bool prepared_commit;
	int read_lock_count;

	bool warn_unindexed;
	bool warn_reindex;

	bool read_only;

	const struct ldb_schema_syntax *GUID_index_syntax;
};

struct ltdb_context {
	struct ldb_module *module;
	struct ldb_request *req;

	bool request_terminated;
	struct ltdb_req_spy *spy;

	/* search stuff */
	const struct ldb_parse_tree *tree;
	struct ldb_dn *base;
	enum ldb_scope scope;
	const char * const *attrs;
	struct tevent_timer *timeout_event;

	/* error handling */
	int error;
};

/* special record types */
#define LTDB_INDEX      "@INDEX"
#define LTDB_INDEXLIST  "@INDEXLIST"
#define LTDB_IDX        "@IDX"
#define LTDB_IDXVERSION "@IDXVERSION"
#define LTDB_IDXATTR    "@IDXATTR"
#define LTDB_IDXONE     "@IDXONE"
#define LTDB_IDXDN     "@IDXDN"
#define LTDB_IDXGUID    "@IDXGUID"
#define LTDB_IDX_DN_GUID "@IDX_DN_GUID"
#define LTDB_BASEINFO   "@BASEINFO"
#define LTDB_OPTIONS    "@OPTIONS"
#define LTDB_ATTRIBUTES "@ATTRIBUTES"

/* special attribute types */
#define LTDB_SEQUENCE_NUMBER "sequenceNumber"
#define LTDB_CHECK_BASE "checkBaseOnSearch"
#define LTDB_DISALLOW_DN_FILTER "disallowDNFilter"
#define LTDB_MOD_TIMESTAMP "whenChanged"
#define LTDB_OBJECTCLASS "objectClass"

/* DB keys */
#define LTDB_GUID_KEY_PREFIX "GUID="
#define LTDB_GUID_SIZE 16
#define LTDB_GUID_KEY_SIZE (LTDB_GUID_SIZE + sizeof(LTDB_GUID_KEY_PREFIX) - 1)

/* The following definitions come from lib/ldb/ldb_tdb/ldb_cache.c  */

int ltdb_cache_reload(struct ldb_module *module);
int ltdb_cache_load(struct ldb_module *module);
int ltdb_increase_sequence_number(struct ldb_module *module);
int ltdb_check_at_attributes_values(const struct ldb_val *value);

/* The following definitions come from lib/ldb/ldb_tdb/ldb_index.c  */

struct ldb_parse_tree;

int ltdb_search_indexed(struct ltdb_context *ctx, uint32_t *);
int ltdb_index_add_new(struct ldb_module *module,
		       struct ltdb_private *ltdb,
		       const struct ldb_message *msg);
int ltdb_index_delete(struct ldb_module *module, const struct ldb_message *msg);
int ltdb_index_del_element(struct ldb_module *module,
			   struct ltdb_private *ltdb,
<<<<<<< HEAD
			   struct ldb_dn *dn,
			   struct ldb_message_element *el);
int ltdb_index_add_element(struct ldb_module *module,
			   struct ltdb_private *ltdb,
			   struct ldb_dn *dn,
			   struct ldb_message_element *el);
int ltdb_index_del_value(struct ldb_module *module,
			 struct ltdb_private *ltdb,
			 struct ldb_dn *dn,
=======
			   const struct ldb_message *msg,
			   struct ldb_message_element *el);
int ltdb_index_add_element(struct ldb_module *module,
			   struct ltdb_private *ltdb,
			   const struct ldb_message *msg,
			   struct ldb_message_element *el);
int ltdb_index_del_value(struct ldb_module *module,
			 struct ltdb_private *ltdb,
			 const struct ldb_message *msg,
>>>>>>> 7c25ac38
			 struct ldb_message_element *el, unsigned int v_idx);
int ltdb_reindex(struct ldb_module *module);
int ltdb_index_transaction_start(struct ldb_module *module);
int ltdb_index_transaction_commit(struct ldb_module *module);
int ltdb_index_transaction_cancel(struct ldb_module *module);
int ltdb_key_dn_from_idx(struct ldb_module *module,
			 struct ltdb_private *ltdb,
			 TALLOC_CTX *mem_ctx,
			 struct ldb_dn *dn,
			 TDB_DATA *tdb_key);

/* The following definitions come from lib/ldb/ldb_tdb/ldb_search.c  */

int ltdb_has_wildcard(struct ldb_module *module, const char *attr_name, 
		      const struct ldb_val *val);
void ltdb_search_dn1_free(struct ldb_module *module, struct ldb_message *msg);
int ltdb_search_dn1(struct ldb_module *module, struct ldb_dn *dn, struct ldb_message *msg,
		    unsigned int unpack_flags);
int ltdb_search_base(struct ldb_module *module,
		     TALLOC_CTX *mem_ctx,
		     struct ldb_dn *dn,
		     struct ldb_dn **ret_dn);
int ltdb_search_key(struct ldb_module *module, struct ltdb_private *ltdb,
		    struct TDB_DATA tdb_key,
		    struct ldb_message *msg,
		    unsigned int unpack_flags);
int ltdb_filter_attrs(TALLOC_CTX *mem_ctx,
		      const struct ldb_message *msg, const char * const *attrs,
		      struct ldb_message **filtered_msg);
int ltdb_search(struct ltdb_context *ctx);

/* The following definitions come from lib/ldb/ldb_tdb/ldb_tdb.c  */
int ltdb_lock_read(struct ldb_module *module);
int ltdb_unlock_read(struct ldb_module *module);
/* 
 * Determine if this key could hold a record.  We allow the new GUID
 * index, the old DN index and a possible future ID=
 */
bool ltdb_key_is_record(TDB_DATA key);
<<<<<<< HEAD
TDB_DATA ltdb_key(struct ldb_module *module, struct ldb_dn *dn);
=======
TDB_DATA ltdb_key_dn(struct ldb_module *module, TALLOC_CTX *mem_ctx,
		     struct ldb_dn *dn);
TDB_DATA ltdb_key_msg(struct ldb_module *module, TALLOC_CTX *mem_ctx,
		      const struct ldb_message *msg);
int ltdb_guid_to_key(struct ldb_module *module,
		     struct ltdb_private *ltdb,
		     const struct ldb_val *GUID_val,
		     TDB_DATA *key);
int ltdb_idx_to_key(struct ldb_module *module,
		    struct ltdb_private *ltdb,
		    TALLOC_CTX *mem_ctx,
		    const struct ldb_val *idx_val,
		    TDB_DATA *key);
>>>>>>> 7c25ac38
int ltdb_store(struct ldb_module *module, const struct ldb_message *msg, int flgs);
int ltdb_modify_internal(struct ldb_module *module, const struct ldb_message *msg, struct ldb_request *req);
int ltdb_delete_noindex(struct ldb_module *module,
			const struct ldb_message *msg);
int ltdb_err_map(enum TDB_ERROR tdb_code);

struct tdb_context *ltdb_wrap_open(TALLOC_CTX *mem_ctx,
				   const char *path, int hash_size, int tdb_flags,
				   int open_flags, mode_t mode,
				   struct ldb_context *ldb);<|MERGE_RESOLUTION|>--- conflicted
+++ resolved
@@ -102,17 +102,6 @@
 int ltdb_index_delete(struct ldb_module *module, const struct ldb_message *msg);
 int ltdb_index_del_element(struct ldb_module *module,
 			   struct ltdb_private *ltdb,
-<<<<<<< HEAD
-			   struct ldb_dn *dn,
-			   struct ldb_message_element *el);
-int ltdb_index_add_element(struct ldb_module *module,
-			   struct ltdb_private *ltdb,
-			   struct ldb_dn *dn,
-			   struct ldb_message_element *el);
-int ltdb_index_del_value(struct ldb_module *module,
-			 struct ltdb_private *ltdb,
-			 struct ldb_dn *dn,
-=======
 			   const struct ldb_message *msg,
 			   struct ldb_message_element *el);
 int ltdb_index_add_element(struct ldb_module *module,
@@ -122,7 +111,6 @@
 int ltdb_index_del_value(struct ldb_module *module,
 			 struct ltdb_private *ltdb,
 			 const struct ldb_message *msg,
->>>>>>> 7c25ac38
 			 struct ldb_message_element *el, unsigned int v_idx);
 int ltdb_reindex(struct ldb_module *module);
 int ltdb_index_transaction_start(struct ldb_module *module);
@@ -162,9 +150,6 @@
  * index, the old DN index and a possible future ID=
  */
 bool ltdb_key_is_record(TDB_DATA key);
-<<<<<<< HEAD
-TDB_DATA ltdb_key(struct ldb_module *module, struct ldb_dn *dn);
-=======
 TDB_DATA ltdb_key_dn(struct ldb_module *module, TALLOC_CTX *mem_ctx,
 		     struct ldb_dn *dn);
 TDB_DATA ltdb_key_msg(struct ldb_module *module, TALLOC_CTX *mem_ctx,
@@ -178,7 +163,6 @@
 		    TALLOC_CTX *mem_ctx,
 		    const struct ldb_val *idx_val,
 		    TDB_DATA *key);
->>>>>>> 7c25ac38
 int ltdb_store(struct ldb_module *module, const struct ldb_message *msg, int flgs);
 int ltdb_modify_internal(struct ldb_module *module, const struct ldb_message *msg, struct ldb_request *req);
 int ltdb_delete_noindex(struct ldb_module *module,
