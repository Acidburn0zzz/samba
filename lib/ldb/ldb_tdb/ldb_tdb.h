--- conflicted
+++ resolved
@@ -72,8 +72,6 @@
 	const struct ldb_schema_syntax *GUID_index_syntax;
 
 	/*
-<<<<<<< HEAD
-=======
 	 * Maximum index key length.  If non zero keys longer than this length
 	 * will be truncated for non unique indexes. Keys for unique indexes
 	 * greater than this length will be rejected.
@@ -81,20 +79,16 @@
 	unsigned max_key_length;
 
 	/*
->>>>>>> 76c3e172
 	 * To allow testing that ensures the DB does not fall back
 	 * to a full scan
 	 */
 	bool disable_full_db_scan;
-<<<<<<< HEAD
-=======
 
 	/*
 	 * The PID that opened this database so we don't work in a
 	 * fork()ed child.
 	 */
 	pid_t pid;
->>>>>>> 76c3e172
 };
 
 struct ltdb_context {
