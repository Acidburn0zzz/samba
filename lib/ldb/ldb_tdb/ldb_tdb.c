/*
   ldb database library

   Copyright (C) Andrew Tridgell 2004
   Copyright (C) Stefan Metzmacher 2004
   Copyright (C) Simo Sorce 2006-2008
   Copyright (C) Matthias Dieter Wallnöfer 2009-2010

     ** NOTE! The following LGPL license applies to the ldb
     ** library. This does NOT imply that all of Samba is released
     ** under the LGPL

   This library is free software; you can redistribute it and/or
   modify it under the terms of the GNU Lesser General Public
   License as published by the Free Software Foundation; either
   version 3 of the License, or (at your option) any later version.

   This library is distributed in the hope that it will be useful,
   but WITHOUT ANY WARRANTY; without even the implied warranty of
   MERCHANTABILITY or FITNESS FOR A PARTICULAR PURPOSE.  See the GNU
   Lesser General Public License for more details.

   You should have received a copy of the GNU Lesser General Public
   License along with this library; if not, see <http://www.gnu.org/licenses/>.
*/

/*
 *  Name: ldb_tdb
 *
 *  Component: ldb tdb backend
 *
 *  Description: core functions for tdb backend
 *
 *  Author: Andrew Tridgell
 *  Author: Stefan Metzmacher
 *
 *  Modifications:
 *
 *  - description: make the module use asynchronous calls
 *    date: Feb 2006
 *    Author: Simo Sorce
 *
 *  - description: make it possible to use event contexts
 *    date: Jan 2008
 *    Author: Simo Sorce
 *
 *  - description: fix up memory leaks and small bugs
 *    date: Oct 2009
 *    Author: Matthias Dieter Wallnöfer
 */

#include "ldb_tdb.h"
#include "ldb_private.h"
#include <tdb.h>

/*
  prevent memory errors on callbacks
*/
struct ltdb_req_spy {
	struct ltdb_context *ctx;
};

/*
  map a tdb error code to a ldb error code
*/
int ltdb_err_map(enum TDB_ERROR tdb_code)
{
	switch (tdb_code) {
	case TDB_SUCCESS:
		return LDB_SUCCESS;
	case TDB_ERR_CORRUPT:
	case TDB_ERR_OOM:
	case TDB_ERR_EINVAL:
		return LDB_ERR_OPERATIONS_ERROR;
	case TDB_ERR_IO:
		return LDB_ERR_PROTOCOL_ERROR;
	case TDB_ERR_LOCK:
	case TDB_ERR_NOLOCK:
		return LDB_ERR_BUSY;
	case TDB_ERR_LOCK_TIMEOUT:
		return LDB_ERR_TIME_LIMIT_EXCEEDED;
	case TDB_ERR_EXISTS:
		return LDB_ERR_ENTRY_ALREADY_EXISTS;
	case TDB_ERR_NOEXIST:
		return LDB_ERR_NO_SUCH_OBJECT;
	case TDB_ERR_RDONLY:
		return LDB_ERR_INSUFFICIENT_ACCESS_RIGHTS;
	default:
		break;
	}
	return LDB_ERR_OTHER;
}

/*
  lock the database for read - use by ltdb_search and ltdb_sequence_number
*/
int ltdb_lock_read(struct ldb_module *module)
{
	void *data = ldb_module_get_private(module);
	struct ltdb_private *ltdb = talloc_get_type(data, struct ltdb_private);
	int tdb_ret = 0;
	int ret;

	if (ltdb->in_transaction == 0 &&
	    ltdb->read_lock_count == 0) {
		tdb_ret = tdb_lockall_read(ltdb->tdb);
	}
	if (tdb_ret == 0) {
		ltdb->read_lock_count++;
		return LDB_SUCCESS;
	}
	ret = ltdb_err_map(tdb_error(ltdb->tdb));
	if (ret == LDB_SUCCESS) {
		ret = LDB_ERR_OPERATIONS_ERROR;
	}
	ldb_debug_set(ldb_module_get_ctx(module),
		      LDB_DEBUG_FATAL,
		      "Failure during ltdb_lock_read(): %s -> %s",
		      tdb_errorstr(ltdb->tdb),
		      ldb_strerror(ret));
	return ret;
}

/*
  unlock the database after a ltdb_lock_read()
*/
int ltdb_unlock_read(struct ldb_module *module)
{
	void *data = ldb_module_get_private(module);
	struct ltdb_private *ltdb = talloc_get_type(data, struct ltdb_private);
	if (ltdb->in_transaction == 0 && ltdb->read_lock_count == 1) {
		tdb_unlockall_read(ltdb->tdb);
		ltdb->read_lock_count--;
		return 0;
	}
	ltdb->read_lock_count--;
	return 0;
}


/* 
 * Determine if this key could hold a record.  We allow the new GUID
 * index, the old DN index and a possible future ID=
 */
bool ltdb_key_is_record(TDB_DATA key)
{
	if (key.dsize < 4) {
		return false;
	}

	if (memcmp(key.dptr, "DN=", 3) == 0) {
		return true;
	}
	
	if (memcmp(key.dptr, "ID=", 3) == 0) {
		return true;
	}

<<<<<<< HEAD
	if (key.dsize < 6) {
		return false;
	}

	if (memcmp(key.dptr, "GUID=", 5) == 0) {
=======
	if (key.dsize < sizeof(LTDB_GUID_KEY_PREFIX)) {
		return false;
	}

	if (memcmp(key.dptr, LTDB_GUID_KEY_PREFIX,
		   sizeof(LTDB_GUID_KEY_PREFIX) - 1) == 0) {
>>>>>>> 7c25ac38
		return true;
	}
	
	return false;
}

/*
  form a TDB_DATA for a record key
  caller frees

  note that the key for a record can depend on whether the
  dn refers to a case sensitive index record or not
*/
TDB_DATA ltdb_key_dn(struct ldb_module *module, TALLOC_CTX *mem_ctx,
		     struct ldb_dn *dn)
{
	TDB_DATA key;
	char *key_str = NULL;
	const char *dn_folded = NULL;

	/*
	  most DNs are case insensitive. The exception is index DNs for
	  case sensitive attributes

	  there are 3 cases dealt with in this code:

	  1) if the dn doesn't start with @ then uppercase the attribute
             names and the attributes values of case insensitive attributes
	  2) if the dn starts with @ then leave it alone -
	     the indexing code handles the rest
	*/

	dn_folded = ldb_dn_get_casefold(dn);
	if (!dn_folded) {
		goto failed;
	}

	key_str = talloc_strdup(mem_ctx, "DN=");
	if (!key_str) {
		goto failed;
	}

	key_str = talloc_strdup_append_buffer(key_str, dn_folded);
	if (!key_str) {
		goto failed;
	}

	key.dptr = (uint8_t *)key_str;
	key.dsize = strlen(key_str) + 1;

	return key;

failed:
	errno = ENOMEM;
	key.dptr = NULL;
	key.dsize = 0;
	return key;
}

/* The caller is to provide a correctly sized key */
int ltdb_guid_to_key(struct ldb_module *module,
		     struct ltdb_private *ltdb,
		     const struct ldb_val *GUID_val,
		     TDB_DATA *key)
{
	const char *GUID_prefix = LTDB_GUID_KEY_PREFIX;
	const int GUID_prefix_len = sizeof(LTDB_GUID_KEY_PREFIX) - 1;

	if (key->dsize != (GUID_val->length+GUID_prefix_len)) {
		return LDB_ERR_OPERATIONS_ERROR;
	}

	memcpy(key->dptr, GUID_prefix, GUID_prefix_len);
	memcpy(&key->dptr[GUID_prefix_len],
	       GUID_val->data, GUID_val->length);
	return LDB_SUCCESS;
}

/*
 * The caller is to provide a correctly sized key, used only in
 * the GUID index mode
 */
int ltdb_idx_to_key(struct ldb_module *module,
		    struct ltdb_private *ltdb,
		    TALLOC_CTX *mem_ctx,
		    const struct ldb_val *idx_val,
		    TDB_DATA *key)
{
	struct ldb_context *ldb = ldb_module_get_ctx(module);
	struct ldb_dn *dn;

	if (ltdb->cache->GUID_index_attribute != NULL) {
		return ltdb_guid_to_key(module, ltdb,
					idx_val, key);
	}

	dn = ldb_dn_from_ldb_val(mem_ctx, ldb, idx_val);
	if (dn == NULL) {
		/*
		 * LDB_ERR_INVALID_DN_SYNTAX would just be confusing
		 * to the caller, as this in an invalid index value
		 */
		return LDB_ERR_OPERATIONS_ERROR;
	}
	/* form the key */
	*key = ltdb_key_dn(module, mem_ctx, dn);
	TALLOC_FREE(dn);
	if (!key->dptr) {
		return ldb_module_oom(module);
	}
	return LDB_SUCCESS;
}

/*
  form a TDB_DATA for a record key
  caller frees mem_ctx, which may or may not have the key
  as a child.

  note that the key for a record can depend on whether a
  GUID index is in use, or the DN is used as the key
*/
TDB_DATA ltdb_key_msg(struct ldb_module *module, TALLOC_CTX *mem_ctx,
		      const struct ldb_message *msg)
{
	void *data = ldb_module_get_private(module);
	struct ltdb_private *ltdb = talloc_get_type(data, struct ltdb_private);
	TDB_DATA key;
	const struct ldb_val *guid_val;
	int ret;

	if (ltdb->cache->GUID_index_attribute == NULL) {
		return ltdb_key_dn(module, mem_ctx, msg->dn);
	}

	if (ldb_dn_is_special(msg->dn)) {
		return ltdb_key_dn(module, mem_ctx, msg->dn);
	}

	guid_val = ldb_msg_find_ldb_val(msg,
				       ltdb->cache->GUID_index_attribute);
	if (guid_val == NULL) {
		ldb_asprintf_errstring(ldb_module_get_ctx(module),
				       "Did not find GUID attribute %s "
				       "in %s, required for TDB record "
				       "key in " LTDB_IDXGUID " mode.",
				       ltdb->cache->GUID_index_attribute,
				       ldb_dn_get_linearized(msg->dn));
		errno = EINVAL;
		key.dptr = NULL;
		key.dsize = 0;
		return key;
	}

	/* In this case, allocate with talloc */
	key.dptr = talloc_size(mem_ctx, LTDB_GUID_KEY_SIZE);
	if (key.dptr == NULL) {
		errno = ENOMEM;
		key.dptr = NULL;
		key.dsize = 0;
		return key;
	}
	key.dsize = talloc_get_size(key.dptr);

	ret = ltdb_guid_to_key(module, ltdb, guid_val, &key);

	if (ret != LDB_SUCCESS) {
		errno = EINVAL;
		key.dptr = NULL;
		key.dsize = 0;
		return key;
	}
	return key;
}

/*
  check special dn's have valid attributes
  currently only @ATTRIBUTES is checked
*/
static int ltdb_check_special_dn(struct ldb_module *module,
				 const struct ldb_message *msg)
{
	struct ldb_context *ldb = ldb_module_get_ctx(module);
	unsigned int i, j;

	if (! ldb_dn_is_special(msg->dn) ||
	    ! ldb_dn_check_special(msg->dn, LTDB_ATTRIBUTES)) {
		return LDB_SUCCESS;
	}

	/* we have @ATTRIBUTES, let's check attributes are fine */
	/* should we check that we deny multivalued attributes ? */
	for (i = 0; i < msg->num_elements; i++) {
		if (ldb_attr_cmp(msg->elements[i].name, "distinguishedName") == 0) continue;

		for (j = 0; j < msg->elements[i].num_values; j++) {
			if (ltdb_check_at_attributes_values(&msg->elements[i].values[j]) != 0) {
				ldb_set_errstring(ldb, "Invalid attribute value in an @ATTRIBUTES entry");
				return LDB_ERR_INVALID_ATTRIBUTE_SYNTAX;
			}
		}
	}

	return LDB_SUCCESS;
}


/*
  we've made a modification to a dn - possibly reindex and
  update sequence number
*/
static int ltdb_modified(struct ldb_module *module, struct ldb_dn *dn)
{
	int ret = LDB_SUCCESS;
	struct ltdb_private *ltdb = talloc_get_type(ldb_module_get_private(module), struct ltdb_private);

	/* only allow modifies inside a transaction, otherwise the
	 * ldb is unsafe */
	if (ltdb->in_transaction == 0) {
		ldb_set_errstring(ldb_module_get_ctx(module), "ltdb modify without transaction");
		return LDB_ERR_OPERATIONS_ERROR;
	}

	if (ldb_dn_is_special(dn) &&
	    (ldb_dn_check_special(dn, LTDB_INDEXLIST) ||
	     ldb_dn_check_special(dn, LTDB_ATTRIBUTES)) )
	{
		if (ltdb->warn_reindex) {
			ldb_debug(ldb_module_get_ctx(module),
				LDB_DEBUG_ERROR, "Reindexing %s due to modification on %s",
				tdb_name(ltdb->tdb), ldb_dn_get_linearized(dn));
		}
		ret = ltdb_reindex(module);
	}

	/* If the modify was to a normal record, or any special except @BASEINFO, update the seq number */
	if (ret == LDB_SUCCESS &&
	    !(ldb_dn_is_special(dn) &&
	      ldb_dn_check_special(dn, LTDB_BASEINFO)) ) {
		ret = ltdb_increase_sequence_number(module);
	}

	/* If the modify was to @OPTIONS, reload the cache */
	if (ret == LDB_SUCCESS &&
	    ldb_dn_is_special(dn) &&
	    (ldb_dn_check_special(dn, LTDB_OPTIONS)) ) {
		ret = ltdb_cache_reload(module);
	}

	return ret;
}

/*
  store a record into the db
*/
int ltdb_store(struct ldb_module *module, const struct ldb_message *msg, int flgs)
{
	void *data = ldb_module_get_private(module);
	struct ltdb_private *ltdb = talloc_get_type(data, struct ltdb_private);
	TDB_DATA tdb_key, tdb_data;
	struct ldb_val ldb_data;
	int ret = LDB_SUCCESS;
	TALLOC_CTX *tdb_key_ctx = talloc_new(module);

	if (tdb_key_ctx == NULL) {
		return ldb_module_oom(module);
	}

	if (ltdb->read_only) {
		return LDB_ERR_UNWILLING_TO_PERFORM;
	}

	tdb_key = ltdb_key_msg(module, tdb_key_ctx, msg);
	if (tdb_key.dptr == NULL) {
		TALLOC_FREE(tdb_key_ctx);
		return LDB_ERR_OTHER;
	}

	ret = ldb_pack_data(ldb_module_get_ctx(module),
			    msg, &ldb_data);
	if (ret == -1) {
		TALLOC_FREE(tdb_key_ctx);
		return LDB_ERR_OTHER;
	}

	tdb_data.dptr = ldb_data.data;
	tdb_data.dsize = ldb_data.length;

	ret = tdb_store(ltdb->tdb, tdb_key, tdb_data, flgs);
	if (ret != 0) {
		bool is_special = ldb_dn_is_special(msg->dn);
		ret = ltdb_err_map(tdb_error(ltdb->tdb));

		/*
		 * LDB_ERR_ENTRY_ALREADY_EXISTS means the DN, not
		 * the GUID, so re-map
		 */
		if (ret == LDB_ERR_ENTRY_ALREADY_EXISTS
		    && !is_special
		    && ltdb->cache->GUID_index_attribute != NULL) {
			ret = LDB_ERR_CONSTRAINT_VIOLATION;
		}
		goto done;
	}

done:
	TALLOC_FREE(tdb_key_ctx);
	talloc_free(ldb_data.data);

	return ret;
}


/*
  check if a attribute is a single valued, for a given element
 */
static bool ldb_tdb_single_valued(const struct ldb_schema_attribute *a,
				  struct ldb_message_element *el)
{
	if (!a) return false;
	if (el != NULL) {
		if (el->flags & LDB_FLAG_INTERNAL_FORCE_SINGLE_VALUE_CHECK) {
			/* override from a ldb module, for example
			   used for the description field, which is
			   marked multi-valued in the schema but which
			   should not actually accept multiple
			   values */
			return true;
		}
		if (el->flags & LDB_FLAG_INTERNAL_DISABLE_SINGLE_VALUE_CHECK) {
			/* override from a ldb module, for example used for
			   deleted linked attribute entries */
			return false;
		}
	}
	if (a->flags & LDB_ATTR_FLAG_SINGLE_VALUE) {
		return true;
	}
	return false;
}

static int ltdb_add_internal(struct ldb_module *module,
			     struct ltdb_private *ltdb,
			     const struct ldb_message *msg,
			     bool check_single_value)
{
	struct ldb_context *ldb = ldb_module_get_ctx(module);
	int ret = LDB_SUCCESS;
	unsigned int i;

	for (i=0;i<msg->num_elements;i++) {
		struct ldb_message_element *el = &msg->elements[i];
		const struct ldb_schema_attribute *a = ldb_schema_attribute_by_name(ldb, el->name);

		if (el->num_values == 0) {
			ldb_asprintf_errstring(ldb, "attribute '%s' on '%s' specified, but with 0 values (illegal)",
					       el->name, ldb_dn_get_linearized(msg->dn));
			return LDB_ERR_CONSTRAINT_VIOLATION;
		}
		if (check_single_value &&
				el->num_values > 1 &&
				ldb_tdb_single_valued(a, el)) {
			ldb_asprintf_errstring(ldb, "SINGLE-VALUE attribute %s on %s specified more than once",
					       el->name, ldb_dn_get_linearized(msg->dn));
			return LDB_ERR_CONSTRAINT_VIOLATION;
		}

		/* Do not check "@ATTRIBUTES" for duplicated values */
		if (ldb_dn_is_special(msg->dn) &&
		    ldb_dn_check_special(msg->dn, LTDB_ATTRIBUTES)) {
			continue;
		}

		if (check_single_value &&
		    !(el->flags &
		      LDB_FLAG_INTERNAL_DISABLE_SINGLE_VALUE_CHECK)) {
			struct ldb_val *duplicate = NULL;

			ret = ldb_msg_find_duplicate_val(ldb, discard_const(msg),
							 el, &duplicate, 0);
			if (ret != LDB_SUCCESS) {
				return ret;
			}
			if (duplicate != NULL) {
				ldb_asprintf_errstring(
					ldb,
					"attribute '%s': value '%.*s' on '%s' "
					"provided more than once in ADD object",
					el->name,
					(int)duplicate->length,
					duplicate->data,
					ldb_dn_get_linearized(msg->dn));
				return LDB_ERR_ATTRIBUTE_OR_VALUE_EXISTS;
			}
		}
	}

	ret = ltdb_store(module, msg, TDB_INSERT);
	if (ret != LDB_SUCCESS) {
		/*
		 * Try really hard to get the right error code for
		 * a re-add situation, as this can matter!
		 */
		if (ret == LDB_ERR_CONSTRAINT_VIOLATION) {
			int ret2;
			struct ldb_dn *dn2 = NULL;
			TALLOC_CTX *mem_ctx = talloc_new(module);
			if (mem_ctx == NULL) {
				return ldb_module_operr(module);
			}
			ret2 = ltdb_search_base(module, module,
						msg->dn, &dn2);
			TALLOC_FREE(mem_ctx);
			if (ret2 == LDB_SUCCESS) {
				ret = LDB_ERR_ENTRY_ALREADY_EXISTS;
			}
		}
		if (ret == LDB_ERR_ENTRY_ALREADY_EXISTS) {
			ldb_asprintf_errstring(ldb,
					       "Entry %s already exists",
					       ldb_dn_get_linearized(msg->dn));
		}
		return ret;
	}

	ret = ltdb_index_add_new(module, ltdb, msg);
	if (ret != LDB_SUCCESS) {
		/*
		 * If we failed to index, delete the message again.
		 *
		 * This is particularly important for the GUID index
		 * case, which will only fail for a duplicate DN
		 * in the index add.
		 *
		 * Note that the caller may not cancel the transation
		 * and this means the above add might really show up!
		 */
		ltdb_delete_noindex(module, msg);
		return ret;
	}

	ret = ltdb_modified(module, msg->dn);

	return ret;
}

/*
  add a record to the database
*/
static int ltdb_add(struct ltdb_context *ctx)
{
	struct ldb_module *module = ctx->module;
	struct ldb_request *req = ctx->req;
	void *data = ldb_module_get_private(module);
	struct ltdb_private *ltdb = talloc_get_type(data, struct ltdb_private);
	int ret = LDB_SUCCESS;

	ret = ltdb_check_special_dn(module, req->op.add.message);
	if (ret != LDB_SUCCESS) {
		return ret;
	}

	ldb_request_set_state(req, LDB_ASYNC_PENDING);

	if (ltdb_cache_load(module) != 0) {
		return LDB_ERR_OPERATIONS_ERROR;
	}

	ret = ltdb_add_internal(module, ltdb,
				req->op.add.message, true);

	return ret;
}

/*
  delete a record from the database, not updating indexes (used for deleting
  index records)
*/
int ltdb_delete_noindex(struct ldb_module *module,
			const struct ldb_message *msg)
{
	void *data = ldb_module_get_private(module);
	struct ltdb_private *ltdb = talloc_get_type(data, struct ltdb_private);
	TDB_DATA tdb_key;
	int ret;
	TALLOC_CTX *tdb_key_ctx = talloc_new(module);

	if (tdb_key_ctx == NULL) {
		return ldb_module_oom(module);
	}

	if (ltdb->read_only) {
		return LDB_ERR_UNWILLING_TO_PERFORM;
	}

	tdb_key = ltdb_key_msg(module, tdb_key_ctx, msg);
	if (!tdb_key.dptr) {
		TALLOC_FREE(tdb_key_ctx);
		return LDB_ERR_OTHER;
	}

	ret = tdb_delete(ltdb->tdb, tdb_key);
	TALLOC_FREE(tdb_key_ctx);

	if (ret != 0) {
		ret = ltdb_err_map(tdb_error(ltdb->tdb));
	}

	return ret;
}

static int ltdb_delete_internal(struct ldb_module *module, struct ldb_dn *dn)
{
	struct ldb_message *msg;
	int ret = LDB_SUCCESS;

	msg = ldb_msg_new(module);
	if (msg == NULL) {
		return LDB_ERR_OPERATIONS_ERROR;
	}

	/* in case any attribute of the message was indexed, we need
	   to fetch the old record */
	ret = ltdb_search_dn1(module, dn, msg, LDB_UNPACK_DATA_FLAG_NO_DATA_ALLOC);
	if (ret != LDB_SUCCESS) {
		/* not finding the old record is an error */
		goto done;
	}

	ret = ltdb_delete_noindex(module, msg);
	if (ret != LDB_SUCCESS) {
		goto done;
	}

	/* remove any indexed attributes */
	ret = ltdb_index_delete(module, msg);
	if (ret != LDB_SUCCESS) {
		goto done;
	}

	ret = ltdb_modified(module, dn);
	if (ret != LDB_SUCCESS) {
		goto done;
	}

done:
	talloc_free(msg);
	return ret;
}

/*
  delete a record from the database
*/
static int ltdb_delete(struct ltdb_context *ctx)
{
	struct ldb_module *module = ctx->module;
	struct ldb_request *req = ctx->req;
	int ret = LDB_SUCCESS;

	ldb_request_set_state(req, LDB_ASYNC_PENDING);

	if (ltdb_cache_load(module) != 0) {
		return LDB_ERR_OPERATIONS_ERROR;
	}

	ret = ltdb_delete_internal(module, req->op.del.dn);

	return ret;
}

/*
  find an element by attribute name. At the moment this does a linear search,
  it should be re-coded to use a binary search once all places that modify
  records guarantee sorted order

  return the index of the first matching element if found, otherwise -1
*/
static int find_element(const struct ldb_message *msg, const char *name)
{
	unsigned int i;
	for (i=0;i<msg->num_elements;i++) {
		if (ldb_attr_cmp(msg->elements[i].name, name) == 0) {
			return i;
		}
	}
	return -1;
}


/*
  add an element to an existing record. Assumes a elements array that we
  can call re-alloc on, and assumed that we can re-use the data pointers from
  the passed in additional values. Use with care!

  returns 0 on success, -1 on failure (and sets errno)
*/
static int ltdb_msg_add_element(struct ldb_message *msg,
				struct ldb_message_element *el)
{
	struct ldb_message_element *e2;
	unsigned int i;

	if (el->num_values == 0) {
		/* nothing to do here - we don't add empty elements */
		return 0;
	}

	e2 = talloc_realloc(msg, msg->elements, struct ldb_message_element,
			      msg->num_elements+1);
	if (!e2) {
		errno = ENOMEM;
		return -1;
	}

	msg->elements = e2;

	e2 = &msg->elements[msg->num_elements];

	e2->name = el->name;
	e2->flags = el->flags;
	e2->values = talloc_array(msg->elements,
				  struct ldb_val, el->num_values);
	if (!e2->values) {
		errno = ENOMEM;
		return -1;
	}
	for (i=0;i<el->num_values;i++) {
		e2->values[i] = el->values[i];
	}
	e2->num_values = el->num_values;

	++msg->num_elements;

	return 0;
}

/*
  delete all elements having a specified attribute name
*/
static int msg_delete_attribute(struct ldb_module *module,
				struct ltdb_private *ltdb,
				struct ldb_message *msg, const char *name)
{
	unsigned int i;
	int ret;
	struct ldb_message_element *el;
	bool is_special = ldb_dn_is_special(msg->dn);

	if (!is_special
	    && ltdb->cache->GUID_index_attribute != NULL
	    && ldb_attr_cmp(name, ltdb->cache->GUID_index_attribute) == 0) {
		struct ldb_context *ldb = ldb_module_get_ctx(module);
		ldb_asprintf_errstring(ldb, "Must not modify GUID "
				       "attribute %s (used as DB index)",
				       ltdb->cache->GUID_index_attribute);
		return LDB_ERR_CONSTRAINT_VIOLATION;
	}

	el = ldb_msg_find_element(msg, name);
	if (el == NULL) {
		return LDB_ERR_NO_SUCH_ATTRIBUTE;
	}
	i = el - msg->elements;

<<<<<<< HEAD
	ret = ltdb_index_del_element(module, ltdb, msg->dn, el);
=======
	ret = ltdb_index_del_element(module, ltdb, msg, el);
>>>>>>> 7c25ac38
	if (ret != LDB_SUCCESS) {
		return ret;
	}

	talloc_free(el->values);
	if (msg->num_elements > (i+1)) {
		memmove(el, el+1, sizeof(*el) * (msg->num_elements - (i+1)));
	}
	msg->num_elements--;
	msg->elements = talloc_realloc(msg, msg->elements,
				       struct ldb_message_element,
				       msg->num_elements);
	return LDB_SUCCESS;
}

/*
  delete all elements matching an attribute name/value

  return LDB Error on failure
*/
static int msg_delete_element(struct ldb_module *module,
			      struct ltdb_private *ltdb,
			      struct ldb_message *msg,
			      const char *name,
			      const struct ldb_val *val)
{
	struct ldb_context *ldb = ldb_module_get_ctx(module);
	unsigned int i;
	int found, ret;
	struct ldb_message_element *el;
	const struct ldb_schema_attribute *a;

	found = find_element(msg, name);
	if (found == -1) {
		return LDB_ERR_NO_SUCH_ATTRIBUTE;
	}

	i = (unsigned int) found;
	el = &(msg->elements[i]);

	a = ldb_schema_attribute_by_name(ldb, el->name);

	for (i=0;i<el->num_values;i++) {
		bool matched;
		if (a->syntax->operator_fn) {
			ret = a->syntax->operator_fn(ldb, LDB_OP_EQUALITY, a,
						     &el->values[i], val, &matched);
			if (ret != LDB_SUCCESS) return ret;
		} else {
			matched = (a->syntax->comparison_fn(ldb, ldb,
							    &el->values[i], val) == 0);
		}
		if (matched) {
			if (el->num_values == 1) {
				return msg_delete_attribute(module,
							    ltdb, msg, name);
			}

<<<<<<< HEAD
			ret = ltdb_index_del_value(module, ltdb, msg->dn, el, i);
=======
			ret = ltdb_index_del_value(module, ltdb, msg, el, i);
>>>>>>> 7c25ac38
			if (ret != LDB_SUCCESS) {
				return ret;
			}

			if (i<el->num_values-1) {
				memmove(&el->values[i], &el->values[i+1],
					sizeof(el->values[i])*
						(el->num_values-(i+1)));
			}
			el->num_values--;

			/* per definition we find in a canonicalised message an
			   attribute value only once. So we are finished here */
			return LDB_SUCCESS;
		}
	}

	/* Not found */
	return LDB_ERR_NO_SUCH_ATTRIBUTE;
}


/*
  modify a record - internal interface

  yuck - this is O(n^2). Luckily n is usually small so we probably
  get away with it, but if we ever have really large attribute lists
  then we'll need to look at this again

  'req' is optional, and is used to specify controls if supplied
*/
int ltdb_modify_internal(struct ldb_module *module,
			 const struct ldb_message *msg,
			 struct ldb_request *req)
{
	struct ldb_context *ldb = ldb_module_get_ctx(module);
	void *data = ldb_module_get_private(module);
	struct ltdb_private *ltdb = talloc_get_type(data, struct ltdb_private);
	struct ldb_message *msg2;
	unsigned int i, j;
	int ret = LDB_SUCCESS, idx;
	struct ldb_control *control_permissive = NULL;
	TALLOC_CTX *mem_ctx = talloc_new(req);

	if (mem_ctx == NULL) {
		return ldb_module_oom(module);
	}
	
	if (req) {
		control_permissive = ldb_request_get_control(req,
					LDB_CONTROL_PERMISSIVE_MODIFY_OID);
	}

	msg2 = ldb_msg_new(mem_ctx);
	if (msg2 == NULL) {
		ret = LDB_ERR_OTHER;
		goto done;
	}

	ret = ltdb_search_dn1(module, msg->dn,
			      msg2,
			      LDB_UNPACK_DATA_FLAG_NO_DATA_ALLOC);
	if (ret != LDB_SUCCESS) {
		goto done;
	}

	for (i=0; i<msg->num_elements; i++) {
		struct ldb_message_element *el = &msg->elements[i], *el2;
		struct ldb_val *vals;
		const struct ldb_schema_attribute *a = ldb_schema_attribute_by_name(ldb, el->name);
		const char *dn;
		uint32_t options = 0;
		if (control_permissive != NULL) {
			options |= LDB_MSG_FIND_COMMON_REMOVE_DUPLICATES;
		}

		switch (msg->elements[i].flags & LDB_FLAG_MOD_MASK) {
		case LDB_FLAG_MOD_ADD:

			if (el->num_values == 0) {
				ldb_asprintf_errstring(ldb,
						       "attribute '%s': attribute on '%s' specified, but with 0 values (illegal)",
						       el->name, ldb_dn_get_linearized(msg2->dn));
				ret = LDB_ERR_CONSTRAINT_VIOLATION;
				goto done;
			}

			/* make a copy of the array so that a permissive
			 * control can remove duplicates without changing the
			 * original values, but do not copy data as we do not
			 * need to keep it around once the operation is
			 * finished */
			if (control_permissive) {
				el = talloc(msg2, struct ldb_message_element);
				if (!el) {
					ret = LDB_ERR_OTHER;
					goto done;
				}
				*el = msg->elements[i];
				el->values = talloc_array(el, struct ldb_val, el->num_values);
				if (el->values == NULL) {
					ret = LDB_ERR_OTHER;
					goto done;
				}
				for (j = 0; j < el->num_values; j++) {
					el->values[j] = msg->elements[i].values[j];
				}
			}

			if (el->num_values > 1 && ldb_tdb_single_valued(a, el)) {
				ldb_asprintf_errstring(ldb, "SINGLE-VALUE attribute %s on %s specified more than once",
						       el->name, ldb_dn_get_linearized(msg2->dn));
				ret = LDB_ERR_ATTRIBUTE_OR_VALUE_EXISTS;
				goto done;
			}

			/* Checks if element already exists */
			idx = find_element(msg2, el->name);
			if (idx == -1) {
				if (ltdb_msg_add_element(msg2, el) != 0) {
					ret = LDB_ERR_OTHER;
					goto done;
				}
				ret = ltdb_index_add_element(module, ltdb,
<<<<<<< HEAD
							     msg2->dn,
=======
							     msg2,
>>>>>>> 7c25ac38
							     el);
				if (ret != LDB_SUCCESS) {
					goto done;
				}
			} else {
				j = (unsigned int) idx;
				el2 = &(msg2->elements[j]);

				/* We cannot add another value on a existing one
				   if the attribute is single-valued */
				if (ldb_tdb_single_valued(a, el)) {
					ldb_asprintf_errstring(ldb, "SINGLE-VALUE attribute %s on %s specified more than once",
						               el->name, ldb_dn_get_linearized(msg2->dn));
					ret = LDB_ERR_ATTRIBUTE_OR_VALUE_EXISTS;
					goto done;
				}

				/* Check that values don't exist yet on multi-
				   valued attributes or aren't provided twice */
				if (!(el->flags &
				      LDB_FLAG_INTERNAL_DISABLE_SINGLE_VALUE_CHECK)) {
					struct ldb_val *duplicate = NULL;
					ret = ldb_msg_find_common_values(ldb,
									 msg2,
									 el,
									 el2,
									 options);

					if (ret ==
					    LDB_ERR_ATTRIBUTE_OR_VALUE_EXISTS) {
						ldb_asprintf_errstring(ldb,
							"attribute '%s': value "
							"#%u on '%s' already "
							"exists", el->name, j,
							ldb_dn_get_linearized(msg2->dn));
						goto done;
					} else if (ret != LDB_SUCCESS) {
						goto done;
					}

					ret = ldb_msg_find_duplicate_val(
						ldb, msg2, el, &duplicate, 0);
					if (ret != LDB_SUCCESS) {
						goto done;
					}
					if (duplicate != NULL) {
						ldb_asprintf_errstring(
							ldb,
							"attribute '%s': value "
							"'%.*s' on '%s' "
							"provided more than "
							"once in ADD",
							el->name,
							(int)duplicate->length,
							duplicate->data,
							ldb_dn_get_linearized(msg->dn));
						ret = LDB_ERR_ATTRIBUTE_OR_VALUE_EXISTS;
						goto done;
					}
				}

				/* Now combine existing and new values to a new
				   attribute record */
				vals = talloc_realloc(msg2->elements,
						      el2->values, struct ldb_val,
						      el2->num_values + el->num_values);
				if (vals == NULL) {
					ldb_oom(ldb);
					ret = LDB_ERR_OTHER;
					goto done;
				}

				for (j=0; j<el->num_values; j++) {
					vals[el2->num_values + j] =
						ldb_val_dup(vals, &el->values[j]);
				}

				el2->values = vals;
				el2->num_values += el->num_values;

				ret = ltdb_index_add_element(module, ltdb,
<<<<<<< HEAD
							     msg2->dn, el);
=======
							     msg2, el);
>>>>>>> 7c25ac38
				if (ret != LDB_SUCCESS) {
					goto done;
				}
			}

			break;

		case LDB_FLAG_MOD_REPLACE:

			if (el->num_values > 1 && ldb_tdb_single_valued(a, el)) {
				ldb_asprintf_errstring(ldb, "SINGLE-VALUE attribute %s on %s specified more than once",
						       el->name, ldb_dn_get_linearized(msg2->dn));
				ret = LDB_ERR_ATTRIBUTE_OR_VALUE_EXISTS;
				goto done;
			}

			/*
			 * We don't need to check this if we have been
			 * pre-screened by the repl_meta_data module
			 * in Samba, or someone else who can claim to
			 * know what they are doing. 
			 */
			if (!(el->flags & LDB_FLAG_INTERNAL_DISABLE_SINGLE_VALUE_CHECK)) {
				struct ldb_val *duplicate = NULL;

				ret = ldb_msg_find_duplicate_val(ldb, msg2, el,
								 &duplicate, 0);
				if (ret != LDB_SUCCESS) {
					goto done;
				}
				if (duplicate != NULL) {
					ldb_asprintf_errstring(
						ldb,
						"attribute '%s': value '%.*s' "
						"on '%s' provided more than "
						"once in REPLACE",
						el->name,
						(int)duplicate->length,
						duplicate->data,
						ldb_dn_get_linearized(msg2->dn));
					ret = LDB_ERR_ATTRIBUTE_OR_VALUE_EXISTS;
					goto done;
				}
			}

			/* Checks if element already exists */
			idx = find_element(msg2, el->name);
			if (idx != -1) {
				j = (unsigned int) idx;
				el2 = &(msg2->elements[j]);

				/* we consider two elements to be
				 * equal only if the order
				 * matches. This allows dbcheck to
				 * fix the ordering on attributes
				 * where order matters, such as
				 * objectClass
				 */
				if (ldb_msg_element_equal_ordered(el, el2)) {
					continue;
				}

				/* Delete the attribute if it exists in the DB */
				if (msg_delete_attribute(module, ltdb,
							 msg2,
							 el->name) != 0) {
					ret = LDB_ERR_OTHER;
					goto done;
				}
			}

			/* Recreate it with the new values */
			if (ltdb_msg_add_element(msg2, el) != 0) {
				ret = LDB_ERR_OTHER;
				goto done;
			}

			ret = ltdb_index_add_element(module, ltdb,
<<<<<<< HEAD
						     msg2->dn, el);
=======
						     msg2, el);
>>>>>>> 7c25ac38
			if (ret != LDB_SUCCESS) {
				goto done;
			}

			break;

		case LDB_FLAG_MOD_DELETE:
			dn = ldb_dn_get_linearized(msg2->dn);
			if (dn == NULL) {
				ret = LDB_ERR_OTHER;
				goto done;
			}

			if (msg->elements[i].num_values == 0) {
				/* Delete the whole attribute */
				ret = msg_delete_attribute(module,
							   ltdb,
							   msg2,
							   msg->elements[i].name);
				if (ret == LDB_ERR_NO_SUCH_ATTRIBUTE &&
				    control_permissive) {
					ret = LDB_SUCCESS;
				} else {
					ldb_asprintf_errstring(ldb,
							       "attribute '%s': no such attribute for delete on '%s'",
							       msg->elements[i].name, dn);
				}
				if (ret != LDB_SUCCESS) {
					goto done;
				}
			} else {
				/* Delete specified values from an attribute */
				for (j=0; j < msg->elements[i].num_values; j++) {
					ret = msg_delete_element(module,
								 ltdb,
							         msg2,
							         msg->elements[i].name,
							         &msg->elements[i].values[j]);
					if (ret == LDB_ERR_NO_SUCH_ATTRIBUTE &&
					    control_permissive) {
						ret = LDB_SUCCESS;
					} else if (ret == LDB_ERR_NO_SUCH_ATTRIBUTE) {
						ldb_asprintf_errstring(ldb,
								       "attribute '%s': no matching attribute value while deleting attribute on '%s'",
								       msg->elements[i].name, dn);
					}
					if (ret != LDB_SUCCESS) {
						goto done;
					}
				}
			}
			break;
		default:
			ldb_asprintf_errstring(ldb,
					       "attribute '%s': invalid modify flags on '%s': 0x%x",
					       msg->elements[i].name, ldb_dn_get_linearized(msg->dn),
					       msg->elements[i].flags & LDB_FLAG_MOD_MASK);
			ret = LDB_ERR_PROTOCOL_ERROR;
			goto done;
		}
	}

	ret = ltdb_store(module, msg2, TDB_MODIFY);
	if (ret != LDB_SUCCESS) {
		goto done;
	}

	ret = ltdb_modified(module, msg2->dn);
	if (ret != LDB_SUCCESS) {
		goto done;
	}

done:
	TALLOC_FREE(mem_ctx);
	return ret;
}

/*
  modify a record
*/
static int ltdb_modify(struct ltdb_context *ctx)
{
	struct ldb_module *module = ctx->module;
	struct ldb_request *req = ctx->req;
	int ret = LDB_SUCCESS;

	ret = ltdb_check_special_dn(module, req->op.mod.message);
	if (ret != LDB_SUCCESS) {
		return ret;
	}

	ldb_request_set_state(req, LDB_ASYNC_PENDING);

	if (ltdb_cache_load(module) != 0) {
		return LDB_ERR_OPERATIONS_ERROR;
	}

	ret = ltdb_modify_internal(module, req->op.mod.message, req);

	return ret;
}

/*
  rename a record
*/
static int ltdb_rename(struct ltdb_context *ctx)
{
	struct ldb_module *module = ctx->module;
	void *data = ldb_module_get_private(module);
	struct ltdb_private *ltdb = talloc_get_type(data, struct ltdb_private);
	struct ldb_request *req = ctx->req;
	struct ldb_message *msg;
	int ret = LDB_SUCCESS;
	TDB_DATA tdb_key, tdb_key_old;
	struct ldb_dn *db_dn;

	ldb_request_set_state(req, LDB_ASYNC_PENDING);

	if (ltdb_cache_load(ctx->module) != 0) {
		return LDB_ERR_OPERATIONS_ERROR;
	}

	msg = ldb_msg_new(ctx);
	if (msg == NULL) {
		return LDB_ERR_OPERATIONS_ERROR;
	}

	/* we need to fetch the old record to re-add under the new name */
	ret = ltdb_search_dn1(module, req->op.rename.olddn, msg,
			      LDB_UNPACK_DATA_FLAG_NO_DATA_ALLOC);
	if (ret != LDB_SUCCESS) {
		/* not finding the old record is an error */
		return ret;
	}

	/* We need to, before changing the DB, check if the new DN
	 * exists, so we can return this error to the caller with an
	 * unmodified DB
	 *
	 * Even in GUID index mode we use ltdb_key_dn() as we are
	 * trying to figure out if this is just a case rename
	 */
	tdb_key = ltdb_key_dn(module, msg, req->op.rename.newdn);
	if (!tdb_key.dptr) {
		talloc_free(msg);
		return LDB_ERR_OPERATIONS_ERROR;
	}

	tdb_key_old = ltdb_key_dn(module, msg, req->op.rename.olddn);
	if (!tdb_key_old.dptr) {
		talloc_free(msg);
		talloc_free(tdb_key.dptr);
		return LDB_ERR_OPERATIONS_ERROR;
	}

	/*
	 * Only declare a conflict if the new DN already exists,
	 * and it isn't a case change on the old DN
	 */
	if (tdb_key_old.dsize != tdb_key.dsize
	    || memcmp(tdb_key.dptr, tdb_key_old.dptr, tdb_key.dsize) != 0) {
		ret = ltdb_search_base(module, msg,
				       req->op.rename.newdn,
				       &db_dn);
		if (ret == LDB_SUCCESS) {
			ret = LDB_ERR_ENTRY_ALREADY_EXISTS;
		} else if (ret == LDB_ERR_NO_SUCH_OBJECT) {
			ret = LDB_SUCCESS;
		}
	}

	/* finding the new record already in the DB is an error */

	if (ret == LDB_ERR_ENTRY_ALREADY_EXISTS) {
		ldb_asprintf_errstring(ldb_module_get_ctx(module),
				       "Entry %s already exists",
				       ldb_dn_get_linearized(req->op.rename.newdn));
	}
	if (ret != LDB_SUCCESS) {
		talloc_free(tdb_key_old.dptr);
		talloc_free(tdb_key.dptr);
		talloc_free(msg);
		return ret;
	}

	talloc_free(tdb_key_old.dptr);
	talloc_free(tdb_key.dptr);

	/* Always delete first then add, to avoid conflicts with
	 * unique indexes. We rely on the transaction to make this
	 * atomic
	 */
	ret = ltdb_delete_internal(module, msg->dn);
	if (ret != LDB_SUCCESS) {
		talloc_free(msg);
		return ret;
	}

	msg->dn = ldb_dn_copy(msg, req->op.rename.newdn);
	if (msg->dn == NULL) {
		talloc_free(msg);
		return LDB_ERR_OPERATIONS_ERROR;
	}

	/* We don't check single value as we can have more than 1 with
	 * deleted attributes. We could go through all elements but that's
	 * maybe not the most efficient way
	 */
	ret = ltdb_add_internal(module, ltdb, msg, false);

	talloc_free(msg);

	return ret;
}

static int ltdb_start_trans(struct ldb_module *module)
{
	void *data = ldb_module_get_private(module);
	struct ltdb_private *ltdb = talloc_get_type(data, struct ltdb_private);

	/* Do not take out the transaction lock on a read-only DB */
	if (ltdb->read_only) {
		return LDB_ERR_UNWILLING_TO_PERFORM;
	}

	if (tdb_transaction_start(ltdb->tdb) != 0) {
		return ltdb_err_map(tdb_error(ltdb->tdb));
	}

	ltdb->in_transaction++;

	ltdb_index_transaction_start(module);

	return LDB_SUCCESS;
}

static int ltdb_prepare_commit(struct ldb_module *module)
{
	int ret;
	void *data = ldb_module_get_private(module);
	struct ltdb_private *ltdb = talloc_get_type(data, struct ltdb_private);

	if (ltdb->in_transaction != 1) {
		return LDB_SUCCESS;
	}

	ret = ltdb_index_transaction_commit(module);
	if (ret != LDB_SUCCESS) {
		tdb_transaction_cancel(ltdb->tdb);
		ltdb->in_transaction--;
		return ret;
	}

	if (tdb_transaction_prepare_commit(ltdb->tdb) != 0) {
		ret = ltdb_err_map(tdb_error(ltdb->tdb));
		ltdb->in_transaction--;
		ldb_debug_set(ldb_module_get_ctx(module),
			      LDB_DEBUG_FATAL,
			      "Failure during "
			      "tdb_transaction_prepare_commit(): %s -> %s",
			      tdb_errorstr(ltdb->tdb),
			      ldb_strerror(ret));
		return ret;
	}

	ltdb->prepared_commit = true;

	return LDB_SUCCESS;
}

static int ltdb_end_trans(struct ldb_module *module)
{
	int ret;
	void *data = ldb_module_get_private(module);
	struct ltdb_private *ltdb = talloc_get_type(data, struct ltdb_private);

	if (!ltdb->prepared_commit) {
		ret = ltdb_prepare_commit(module);
		if (ret != LDB_SUCCESS) {
			return ret;
		}
	}

	ltdb->in_transaction--;
	ltdb->prepared_commit = false;

	if (tdb_transaction_commit(ltdb->tdb) != 0) {
		ret = ltdb_err_map(tdb_error(ltdb->tdb));
		ldb_asprintf_errstring(ldb_module_get_ctx(module),
				       "Failure during tdb_transaction_commit(): %s -> %s",
				       tdb_errorstr(ltdb->tdb),
				       ldb_strerror(ret));
		return ret;
	}

	return LDB_SUCCESS;
}

static int ltdb_del_trans(struct ldb_module *module)
{
	void *data = ldb_module_get_private(module);
	struct ltdb_private *ltdb = talloc_get_type(data, struct ltdb_private);

	ltdb->in_transaction--;

	if (ltdb_index_transaction_cancel(module) != 0) {
		tdb_transaction_cancel(ltdb->tdb);
		return ltdb_err_map(tdb_error(ltdb->tdb));
	}

	tdb_transaction_cancel(ltdb->tdb);
	return LDB_SUCCESS;
}

/*
  return sequenceNumber from @BASEINFO
*/
static int ltdb_sequence_number(struct ltdb_context *ctx,
				struct ldb_extended **ext)
{
	struct ldb_context *ldb;
	struct ldb_module *module = ctx->module;
	struct ldb_request *req = ctx->req;
	TALLOC_CTX *tmp_ctx = NULL;
	struct ldb_seqnum_request *seq;
	struct ldb_seqnum_result *res;
	struct ldb_message *msg = NULL;
	struct ldb_dn *dn;
	const char *date;
	int ret = LDB_SUCCESS;

	ldb = ldb_module_get_ctx(module);

	seq = talloc_get_type(req->op.extended.data,
				struct ldb_seqnum_request);
	if (seq == NULL) {
		return LDB_ERR_OPERATIONS_ERROR;
	}

	ldb_request_set_state(req, LDB_ASYNC_PENDING);

	if (ltdb_lock_read(module) != 0) {
		return LDB_ERR_OPERATIONS_ERROR;
	}

	res = talloc_zero(req, struct ldb_seqnum_result);
	if (res == NULL) {
		ret = LDB_ERR_OPERATIONS_ERROR;
		goto done;
	}

	tmp_ctx = talloc_new(req);
	if (tmp_ctx == NULL) {
		ret = LDB_ERR_OPERATIONS_ERROR;
		goto done;
	}

	dn = ldb_dn_new(tmp_ctx, ldb, LTDB_BASEINFO);
	if (dn == NULL) {
		ret = LDB_ERR_OPERATIONS_ERROR;
		goto done;
	}

	msg = ldb_msg_new(tmp_ctx);
	if (msg == NULL) {
		ret = LDB_ERR_OPERATIONS_ERROR;
		goto done;
	}

	ret = ltdb_search_dn1(module, dn, msg, 0);
	if (ret != LDB_SUCCESS) {
		goto done;
	}

	switch (seq->type) {
	case LDB_SEQ_HIGHEST_SEQ:
		res->seq_num = ldb_msg_find_attr_as_uint64(msg, LTDB_SEQUENCE_NUMBER, 0);
		break;
	case LDB_SEQ_NEXT:
		res->seq_num = ldb_msg_find_attr_as_uint64(msg, LTDB_SEQUENCE_NUMBER, 0);
		res->seq_num++;
		break;
	case LDB_SEQ_HIGHEST_TIMESTAMP:
		date = ldb_msg_find_attr_as_string(msg, LTDB_MOD_TIMESTAMP, NULL);
		if (date) {
			res->seq_num = ldb_string_to_time(date);
		} else {
			res->seq_num = 0;
			/* zero is as good as anything when we don't know */
		}
		break;
	}

	*ext = talloc_zero(req, struct ldb_extended);
	if (*ext == NULL) {
		ret = LDB_ERR_OPERATIONS_ERROR;
		goto done;
	}
	(*ext)->oid = LDB_EXTENDED_SEQUENCE_NUMBER;
	(*ext)->data = talloc_steal(*ext, res);

done:
	talloc_free(tmp_ctx);
	ltdb_unlock_read(module);
	return ret;
}

static void ltdb_request_done(struct ltdb_context *ctx, int error)
{
	struct ldb_context *ldb;
	struct ldb_request *req;
	struct ldb_reply *ares;

	ldb = ldb_module_get_ctx(ctx->module);
	req = ctx->req;

	/* if we already returned an error just return */
	if (ldb_request_get_status(req) != LDB_SUCCESS) {
		return;
	}

	ares = talloc_zero(req, struct ldb_reply);
	if (!ares) {
		ldb_oom(ldb);
		req->callback(req, NULL);
		return;
	}
	ares->type = LDB_REPLY_DONE;
	ares->error = error;

	req->callback(req, ares);
}

static void ltdb_timeout(struct tevent_context *ev,
			  struct tevent_timer *te,
			  struct timeval t,
			  void *private_data)
{
	struct ltdb_context *ctx;
	ctx = talloc_get_type(private_data, struct ltdb_context);

	if (!ctx->request_terminated) {
		/* request is done now */
		ltdb_request_done(ctx, LDB_ERR_TIME_LIMIT_EXCEEDED);
	}

	if (ctx->spy) {
		/* neutralize the spy */
		ctx->spy->ctx = NULL;
		ctx->spy = NULL;
	}
	talloc_free(ctx);
}

static void ltdb_request_extended_done(struct ltdb_context *ctx,
					struct ldb_extended *ext,
					int error)
{
	struct ldb_context *ldb;
	struct ldb_request *req;
	struct ldb_reply *ares;

	ldb = ldb_module_get_ctx(ctx->module);
	req = ctx->req;

	/* if we already returned an error just return */
	if (ldb_request_get_status(req) != LDB_SUCCESS) {
		return;
	}

	ares = talloc_zero(req, struct ldb_reply);
	if (!ares) {
		ldb_oom(ldb);
		req->callback(req, NULL);
		return;
	}
	ares->type = LDB_REPLY_DONE;
	ares->response = ext;
	ares->error = error;

	req->callback(req, ares);
}

static void ltdb_handle_extended(struct ltdb_context *ctx)
{
	struct ldb_extended *ext = NULL;
	int ret;

	if (strcmp(ctx->req->op.extended.oid,
		   LDB_EXTENDED_SEQUENCE_NUMBER) == 0) {
		/* get sequence number */
		ret = ltdb_sequence_number(ctx, &ext);
	} else {
		/* not recognized */
		ret = LDB_ERR_UNSUPPORTED_CRITICAL_EXTENSION;
	}

	ltdb_request_extended_done(ctx, ext, ret);
}

static void ltdb_callback(struct tevent_context *ev,
			  struct tevent_timer *te,
			  struct timeval t,
			  void *private_data)
{
	struct ltdb_context *ctx;
	int ret;

	ctx = talloc_get_type(private_data, struct ltdb_context);

	if (ctx->request_terminated) {
		goto done;
	}

	switch (ctx->req->operation) {
	case LDB_SEARCH:
		ret = ltdb_search(ctx);
		break;
	case LDB_ADD:
		ret = ltdb_add(ctx);
		break;
	case LDB_MODIFY:
		ret = ltdb_modify(ctx);
		break;
	case LDB_DELETE:
		ret = ltdb_delete(ctx);
		break;
	case LDB_RENAME:
		ret = ltdb_rename(ctx);
		break;
	case LDB_EXTENDED:
		ltdb_handle_extended(ctx);
		goto done;
	default:
		/* no other op supported */
		ret = LDB_ERR_PROTOCOL_ERROR;
	}

	if (!ctx->request_terminated) {
		/* request is done now */
		ltdb_request_done(ctx, ret);
	}

done:
	if (ctx->spy) {
		/* neutralize the spy */
		ctx->spy->ctx = NULL;
		ctx->spy = NULL;
	}
	talloc_free(ctx);
}

static int ltdb_request_destructor(void *ptr)
{
	struct ltdb_req_spy *spy = talloc_get_type(ptr, struct ltdb_req_spy);

	if (spy->ctx != NULL) {
		spy->ctx->spy = NULL;
		spy->ctx->request_terminated = true;
		spy->ctx = NULL;
	}

	return 0;
}

static int ltdb_handle_request(struct ldb_module *module,
			       struct ldb_request *req)
{
	struct ldb_control *control_permissive;
	struct ldb_context *ldb;
	struct tevent_context *ev;
	struct ltdb_context *ac;
	struct tevent_timer *te;
	struct timeval tv;
	unsigned int i;

	ldb = ldb_module_get_ctx(module);

	control_permissive = ldb_request_get_control(req,
					LDB_CONTROL_PERMISSIVE_MODIFY_OID);

	for (i = 0; req->controls && req->controls[i]; i++) {
		if (req->controls[i]->critical &&
		    req->controls[i] != control_permissive) {
			ldb_asprintf_errstring(ldb, "Unsupported critical extension %s",
					       req->controls[i]->oid);
			return LDB_ERR_UNSUPPORTED_CRITICAL_EXTENSION;
		}
	}

	if (req->starttime == 0 || req->timeout == 0) {
		ldb_set_errstring(ldb, "Invalid timeout settings");
		return LDB_ERR_TIME_LIMIT_EXCEEDED;
	}

	ev = ldb_handle_get_event_context(req->handle);

	ac = talloc_zero(ldb, struct ltdb_context);
	if (ac == NULL) {
		ldb_oom(ldb);
		return LDB_ERR_OPERATIONS_ERROR;
	}

	ac->module = module;
	ac->req = req;

	tv.tv_sec = 0;
	tv.tv_usec = 0;
	te = tevent_add_timer(ev, ac, tv, ltdb_callback, ac);
	if (NULL == te) {
		talloc_free(ac);
		return LDB_ERR_OPERATIONS_ERROR;
	}

	if (req->timeout > 0) {
		tv.tv_sec = req->starttime + req->timeout;
		tv.tv_usec = 0;
		ac->timeout_event = tevent_add_timer(ev, ac, tv,
						     ltdb_timeout, ac);
		if (NULL == ac->timeout_event) {
			talloc_free(ac);
			return LDB_ERR_OPERATIONS_ERROR;
		}
	}

	/* set a spy so that we do not try to use the request context
	 * if it is freed before ltdb_callback fires */
	ac->spy = talloc(req, struct ltdb_req_spy);
	if (NULL == ac->spy) {
		talloc_free(ac);
		return LDB_ERR_OPERATIONS_ERROR;
	}
	ac->spy->ctx = ac;

	talloc_set_destructor((TALLOC_CTX *)ac->spy, ltdb_request_destructor);

	return LDB_SUCCESS;
}

static int ltdb_init_rootdse(struct ldb_module *module)
{
	/* ignore errors on this - we expect it for non-sam databases */
	ldb_mod_register_control(module, LDB_CONTROL_PERMISSIVE_MODIFY_OID);

	/* there can be no module beyond the backend, just return */
	return LDB_SUCCESS;
}

static const struct ldb_module_ops ltdb_ops = {
	.name              = "tdb",
	.init_context      = ltdb_init_rootdse,
	.search            = ltdb_handle_request,
	.add               = ltdb_handle_request,
	.modify            = ltdb_handle_request,
	.del               = ltdb_handle_request,
	.rename            = ltdb_handle_request,
	.extended          = ltdb_handle_request,
	.start_transaction = ltdb_start_trans,
	.end_transaction   = ltdb_end_trans,
	.prepare_commit    = ltdb_prepare_commit,
	.del_transaction   = ltdb_del_trans,
	.read_lock         = ltdb_lock_read,
	.read_unlock       = ltdb_unlock_read,
};

/*
  connect to the database
*/
static int ltdb_connect(struct ldb_context *ldb, const char *url,
			unsigned int flags, const char *options[],
			struct ldb_module **_module)
{
	struct ldb_module *module;
	const char *path;
	int tdb_flags, open_flags;
	struct ltdb_private *ltdb;

	/*
	 * We hold locks, so we must use a private event context
	 * on each returned handle
	 */

	ldb_set_require_private_event_context(ldb);

	/* parse the url */
	if (strchr(url, ':')) {
		if (strncmp(url, "tdb://", 6) != 0) {
			ldb_debug(ldb, LDB_DEBUG_ERROR,
				  "Invalid tdb URL '%s'", url);
			return LDB_ERR_OPERATIONS_ERROR;
		}
		path = url+6;
	} else {
		path = url;
	}

	tdb_flags = TDB_DEFAULT | TDB_SEQNUM;

	/* check for the 'nosync' option */
	if (flags & LDB_FLG_NOSYNC) {
		tdb_flags |= TDB_NOSYNC;
	}

	/* and nommap option */
	if (flags & LDB_FLG_NOMMAP) {
		tdb_flags |= TDB_NOMMAP;
	}

	ltdb = talloc_zero(ldb, struct ltdb_private);
	if (!ltdb) {
		ldb_oom(ldb);
		return LDB_ERR_OPERATIONS_ERROR;
	}

	if (flags & LDB_FLG_RDONLY) {
		/*
		 * This is weird, but because we can only have one tdb
		 * in this process, and the other one could be
		 * read-write, we can't use the tdb readonly.  Plus a
		 * read only tdb prohibits the all-record lock.
		 */
		open_flags = O_RDWR;

		ltdb->read_only = true;

	} else if (flags & LDB_FLG_DONT_CREATE_DB) {
		/*
		 * This is used by ldbsearch to prevent creation of the database
		 * if the name is wrong
		 */
		open_flags = O_RDWR;
	} else {
		/*
		 * This is the normal case
		 */
		open_flags = O_CREAT | O_RDWR;
	}

	/* note that we use quite a large default hash size */
	ltdb->tdb = ltdb_wrap_open(ltdb, path, 10000,
				   tdb_flags, open_flags,
				   ldb_get_create_perms(ldb), ldb);
	if (!ltdb->tdb) {
		ldb_asprintf_errstring(ldb,
				       "Unable to open tdb '%s': %s", path, strerror(errno));
		ldb_debug(ldb, LDB_DEBUG_ERROR,
			  "Unable to open tdb '%s': %s", path, strerror(errno));
		talloc_free(ltdb);
		if (errno == EACCES || errno == EPERM) {
			return LDB_ERR_INSUFFICIENT_ACCESS_RIGHTS;
		}
		return LDB_ERR_OPERATIONS_ERROR;
	}

	if (getenv("LDB_WARN_UNINDEXED")) {
		ltdb->warn_unindexed = true;
	}

	if (getenv("LDB_WARN_REINDEX")) {
		ltdb->warn_reindex = true;
	}

	ltdb->sequence_number = 0;

	module = ldb_module_new(ldb, ldb, "ldb_tdb backend", &ltdb_ops);
	if (!module) {
		ldb_oom(ldb);
		talloc_free(ltdb);
		return LDB_ERR_OPERATIONS_ERROR;
	}
	ldb_module_set_private(module, ltdb);
	talloc_steal(module, ltdb);

	if (ltdb_cache_load(module) != 0) {
		ldb_asprintf_errstring(ldb,
				       "Unable to load ltdb cache records of tdb '%s'", path);
		talloc_free(module);
		return LDB_ERR_OPERATIONS_ERROR;
	}

	*_module = module;
	return LDB_SUCCESS;
}

int ldb_tdb_init(const char *version)
{
	LDB_MODULE_CHECK_VERSION(version);
	return ldb_register_backend("tdb", ltdb_connect, false);
}<|MERGE_RESOLUTION|>--- conflicted
+++ resolved
@@ -156,20 +156,12 @@
 		return true;
 	}
 
-<<<<<<< HEAD
-	if (key.dsize < 6) {
-		return false;
-	}
-
-	if (memcmp(key.dptr, "GUID=", 5) == 0) {
-=======
 	if (key.dsize < sizeof(LTDB_GUID_KEY_PREFIX)) {
 		return false;
 	}
 
 	if (memcmp(key.dptr, LTDB_GUID_KEY_PREFIX,
 		   sizeof(LTDB_GUID_KEY_PREFIX) - 1) == 0) {
->>>>>>> 7c25ac38
 		return true;
 	}
 	
@@ -833,11 +825,7 @@
 	}
 	i = el - msg->elements;
 
-<<<<<<< HEAD
-	ret = ltdb_index_del_element(module, ltdb, msg->dn, el);
-=======
 	ret = ltdb_index_del_element(module, ltdb, msg, el);
->>>>>>> 7c25ac38
 	if (ret != LDB_SUCCESS) {
 		return ret;
 	}
@@ -896,11 +884,7 @@
 							    ltdb, msg, name);
 			}
 
-<<<<<<< HEAD
-			ret = ltdb_index_del_value(module, ltdb, msg->dn, el, i);
-=======
 			ret = ltdb_index_del_value(module, ltdb, msg, el, i);
->>>>>>> 7c25ac38
 			if (ret != LDB_SUCCESS) {
 				return ret;
 			}
@@ -1025,11 +1009,7 @@
 					goto done;
 				}
 				ret = ltdb_index_add_element(module, ltdb,
-<<<<<<< HEAD
-							     msg2->dn,
-=======
 							     msg2,
->>>>>>> 7c25ac38
 							     el);
 				if (ret != LDB_SUCCESS) {
 					goto done;
@@ -1111,11 +1091,7 @@
 				el2->num_values += el->num_values;
 
 				ret = ltdb_index_add_element(module, ltdb,
-<<<<<<< HEAD
-							     msg2->dn, el);
-=======
 							     msg2, el);
->>>>>>> 7c25ac38
 				if (ret != LDB_SUCCESS) {
 					goto done;
 				}
@@ -1194,11 +1170,7 @@
 			}
 
 			ret = ltdb_index_add_element(module, ltdb,
-<<<<<<< HEAD
-						     msg2->dn, el);
-=======
 						     msg2, el);
->>>>>>> 7c25ac38
 			if (ret != LDB_SUCCESS) {
 				goto done;
 			}
