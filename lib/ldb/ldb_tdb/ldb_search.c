--- conflicted
+++ resolved
@@ -305,16 +305,8 @@
 		return LDB_ERR_INVALID_DN_SYNTAX;
 	}
 
-<<<<<<< HEAD
-	if (ltdb->cache->GUID_index_attribute == NULL) {
-		tdb_key_ctx = talloc_new(msg);
-		if (!tdb_key_ctx) {
-			return ldb_module_oom(module);
-		}
-=======
 	if (ltdb->cache->GUID_index_attribute == NULL ||
 		ldb_dn_is_special(dn)) {
->>>>>>> 76c3e172
 
 		tdb_key_ctx = talloc_new(msg);
 		if (!tdb_key_ctx) {
@@ -864,11 +856,7 @@
 			if (ltdb->disable_full_db_scan) {
 				ldb_set_errstring(ldb,
 						  "ldb FULL SEARCH disabled");
-<<<<<<< HEAD
-				ltdb_unlock_read(module);
-=======
 				ltdb->kv_ops->unlock_read(module);
->>>>>>> 76c3e172
 				return LDB_ERR_INAPPROPRIATE_MATCHING;
 			}
 
