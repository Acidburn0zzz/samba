--- conflicted
+++ resolved
@@ -211,11 +211,7 @@
 		result = ldb_dn_validate(dn);
 		fprintf(stderr, "res %i lin «%s» ext «%s»\n",
 			result, linear, ext_linear);
-<<<<<<< HEAD
-
-=======
 		
->>>>>>> df7c3d5b
 		assert_true(result == tests[i].explode_result);
 		assert_int_equal(ldb_dn_get_comp_num(dn),
 				 tests[i].comp_num);
