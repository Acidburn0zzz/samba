--- conflicted
+++ resolved
@@ -1329,8 +1329,6 @@
                               expression="(distinguishedName=OU=OU1,DC=SAMBA,DCXXXX)")
         self.assertEqual(len(res11), 0)
 
-<<<<<<< HEAD
-=======
     def test_bad_dn_search_base(self):
         """Testing with a bad base DN (SCOPE_BASE)"""
 
@@ -1366,7 +1364,6 @@
             self.assertEqual(enum, ldb.ERR_INVALID_DN_SYNTAX)
 
 
->>>>>>> 5b2a3764
 
 # Run the search tests against an lmdb backend
 class SearchTestsLmdb(SearchTests):
