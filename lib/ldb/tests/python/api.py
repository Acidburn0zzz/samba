--- conflicted
+++ resolved
@@ -55,12 +55,9 @@
     def tearDown(self):
         shutil.rmtree(self.testdir)
         super(SimpleLdb, self).tearDown()
-<<<<<<< HEAD
-=======
         # Ensure the LDB is closed now, so we close the FD
         del(self.ldb)
 
->>>>>>> 7c25ac38
 
     def test_connect(self):
         ldb.Ldb(self.filename)
@@ -616,305 +613,8 @@
         shutil.rmtree(self.testdir)
         super(SearchTests, self).tearDown()
 
-<<<<<<< HEAD
-    def setUp(self):
-        super(SearchTests, self).setUp()
-        self.testdir = tempdir()
-        self.filename = os.path.join(self.testdir, "search_test.ldb")
-        self.l = ldb.Ldb(self.filename, options=["modules:rdn_name"])
-
-        self.l.add({"dn": "DC=SAMBA,DC=ORG", "name": b"samba.org"})
-        self.l.add({"dn": "OU=ADMIN,DC=SAMBA,DC=ORG",
-                    "name": b"Admins",
-                    "x": "z", "y": "a"})
-        self.l.add({"dn": "OU=USERS,DC=SAMBA,DC=ORG",
-                    "name": b"Users",
-                    "x": "z", "y": "a"})
-        self.l.add({"dn": "OU=OU1,DC=SAMBA,DC=ORG",
-                    "name": b"OU #1",
-                    "x": "y", "y": "a"})
-        self.l.add({"dn": "OU=OU2,DC=SAMBA,DC=ORG",
-                    "name": b"OU #2",
-                    "x": "y", "y": "a"})
-        self.l.add({"dn": "OU=OU3,DC=SAMBA,DC=ORG",
-                    "name": b"OU #3",
-                    "x": "y", "y": "a"})
-        self.l.add({"dn": "OU=OU4,DC=SAMBA,DC=ORG",
-                    "name": b"OU #4",
-                    "x": "y", "y": "a"})
-        self.l.add({"dn": "OU=OU5,DC=SAMBA,DC=ORG",
-                    "name": b"OU #5",
-                    "x": "y", "y": "a"})
-        self.l.add({"dn": "OU=OU6,DC=SAMBA,DC=ORG",
-                    "name": b"OU #6",
-                    "x": "y", "y": "a"})
-        self.l.add({"dn": "OU=OU7,DC=SAMBA,DC=ORG",
-                    "name": b"OU #7",
-                    "x": "y", "y": "a"})
-        self.l.add({"dn": "OU=OU8,DC=SAMBA,DC=ORG",
-                    "name": b"OU #8",
-                    "x": "y", "y": "a"})
-        self.l.add({"dn": "OU=OU9,DC=SAMBA,DC=ORG",
-                    "name": b"OU #9",
-                    "x": "y", "y": "a"})
-        self.l.add({"dn": "OU=OU10,DC=SAMBA,DC=ORG",
-                    "name": b"OU #10",
-                    "x": "y", "y": "a"})
-        self.l.add({"dn": "OU=OU11,DC=SAMBA,DC=ORG",
-                    "name": b"OU #10",
-                    "x": "y", "y": "a"})
-        self.l.add({"dn": "OU=OU12,DC=SAMBA,DC=ORG",
-                    "name": b"OU #10",
-                    "x": "y", "y": "b"})
-        self.l.add({"dn": "OU=OU13,DC=SAMBA,DC=ORG",
-                    "name": b"OU #10",
-                    "x": "x", "y": "b"})
-        self.l.add({"dn": "OU=OU14,DC=SAMBA,DC=ORG",
-                    "name": b"OU #10",
-                    "x": "x", "y": "b"})
-        self.l.add({"dn": "OU=OU15,DC=SAMBA,DC=ORG",
-                    "name": b"OU #10",
-                    "x": "x", "y": "b"})
-        self.l.add({"dn": "OU=OU16,DC=SAMBA,DC=ORG",
-                    "name": b"OU #10",
-                    "x": "x", "y": "b"})
-        self.l.add({"dn": "OU=OU17,DC=SAMBA,DC=ORG",
-                    "name": b"OU #10",
-                    "x": "x", "y": "b"})
-        self.l.add({"dn": "OU=OU18,DC=SAMBA,DC=ORG",
-                    "name": b"OU #10",
-                    "x": "x", "y": "b"})
-        self.l.add({"dn": "OU=OU19,DC=SAMBA,DC=ORG",
-                    "name": b"OU #10",
-                    "x": "x", "y": "b"})
-        self.l.add({"dn": "OU=OU20,DC=SAMBA,DC=ORG",
-                    "name": b"OU #10",
-                    "x": "x", "y": "b"})
-        self.l.add({"dn": "OU=OU21,DC=SAMBA,DC=ORG",
-                    "name": b"OU #10",
-                    "x": "x", "y": "c"})
-        self.l.add({"dn": "OU=OU22,DC=SAMBA,DC=ORG",
-                    "name": b"OU #10",
-                    "x": "x", "y": "c"})
-
-    def test_base(self):
-        """Testing a search"""
-
-        res11 = self.l.search(base="OU=OU11,DC=SAMBA,DC=ORG",
-                              scope=ldb.SCOPE_BASE)
-        self.assertEqual(len(res11), 1)
-
-    def test_base_or(self):
-        """Testing a search"""
-
-        res11 = self.l.search(base="OU=OU11,DC=SAMBA,DC=ORG",
-                              scope=ldb.SCOPE_BASE,
-                              expression="(|(ou=ou11)(ou=ou12))")
-        self.assertEqual(len(res11), 1)
-
-    def test_base_or2(self):
-        """Testing a search"""
-
-        res11 = self.l.search(base="OU=OU11,DC=SAMBA,DC=ORG",
-                              scope=ldb.SCOPE_BASE,
-                              expression="(|(x=y)(y=b))")
-        self.assertEqual(len(res11), 1)
-
-    def test_base_and(self):
-        """Testing a search"""
-
-        res11 = self.l.search(base="OU=OU11,DC=SAMBA,DC=ORG",
-                              scope=ldb.SCOPE_BASE,
-                              expression="(&(ou=ou11)(ou=ou12))")
-        self.assertEqual(len(res11), 0)
-
-    def test_base_and2(self):
-        """Testing a search"""
-
-        res11 = self.l.search(base="OU=OU11,DC=SAMBA,DC=ORG",
-                              scope=ldb.SCOPE_BASE,
-                              expression="(&(x=y)(y=a))")
-        self.assertEqual(len(res11), 1)
-
-    def test_base_false(self):
-        """Testing a search"""
-
-        res11 = self.l.search(base="OU=OU11,DC=SAMBA,DC=ORG",
-                              scope=ldb.SCOPE_BASE,
-                              expression="(|(ou=ou13)(ou=ou12))")
-        self.assertEqual(len(res11), 0)
-
-    def test_check_base_false(self):
-        """Testing a search"""
-        res11 = self.l.search(base="OU=OU11,DC=SAMBA,DC=ORG",
-                              scope=ldb.SCOPE_BASE,
-                              expression="(|(ou=ou13)(ou=ou12))")
-        self.assertEqual(len(res11), 0)
-
-    def test_check_base_error(self):
-        """Testing a search"""
-        self.l.add({"dn": "@OPTIONS", "checkBaseOnSearch": b"TRUE"})
-
-        try:
-            res11 = self.l.search(base="OU=OU11x,DC=SAMBA,DC=ORG",
-                                  scope=ldb.SCOPE_BASE,
-                                  expression="(|(ou=ou13)(ou=ou12))")
-            self.fail("Should have failed on missing base")
-        except ldb.LdbError as err:
-            enum = err.args[0]
-            self.assertEqual(enum, ldb.ERR_NO_SUCH_OBJECT)
-
-    def test_subtree_and(self):
-        """Testing a search"""
-
-        res11 = self.l.search(base="DC=SAMBA,DC=ORG",
-                              scope=ldb.SCOPE_SUBTREE,
-                              expression="(&(ou=ou11)(ou=ou12))")
-        self.assertEqual(len(res11), 0)
-
-    def test_subtree_and2(self):
-        """Testing a search"""
-
-        res11 = self.l.search(base="DC=SAMBA,DC=ORG",
-                              scope=ldb.SCOPE_SUBTREE,
-                              expression="(&(x=y)(|(y=b)(y=c)))")
-        self.assertEqual(len(res11), 1)
-
-    def test_subtree_or(self):
-        """Testing a search"""
-
-        res11 = self.l.search(base="DC=SAMBA,DC=ORG",
-                              scope=ldb.SCOPE_SUBTREE,
-                              expression="(|(ou=ou11)(ou=ou12))")
-        self.assertEqual(len(res11), 2)
-
-    def test_subtree_or2(self):
-        """Testing a search"""
-
-        res11 = self.l.search(base="DC=SAMBA,DC=ORG",
-                              scope=ldb.SCOPE_SUBTREE,
-                              expression="(|(x=y)(y=b))")
-        self.assertEqual(len(res11), 20)
-
-    def test_subtree_or3(self):
-        """Testing a search"""
-
-        res11 = self.l.search(base="DC=SAMBA,DC=ORG",
-                              scope=ldb.SCOPE_SUBTREE,
-                              expression="(|(x=y)(y=b)(y=c))")
-        self.assertEqual(len(res11), 22)
-
-    def test_one_and(self):
-        """Testing a search"""
-
-        res11 = self.l.search(base="DC=SAMBA,DC=ORG",
-                              scope=ldb.SCOPE_ONELEVEL,
-                              expression="(&(ou=ou11)(ou=ou12))")
-        self.assertEqual(len(res11), 0)
-
-    def test_one_and2(self):
-        """Testing a search"""
-
-        res11 = self.l.search(base="DC=SAMBA,DC=ORG",
-                              scope=ldb.SCOPE_ONELEVEL,
-                              expression="(&(x=y)(y=b))")
-        self.assertEqual(len(res11), 1)
-
-    def test_one_or(self):
-        """Testing a search"""
-
-        res11 = self.l.search(base="DC=SAMBA,DC=ORG",
-                              scope=ldb.SCOPE_ONELEVEL,
-                              expression="(|(ou=ou11)(ou=ou12))")
-        self.assertEqual(len(res11), 2)
-
-    def test_one_or2(self):
-        """Testing a search"""
-
-        res11 = self.l.search(base="DC=SAMBA,DC=ORG",
-                              scope=ldb.SCOPE_ONELEVEL,
-                              expression="(|(x=y)(y=b))")
-        self.assertEqual(len(res11), 20)
-
-    def test_subtree_and_or(self):
-        """Testing a search"""
-
-        res11 = self.l.search(base="DC=SAMBA,DC=ORG",
-                              scope=ldb.SCOPE_SUBTREE,
-                              expression="(&(|(x=z)(y=b))(x=x)(y=c))")
-        self.assertEqual(len(res11), 0)
-
-    def test_subtree_and_or2(self):
-        """Testing a search"""
-
-        res11 = self.l.search(base="DC=SAMBA,DC=ORG",
-                              scope=ldb.SCOPE_SUBTREE,
-                              expression="(&(x=x)(y=c)(|(x=z)(y=b)))")
-        self.assertEqual(len(res11), 0)
-
-    def test_subtree_and_or3(self):
-        """Testing a search"""
-
-        res11 = self.l.search(base="DC=SAMBA,DC=ORG",
-                              scope=ldb.SCOPE_SUBTREE,
-                              expression="(&(|(ou=ou11)(ou=ou10))(|(x=y)(y=b)(y=c)))")
-        self.assertEqual(len(res11), 2)
-
-    def test_subtree_and_or4(self):
-        """Testing a search"""
-
-        res11 = self.l.search(base="DC=SAMBA,DC=ORG",
-                              scope=ldb.SCOPE_SUBTREE,
-                              expression="(&(|(x=y)(y=b)(y=c))(|(ou=ou11)(ou=ou10)))")
-        self.assertEqual(len(res11), 2)
-
-    def test_subtree_and_or5(self):
-        """Testing a search"""
-
-        res11 = self.l.search(base="DC=SAMBA,DC=ORG",
-                              scope=ldb.SCOPE_SUBTREE,
-                              expression="(&(|(x=y)(y=b)(y=c))(ou=ou11))")
-        self.assertEqual(len(res11), 1)
-
-    def test_subtree_or_and(self):
-        """Testing a search"""
-
-        res11 = self.l.search(base="DC=SAMBA,DC=ORG",
-                              scope=ldb.SCOPE_SUBTREE,
-                              expression="(|(x=x)(y=c)(&(x=z)(y=b)))")
-        self.assertEqual(len(res11), 10)
-
-    def test_subtree_large_and_unique(self):
-        """Testing a search"""
-
-        res11 = self.l.search(base="DC=SAMBA,DC=ORG",
-                              scope=ldb.SCOPE_SUBTREE,
-                              expression="(&(ou=ou10)(y=a))")
-        self.assertEqual(len(res11), 1)
-
-    def test_subtree_and_none(self):
-        """Testing a search"""
-
-        res11 = self.l.search(base="DC=SAMBA,DC=ORG",
-                              scope=ldb.SCOPE_SUBTREE,
-                              expression="(&(ou=ouX)(y=a))")
-        self.assertEqual(len(res11), 0)
-
-
-class IndexedSearchTests(SearchTests):
-    """Test searches using the index, to ensure the index doesn't
-       break things"""
-    def setUp(self):
-        super(IndexedSearchTests, self).setUp()
-        self.l.add({"dn": "@INDEXLIST",
-                    "@IDXATTR": [b"x", b"y", b"ou"],
-                    "@IDXONE": [b"1"]})
-
-
-=======
         # Ensure the LDB is closed now, so we close the FD
         del(self.l)
->>>>>>> 7c25ac38
 
 
     def setUp(self):
@@ -1429,9 +1129,6 @@
 class AddModifyTests(TestCase):
     def tearDown(self):
         shutil.rmtree(self.testdir)
-<<<<<<< HEAD
-        super(DnTests, self).tearDown()
-=======
         super(AddModifyTests, self).tearDown()
 
         # Ensure the LDB is closed now, so we close the FD
@@ -1691,7 +1388,6 @@
     def tearDown(self):
         super(DnTests, self).tearDown()
         del(self.ldb)
->>>>>>> 7c25ac38
 
     def test_set_dn_invalid(self):
         x = ldb.Message()
