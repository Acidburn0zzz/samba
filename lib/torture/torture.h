--- conflicted
+++ resolved
@@ -367,8 +367,6 @@
 	} \
 	} while(0)
 
-<<<<<<< HEAD
-=======
 #define torture_assert_mem_not_equal_goto(torture_ctx,got,expected,len,ret,label,cmt) \
 	do { const void *__got = (got), *__expected = (expected); \
 	if (memcmp(__got, __expected, len) == 0) { \
@@ -379,7 +377,6 @@
 	} \
 	} while(0)
 
->>>>>>> d918138a
 static inline void torture_dump_data_str_cb(const char *buf, void *private_data)
 {
 	char **dump = (char **)private_data;
