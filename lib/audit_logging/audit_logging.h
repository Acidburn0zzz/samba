/*
   common routines for audit logging

   Copyright (C) Andrew Bartlett <abartlet@samba.org> 2018

   This program is free software; you can redistribute it and/or modify
   it under the terms of the GNU General Public License as published by
   the Free Software Foundation; either version 3 of the License, or
   (at your option) any later version.

   This program is distributed in the hope that it will be useful,
   but WITHOUT ANY WARRANTY; without even the implied warranty of
   MERCHANTABILITY or FITNESS FOR A PARTICULAR PURPOSE.  See the
   GNU General Public License for more details.

   You should have received a copy of the GNU General Public License
   along with this program.  If not, see <http://www.gnu.org/licenses/>.
*/
#ifndef _AUDIT_LOGGING_H_
#define _AUDIT_LOGGING_H_
#include <talloc.h>
#include "lib/messaging/irpc.h"
#include "lib/tsocket/tsocket.h"
#include "lib/util/attr.h"

_WARN_UNUSED_RESULT_ char *audit_get_timestamp(TALLOC_CTX *frame);
void audit_log_human_text(const char *prefix,
			  const char *message,
			  int debug_class,
			  int debug_level);

#ifdef HAVE_JANSSON
#include <jansson.h>
/*
 * Wrapper for jannson JSON object
 *
 */
struct json_object {
	json_t *root;
	bool valid;
};
extern const struct json_object json_empty_object;

#define JSON_ERROR -1

void audit_log_json(struct json_object *message,
		    int debug_class,
		    int debug_level);
void audit_message_send(struct imessaging_context *msg_ctx,
			const char *server_name,
			uint32_t message_type,
			struct json_object *message);
_WARN_UNUSED_RESULT_ struct json_object json_new_object(void);
_WARN_UNUSED_RESULT_ struct json_object json_new_array(void);
void json_free(struct json_object *object);
void json_assert_is_array(struct json_object *array);
_WARN_UNUSED_RESULT_ bool json_is_invalid(const struct json_object *object);

<<<<<<< HEAD
int json_add_int(struct json_object *object, const char *name, const int value);
int json_add_bool(struct json_object *object,
		  const char *name,
		  const bool value);
int json_add_string(struct json_object *object,
		    const char *name,
		    const char *value);
int json_add_object(struct json_object *object,
		    const char *name,
		    struct json_object *value);
int json_add_stringn(struct json_object *object,
		     const char *name,
		     const char *value,
		     const size_t len);
int json_add_version(struct json_object *object, int major, int minor);
int json_add_timestamp(struct json_object *object);
int json_add_address(struct json_object *object,
		     const char *name,
		     const struct tsocket_address *address);
int json_add_sid(struct json_object *object,
		 const char *name,
		 const struct dom_sid *sid);
int json_add_guid(struct json_object *object,
		  const char *name,
		  const struct GUID *guid);

struct json_object json_get_array(struct json_object *object,
				  const char* name);
struct json_object json_get_object(struct json_object *object,
				   const char* name);
char *json_to_string(TALLOC_CTX *mem_ctx,
		     struct json_object *object);
=======
_WARN_UNUSED_RESULT_ int json_add_int(struct json_object *object,
				      const char *name,
				      const int value);
_WARN_UNUSED_RESULT_ int json_add_bool(struct json_object *object,
				       const char *name,
				       const bool value);
_WARN_UNUSED_RESULT_ int json_add_string(struct json_object *object,
					 const char *name,
					 const char *value);
_WARN_UNUSED_RESULT_ int json_add_object(struct json_object *object,
					 const char *name,
					 struct json_object *value);
_WARN_UNUSED_RESULT_ int json_add_stringn(struct json_object *object,
					  const char *name,
					  const char *value,
					  const size_t len);
_WARN_UNUSED_RESULT_ int json_add_version(struct json_object *object,
					  int major,
					  int minor);
_WARN_UNUSED_RESULT_ int json_add_timestamp(struct json_object *object);
_WARN_UNUSED_RESULT_ int json_add_address(
    struct json_object *object,
    const char *name,
    const struct tsocket_address *address);
_WARN_UNUSED_RESULT_ int json_add_sid(struct json_object *object,
				      const char *name,
				      const struct dom_sid *sid);
_WARN_UNUSED_RESULT_ int json_add_guid(struct json_object *object,
				       const char *name,
				       const struct GUID *guid);

_WARN_UNUSED_RESULT_ struct json_object json_get_array(
    struct json_object *object, const char *name);
_WARN_UNUSED_RESULT_ struct json_object json_get_object(
    struct json_object *object, const char *name);
_WARN_UNUSED_RESULT_ char *json_to_string(TALLOC_CTX *mem_ctx,
					  const struct json_object *object);
>>>>>>> 5b2a3764
#endif
#endif<|MERGE_RESOLUTION|>--- conflicted
+++ resolved
@@ -56,40 +56,6 @@
 void json_assert_is_array(struct json_object *array);
 _WARN_UNUSED_RESULT_ bool json_is_invalid(const struct json_object *object);
 
-<<<<<<< HEAD
-int json_add_int(struct json_object *object, const char *name, const int value);
-int json_add_bool(struct json_object *object,
-		  const char *name,
-		  const bool value);
-int json_add_string(struct json_object *object,
-		    const char *name,
-		    const char *value);
-int json_add_object(struct json_object *object,
-		    const char *name,
-		    struct json_object *value);
-int json_add_stringn(struct json_object *object,
-		     const char *name,
-		     const char *value,
-		     const size_t len);
-int json_add_version(struct json_object *object, int major, int minor);
-int json_add_timestamp(struct json_object *object);
-int json_add_address(struct json_object *object,
-		     const char *name,
-		     const struct tsocket_address *address);
-int json_add_sid(struct json_object *object,
-		 const char *name,
-		 const struct dom_sid *sid);
-int json_add_guid(struct json_object *object,
-		  const char *name,
-		  const struct GUID *guid);
-
-struct json_object json_get_array(struct json_object *object,
-				  const char* name);
-struct json_object json_get_object(struct json_object *object,
-				   const char* name);
-char *json_to_string(TALLOC_CTX *mem_ctx,
-		     struct json_object *object);
-=======
 _WARN_UNUSED_RESULT_ int json_add_int(struct json_object *object,
 				      const char *name,
 				      const int value);
@@ -127,6 +93,5 @@
     struct json_object *object, const char *name);
 _WARN_UNUSED_RESULT_ char *json_to_string(TALLOC_CTX *mem_ctx,
 					  const struct json_object *object);
->>>>>>> 5b2a3764
 #endif
 #endif