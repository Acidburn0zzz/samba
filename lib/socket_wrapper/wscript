--- conflicted
+++ resolved
@@ -2,11 +2,7 @@
 
 import os
 
-<<<<<<< HEAD
-VERSION="1.1.2"
-=======
 VERSION="1.1.3"
->>>>>>> b85f6018
 
 def configure(conf):
     if conf.CHECK_BUNDLED_SYSTEM('socket_wrapper', minversion=VERSION, set_target=False):
