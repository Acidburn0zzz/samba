#!/usr/bin/env python

APPNAME = 'tdb'
<<<<<<< HEAD
VERSION = '1.3.18'
=======
VERSION = '1.4.2'
>>>>>>> 1f07059a

import sys, os

# find the buildtools directory
top = '.'
while not os.path.exists(top+'/buildtools') and len(top.split('/')) < 5:
    top = top + '/..'
sys.path.insert(0, top + '/buildtools/wafsamba')

out = 'bin'

import wafsamba
from wafsamba import samba_dist, samba_utils
from waflib import Options, Logs, Context
import shutil

samba_dist.DIST_DIRS('lib/tdb:. lib/replace:lib/replace buildtools:buildtools third_party/waf:third_party/waf')

tdb1_unit_tests = [
    'run-3G-file',
    'run-bad-tdb-header',
    'run',
    'run-check',
    'run-corrupt',
    'run-die-during-transaction',
    'run-endian',
    'run-incompatible',
    'run-nested-transactions',
    'run-nested-traverse',
    'run-no-lock-during-traverse',
    'run-oldhash',
    'run-open-during-transaction',
    'run-readonly-check',
    'run-rescue',
    'run-rescue-find_entry',
    'run-rdlock-upgrade',
    'run-rwlock-check',
    'run-summary',
    'run-transaction-expand',
    'run-traverse-in-transaction',
    'run-wronghash-fail',
    'run-zero-append',
    'run-fcntl-deadlock',
    'run-marklock-deadlock',
    'run-allrecord-traverse-deadlock',
    'run-mutex-openflags2',
    'run-mutex-trylock',
    'run-mutex-allrecord-bench',
    'run-mutex-allrecord-trylock',
    'run-mutex-allrecord-block',
    'run-mutex-transaction1',
    'run-mutex-die',
    'run-mutex1',
    'run-circular-chain',
    'run-circular-freelist',
    'run-traverse-chain',
]

def options(opt):
    opt.BUILTIN_DEFAULT('replace')
    opt.PRIVATE_EXTENSION_DEFAULT('tdb', noextension='tdb')
    opt.RECURSE('lib/replace')
    opt.add_option('--disable-tdb-mutex-locking',
                   help=("Disable the use of pthread robust mutexes"),
                   action="store_true", dest='disable_tdb_mutex_locking',
                   default=False)


def configure(conf):
    conf.env.disable_tdb_mutex_locking = getattr(Options.options,
                                                 'disable_tdb_mutex_locking',
                                                 False)
    if not conf.env.disable_tdb_mutex_locking:
        conf.env.replace_add_global_pthread = True
    conf.RECURSE('lib/replace')

    conf.env.standalone_tdb = conf.IN_LAUNCH_DIR()
    conf.env.building_tdb = True

    if not conf.env.standalone_tdb:
        if conf.CHECK_BUNDLED_SYSTEM_PKG('tdb', minversion=VERSION,
                                     implied_deps='replace'):
            conf.define('USING_SYSTEM_TDB', 1)
            conf.env.building_tdb = False
            if not conf.env.disable_python and \
                conf.CHECK_BUNDLED_SYSTEM_PYTHON('pytdb', 'tdb', minversion=VERSION):
                conf.define('USING_SYSTEM_PYTDB', 1)

    if (conf.CONFIG_SET('HAVE_ROBUST_MUTEXES') and
        conf.env.building_tdb and
        not conf.env.disable_tdb_mutex_locking):
        conf.define('USE_TDB_MUTEX_LOCKING', 1)

    conf.CHECK_XSLTPROC_MANPAGES()

    conf.SAMBA_CHECK_PYTHON()
    conf.SAMBA_CHECK_PYTHON_HEADERS()

    conf.SAMBA_CONFIG_H()

    conf.SAMBA_CHECK_UNDEFINED_SYMBOL_FLAGS()

def build(bld):
    bld.RECURSE('lib/replace')

    COMMON_FILES='''check.c error.c tdb.c traverse.c
                    freelistcheck.c lock.c dump.c freelist.c
                    io.c open.c transaction.c hash.c summary.c rescue.c
                    mutex.c'''

    COMMON_SRC = bld.SUBDIR('common', COMMON_FILES)

    if bld.env.standalone_tdb:
        bld.env.PKGCONFIGDIR = '${LIBDIR}/pkgconfig'
        private_library = False
    else:
        private_library = True

    if not bld.CONFIG_SET('USING_SYSTEM_TDB'):

        tdb_deps = 'replace'

        if bld.CONFIG_SET('USE_TDB_MUTEX_LOCKING'):
            tdb_deps += ' pthread'

        bld.SAMBA_LIBRARY('tdb',
                          COMMON_SRC,
                          deps=tdb_deps,
                          includes='include',
                          abi_directory='ABI',
                          abi_match='tdb_*',
                          hide_symbols=True,
                          vnum=VERSION,
                          public_headers=('' if private_library else 'include/tdb.h'),
                          public_headers_install=not private_library,
                          pc_files='tdb.pc',
                          private_library=private_library)

        bld.SAMBA_BINARY('tdbtorture',
                         'tools/tdbtorture.c',
                         'tdb',
                         install=False)

        bld.SAMBA_BINARY('tdbrestore',
                         'tools/tdbrestore.c',
                         'tdb', manpages='man/tdbrestore.8')

        bld.SAMBA_BINARY('tdbdump',
                         'tools/tdbdump.c',
                         'tdb', manpages='man/tdbdump.8')

        bld.SAMBA_BINARY('tdbbackup',
                         'tools/tdbbackup.c',
                         'tdb',
                         manpages='man/tdbbackup.8')

        bld.SAMBA_BINARY('tdbtool',
                         'tools/tdbtool.c',
                         'tdb', manpages='man/tdbtool.8')

        if bld.env.standalone_tdb:
            # FIXME: This hardcoded list is stupid, stupid, stupid.
            bld.SAMBA_SUBSYSTEM('tdb-test-helpers',
                                'test/external-agent.c test/lock-tracking.c test/logging.c',
                                tdb_deps,
                                includes='include')

            for t in tdb1_unit_tests:
                b = "tdb1-" + t
                s = "test/" + t + ".c"
                bld.SAMBA_BINARY(b, s, 'replace tdb-test-helpers',
                                 includes='include', install=False)

    if not bld.CONFIG_SET('USING_SYSTEM_PYTDB'):
        bld.SAMBA_PYTHON('pytdb',
                         'pytdb.c',
                         deps='tdb',
                         enabled=not bld.env.disable_python,
                         realname='tdb.so',
                         cflags='-DPACKAGE_VERSION=\"%s\"' % VERSION)

        if not bld.env.disable_python:
            bld.SAMBA_SCRIPT('_tdb_text.py',
                             pattern='_tdb_text.py',
                             installdir='python')
            
            bld.INSTALL_FILES('${PYTHONARCHDIR}', '_tdb_text.py')

def testonly(ctx):
    '''run tdb testsuite'''
    ecode = 0

    blddir = Context.g_module.out
    test_prefix = "%s/st" % (blddir)
    shutil.rmtree(test_prefix, ignore_errors=True)
    os.makedirs(test_prefix)
    os.environ['TEST_DATA_PREFIX'] = test_prefix

    env = samba_utils.LOAD_ENVIRONMENT()
    # FIXME: This is horrible :(
    if env.building_tdb:
        # Create scratch directory for tests.
        testdir = os.path.join(test_prefix, 'tdb-tests')
        samba_utils.mkdir_p(testdir)
        # Symlink back to source dir so it can find tests in test/
        link = os.path.join(testdir, 'test')
        if not os.path.exists(link):
            os.symlink(ctx.path.make_node('test').abspath(), link)

        sh_tests = ["test/test_tdbbackup.sh test/jenkins-be-hash.tdb"]

        for sh_test in sh_tests:
            cmd = "BINDIR=%s %s" % (blddir, sh_test)
            print("shell test: " + cmd)
            ret = samba_utils.RUN_COMMAND(cmd)
            if ret != 0:
                print("%s sh test failed" % cmd)
                ecode = ret
                break

        for t in tdb1_unit_tests:
            f = "tdb1-" + t
            cmd = "cd " + testdir + " && " + os.path.abspath(os.path.join(blddir, f)) + " > test-output 2>&1"
            print("..." + f)
            ret = samba_utils.RUN_COMMAND(cmd)
            if ret != 0:
                print("%s failed:" % f)
                samba_utils.RUN_COMMAND("cat " + os.path.join(testdir, 'test-output'))
                ecode = ret
                break

    if ecode == 0:
        cmd = os.path.join(blddir, 'tdbtorture')
        ret = samba_utils.RUN_COMMAND(cmd)
        print("testsuite returned %d" % ret)
        if ret != 0:
            ecode = ret

    pyret = samba_utils.RUN_PYTHON_TESTS(['python/tests/simple.py'])
    print("python testsuite returned %d" % pyret)
    sys.exit(ecode or pyret)

# WAF doesn't build the unit tests for this, maybe because they don't link with tdb?
# This forces it
def test(ctx):
    Options.commands.append('build')
    Options.commands.append('testonly')

def dist():
    '''makes a tarball for distribution'''
    samba_dist.dist()

def reconfigure(ctx):
    '''reconfigure if config scripts have changed'''
    samba_utils.reconfigure(ctx)<|MERGE_RESOLUTION|>--- conflicted
+++ resolved
@@ -1,11 +1,7 @@
 #!/usr/bin/env python
 
 APPNAME = 'tdb'
-<<<<<<< HEAD
-VERSION = '1.3.18'
-=======
 VERSION = '1.4.2'
->>>>>>> 1f07059a
 
 import sys, os
 
