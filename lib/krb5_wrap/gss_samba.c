/*
 *  Unix SMB/CIFS implementation.
 *
 *  Simple GSSAPI wrappers
 *
 *  Copyright (c) 2012      Andreas Schneider <asn@samba.org>
 *
 *  This program is free software; you can redistribute it and/or modify
 *  it under the terms of the GNU General Public License as published by
 *  the Free Software Foundation; either version 3 of the License, or
 *  (at your option) any later version.
 *
 *  This program is distributed in the hope that it will be useful,
 *  but WITHOUT ANY WARRANTY; without even the implied warranty of
 *  MERCHANTABILITY or FITNESS FOR A PARTICULAR PURPOSE.  See the
 *  GNU General Public License for more details.
 *
 *  You should have received a copy of the GNU General Public License
 *  along with this program; if not, see <http://www.gnu.org/licenses/>.
 */

#include "includes.h"
#include "gss_samba.h"

#ifdef HAVE_GSSAPI

#if !defined(HAVE_GSS_OID_EQUAL)
int smb_gss_oid_equal(const gss_OID first_oid, const gss_OID second_oid)
{
	if (first_oid == GSS_C_NO_OID || second_oid == GSS_C_NO_OID) {
		return 0;
	}

	if (first_oid == second_oid) {
		return 1;
	}

	if ((first_oid)->length != (second_oid)->length) {
		return 0;
	}

	if (memcmp((first_oid)->elements, (second_oid)->elements,
		   (first_oid)->length) == 0) {
		return 1;
	}

	return 0;
}
#endif /* !HAVE_GSS_OID_EQUAL */


/* wrapper around gss_krb5_import_cred() that prefers to use gss_acquire_cred_from()
 * if this GSSAPI extension is available. gss_acquire_cred_from() is properly
 * interposed by GSSPROXY while gss_krb5_import_cred() is not.
 *
 * This wrapper requires a proper krb5_context to resolve ccache name.
 * All gss_krb5_import_cred() callers in Samba already have krb5_context available. */
uint32_t smb_gss_krb5_import_cred(uint32_t *minor_status, krb5_context ctx,
				  krb5_ccache id, krb5_principal keytab_principal,
				  krb5_keytab keytab, gss_cred_id_t *cred)
{
	uint32_t major_status = 0;

#if HAVE_GSS_ACQUIRE_CRED_FROM
	uint32_t minor = 0;
	gss_key_value_element_desc ccache_element = {
		.key = "ccache",
		.value = NULL,
	};

	gss_key_value_element_desc keytab_element = {
		.key = "keytab",
		.value = NULL,
	};

	gss_key_value_element_desc elements[2];

	gss_key_value_set_desc cred_store = {
		.elements = &ccache_element,
		.count = 1,
	};

	gss_OID_set mech_set = GSS_C_NO_OID_SET;
	gss_cred_usage_t cred_usage = GSS_C_INITIATE;
	gss_name_t name = NULL;
	gss_buffer_desc pr_name = {
		.value = NULL,
		.length = 0,
	};

	if (id != NULL) {
		major_status = krb5_cc_get_full_name(ctx,
						     id,
						     discard_const(&ccache_element.value));
		if (major_status != 0) {
			return major_status;
		}
	}

	if (keytab != NULL) {
		keytab_element.value = malloc(4096);
		if (!keytab_element.value) {
			return ENOMEM;
		}
		major_status = krb5_kt_get_name(ctx,
						keytab,
						discard_const(keytab_element.value), 4096);
		if (major_status != 0) {
			free(discard_const(keytab_element.value));
			return major_status;
		}
		cred_usage = GSS_C_ACCEPT;
		cred_store.elements = &keytab_element;

		if (keytab_principal != NULL) {
			major_status = krb5_unparse_name(ctx, keytab_principal, (char**)&pr_name.value);
			if (major_status != 0) {
				free(discard_const(keytab_element.value));
				return major_status;
			}
			pr_name.length = strlen(pr_name.value);

			major_status = gss_import_name(minor_status,
						       &pr_name,
						       discard_const(GSS_KRB5_NT_PRINCIPAL_NAME),
						       &name);
			if (major_status != 0) {
				krb5_free_unparsed_name(ctx, pr_name.value);
				free(discard_const(keytab_element.value));
				return major_status;
			}
		}
	}

	if (id != NULL && keytab != NULL) {
		elements[0] = ccache_element;
		elements[1] = keytab_element;

		cred_store.elements = elements;
		cred_store.count = 2;
		cred_usage = GSS_C_BOTH;
	}

	major_status = gss_acquire_cred_from(minor_status,
					     name,
					     0,
					     mech_set,
					     cred_usage,
					     &cred_store,
					     cred,
					     NULL,
					     NULL);

	if (pr_name.value != NULL) {
		(void)gss_release_name(&minor, &name);
		krb5_free_unparsed_name(ctx, pr_name.value);
	}
	if (keytab_element.value != NULL) {
		free(discard_const(keytab_element.value));
	}
	krb5_free_string(ctx, discard_const(ccache_element.value));
#else
	major_status = gss_krb5_import_cred(minor_status,
					    id,
					    keytab_principal,
					    keytab, cred);

	if (major_status == (GSS_S_CALL_BAD_STRUCTURE|GSS_S_BAD_NAME)) {
		if ((keytab_principal == NULL) && (keytab != NULL)) {
			/* No principal was specified and MIT krb5 1.9 version failed.
			 * We have to fall back to set global acceptor identity */
			gss_OID_set_desc mech_set;
			char *kt_name = NULL;

			kt_name = malloc(4096);
			if (!kt_name) {
				return ENOMEM;
			}

			major_status = krb5_kt_get_name(ctx,
							keytab,
							kt_name, 4096);
			if (major_status != 0) {
				free(kt_name);
				return major_status;
			}

			major_status = gsskrb5_register_acceptor_identity(kt_name);
			if (major_status) {
				free(kt_name);
				return major_status;
			}

			/* We are dealing with krb5 GSSAPI mech in this fallback */
			mech_set.count = 1;
<<<<<<< HEAD
			mech_set.elements = gss_mech_krb5;
=======
			mech_set.elements =
				discard_const_p(struct gss_OID_desc_struct,
						gss_mech_krb5);
>>>>>>> aaa7d4da
			major_status = gss_acquire_cred(minor_status,
							GSS_C_NO_NAME,
							GSS_C_INDEFINITE,
							&mech_set,
							GSS_C_ACCEPT,
							cred,
							NULL, NULL);
			free(kt_name);
		}
	}
#endif
	return major_status;
}


#endif /* HAVE_GSSAPI */<|MERGE_RESOLUTION|>--- conflicted
+++ resolved
@@ -193,13 +193,9 @@
 
 			/* We are dealing with krb5 GSSAPI mech in this fallback */
 			mech_set.count = 1;
-<<<<<<< HEAD
-			mech_set.elements = gss_mech_krb5;
-=======
 			mech_set.elements =
 				discard_const_p(struct gss_OID_desc_struct,
 						gss_mech_krb5);
->>>>>>> aaa7d4da
 			major_status = gss_acquire_cred(minor_status,
 							GSS_C_NO_NAME,
 							GSS_C_INDEFINITE,
