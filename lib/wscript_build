#!/usr/bin/env python

<<<<<<< HEAD
import os, Options

# work out what python external libraries we need to install
external_libs = {
    "dns.resolver": "dnspython/dns",
    "subunit": "subunit/python/subunit",
    "testtools": "testtools/testtools",
    "extras": "extras/extras",
    "mimeparse": "mimeparse/mimeparse",
    }

list = []

for module, package in external_libs.items():
    try:
        __import__(module)
    except ImportError:
        list.append(package)

for e in list:
    bld.INSTALL_WILDCARD('${PYTHONARCHDIR}/samba/external', e + '/**/*', flat=False,
                         exclude='*.pyc', trim_path=os.path.dirname(e))

bld.SAMBA_GENERATOR('external_init_py',
                    rule='touch ${TGT}',
                    target='empty_file')

bld.INSTALL_FILES('${PYTHONARCHDIR}/samba/external', 'empty_file', destname='__init__.py')

=======
>>>>>>> b85f6018
# a grouping library for event and socket related subsystems
bld.SAMBA_LIBRARY('samba-sockets',
                  source=[],
                  private_library=True,
                  grouping_library=True,
                  deps='LIBTSOCKET samba_socket tevent-util')<|MERGE_RESOLUTION|>--- conflicted
+++ resolved
@@ -1,37 +1,5 @@
 #!/usr/bin/env python
 
-<<<<<<< HEAD
-import os, Options
-
-# work out what python external libraries we need to install
-external_libs = {
-    "dns.resolver": "dnspython/dns",
-    "subunit": "subunit/python/subunit",
-    "testtools": "testtools/testtools",
-    "extras": "extras/extras",
-    "mimeparse": "mimeparse/mimeparse",
-    }
-
-list = []
-
-for module, package in external_libs.items():
-    try:
-        __import__(module)
-    except ImportError:
-        list.append(package)
-
-for e in list:
-    bld.INSTALL_WILDCARD('${PYTHONARCHDIR}/samba/external', e + '/**/*', flat=False,
-                         exclude='*.pyc', trim_path=os.path.dirname(e))
-
-bld.SAMBA_GENERATOR('external_init_py',
-                    rule='touch ${TGT}',
-                    target='empty_file')
-
-bld.INSTALL_FILES('${PYTHONARCHDIR}/samba/external', 'empty_file', destname='__init__.py')
-
-=======
->>>>>>> b85f6018
 # a grouping library for event and socket related subsystems
 bld.SAMBA_LIBRARY('samba-sockets',
                   source=[],
