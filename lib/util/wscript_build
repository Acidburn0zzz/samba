#!/usr/bin/env python

# Please add any new SAMBA_SUBSYSTEM/SAMBA_LIBRARY to the bottom of the file
# unless they are also required to build standalone ctdb.

bld.SAMBA_LIBRARY('time-basic',
                  source='time_basic.c',
                  deps='replace',
                  private_library=True,
                  local_include=False)

bld.SAMBA_SUBSYSTEM('tini',
                    source='tini.c',
                    deps='',
                    local_include=False)

bld.SAMBA_SUBSYSTEM('tiniparser',
                    source='tiniparser.c',
                    deps='tini',
                    local_include=False)

bld.SAMBA_SUBSYSTEM('strv',
                    source='strv.c',
                    deps='talloc',
                    local_include=False)

bld.SAMBA_SUBSYSTEM('close-low-fd',
                    source='close_low_fd.c',
                    deps='replace',
                    local_include=False)

samba_debug_add_deps = ''
samba_debug_add_inc  = ''

if bld.CONFIG_SET('HAVE_GPFS'):
    bld.SAMBA_SUBSYSTEM('gpfswrap',
                        source='gpfswrap.c',
                        deps='replace',
                        local_include=False,
                        includes=bld.CONFIG_GET('CPPPATH_GPFS'))
    samba_debug_add_deps += ' gpfswrap'
    samba_debug_add_inc  += bld.CONFIG_GET('CPPPATH_GPFS')

bld.SAMBA_LIBRARY('samba-debug',
                  source='debug.c',
<<<<<<< HEAD
                  deps='replace time-basic close-low-fd talloc socket-blocking',
=======
                  deps='replace time-basic close-low-fd talloc socket-blocking' + samba_debug_add_deps,
                  public_deps='systemd systemd-journal lttng-ust',
>>>>>>> b85f6018
                  local_include=False,
                  includes=samba_debug_add_inc,
                  private_library=True)

bld.SAMBA_LIBRARY('socket-blocking',
                  source='blocking.c',
                  local_include=False,
                  private_library=True)

bld.SAMBA_SUBSYSTEM('samba-util-core',
                    source='''xfile.c data_blob.c util_file.c time.c
                              signal.c util.c idtree.c fault.c
                              substitute.c''',
                    deps='''time-basic samba-debug socket-blocking talloc
                            tevent execinfo pthread''',
                    local_include=False)

if not bld.env.SAMBA_UTIL_CORE_ONLY:

    bld.env.public_headers_skip.append('charset_compat.h')

<<<<<<< HEAD
    bld.SAMBA_LIBRARY('samba-util',
                  source='''talloc_stack.c smb_threads.c
                    rbtree.c rfc1738.c become_daemon.c system.c select.c getpass.c
                    genrand.c fsusage.c
=======
    bld.SAMBA_LIBRARY('genrand',
                      source='genrand.c',
                      deps='time-basic socket-blocking LIBCRYPTO',
                      local_include=False,
                      private_library=True)

    bld.SAMBA_LIBRARY('samba-util',
                  source='''talloc_stack.c smb_threads.c
                    rbtree.c rfc1738.c become_daemon.c system.c select.c getpass.c
                    genrand_util.c fsusage.c
>>>>>>> b85f6018
                    params.c util_id.c util_net.c
                    util_strlist.c util_paths.c idtree_random.c base64.c
                    util_str.c util_str_common.c ms_fnmatch.c
                    server_id.c dprintf.c parmlist.c bitmap.c pidfile.c
                    tevent_debug.c util_process.c memcache.c''',
<<<<<<< HEAD
                  deps='samba-util-core DYNCONFIG close-low-fd tini tiniparser',

                  public_deps='talloc tevent execinfo pthread LIBCRYPTO charset util_setid systemd-daemon',
                  public_headers='debug.h attr.h byteorder.h data_blob.h memory.h safe_string.h time.h talloc_stack.h xfile.h dlinklist.h samba_util.h string_wrappers.h idtree.h idtree_random.h blocking.h signal.h substitute.h fault.h',
=======
                  deps='samba-util-core DYNCONFIG close-low-fd tini tiniparser genrand',

                  public_deps='talloc tevent execinfo pthread LIBCRYPTO charset util_setid systemd systemd-daemon',
                  public_headers='debug.h attr.h byteorder.h data_blob.h memory.h safe_string.h time.h talloc_stack.h xfile.h dlinklist.h samba_util.h string_wrappers.h idtree.h idtree_random.h blocking.h signal.h substitute.h fault.h genrand.h',
>>>>>>> b85f6018
                  header_path= [ ('dlinklist.h samba_util.h', '.'), ('*', 'util') ],
                  local_include=False,
                  vnum='0.0.1',
                  pc_files='samba-util.pc'
                  )

    bld.SAMBA_LIBRARY('samba-modules',
                      source='modules.c',
                      deps='errors samba-util',
                      local_include=False,
                      private_library=True)

    bld.SAMBA_LIBRARY('asn1util',
                      source='asn1.c',
                      deps='talloc samba-util',
                      private_library=True,
                      local_include=False)


    bld.SAMBA_SUBSYSTEM('UNIX_PRIVS',
                        source='unix_privs.c',
                        autoproto='unix_privs.h',
                        deps='replace talloc',
                        local_include=False,
                        )


    bld.SAMBA_LIBRARY('util_tdb',
                      source='util_tdb.c',
                      local_include=False,
                      public_deps='tdb talloc',
                      private_library=True
                      )

<<<<<<< HEAD
    if not bld.env.disable_ntdb:
        bld.SAMBA_LIBRARY('util_ntdb',
                          source='util_ntdb.c',
                          local_include=False,
                          public_deps='ntdb talloc samba-util samba-hostconfig',
                          private_library=True
                          )
=======
    bld.SAMBA_LIBRARY('talloc_report',
                      source='talloc_report.c',
                      local_include=False,
                      public_deps='talloc',
                      private_library=True
                      )
>>>>>>> b85f6018

    bld.SAMBA_LIBRARY('tevent-util',
                      source='tevent_unix.c tevent_ntstatus.c tevent_werror.c',
                      local_include=False,
                      public_deps='tevent errors',
                      public_headers='tevent_ntstatus.h tevent_unix.h tevent_werror.h',
                      header_path=[ ('*', 'util') ],
                      pc_files=[],
                      vnum='0.0.1'
                      )

    bld.SAMBA_LIBRARY('util_setid',
                      source='setid.c',
                      local_include=False,
                      private_library=True
                      )

    bld.SAMBA_SUBSYSTEM('util_ldb',
                        source='util_ldb.c',
                        local_include=False,
                        public_deps='ldb',
                        public_headers='util_ldb.h'
		        )


    bld.SAMBA_SUBSYSTEM('UTIL_RUNCMD',
                        source='util_runcmd.c',
                        local_include=False,
                        public_deps='tevent'
                        )

    bld.SAMBA_SUBSYSTEM('UTIL_PW',
                        source='util_pw.c',
                        local_include=False,
                        public_deps='talloc'
	                )
<<<<<<< HEAD
=======

    bld.SAMBA_LIBRARY('server_id_db',
                      source='server_id_db.c',
                      deps='talloc tdb strv util_tdb tdb-wrap samba-util',
                      local_include=False,
                      private_library=True)

    bld.SAMBA_LIBRARY('iov_buf',
                      source='iov_buf.c',
                      local_include=False,
                      private_library=True)
>>>>>>> b85f6018
<|MERGE_RESOLUTION|>--- conflicted
+++ resolved
@@ -43,12 +43,8 @@
 
 bld.SAMBA_LIBRARY('samba-debug',
                   source='debug.c',
-<<<<<<< HEAD
-                  deps='replace time-basic close-low-fd talloc socket-blocking',
-=======
                   deps='replace time-basic close-low-fd talloc socket-blocking' + samba_debug_add_deps,
                   public_deps='systemd systemd-journal lttng-ust',
->>>>>>> b85f6018
                   local_include=False,
                   includes=samba_debug_add_inc,
                   private_library=True)
@@ -70,12 +66,6 @@
 
     bld.env.public_headers_skip.append('charset_compat.h')
 
-<<<<<<< HEAD
-    bld.SAMBA_LIBRARY('samba-util',
-                  source='''talloc_stack.c smb_threads.c
-                    rbtree.c rfc1738.c become_daemon.c system.c select.c getpass.c
-                    genrand.c fsusage.c
-=======
     bld.SAMBA_LIBRARY('genrand',
                       source='genrand.c',
                       deps='time-basic socket-blocking LIBCRYPTO',
@@ -86,23 +76,15 @@
                   source='''talloc_stack.c smb_threads.c
                     rbtree.c rfc1738.c become_daemon.c system.c select.c getpass.c
                     genrand_util.c fsusage.c
->>>>>>> b85f6018
                     params.c util_id.c util_net.c
                     util_strlist.c util_paths.c idtree_random.c base64.c
                     util_str.c util_str_common.c ms_fnmatch.c
                     server_id.c dprintf.c parmlist.c bitmap.c pidfile.c
                     tevent_debug.c util_process.c memcache.c''',
-<<<<<<< HEAD
-                  deps='samba-util-core DYNCONFIG close-low-fd tini tiniparser',
-
-                  public_deps='talloc tevent execinfo pthread LIBCRYPTO charset util_setid systemd-daemon',
-                  public_headers='debug.h attr.h byteorder.h data_blob.h memory.h safe_string.h time.h talloc_stack.h xfile.h dlinklist.h samba_util.h string_wrappers.h idtree.h idtree_random.h blocking.h signal.h substitute.h fault.h',
-=======
                   deps='samba-util-core DYNCONFIG close-low-fd tini tiniparser genrand',
 
                   public_deps='talloc tevent execinfo pthread LIBCRYPTO charset util_setid systemd systemd-daemon',
                   public_headers='debug.h attr.h byteorder.h data_blob.h memory.h safe_string.h time.h talloc_stack.h xfile.h dlinklist.h samba_util.h string_wrappers.h idtree.h idtree_random.h blocking.h signal.h substitute.h fault.h genrand.h',
->>>>>>> b85f6018
                   header_path= [ ('dlinklist.h samba_util.h', '.'), ('*', 'util') ],
                   local_include=False,
                   vnum='0.0.1',
@@ -137,22 +119,12 @@
                       private_library=True
                       )
 
-<<<<<<< HEAD
-    if not bld.env.disable_ntdb:
-        bld.SAMBA_LIBRARY('util_ntdb',
-                          source='util_ntdb.c',
-                          local_include=False,
-                          public_deps='ntdb talloc samba-util samba-hostconfig',
-                          private_library=True
-                          )
-=======
     bld.SAMBA_LIBRARY('talloc_report',
                       source='talloc_report.c',
                       local_include=False,
                       public_deps='talloc',
                       private_library=True
                       )
->>>>>>> b85f6018
 
     bld.SAMBA_LIBRARY('tevent-util',
                       source='tevent_unix.c tevent_ntstatus.c tevent_werror.c',
@@ -189,8 +161,6 @@
                         local_include=False,
                         public_deps='talloc'
 	                )
-<<<<<<< HEAD
-=======
 
     bld.SAMBA_LIBRARY('server_id_db',
                       source='server_id_db.c',
@@ -201,5 +171,4 @@
     bld.SAMBA_LIBRARY('iov_buf',
                       source='iov_buf.c',
                       local_include=False,
-                      private_library=True)
->>>>>>> b85f6018
+                      private_library=True)