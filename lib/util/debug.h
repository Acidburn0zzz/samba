/* 
   Unix SMB/CIFS implementation.
   SMB debug stuff
   Copyright (C) Andrew Tridgell 1992-1998
   Copyright (C) John H Terpstra 1996-1998
   Copyright (C) Luke Kenneth Casson Leighton 1996-1998
   Copyright (C) Paul Ashton 1998

   This program is free software; you can redistribute it and/or modify
   it under the terms of the GNU General Public License as published by
   the Free Software Foundation; either version 3 of the License, or
   (at your option) any later version.

   This program is distributed in the hope that it will be useful,
   but WITHOUT ANY WARRANTY; without even the implied warranty of
   MERCHANTABILITY or FITNESS FOR A PARTICULAR PURPOSE.  See the
   GNU General Public License for more details.

   You should have received a copy of the GNU General Public License
   along with this program.  If not, see <http://www.gnu.org/licenses/>.
*/

#ifndef _SAMBA_DEBUG_H
#define _SAMBA_DEBUG_H

#include <stdbool.h>
#include <stddef.h>
#include <stdarg.h>
#include "attr.h"


/* -------------------------------------------------------------------------- **
 * Debugging code.  See also debug.c
 */

/* the maximum debug level to compile into the code. This assumes a good
   optimising compiler that can remove unused code
   for embedded or low-memory systems set this to a value like 2 to get
   only important messages. This gives *much* smaller binaries
*/
#ifndef MAX_DEBUG_LEVEL
#define MAX_DEBUG_LEVEL 1000
#endif

bool dbgtext_va(const char *, va_list ap) PRINTF_ATTRIBUTE(1,0);
bool dbgtext( const char *, ... ) PRINTF_ATTRIBUTE(1,2);
bool dbghdrclass( int level, int cls, const char *location, const char *func);
bool dbghdr( int level, const char *location, const char *func);

/*
 * Redefine DEBUGLEVEL because so we don't have to change every source file
 * that *unnecessarily* references it.
 */
#define DEBUGLEVEL DEBUGLEVEL_CLASS[DBGC_ALL]

/*
 * Define all new debug classes here. A class is represented by an entry in
 * the DEBUGLEVEL_CLASS array. Index zero of this arrray is equivalent to the
 * old DEBUGLEVEL. Any source file that does NOT add the following lines:
 *
 *   #undef  DBGC_CLASS
 *   #define DBGC_CLASS DBGC_<your class name here>
 *
 * at the start of the file (after #include "includes.h") will default to
 * using index zero, so it will behaive just like it always has.
 */
#define DBGC_ALL		0 /* index equivalent to DEBUGLEVEL */

#define DBGC_TDB		1
#define DBGC_PRINTDRIVERS	2
#define DBGC_LANMAN		3
#define DBGC_SMB		4
#define DBGC_RPC_PARSE		5
#define DBGC_RPC_SRV		6
#define DBGC_RPC_CLI		7
#define DBGC_PASSDB		8
#define DBGC_SAM		9
#define DBGC_AUTH		10
#define DBGC_WINBIND		11
#define DBGC_VFS		12
#define DBGC_IDMAP		13
#define DBGC_QUOTA		14
#define DBGC_ACLS		15
#define DBGC_LOCKING		16
#define DBGC_MSDFS		17
#define DBGC_DMAPI		18
#define DBGC_REGISTRY		19
#define DBGC_SCAVENGER		20
#define DBGC_DNS		21
#define DBGC_LDB		22
#define DBGC_TEVENT		23
#define DBGC_AUTH_AUDIT		24
#define DBGC_AUTH_AUDIT_JSON	25
#define DBGC_KERBEROS           26
#define DBGC_DRS_REPL           27
#define DBGC_SMB2               28
#define DBGC_SMB2_CREDITS       29
<<<<<<< HEAD
=======
#define DBGC_DSDB_AUDIT	30
#define DBGC_DSDB_AUDIT_JSON	31
#define DBGC_DSDB_PWD_AUDIT		32
#define DBGC_DSDB_PWD_AUDIT_JSON	33
#define DBGC_DSDB_TXN_AUDIT		34
#define DBGC_DSDB_TXN_AUDIT_JSON	35
#define DBGC_DSDB_GROUP_AUDIT	36
#define DBGC_DSDB_GROUP_AUDIT_JSON	37
>>>>>>> 76c3e172

/* So you can define DBGC_CLASS before including debug.h */
#ifndef DBGC_CLASS
#define DBGC_CLASS            0     /* override as shown above */
#endif

extern int  *DEBUGLEVEL_CLASS;

/* Debugging macros
 *
 * DEBUGLVL()
 *   If the 'file specific' debug class level >= level OR the system-wide
 *   DEBUGLEVEL (synomym for DEBUGLEVEL_CLASS[ DBGC_ALL ]) >= level then
 *   generate a header using the default macros for file, line, and
 *   function name. Returns True if the debug level was <= DEBUGLEVEL.
 *
 *   Example: if( DEBUGLVL( 2 ) ) dbgtext( "Some text.\n" );
 *
 * DEBUG()
 *   If the 'file specific' debug class level >= level OR the system-wide
 *   DEBUGLEVEL (synomym for DEBUGLEVEL_CLASS[ DBGC_ALL ]) >= level then
 *   generate a header using the default macros for file, line, and
 *   function name. Each call to DEBUG() generates a new header *unless* the
 *   previous debug output was unterminated (i.e. no '\n').
 *   See debug.c:dbghdr() for more info.
 *
 *   Example: DEBUG( 2, ("Some text and a value %d.\n", value) );
 *
 * DEBUGC()
 *   If the 'macro specified' debug class level >= level OR the system-wide
 *   DEBUGLEVEL (synomym for DEBUGLEVEL_CLASS[ DBGC_ALL ]) >= level then
 *   generate a header using the default macros for file, line, and
 *   function name. Each call to DEBUG() generates a new header *unless* the
 *   previous debug output was unterminated (i.e. no '\n').
 *   See debug.c:dbghdr() for more info.
 *
 *   Example: DEBUGC( DBGC_TDB, 2, ("Some text and a value %d.\n", value) );
 *
 *  DEBUGADD(), DEBUGADDC()
 *    Same as DEBUG() and DEBUGC() except the text is appended to the previous
 *    DEBUG(), DEBUGC(), DEBUGADD(), DEBUGADDC() with out another interviening
 *    header.
 *
 *    Example: DEBUGADD( 2, ("Some text and a value %d.\n", value) );
 *             DEBUGADDC( DBGC_TDB, 2, ("Some text and a value %d.\n", value) );
 *
 * Note: If the debug class has not be redeined (see above) then the optimizer
 * will remove the extra conditional test.
 */

/*
 * From talloc.c:
 */

/* these macros gain us a few percent of speed on gcc */
#if (__GNUC__ >= 3)
/* the strange !! is to ensure that __builtin_expect() takes either 0 or 1
   as its first argument */
#ifndef likely
#define likely(x)   __builtin_expect(!!(x), 1)
#endif
#ifndef unlikely
#define unlikely(x) __builtin_expect(!!(x), 0)
#endif
#else
#ifndef likely
#define likely(x) (x)
#endif
#ifndef unlikely
#define unlikely(x) (x)
#endif
#endif

#define CHECK_DEBUGLVL( level ) \
  ( ((level) <= MAX_DEBUG_LEVEL) && \
    unlikely(DEBUGLEVEL_CLASS[ DBGC_CLASS ] >= (level)))

#define CHECK_DEBUGLVLC( dbgc_class, level ) \
  ( ((level) <= MAX_DEBUG_LEVEL) && \
    unlikely(DEBUGLEVEL_CLASS[ dbgc_class ] >= (level)))

#define DEBUGLVL( level ) \
  ( CHECK_DEBUGLVL(level) \
   && dbghdrclass( level, DBGC_CLASS, __location__, __FUNCTION__ ) )

#define DEBUGLVLC( dbgc_class, level ) \
  ( CHECK_DEBUGLVLC( dbgc_class, level ) \
   && dbghdrclass( level, dbgc_class, __location__, __FUNCTION__ ) )

#define DEBUG( level, body ) \
  (void)( ((level) <= MAX_DEBUG_LEVEL) && \
	  unlikely(DEBUGLEVEL_CLASS[ DBGC_CLASS ] >= (level))		\
       && (dbghdrclass( level, DBGC_CLASS, __location__, __FUNCTION__ )) \
       && (dbgtext body) )

#define DEBUGC( dbgc_class, level, body ) \
  (void)( ((level) <= MAX_DEBUG_LEVEL) && \
	  unlikely(DEBUGLEVEL_CLASS[ dbgc_class ] >= (level))		\
       && (dbghdrclass( level, DBGC_CLASS, __location__, __FUNCTION__ )) \
       && (dbgtext body) )

#define DEBUGADD( level, body ) \
  (void)( ((level) <= MAX_DEBUG_LEVEL) && \
	  unlikely(DEBUGLEVEL_CLASS[ DBGC_CLASS ] >= (level))	\
       && (dbgtext body) )

#define DEBUGADDC( dbgc_class, level, body ) \
  (void)( ((level) <= MAX_DEBUG_LEVEL) && \
          unlikely((DEBUGLEVEL_CLASS[ dbgc_class ] >= (level))) \
       && (dbgtext body) )

/* Print a separator to the debug log. */
#define DEBUGSEP(level)\
	DEBUG((level),("===============================================================\n"))

/* Prefix messages with the function name */
#define DBG_PREFIX(level, body ) \
	(void)( ((level) <= MAX_DEBUG_LEVEL) &&			\
		unlikely(DEBUGLEVEL_CLASS[ DBGC_CLASS ] >= (level))	\
		&& (dbghdrclass(level, DBGC_CLASS, __location__, __func__ )) \
		&& (dbgtext("%s: ", __func__))				\
		&& (dbgtext body) )

/* Prefix messages with the function name - class specific */
#define DBGC_PREFIX(dbgc_class, level, body ) \
	(void)( ((level) <= MAX_DEBUG_LEVEL) &&			\
		unlikely(DEBUGLEVEL_CLASS[ dbgc_class ] >= (level))	\
		&& (dbghdrclass(level, dbgc_class, __location__, __func__ )) \
		&& (dbgtext("%s: ", __func__))				\
		&& (dbgtext body) )

/*
 * Debug levels matching RFC 3164
 */
#define DBGLVL_ERR	 0	/* error conditions */
#define DBGLVL_WARNING	 1	/* warning conditions */
#define DBGLVL_NOTICE	 3	/* normal, but significant, condition */
#define DBGLVL_INFO	 5	/* informational message */
#define DBGLVL_DEBUG	10	/* debug-level message */

#define DBG_ERR(...)		DBG_PREFIX(DBGLVL_ERR,		(__VA_ARGS__))
#define DBG_WARNING(...)	DBG_PREFIX(DBGLVL_WARNING,	(__VA_ARGS__))
#define DBG_NOTICE(...)		DBG_PREFIX(DBGLVL_NOTICE,	(__VA_ARGS__))
#define DBG_INFO(...)		DBG_PREFIX(DBGLVL_INFO,		(__VA_ARGS__))
#define DBG_DEBUG(...)		DBG_PREFIX(DBGLVL_DEBUG,	(__VA_ARGS__))

#define DBGC_ERR(dbgc_class, ...)	DBGC_PREFIX(dbgc_class, \
						DBGLVL_ERR, (__VA_ARGS__))
#define DBGC_WARNING(dbgc_class, ...)	DBGC_PREFIX(dbgc_class, \
						DBGLVL_WARNING,	(__VA_ARGS__))
#define DBGC_NOTICE(dbgc_class, ...)	DBGC_PREFIX(dbgc_class, \
						DBGLVL_NOTICE,	(__VA_ARGS__))
#define DBGC_INFO(dbgc_class, ...)	DBGC_PREFIX(dbgc_class, \
						DBGLVL_INFO,	(__VA_ARGS__))
#define DBGC_DEBUG(dbgc_class, ...)	DBGC_PREFIX(dbgc_class, \
						DBGLVL_DEBUG,	(__VA_ARGS__))

#define D_ERR(...)		DEBUG(DBGLVL_ERR,	(__VA_ARGS__))
#define D_WARNING(...)		DEBUG(DBGLVL_WARNING,	(__VA_ARGS__))
#define D_NOTICE(...)		DEBUG(DBGLVL_NOTICE,	(__VA_ARGS__))
#define D_INFO(...)		DEBUG(DBGLVL_INFO,	(__VA_ARGS__))
#define D_DEBUG(...)		DEBUG(DBGLVL_DEBUG,	(__VA_ARGS__))

#define DC_ERR(...)		DEBUGC(dbgc_class, \
					DBGLVL_ERR,	(__VA_ARGS__))
#define DC_WARNING(...)		DEBUGC(dbgc_class, \
					DBGLVL_WARNING,	(__VA_ARGS__))
#define DC_NOTICE(...)		DEBUGC(dbgc_class, \
					DBGLVL_NOTICE,	(__VA_ARGS__))
#define DC_INFO(...)		DEBUGC(dbgc_class, \
					DBGLVL_INFO,	(__VA_ARGS__))
#define DC_DEBUG(...)		DEBUGC(dbgc_class, \
					DBGLVL_DEBUG,	(__VA_ARGS__))

/* The following definitions come from lib/debug.c  */

/** Possible destinations for the debug log (in order of precedence -
 * once set to DEBUG_FILE, it is not possible to reset to DEBUG_STDOUT
 * for example.  This makes it easy to override for debug to stderr on
 * the command line, as the smb.conf cannot reset it back to
 * file-based logging */
enum debug_logtype {
	DEBUG_DEFAULT_STDERR = 0,
	DEBUG_DEFAULT_STDOUT = 1,
	DEBUG_FILE = 2,
	DEBUG_STDOUT = 3,
	DEBUG_STDERR = 4,
	DEBUG_CALLBACK = 5
};

struct debug_settings {
	size_t max_log_size;
	bool timestamp_logs;
	bool debug_prefix_timestamp;
	bool debug_hires_timestamp;
	bool debug_pid;
	bool debug_uid;
	bool debug_class;
};

void setup_logging(const char *prog_name, enum debug_logtype new_logtype);

void gfree_debugsyms(void);
int debug_add_class(const char *classname);
bool debug_parse_levels(const char *params_str);
void debug_setup_talloc_log(void);
void debug_set_logfile(const char *name);
void debug_set_settings(struct debug_settings *settings,
			const char *logging_param,
			int syslog_level, bool syslog_only);
bool reopen_logs_internal( void );
void force_check_log_size( void );
bool need_to_check_log_size( void );
void check_log_size( void );
void dbgflush( void );
bool dbghdrclass(int level, int cls, const char *location, const char *func);
bool debug_get_output_is_stderr(void);
bool debug_get_output_is_stdout(void);
void debug_schedule_reopen_logs(void);
char *debug_list_class_names_and_levels(void);

typedef void (*debug_callback_fn)(void *private_ptr, int level, const char *msg);

/**
   Set a callback for all debug messages.  Use in dlz_bind9 to push output to the bind logs
 */
void debug_set_callback(void *private_ptr, debug_callback_fn fn);

char *debug_get_ringbuf(void);
size_t debug_get_ringbuf_size(void);

#endif /* _SAMBA_DEBUG_H */<|MERGE_RESOLUTION|>--- conflicted
+++ resolved
@@ -95,8 +95,6 @@
 #define DBGC_DRS_REPL           27
 #define DBGC_SMB2               28
 #define DBGC_SMB2_CREDITS       29
-<<<<<<< HEAD
-=======
 #define DBGC_DSDB_AUDIT	30
 #define DBGC_DSDB_AUDIT_JSON	31
 #define DBGC_DSDB_PWD_AUDIT		32
@@ -105,7 +103,6 @@
 #define DBGC_DSDB_TXN_AUDIT_JSON	35
 #define DBGC_DSDB_GROUP_AUDIT	36
 #define DBGC_DSDB_GROUP_AUDIT_JSON	37
->>>>>>> 76c3e172
 
 /* So you can define DBGC_CLASS before including debug.h */
 #ifndef DBGC_CLASS
