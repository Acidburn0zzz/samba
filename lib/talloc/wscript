#!/usr/bin/env python

APPNAME = 'talloc'
VERSION = '2.1.9'


blddir = 'bin'

import Logs
import os, sys

# find the buildtools directory
srcdir = '.'
while not os.path.exists(srcdir+'/buildtools') and len(srcdir.split('/')) < 5:
    srcdir = srcdir + '/..'
sys.path.insert(0, srcdir + '/buildtools/wafsamba')

import sys
sys.path.insert(0, srcdir+"/buildtools/wafsamba")
import wafsamba, samba_dist, Options

# setup what directories to put in a tarball
samba_dist.DIST_DIRS("""lib/talloc:. lib/replace:lib/replace
buildtools:buildtools third_party/waf:third_party/waf""")


def set_options(opt):
    opt.BUILTIN_DEFAULT('replace')
    opt.PRIVATE_EXTENSION_DEFAULT('talloc', noextension='talloc')
    opt.RECURSE('lib/replace')
    if opt.IN_LAUNCH_DIR():
        opt.add_option('--enable-talloc-compat1',
                       help=("Build talloc 1.x.x compat library [False]"),
                       action="store_true", dest='TALLOC_COMPAT1', default=False)


def configure(conf):
    conf.RECURSE('lib/replace')

    conf.env.standalone_talloc = conf.IN_LAUNCH_DIR()

    conf.define('TALLOC_BUILD_VERSION_MAJOR', int(VERSION.split('.')[0]))
    conf.define('TALLOC_BUILD_VERSION_MINOR', int(VERSION.split('.')[1]))
    conf.define('TALLOC_BUILD_VERSION_RELEASE', int(VERSION.split('.')[2]))
<<<<<<< HEAD

    conf.env.disable_python = getattr(Options.options, 'disable_python', False)

    if not conf.env.standalone_talloc:
        if conf.CHECK_BUNDLED_SYSTEM_PKG('talloc', minversion=VERSION,
                                     implied_deps='replace'):
            conf.define('USING_SYSTEM_TALLOC', 1)
        if conf.CHECK_BUNDLED_SYSTEM_PKG('pytalloc-util', minversion=VERSION,
                                     implied_deps='talloc replace'):
            conf.define('USING_SYSTEM_PYTALLOC_UTIL', 1)
=======
>>>>>>> aaa7d4da

    conf.env.TALLOC_COMPAT1 = False
    if conf.env.standalone_talloc:
        conf.env.TALLOC_COMPAT1 = Options.options.TALLOC_COMPAT1
        conf.env.PKGCONFIGDIR = '${LIBDIR}/pkgconfig'
        conf.env.TALLOC_VERSION = VERSION

    conf.CHECK_XSLTPROC_MANPAGES()

    conf.CHECK_HEADERS('sys/auxv.h')
    conf.CHECK_FUNCS('getauxval')

    conf.SAMBA_CONFIG_H()

    conf.SAMBA_CHECK_UNDEFINED_SYMBOL_FLAGS()

    # We need to set everything non-python up before here, because
    # SAMBA_CHECK_PYTHON makes a copy of conf and we need it set up correctly

    if not conf.env.disable_python:
        # also disable if we don't have the python libs installed
        conf.SAMBA_CHECK_PYTHON(mandatory=False, version=(2,4,2))
        conf.SAMBA_CHECK_PYTHON_HEADERS(mandatory=False)
        if not conf.env.HAVE_PYTHON_H:
            Logs.warn('Disabling pytalloc-util as python devel libs not found')
            conf.env.disable_python = True

    if not conf.env.standalone_talloc:
        if conf.CHECK_BUNDLED_SYSTEM_PKG('talloc', minversion=VERSION,
                                     implied_deps='replace'):
            conf.define('USING_SYSTEM_TALLOC', 1)

        using_system_pytalloc_util = True
        if not conf.CHECK_BUNDLED_SYSTEM_PKG('pytalloc-util', minversion=VERSION,
                                             implied_deps='talloc replace'):
            using_system_pytalloc_util = False

        # We need to get a pytalloc-util for all the python versions
        # we are building for
        if conf.env['EXTRA_PYTHON']:
            name = 'pytalloc-util' + conf.all_envs['extrapython']['PYTHON_SO_ABI_FLAG']
            if not conf.CHECK_BUNDLED_SYSTEM_PKG(name, minversion=VERSION,
                                                 implied_deps='talloc replace'):
                using_system_pytalloc_util = False

        if using_system_pytalloc_util:
            conf.define('USING_SYSTEM_PYTALLOC_UTIL', 1)


def build(bld):
    bld.RECURSE('lib/replace')

    if bld.env.standalone_talloc:
        private_library = False

        # should we also install the symlink to libtalloc1.so here?
        bld.SAMBA_LIBRARY('talloc-compat1-%s' % (VERSION),
                          'compat/talloc_compat1.c',
                          public_deps='talloc',
                          soname='libtalloc.so.1',
                          pc_files=[],
                          public_headers=[],
                          enabled=bld.env.TALLOC_COMPAT1)

        testsuite_deps = 'talloc'
        if bld.CONFIG_SET('HAVE_PTHREAD'):
            testsuite_deps += ' pthread'

        bld.SAMBA_BINARY('talloc_testsuite',
                         'testsuite_main.c testsuite.c',
                         testsuite_deps,
                         install=False)

        bld.SAMBA_BINARY('talloc_test_magic_differs_helper',
                         'test_magic_differs_helper.c',
                         'talloc', install=False)

    else:
        private_library = True

    if not bld.CONFIG_SET('USING_SYSTEM_TALLOC'):

        bld.SAMBA_LIBRARY('talloc',
                          'talloc.c',
                          deps='replace',
                          abi_directory='ABI',
                          abi_match='talloc* _talloc*',
                          hide_symbols=True,
                          vnum=VERSION,
                          public_headers=('' if private_library else 'talloc.h'),
                          pc_files='talloc.pc',
                          public_headers_install=not private_library,
                          private_library=private_library,
                          manpages='man/talloc.3')

    if not bld.CONFIG_SET('USING_SYSTEM_PYTALLOC_UTIL'):
        for env in bld.gen_python_environments(['PKGCONFIGDIR']):
            name = bld.pyembed_libname('pytalloc-util')

            bld.SAMBA_LIBRARY(name,
                source='pytalloc_util.c',
                public_deps='talloc',
                pyembed=True,
                vnum=VERSION,
                hide_symbols=True,
                abi_directory='ABI',
                abi_match='pytalloc_* _pytalloc_*',
                private_library=private_library,
                public_headers=('' if private_library else 'pytalloc.h'),
                pc_files='pytalloc-util.pc',
                enabled=bld.PYTHON_BUILD_IS_ENABLED()
                )
            bld.SAMBA_PYTHON('pytalloc',
                            'pytalloc.c',
                            deps='talloc ' + name,
<<<<<<< HEAD
=======
                            enabled=bld.PYTHON_BUILD_IS_ENABLED(),
>>>>>>> aaa7d4da
                            realname='talloc.so')

            bld.SAMBA_PYTHON('test_pytalloc',
                            'test_pytalloc.c',
                            deps='pytalloc',
<<<<<<< HEAD
=======
                            enabled=bld.PYTHON_BUILD_IS_ENABLED(),
>>>>>>> aaa7d4da
                            realname='_test_pytalloc.so',
                            install=False)


def test(ctx):
    '''run talloc testsuite'''
    import Utils, samba_utils
    cmd = os.path.join(Utils.g_module.blddir, 'talloc_testsuite')
    ret = samba_utils.RUN_COMMAND(cmd)
    print("testsuite returned %d" % ret)
    magic_helper_cmd = os.path.join(Utils.g_module.blddir, 'talloc_test_magic_differs_helper')
    magic_cmd = os.path.join(srcdir, 'lib', 'talloc',
                             'test_magic_differs.sh')

    magic_ret = samba_utils.RUN_COMMAND(magic_cmd + " " +  magic_helper_cmd)
    print("magic differs test returned %d" % magic_ret)
    pyret = samba_utils.RUN_PYTHON_TESTS(['test_pytalloc.py'])
    print("python testsuite returned %d" % pyret)
    sys.exit(ret or magic_ret or pyret)

def dist():
    '''makes a tarball for distribution'''
    samba_dist.dist()

def reconfigure(ctx):
    '''reconfigure if config scripts have changed'''
    import samba_utils
    samba_utils.reconfigure(ctx)


def pydoctor(ctx):
    '''build python apidocs'''
    cmd='PYTHONPATH=bin/python pydoctor --project-name=talloc --project-url=http://talloc.samba.org/ --make-html --docformat=restructuredtext --introspect-c-modules --add-module bin/python/talloc.*'
    print("Running: %s" % cmd)
    os.system(cmd)<|MERGE_RESOLUTION|>--- conflicted
+++ resolved
@@ -42,19 +42,6 @@
     conf.define('TALLOC_BUILD_VERSION_MAJOR', int(VERSION.split('.')[0]))
     conf.define('TALLOC_BUILD_VERSION_MINOR', int(VERSION.split('.')[1]))
     conf.define('TALLOC_BUILD_VERSION_RELEASE', int(VERSION.split('.')[2]))
-<<<<<<< HEAD
-
-    conf.env.disable_python = getattr(Options.options, 'disable_python', False)
-
-    if not conf.env.standalone_talloc:
-        if conf.CHECK_BUNDLED_SYSTEM_PKG('talloc', minversion=VERSION,
-                                     implied_deps='replace'):
-            conf.define('USING_SYSTEM_TALLOC', 1)
-        if conf.CHECK_BUNDLED_SYSTEM_PKG('pytalloc-util', minversion=VERSION,
-                                     implied_deps='talloc replace'):
-            conf.define('USING_SYSTEM_PYTALLOC_UTIL', 1)
-=======
->>>>>>> aaa7d4da
 
     conf.env.TALLOC_COMPAT1 = False
     if conf.env.standalone_talloc:
@@ -170,19 +157,13 @@
             bld.SAMBA_PYTHON('pytalloc',
                             'pytalloc.c',
                             deps='talloc ' + name,
-<<<<<<< HEAD
-=======
                             enabled=bld.PYTHON_BUILD_IS_ENABLED(),
->>>>>>> aaa7d4da
                             realname='talloc.so')
 
             bld.SAMBA_PYTHON('test_pytalloc',
                             'test_pytalloc.c',
                             deps='pytalloc',
-<<<<<<< HEAD
-=======
                             enabled=bld.PYTHON_BUILD_IS_ENABLED(),
->>>>>>> aaa7d4da
                             realname='_test_pytalloc.so',
                             install=False)
 
