--- conflicted
+++ resolved
@@ -1,11 +1,7 @@
 #!/usr/bin/env python
 
 APPNAME = 'talloc'
-<<<<<<< HEAD
-VERSION = '2.1.6'
-=======
 VERSION = '2.1.8'
->>>>>>> a4dd3c91
 
 
 blddir = 'bin'
