#!/usr/bin/env python

APPNAME = 'talloc'
<<<<<<< HEAD
VERSION = '2.1.16'
=======
VERSION = '2.2.0'
>>>>>>> 1f07059a

import os
import sys

# find the buildtools directory
top = '.'
while not os.path.exists(top+'/buildtools') and len(top.split('/')) < 5:
    top = top + '/..'
sys.path.insert(0, top + '/buildtools/wafsamba')

out = 'bin'

import wafsamba
from wafsamba import samba_dist, samba_utils
from waflib import Logs, Options, Context

# setup what directories to put in a tarball
samba_dist.DIST_DIRS("""lib/talloc:. lib/replace:lib/replace
buildtools:buildtools third_party/waf:third_party/waf""")


def options(opt):
    opt.BUILTIN_DEFAULT('replace')
    opt.PRIVATE_EXTENSION_DEFAULT('talloc', noextension='talloc')
    opt.RECURSE('lib/replace')
    if opt.IN_LAUNCH_DIR():
        opt.add_option('--enable-talloc-compat1',
                       help=("Build talloc 1.x.x compat library [False]"),
                       action="store_true", dest='TALLOC_COMPAT1', default=False)


def configure(conf):
    conf.RECURSE('lib/replace')

    conf.env.standalone_talloc = conf.IN_LAUNCH_DIR()

    conf.define('TALLOC_BUILD_VERSION_MAJOR', int(VERSION.split('.')[0]))
    conf.define('TALLOC_BUILD_VERSION_MINOR', int(VERSION.split('.')[1]))
    conf.define('TALLOC_BUILD_VERSION_RELEASE', int(VERSION.split('.')[2]))

    conf.env.TALLOC_COMPAT1 = False
    if conf.env.standalone_talloc:
        conf.env.TALLOC_COMPAT1 = Options.options.TALLOC_COMPAT1
        conf.env.PKGCONFIGDIR = '${LIBDIR}/pkgconfig'
        conf.env.TALLOC_VERSION = VERSION

    conf.CHECK_XSLTPROC_MANPAGES()

    conf.CHECK_HEADERS('sys/auxv.h')
    conf.CHECK_FUNCS('getauxval')

    conf.SAMBA_CONFIG_H()

    conf.SAMBA_CHECK_UNDEFINED_SYMBOL_FLAGS()

    conf.SAMBA_CHECK_PYTHON()
    conf.SAMBA_CHECK_PYTHON_HEADERS()

    if not conf.env.standalone_talloc:
        if conf.CHECK_BUNDLED_SYSTEM_PKG('talloc', minversion=VERSION,
                                     implied_deps='replace'):
            conf.define('USING_SYSTEM_TALLOC', 1)

        if conf.env.disable_python:
            using_system_pytalloc_util = False
        else:
            using_system_pytalloc_util = True
            name = 'pytalloc-util' + conf.all_envs['default']['PYTHON_SO_ABI_FLAG']
            if not conf.CHECK_BUNDLED_SYSTEM_PKG(name, minversion=VERSION,
                                                 implied_deps='talloc replace'):
                using_system_pytalloc_util = False

        if using_system_pytalloc_util:
            conf.define('USING_SYSTEM_PYTALLOC_UTIL', 1)


def build(bld):
    bld.RECURSE('lib/replace')

    if bld.env.standalone_talloc:
        private_library = False

        # should we also install the symlink to libtalloc1.so here?
        bld.SAMBA_LIBRARY('talloc-compat1-%s' % (VERSION),
                          'compat/talloc_compat1.c',
                          public_deps='talloc',
                          soname='libtalloc.so.1',
                          pc_files=[],
                          public_headers=[],
                          enabled=bld.env.TALLOC_COMPAT1)

        testsuite_deps = 'talloc'
        if bld.CONFIG_SET('HAVE_PTHREAD'):
            testsuite_deps += ' pthread'

        bld.SAMBA_BINARY('talloc_testsuite',
                         'testsuite_main.c testsuite.c',
                         testsuite_deps,
                         install=False)

        bld.SAMBA_BINARY('talloc_test_magic_differs_helper',
                         'test_magic_differs_helper.c',
                         'talloc', install=False)

    else:
        private_library = True

    if not bld.CONFIG_SET('USING_SYSTEM_TALLOC'):

        bld.SAMBA_LIBRARY('talloc',
                          'talloc.c',
                          deps='replace',
                          abi_directory='ABI',
                          abi_match='talloc* _talloc*',
                          hide_symbols=True,
                          vnum=VERSION,
                          public_headers=('' if private_library else 'talloc.h'),
                          pc_files='talloc.pc',
                          public_headers_install=not private_library,
                          private_library=private_library,
                          manpages='man/talloc.3')

    if not bld.CONFIG_SET('USING_SYSTEM_PYTALLOC_UTIL'):
        name = bld.pyembed_libname('pytalloc-util')

        bld.SAMBA_LIBRARY(name,
                source='pytalloc_util.c',
                public_deps='talloc',
                pyembed=True,
                vnum=VERSION,
                hide_symbols=True,
                abi_directory='ABI',
                abi_match='pytalloc_* _pytalloc_*',
                private_library=private_library,
                public_headers=('' if private_library else 'pytalloc.h'),
                pc_files='pytalloc-util.pc',
                enabled=bld.PYTHON_BUILD_IS_ENABLED()
                )
        bld.SAMBA_PYTHON('pytalloc',
                         'pytalloc.c',
                         deps='talloc ' + name,
                         enabled=bld.PYTHON_BUILD_IS_ENABLED(),
                         realname='talloc.so')

        bld.SAMBA_PYTHON('test_pytalloc',
                         'test_pytalloc.c',
                         deps=name,
                         enabled=bld.PYTHON_BUILD_IS_ENABLED(),
                         realname='_test_pytalloc.so',
                         install=False)


def testonly(ctx):
    '''run talloc testsuite'''
    import samba_utils

    samba_utils.ADD_LD_LIBRARY_PATH('bin/shared')
    samba_utils.ADD_LD_LIBRARY_PATH('bin/shared/private')

    cmd = os.path.join(Context.g_module.out, 'talloc_testsuite')
    ret = samba_utils.RUN_COMMAND(cmd)
    print("testsuite returned %d" % ret)
    magic_helper_cmd = os.path.join(Context.g_module.out, 'talloc_test_magic_differs_helper')
    magic_cmd = os.path.join(Context.g_module.top, 'lib', 'talloc',
                             'test_magic_differs.sh')
    if not os.path.exists(magic_cmd):
        magic_cmd = os.path.join(Context.g_module.top, 'test_magic_differs.sh')

    magic_ret = samba_utils.RUN_COMMAND(magic_cmd + " " +  magic_helper_cmd)
    print("magic differs test returned %d" % magic_ret)
    pyret = samba_utils.RUN_PYTHON_TESTS(['test_pytalloc.py'])
    print("python testsuite returned %d" % pyret)
    sys.exit(ret or magic_ret or pyret)

# WAF doesn't build the unit tests for this, maybe because they don't link with talloc?
# This forces it
def test(ctx):
    Options.commands.append('build')
    Options.commands.append('testonly')

def dist():
    '''makes a tarball for distribution'''
    samba_dist.dist()

def reconfigure(ctx):
    '''reconfigure if config scripts have changed'''
    samba_utils.reconfigure(ctx)


def pydoctor(ctx):
    '''build python apidocs'''
    cmd='PYTHONPATH=bin/python pydoctor --project-name=talloc --project-url=http://talloc.samba.org/ --make-html --docformat=restructuredtext --introspect-c-modules --add-module bin/python/talloc.*'
    print("Running: %s" % cmd)
    os.system(cmd)<|MERGE_RESOLUTION|>--- conflicted
+++ resolved
@@ -1,11 +1,7 @@
 #!/usr/bin/env python
 
 APPNAME = 'talloc'
-<<<<<<< HEAD
-VERSION = '2.1.16'
-=======
 VERSION = '2.2.0'
->>>>>>> 1f07059a
 
 import os
 import sys
