--- conflicted
+++ resolved
@@ -1,11 +1,7 @@
 #!/usr/bin/env python
 
 APPNAME = 'tevent'
-<<<<<<< HEAD
-VERSION = '0.9.34'
-=======
 VERSION = '0.9.36'
->>>>>>> 7c25ac38
 
 blddir = 'bin'
 
