#include <stdio.h>
#include <string.h>
#include <poll.h>
#include <errno.h>
#include <stdlib.h>
#include <pthread.h>
#include <unistd.h>
#include <sys/types.h>
#include <sys/wait.h>
#include <signal.h>
#include "pthreadpool_pipe.h"
#include "pthreadpool_tevent.h"

static int test_init(void)
{
	struct pthreadpool_pipe *p;
	int ret;

	ret = pthreadpool_pipe_init(1, &p);
	if (ret != 0) {
		fprintf(stderr, "pthreadpool_pipe_init failed: %s\n",
			strerror(ret));
		return -1;
	}
	ret = pthreadpool_pipe_destroy(p);
	if (ret != 0) {
		fprintf(stderr, "pthreadpool_pipe_destroy failed: %s\n",
			strerror(ret));
		return -1;
	}
	return 0;
}

static void test_sleep(void *ptr)
{
	int *ptimeout = (int *)ptr;
	int ret;
	ret = poll(NULL, 0, *ptimeout);
	if (ret != 0) {
		fprintf(stderr, "poll returned %d (%s)\n",
			ret, strerror(errno));
	}
}

static int test_jobs(int num_threads, int num_jobs)
{
	char *finished;
	struct pthreadpool_pipe *p;
	int timeout = 1;
	int i, ret;

	finished = (char *)calloc(1, num_jobs);
	if (finished == NULL) {
		fprintf(stderr, "calloc failed\n");
		return -1;
	}

	ret = pthreadpool_pipe_init(num_threads, &p);
	if (ret != 0) {
		fprintf(stderr, "pthreadpool_pipe_init failed: %s\n",
			strerror(ret));
		return -1;
	}

	for (i=0; i<num_jobs; i++) {
		ret = pthreadpool_pipe_add_job(p, i, test_sleep, &timeout);
		if (ret != 0) {
			fprintf(stderr, "pthreadpool_pipe_add_job failed: "
				"%s\n", strerror(ret));
			return -1;
		}
	}

	for (i=0; i<num_jobs; i++) {
		int jobid = -1;
		ret = pthreadpool_pipe_finished_jobs(p, &jobid, 1);
		if (ret < 0) {
			fprintf(stderr, "pthreadpool_pipe_finished_jobs "
				"failed: %s\n", strerror(-ret));
			return -1;
		}
		if ((ret != 1) || (jobid >= num_jobs)) {
			fprintf(stderr, "invalid job number %d\n", jobid);
			return -1;
		}
		finished[jobid] += 1;
	}

	for (i=0; i<num_jobs; i++) {
		if (finished[i] != 1) {
			fprintf(stderr, "finished[%d] = %d\n",
				i, finished[i]);
			return -1;
		}
	}

	ret = pthreadpool_pipe_destroy(p);
	if (ret != 0) {
		fprintf(stderr, "pthreadpool_pipe_destroy failed: %s\n",
			strerror(ret));
		return -1;
	}

	free(finished);
	return 0;
}

static int test_busydestroy(void)
{
	struct pthreadpool_pipe *p;
	int timeout = 50;
	struct pollfd pfd;
	int ret, jobid;

	ret = pthreadpool_pipe_init(1, &p);
	if (ret != 0) {
		fprintf(stderr, "pthreadpool_pipe_init failed: %s\n",
			strerror(ret));
		return -1;
	}
	ret = pthreadpool_pipe_add_job(p, 1, test_sleep, &timeout);
	if (ret != 0) {
		fprintf(stderr, "pthreadpool_pipe_add_job failed: %s\n",
			strerror(ret));
		return -1;
	}
	ret = pthreadpool_pipe_destroy(p);
	if (ret != EBUSY) {
		fprintf(stderr, "Could destroy a busy pool\n");
		return -1;
	}

	pfd.fd = pthreadpool_pipe_signal_fd(p);
	pfd.events = POLLIN|POLLERR;

	do {
		ret = poll(&pfd, 1, -1);
	} while ((ret == -1) && (errno == EINTR));

	ret = pthreadpool_pipe_finished_jobs(p, &jobid, 1);
	if (ret < 0) {
		fprintf(stderr, "pthreadpool_pipe_finished_jobs failed: %s\n",
			strerror(-ret));
		return -1;
	}

	ret = pthreadpool_pipe_destroy(p);
	if (ret != 0) {
		fprintf(stderr, "pthreadpool_pipe_destroy failed: %s\n",
			strerror(ret));
		return -1;
	}
	return 0;
}

static int test_fork(void)
{
	struct pthreadpool_pipe *p;
	pid_t child, waited;
	int status, ret;

	ret = pthreadpool_pipe_init(1, &p);
	if (ret != 0) {
		fprintf(stderr, "pthreadpool_pipe_init failed: %s\n",
			strerror(ret));
		return -1;
	}
	ret = pthreadpool_pipe_destroy(p);
	if (ret != 0) {
		fprintf(stderr, "pthreadpool_pipe_destroy failed: %s\n",
			strerror(ret));
		return -1;
	}

	child = fork();
	if (child < 0) {
		perror("fork failed");
		return -1;
	}
	if (child == 0) {
		exit(0);
	}
	waited = wait(&status);
	if (waited == -1) {
		perror("wait failed");
		return -1;
	}
	if (waited != child) {
		fprintf(stderr, "expected child %d, got %d\n",
			(int)child, (int)waited);
		return -1;
	}
	return 0;
}

static void busyfork_job(void *private_data)
{
	return;
}

static int test_busyfork(void)
{
	struct pthreadpool_pipe *p;
	int fds[2];
	struct pollfd pfd;
	pid_t child, waitret;
	int ret, jobnum, wstatus;

	ret = pipe(fds);
	if (ret == -1) {
		perror("pipe failed");
		return -1;
	}

	ret = pthreadpool_pipe_init(1, &p);
	if (ret != 0) {
		fprintf(stderr, "pthreadpool_pipe_init failed: %s\n",
			strerror(ret));
		return -1;
	}

	ret = pthreadpool_pipe_add_job(p, 1, busyfork_job, NULL);
	if (ret != 0) {
		fprintf(stderr, "pthreadpool_add_job failed: %s\n",
			strerror(ret));
		return -1;
	}

	ret = pthreadpool_pipe_finished_jobs(p, &jobnum, 1);
	if (ret != 1) {
		fprintf(stderr, "pthreadpool_pipe_finished_jobs failed\n");
		return -1;
	}

<<<<<<< HEAD
	poll(NULL, 0, 200);
=======
	ret = poll(NULL, 0, 200);
	if (ret == -1) {
		perror("poll failed");
		return -1;
	}
>>>>>>> 7c25ac38

	child = fork();
	if (child < 0) {
		perror("fork failed");
		return -1;
	}

	if (child == 0) {
		ret = pthreadpool_pipe_destroy(p);
		if (ret != 0) {
			fprintf(stderr, "pthreadpool_pipe_destroy failed: "
				"%s\n", strerror(ret));
			exit(1);
		}
		exit(0);
	}

	ret = close(fds[1]);
	if (ret == -1) {
		perror("close failed");
		return -1;
	}

	pfd = (struct pollfd) { .fd = fds[0], .events = POLLIN };

	ret = poll(&pfd, 1, 5000);
	if (ret == -1) {
		perror("poll failed");
		return -1;
	}
	if (ret == 0) {
		fprintf(stderr, "Child did not exit for 5 seconds\n");
		/*
		 * The child might hang forever in
		 * pthread_cond_destroy for example. Be kind to the
		 * system and kill it.
		 */
		kill(child, SIGTERM);
		return -1;
	}
	if (ret != 1) {
		fprintf(stderr, "poll returned %d -- huh??\n", ret);
		return -1;
	}

<<<<<<< HEAD
	poll(NULL, 0, 200);
=======
	ret = poll(NULL, 0, 200);
	if (ret == -1) {
		perror("poll failed");
		return -1;
	}
>>>>>>> 7c25ac38

	waitret = waitpid(child, &wstatus, WNOHANG);
	if (waitret != child) {
		fprintf(stderr, "waitpid returned %d\n", (int)waitret);
		return -1;
	}

	if (!WIFEXITED(wstatus)) {
		fprintf(stderr, "child did not properly exit\n");
		return -1;
	}

	ret = WEXITSTATUS(wstatus);
	if (ret != 0) {
		fprintf(stderr, "child returned %d\n", ret);
		return -1;
	}

	return 0;
}

static int test_busyfork2(void)
{
	struct pthreadpool_pipe *p;
	pid_t child;
	int ret, jobnum;
	struct pollfd pfd;

	ret = pthreadpool_pipe_init(1, &p);
	if (ret != 0) {
		fprintf(stderr, "pthreadpool_pipe_init failed: %s\n",
			strerror(ret));
		return -1;
	}

	ret = pthreadpool_pipe_add_job(p, 1, busyfork_job, NULL);
	if (ret != 0) {
		fprintf(stderr, "pthreadpool_add_job failed: %s\n",
			strerror(ret));
		return -1;
	}

	ret = pthreadpool_pipe_finished_jobs(p, &jobnum, 1);
	if (ret != 1) {
		fprintf(stderr, "pthreadpool_pipe_finished_jobs failed\n");
		return -1;
	}

	ret = poll(NULL, 0, 10);
	if (ret == -1) {
		perror("poll failed");
		return -1;
	}

	ret = pthreadpool_pipe_add_job(p, 1, busyfork_job, NULL);
	if (ret != 0) {
		fprintf(stderr, "pthreadpool_add_job failed: %s\n",
			strerror(ret));
		return -1;
	}

	/*
	 * Do the fork right after the add_job. This tests a race
	 * where the atfork prepare handler gets all idle threads off
	 * the condvar. If we are faster doing the fork than the
	 * existing idle thread could get out of idle and take the
	 * job, after the fork we end up with no threads to take care
	 * of the job.
	 */

	child = fork();
	if (child < 0) {
		perror("fork failed");
		return -1;
	}

	if (child == 0) {
		exit(0);
	}

	pfd = (struct pollfd) {
		.fd = pthreadpool_pipe_signal_fd(p),
		.events = POLLIN|POLLERR
	};

	do {
		ret = poll(&pfd, 1, 5000);
	} while ((ret == -1) && (errno == EINTR));

	if (ret == 0) {
		fprintf(stderr, "job unfinished after 5 seconds\n");
		return -1;
	}

	return 0;
}

static void test_tevent_wait(void *private_data)
{
	int *timeout = private_data;
	poll(NULL, 0, *timeout);
}

static int test_tevent_1(void)
{
	struct tevent_context *ev;
	struct pthreadpool_tevent *pool;
	struct tevent_req *req1, *req2;
	int timeout10 = 10;
	int timeout100 = 100;
	int ret;
	bool ok;

	ev = tevent_context_init(NULL);
	if (ev == NULL) {
		ret = errno;
		fprintf(stderr, "tevent_context_init failed: %s\n",
			strerror(ret));
		return ret;
	}
	ret = pthreadpool_tevent_init(ev, 0, &pool);
	if (ret != 0) {
		fprintf(stderr, "pthreadpool_tevent_init failed: %s\n",
			strerror(ret));
		TALLOC_FREE(ev);
		return ret;
	}
	req1 = pthreadpool_tevent_job_send(
		ev, ev, pool, test_tevent_wait, &timeout10);
	if (req1 == NULL) {
		fprintf(stderr, "pthreadpool_tevent_job_send failed\n");
		TALLOC_FREE(ev);
		return ENOMEM;
	}
	req2 = pthreadpool_tevent_job_send(
		ev, ev, pool, test_tevent_wait, &timeout100);
	if (req2 == NULL) {
		fprintf(stderr, "pthreadpool_tevent_job_send failed\n");
		TALLOC_FREE(ev);
		return ENOMEM;
	}
	ok = tevent_req_poll(req2, ev);
	if (!ok) {
		ret = errno;
		fprintf(stderr, "tevent_req_poll failed: %s\n",
			strerror(ret));
		TALLOC_FREE(ev);
		return ret;
	}
	ret = pthreadpool_tevent_job_recv(req1);
	TALLOC_FREE(req1);
	if (ret != 0) {
		fprintf(stderr, "tevent_req_poll failed: %s\n",
			strerror(ret));
		TALLOC_FREE(ev);
		return ret;
	}

	TALLOC_FREE(req2);

	ret = tevent_loop_wait(ev);
	if (ret != 0) {
		fprintf(stderr, "tevent_loop_wait failed\n");
		return ret;
	}

	TALLOC_FREE(pool);
	TALLOC_FREE(ev);
	return 0;
}

int main(void)
{
	int ret;

	ret = test_tevent_1();
	if (ret != 0) {
		fprintf(stderr, "test_event_1 failed: %s\n",
			strerror(ret));
		return 1;
	}

	ret = test_init();
	if (ret != 0) {
		fprintf(stderr, "test_init failed\n");
		return 1;
	}

	ret = test_fork();
	if (ret != 0) {
		fprintf(stderr, "test_fork failed\n");
		return 1;
	}

	ret = test_jobs(10, 10000);
	if (ret != 0) {
		fprintf(stderr, "test_jobs failed\n");
		return 1;
	}

	ret = test_busydestroy();
	if (ret != 0) {
		fprintf(stderr, "test_busydestroy failed\n");
		return 1;
	}

	ret = test_busyfork();
	if (ret != 0) {
		fprintf(stderr, "test_busyfork failed\n");
		return 1;
	}

	ret = test_busyfork2();
	if (ret != 0) {
		fprintf(stderr, "test_busyfork2 failed\n");
		return 1;
	}

	printf("success\n");
	return 0;
}<|MERGE_RESOLUTION|>--- conflicted
+++ resolved
@@ -232,15 +232,11 @@
 		return -1;
 	}
 
-<<<<<<< HEAD
-	poll(NULL, 0, 200);
-=======
 	ret = poll(NULL, 0, 200);
 	if (ret == -1) {
 		perror("poll failed");
 		return -1;
 	}
->>>>>>> 7c25ac38
 
 	child = fork();
 	if (child < 0) {
@@ -286,15 +282,11 @@
 		return -1;
 	}
 
-<<<<<<< HEAD
-	poll(NULL, 0, 200);
-=======
 	ret = poll(NULL, 0, 200);
 	if (ret == -1) {
 		perror("poll failed");
 		return -1;
 	}
->>>>>>> 7c25ac38
 
 	waitret = waitpid(child, &wstatus, WNOHANG);
 	if (waitret != child) {
