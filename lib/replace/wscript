#!/usr/bin/env python

APPNAME = 'libreplace'
VERSION = '1.2.1'

import sys
import os

# find the buildtools directory
top = '.'
while not os.path.exists(top+'/buildtools') and len(top.split('/')) < 5:
    top = top + '/..'
sys.path.insert(0, top + '/buildtools/wafsamba')

out = 'bin'

import wafsamba
from wafsamba import samba_dist
from waflib import Options, Utils, Logs, Context

samba_dist.DIST_DIRS('lib/replace buildtools:buildtools third_party/waf:third_party/waf')

def options(opt):
    opt.BUILTIN_DEFAULT('NONE')
    opt.PRIVATE_EXTENSION_DEFAULT('')
    opt.RECURSE('buildtools/wafsamba')

@Utils.run_once
def configure(conf):
    conf.RECURSE('buildtools/wafsamba')

    conf.env.standalone_replace = conf.IN_LAUNCH_DIR()

    conf.DEFINE('HAVE_LIBREPLACE', 1)
    conf.DEFINE('LIBREPLACE_NETWORK_CHECKS', 1)

    conf.CHECK_HEADERS('linux/types.h crypt.h locale.h acl/libacl.h compat.h')
    conf.CHECK_HEADERS('acl/libacl.h attr/xattr.h compat.h ctype.h dustat.h')
    conf.CHECK_HEADERS('fcntl.h fnmatch.h glob.h history.h krb5.h langinfo.h')
    conf.CHECK_HEADERS('locale.h ndir.h pwd.h')
    conf.CHECK_HEADERS('shadow.h sys/acl.h')
    conf.CHECK_HEADERS('sys/attributes.h attr/attributes.h sys/capability.h sys/dir.h sys/epoll.h')
    conf.CHECK_HEADERS('port.h')
    conf.CHECK_HEADERS('sys/fcntl.h sys/filio.h sys/filsys.h sys/fs/s5param.h')
    conf.CHECK_HEADERS('sys/id.h sys/ioctl.h sys/ipc.h sys/mman.h sys/mode.h sys/ndir.h sys/priv.h')
    conf.CHECK_HEADERS('sys/resource.h sys/security.h sys/shm.h sys/statfs.h sys/statvfs.h sys/termio.h')
    conf.CHECK_HEADERS('sys/vfs.h sys/xattr.h termio.h termios.h sys/file.h')
    conf.CHECK_HEADERS('sys/ucontext.h sys/wait.h sys/stat.h')

    if not conf.CHECK_DECLS('malloc', headers='stdlib.h'):
        conf.CHECK_HEADERS('malloc.h')

    conf.CHECK_HEADERS('grp.h')
    conf.CHECK_HEADERS('sys/select.h setjmp.h utime.h sys/syslog.h syslog.h')
    conf.CHECK_HEADERS('stdarg.h vararg.h sys/mount.h mntent.h')
    conf.CHECK_HEADERS('stropts.h unix.h string.h strings.h sys/param.h limits.h')
    conf.CHECK_HEADERS('''sys/socket.h netinet/in.h netdb.h arpa/inet.h netinet/in_systm.h
                          netinet/ip.h netinet/tcp.h netinet/in_ip.h
                          sys/sockio.h sys/un.h''', together=True)
    conf.CHECK_HEADERS('sys/uio.h ifaddrs.h direct.h dirent.h')
    conf.CHECK_HEADERS('windows.h winsock2.h ws2tcpip.h')
    conf.CHECK_HEADERS('errno.h')
    conf.CHECK_HEADERS('getopt.h iconv.h')
    conf.CHECK_HEADERS('memory.h nss.h sasl/sasl.h')

    conf.CHECK_FUNCS_IN('inotify_init', 'inotify', checklibc=True,
                        headers='sys/inotify.h')

    conf.CHECK_HEADERS('security/pam_appl.h zlib.h asm/unistd.h')
    conf.CHECK_HEADERS('sys/unistd.h alloca.h float.h')

    conf.SET_TARGET_TYPE('tirpc', 'EMPTY')

    if conf.CHECK_CODE(
            '\n#ifndef _TIRPC_RPC_H\n#error "no tirpc headers in system path"\n#endif\n',
            'HAVE_RPC_RPC_HEADERS',
            headers=['rpc/rpc.h', 'rpc/nettype.h'],
            msg='Checking for tirpc rpc headers in default system path'):
        if conf.CONFIG_SET('HAVE_RPC_RPC_H'):
            conf.undefine('HAVE_RPC_RPC_H')

    if not conf.CONFIG_SET('HAVE_RPC_RPC_H'):
        if conf.CHECK_CFG(package='libtirpc', args='--cflags --libs',
                       msg='Checking for libtirpc headers',
                       uselib_store='TIRPC'):
            conf.CHECK_HEADERS('rpc/rpc.h rpc/nettype.h', lib='tirpc', together=True)
            conf.SET_TARGET_TYPE('tirpc', 'SYSLIB')
    if not conf.CONFIG_SET('HAVE_RPC_RPC_H'):
        if conf.CHECK_CFG(package='libntirpc', args='--cflags',
                       msg='Checking for libntirpc headers',
                       uselib_store='TIRPC'):
            conf.CHECK_HEADERS('rpc/rpc.h rpc/nettype.h', lib='tirpc', together=True)
            conf.SET_TARGET_TYPE('tirpc', 'SYSLIB')
    if not conf.CONFIG_SET('HAVE_RPC_RPC_H'):
            Logs.warn('No rpc/rpc.h header found, tirpc or libntirpc missing?')

    conf.SET_TARGET_TYPE('nsl', 'EMPTY')
    conf.CHECK_HEADERS('rpc/rpc.h rpcsvc/yp_prot.h', lib='tirpc')
    if not conf.CONFIG_SET('HAVE_RPCSVC_YP_PROT_H'):
        if conf.CHECK_CFG(package='libnsl', args='--cflags --libs',
                          msg='Checking for libnsl',
                          uselib_store='NSL'):
            conf.SET_TARGET_TYPE('nsl', 'SYSLIB')
            conf.CHECK_HEADERS('rpc/rpc.h rpcsvc/yp_prot.h', lib='tirpc nsl')
        else:
            conf.SET_TARGET_TYPE('nsl', 'SYSLIB')
    conf.CHECK_HEADERS('rpcsvc/nis.h rpcsvc/ypclnt.h', lib='tirpc nsl')

    # This file is decprecated with glibc >= 2.30 so we need to check if it
    # includes a deprecation warning:
    # #warning "The <sys/sysctl.h> header is deprecated and will be removed."
    conf.CHECK_CODE('''
                    #include <sys/sysctl.h>
                    int main(void) { return 0; }
                    ''',
                    define='HAVE_SYS_SYSCTL_H',
                    cflags=['-Werror=cpp'],
                    addmain=False,
                    msg='Checking for header sys/sysctl.h')

    conf.CHECK_HEADERS('sys/fileio.h sys/filesys.h sys/dustat.h sys/sysmacros.h')
    conf.CHECK_HEADERS('xfs/libxfs.h netgroup.h')

    conf.CHECK_HEADERS('valgrind.h valgrind/valgrind.h')
    conf.CHECK_HEADERS('valgrind/memcheck.h valgrind/helgrind.h')
    conf.CHECK_HEADERS('nss_common.h nsswitch.h ns_api.h')
    conf.CHECK_HEADERS('sys/extattr.h sys/ea.h sys/proplist.h sys/cdefs.h')
    conf.CHECK_HEADERS('utmp.h utmpx.h lastlog.h')
    conf.CHECK_HEADERS('syscall.h sys/syscall.h inttypes.h')
    conf.CHECK_HEADERS('sys/atomic.h stdatomic.h')
    conf.CHECK_HEADERS('libgen.h')

    if conf.CHECK_CFLAGS('-Wno-format-truncation'):
        conf.define('HAVE_WNO_FORMAT_TRUNCATION', '1')

    if conf.CHECK_CFLAGS('-Wno-unused-function'):
        conf.define('HAVE_WNO_UNUSED_FUNCTION', '1')

    if conf.CHECK_CFLAGS('-Wno-strict-overflow'):
        conf.define('HAVE_WNO_STRICT_OVERFLOW', '1')

    # Check for process set name support
    conf.CHECK_CODE('''
                    #include <sys/prctl.h>
                    int main(void) {
                        prctl(0);
                        return 0;
                    }
                    ''',
                    'HAVE_PRCTL',
                    addmain=False,
                    headers='sys/prctl.h',
                    msg='Checking for prctl syscall')

    conf.CHECK_CODE('''
                    #include <unistd.h>
                    #ifdef HAVE_FCNTL_H
                    #include <fcntl.h>
                    #endif
                    int main(void) { int fd = open("/dev/null", O_DIRECT); }
                    ''',
                    define='HAVE_OPEN_O_DIRECT',
                    addmain=False,
                    msg='Checking for O_DIRECT flag to open(2)')

    conf.CHECK_TYPES('"long long" intptr_t uintptr_t ptrdiff_t comparison_fn_t')
    conf.CHECK_TYPE('_Bool', define='HAVE__Bool')
    conf.CHECK_TYPE('bool', define='HAVE_BOOL')

    conf.CHECK_TYPE('int8_t', 'char')
    conf.CHECK_TYPE('uint8_t', 'unsigned char')
    conf.CHECK_TYPE('int16_t', 'short')
    conf.CHECK_TYPE('uint16_t', 'unsigned short')
    conf.CHECK_TYPE('int32_t', 'int')
    conf.CHECK_TYPE('uint32_t', 'unsigned')
    conf.CHECK_TYPE('int64_t', 'long long')
    conf.CHECK_TYPE('uint64_t', 'unsigned long long')
    conf.CHECK_TYPE('size_t', 'unsigned int')
    conf.CHECK_TYPE('ssize_t', 'int')
    conf.CHECK_TYPE('ino_t', 'unsigned')
    conf.CHECK_TYPE('loff_t', 'off_t')
    conf.CHECK_TYPE('offset_t', 'loff_t')
    conf.CHECK_TYPE('volatile int', define='HAVE_VOLATILE')
    conf.CHECK_TYPE('uint_t', 'unsigned int')
    conf.CHECK_TYPE('blksize_t', 'long', headers='sys/types.h sys/stat.h unistd.h')
    conf.CHECK_TYPE('blkcnt_t', 'long', headers='sys/types.h sys/stat.h unistd.h')

    conf.CHECK_SIZEOF('bool char int "long long" long short size_t ssize_t')
    conf.CHECK_SIZEOF('int8_t uint8_t int16_t uint16_t int32_t uint32_t int64_t uint64_t')
    conf.CHECK_SIZEOF('void*', define='SIZEOF_VOID_P')
    conf.CHECK_SIZEOF('off_t dev_t ino_t time_t')

    conf.CHECK_TYPES('socklen_t', headers='sys/socket.h')
    conf.CHECK_TYPE_IN('struct ifaddrs', 'ifaddrs.h')
    conf.CHECK_TYPE_IN('struct addrinfo', 'netdb.h')
    conf.CHECK_TYPE_IN('struct sockaddr', 'sys/socket.h')
    conf.CHECK_CODE('struct sockaddr_in6 x', define='HAVE_STRUCT_SOCKADDR_IN6',
                    headers='sys/socket.h netdb.h netinet/in.h')
    conf.CHECK_TYPE_IN('struct sockaddr_storage', 'sys/socket.h')
    conf.CHECK_TYPE_IN('sa_family_t', 'sys/socket.h')

    conf.CHECK_TYPE_IN('sig_atomic_t', 'signal.h', define='HAVE_SIG_ATOMIC_T_TYPE')
    conf.CHECK_FUNCS('sigsetmask siggetmask sigprocmask sigblock sigaction sigset')

    # Those functions are normally available in libc
    if not conf.CHECK_FUNCS('''
                            inet_ntoa
                            inet_aton
                            inet_ntop
                            inet_pton
                            connect
                            gethostbyname
                            getaddrinfo
                            getnameinfo
                            freeaddrinfo
                            gai_strerror
                            socketpair''',
                            headers='sys/socket.h netinet/in.h arpa/inet.h netdb.h'):
        conf.CHECK_FUNCS_IN('''
                            inet_ntoa
                            inet_aton
                            inet_ntop
                            inet_pton
                            connect
                            gethostbyname
                            getaddrinfo
                            getnameinfo
                            freeaddrinfo
                            gai_strerror
                            socketpair''',
                            'socket nsl',
                            headers='sys/socket.h netinet/in.h arpa/inet.h netdb.h')
        conf.DEFINE('REPLACE_REQUIRES_LIBSOCKET_LIBNSL', 1)

    conf.CHECK_FUNCS('memset_s memset_explicit')

    conf.CHECK_CODE('''
                    #include <string.h>

                    int main(void)
                    {
                        char buf[] = "This is some content";
                        memset(buf, '\0', sizeof(buf)); __asm__ volatile("" : : "g"(&buf) : "memory");
                        return 0;
                    }
                    ''',
                    define='HAVE_GCC_VOLATILE_MEMORY_PROTECTION',
                    addmain=False,
                    msg='Checking for volatile memory protection',
                    local_include=False)

    # Some old Linux systems have broken header files and
    # miss the IPV6_V6ONLY define in netinet/in.h,
    # but have it in linux/in6.h.
    # We can't include both files so we just check if the value
    # if defined and do the replacement in system/network.h
    if not conf.CHECK_VARIABLE('IPV6_V6ONLY',
                               headers='sys/socket.h netdb.h netinet/in.h'):
        conf.CHECK_CODE('''
                        #include <linux/in6.h>
                        #if (IPV6_V6ONLY != 26)
                        #error no IPV6_V6ONLY support on linux
                        #endif
                        int main(void) { return IPV6_V6ONLY; }
                        ''',
                        define='HAVE_LINUX_IPV6_V6ONLY_26',
                        addmain=False,
                        msg='Checking for IPV6_V6ONLY in linux/in6.h',
                        local_include=False)

    conf.CHECK_CODE('''
                       struct sockaddr_storage sa_store;
                       struct addrinfo *ai = NULL;
                       struct in6_addr in6addr;
                       int idx = if_nametoindex("iface1");
                       int s = socket(AF_INET6, SOCK_STREAM, 0);
                       int ret = getaddrinfo(NULL, NULL, NULL, &ai);
                       if (ret != 0) {
                           const char *es = gai_strerror(ret);
                       }
                       freeaddrinfo(ai);
                       {
                          int val = 1;
                          #ifdef HAVE_LINUX_IPV6_V6ONLY_26
                          #define IPV6_V6ONLY 26
                          #endif
                          ret = setsockopt(s, IPPROTO_IPV6, IPV6_V6ONLY,
                                           (const void *)&val, sizeof(val));
                       }
                       ''',
                    define='HAVE_IPV6',
                    lib='nsl socket',
                    headers='sys/socket.h netdb.h netinet/in.h net/if.h')

    if conf.CONFIG_SET('HAVE_SYS_UCONTEXT_H') and conf.CONFIG_SET('HAVE_SIGNAL_H'):
        conf.CHECK_CODE('''
                       ucontext_t uc;
                       sigaddset(&uc.uc_sigmask, SIGUSR1);
                       ''',
                       'HAVE_UCONTEXT_T',
                       msg="Checking whether we have ucontext_t",
                       headers='signal.h sys/ucontext.h')

    # Check for atomic builtins. */
    conf.CHECK_CODE('''
                    int i;
                    (void)__sync_fetch_and_add(&i, 1);
                    ''',
                    'HAVE___SYNC_FETCH_AND_ADD',
                    msg='Checking for __sync_fetch_and_add compiler builtin')

    conf.CHECK_CODE('''
                    int32_t i;
                    atomic_add_32(&i, 1);
                    ''',
                    'HAVE_ATOMIC_ADD_32',
                    headers='stdint.h sys/atomic.h',
                    msg='Checking for atomic_add_32 compiler builtin')

    # Check for thread fence. */
    tf = conf.CHECK_CODE('atomic_thread_fence(memory_order_seq_cst);',
                         'HAVE_ATOMIC_THREAD_FENCE',
                         headers='stdatomic.h',
                         msg='Checking for atomic_thread_fence(memory_order_seq_cst) in stdatomic.h')
    if not tf:
        tf = conf.CHECK_CODE('__atomic_thread_fence(__ATOMIC_SEQ_CST);',
                             'HAVE___ATOMIC_THREAD_FENCE',
                             msg='Checking for __atomic_thread_fence(__ATOMIC_SEQ_CST)')
    if not tf:
        # __sync_synchronize() is available since 2005 in gcc.
        tf = conf.CHECK_CODE('__sync_synchronize();',
                             'HAVE___SYNC_SYNCHRONIZE',
                             msg='Checking for __sync_synchronize')
    if tf:
        conf.DEFINE('HAVE_ATOMIC_THREAD_FENCE_SUPPORT', 1)

    conf.CHECK_CODE('''
                    #define FALL_THROUGH __attribute__((fallthrough))

                    enum direction_e {
                        UP = 0,
                        DOWN,
                    };

                    int main(void) {
                        enum direction_e key = UP;
                        int i = 10;
                        int j = 0;

                        switch (key) {
                        case UP:
                            i = 5;
                            FALL_THROUGH;
                        case DOWN:
                            j = i * 2;
                            break;
                        default:
                            break;
                        }

                        if (j < i) {
                            return 1;
                        }

                        return 0;
                    }
                    ''',
                    'HAVE_FALLTHROUGH_ATTRIBUTE',
                    addmain=False,
                    strict=True,
                    cflags=['-Werror=missing-declarations'],
                    msg='Checking for fallthrough attribute')

    # these may be builtins, so we need the link=False strategy
    conf.CHECK_FUNCS('strdup memmem printf memset memcpy memmove strcpy strncpy bzero', link=False)

    # See https://bugzilla.samba.org/show_bug.cgi?id=1097
    #
    # Ported in from autoconf where it was added with this commit:
    # commit 804cfb20a067b4b687089dc72a8271b3abf20f31
    # Author: Simo Sorce <idra@samba.org>
    # Date:   Wed Aug 25 14:24:16 2004 +0000
    #     r2070: Let's try to overload srnlen and strndup for AIX where they are natly broken.

    host_os = sys.platform
    if host_os.rfind('aix') > -1:
        conf.DEFINE('BROKEN_STRNLEN', 1)
        conf.DEFINE('BROKEN_STRNDUP', 1)

    conf.CHECK_FUNCS('shl_load shl_unload shl_findsym')
    conf.CHECK_FUNCS('pipe strftime srandom random srand rand usleep setbuffer')
    conf.CHECK_FUNCS('lstat getpgrp utime utimes setuid seteuid setreuid setresuid setgid setegid')
    conf.CHECK_FUNCS('setregid setresgid chroot strerror vsyslog setlinebuf mktime')
    conf.CHECK_FUNCS('ftruncate chsize rename waitpid wait4')
    conf.CHECK_FUNCS('initgroups pread pwrite strndup strcasestr strsep')
    conf.CHECK_FUNCS('strtok_r mkdtemp dup2 dprintf vdprintf isatty chown lchown')
    conf.CHECK_FUNCS('link readlink symlink realpath snprintf vsnprintf')
    conf.CHECK_FUNCS('asprintf vasprintf setenv unsetenv strnlen strtoull __strtoull')
    conf.CHECK_FUNCS('strtouq strtoll __strtoll strtoq memalign posix_memalign')
    conf.CHECK_FUNCS('fmemopen')

    if conf.CONFIG_SET('HAVE_MEMALIGN'):
        conf.CHECK_DECLS('memalign', headers='malloc.h')

    # glibc up to 2.3.6 had dangerously broken posix_fallocate(). DON'T USE IT.
    if conf.CHECK_CODE('''
#define _XOPEN_SOURCE 600
#include <stdlib.h>
#if defined(__GLIBC__) && ((__GLIBC__ < 2) || (__GLIBC__ == 2 && __GLIBC_MINOR__ < 4))
#error probably broken posix_fallocate
#endif
''',
                       '_POSIX_FALLOCATE_CAPABLE_LIBC',
                       msg='Checking for posix_fallocate-capable libc'):
        conf.CHECK_FUNCS('posix_fallocate')

    conf.CHECK_FUNCS('prctl dirname basename')

    strlcpy_in_bsd = False

    # libbsd on some platforms provides strlcpy and strlcat
    if not conf.CHECK_FUNCS('strlcpy strlcat'):
        if conf.CHECK_FUNCS_IN('strlcpy strlcat', 'bsd', headers='bsd/string.h',
                               checklibc=True):
            strlcpy_in_bsd = True
    if not conf.CHECK_FUNCS('getpeereid'):
        conf.CHECK_FUNCS_IN('getpeereid', 'bsd', headers='sys/types.h bsd/unistd.h')
    if not conf.CHECK_FUNCS_IN('setproctitle', 'setproctitle', headers='setproctitle.h'):
        conf.CHECK_FUNCS_IN('setproctitle', 'bsd', headers='sys/types.h bsd/unistd.h')
    if not conf.CHECK_FUNCS('setproctitle_init'):
        conf.CHECK_FUNCS_IN('setproctitle_init', 'bsd', headers='sys/types.h bsd/unistd.h')

    if not conf.CHECK_FUNCS('closefrom'):
        conf.CHECK_FUNCS_IN('closefrom', 'bsd', headers='bsd/unistd.h')

    conf.CHECK_CODE('''
                struct ucred cred;
                socklen_t cred_len;
                int ret = getsockopt(0, SOL_SOCKET, SO_PEERCRED, &cred, &cred_len);''',
                'HAVE_PEERCRED',
                msg="Checking whether we can use SO_PEERCRED to get socket credentials",
                headers='sys/types.h sys/socket.h')

    #Some OS (ie. freebsd) return EINVAL if the conversion could not be done, it's not what we expect
    #Let's detect those cases
    if conf.CONFIG_SET('HAVE_STRTOLL'):
        conf.CHECK_CODE('''
                        long long nb = strtoll("Text", NULL, 0);
                        if (errno == EINVAL) {
                            return 0;
                        } else {
                            return 1;
                        }
                        ''',
                        msg="Checking correct behavior of strtoll",
                        headers = 'errno.h',
                        execute = True,
                        define = 'HAVE_BSD_STRTOLL',
                        )
    conf.CHECK_FUNCS('if_nametoindex strerror_r')
    conf.CHECK_FUNCS('syslog')
    conf.CHECK_FUNCS('gai_strerror get_current_dir_name')
    conf.CHECK_FUNCS('timegm getifaddrs freeifaddrs mmap setgroups syscall setsid')
    conf.CHECK_FUNCS('getgrent_r getgrgid_r getgrnam_r getgrouplist getpagesize')
    conf.CHECK_FUNCS('getpwent_r getpwnam_r getpwuid_r epoll_create')
    conf.CHECK_FUNCS('port_create')
    conf.CHECK_FUNCS('getprogname')

    conf.SET_TARGET_TYPE('attr', 'EMPTY')

    xattr_headers='sys/attributes.h attr/xattr.h sys/xattr.h'

    # default to 1, we set it to 0 if we don't find any EA implementation below:
    conf.DEFINE('HAVE_XATTR_SUPPORT', 1)
    if conf.CHECK_FUNCS_IN('getxattr', 'attr', checklibc=True, headers=xattr_headers):
        conf.DEFINE('HAVE_XATTR_XATTR', 1)
        # Darwin has extra options to xattr-family functions
        conf.CHECK_CODE('getxattr(NULL, NULL, NULL, 0, 0, 0)',
                        headers=xattr_headers, local_include=False,
                        define='XATTR_ADDITIONAL_OPTIONS',
                        msg="Checking whether xattr interface takes additional options")
    elif conf.CHECK_FUNCS_IN('attr_listf', 'attr', checklibc=True, headers=xattr_headers):
        conf.DEFINE('HAVE_XATTR_ATTR', 1)
    elif conf.CHECK_FUNCS('extattr_list_fd'):
        conf.DEFINE('HAVE_XATTR_EXTATTR', 1)
    elif conf.CHECK_FUNCS('flistea'):
        conf.DEFINE('HAVE_XATTR_EA', 1)
    elif not conf.CHECK_FUNCS('attropen'):
            conf.DEFINE('HAVE_XATTR_SUPPORT', 0)


    conf.CHECK_FUNCS_IN('dlopen dlsym dlerror dlclose', 'dl',
                        checklibc=True, headers='dlfcn.h dl.h')

    conf.CHECK_C_PROTOTYPE('dlopen', 'void *dlopen(const char* filename, unsigned int flags)',
                           define='DLOPEN_TAKES_UNSIGNED_FLAGS', headers='dlfcn.h dl.h')

    #
    # Check for clock_gettime and fdatasync
    #
    # First check libc to avoid linking libreplace against librt.
    #
    if conf.CHECK_FUNCS('fdatasync'):
        # some systems are missing the declaration
        conf.CHECK_DECLS('fdatasync')
    else:
        if conf.CHECK_FUNCS_IN('fdatasync', 'rt'):
            # some systems are missing the declaration
            conf.CHECK_DECLS('fdatasync')

    has_clock_gettime = False
    if conf.CHECK_FUNCS('clock_gettime'):
        has_clock_gettime = True

    if not has_clock_gettime:
        if conf.CHECK_FUNCS_IN('clock_gettime', 'rt', checklibc=True):
            has_clock_gettime = True

    if has_clock_gettime:
        for c in ['CLOCK_MONOTONIC', 'CLOCK_PROCESS_CPUTIME_ID', 'CLOCK_REALTIME']:
            conf.CHECK_CODE('''
                #if TIME_WITH_SYS_TIME
                # include <sys/time.h>
                # include <time.h>
                #else
                # if HAVE_SYS_TIME_H
                #  include <sys/time.h>
                # else
                #  include <time.h>
                # endif
                #endif
                clockid_t clk = %s''' % c,
                'HAVE_%s' % c,
                msg='Checking whether the clock_gettime clock ID %s is available' % c)

    conf.CHECK_TYPE('struct timespec', headers='sys/time.h time.h')

    # these headers need to be tested as a group on freebsd
    conf.CHECK_HEADERS(headers='sys/socket.h net/if.h', together=True)
    conf.CHECK_HEADERS(headers='netinet/in.h arpa/nameser.h resolv.h', together=True)
    conf.CHECK_FUNCS_IN('res_search', 'resolv', checklibc=True,
                        headers='netinet/in.h arpa/nameser.h resolv.h')


    # try to find libintl (if --without-gettext is not given)
    conf.env.intl_libs=''
    if not Options.options.disable_gettext:
        conf.CHECK_HEADERS('libintl.h')
        conf.CHECK_LIB('intl')
        conf.CHECK_DECLS('dgettext gettext bindtextdomain textdomain bind_textdomain_codeset', headers="libintl.h")
        # *textdomain functions are not strictly necessary
        conf.CHECK_FUNCS_IN('bindtextdomain textdomain bind_textdomain_codeset',
                            '', checklibc=True, headers='libintl.h')
        # gettext and dgettext must exist
        # on some systems (the ones with glibc, those are in libc)
        if conf.CHECK_FUNCS_IN('dgettext gettext', '', checklibc=True, headers='libintl.h'):
            # save for dependency definitions
            conf.env.intl_libs=''
        # others (e.g. FreeBSD) have separate libintl
        elif conf.CHECK_FUNCS_IN('dgettext gettext', 'intl', checklibc=False, headers='libintl.h'):
            # save for dependency definitions
            conf.env.intl_libs='intl'
            # recheck with libintl
            conf.CHECK_FUNCS_IN('bindtextdomain textdomain bind_textdomain_codeset',
                            'intl', checklibc=False, headers='libintl.h')
        else:
            # Some hosts need lib iconv for linking with lib intl
            # So we try with flags just in case it helps.
            oldflags = list(conf.env['EXTRA_LDFLAGS']);
            conf.env['EXTRA_LDFLAGS'].extend(["-liconv"])
            conf.CHECK_FUNCS_IN('dgettext gettext bindtextdomain textdomain bind_textdomain_codeset',
                                'intl', checklibc=False, headers='libintl.h')
            conf.env['EXTRA_LDFLAGS'] = oldflags
            if conf.env['HAVE_GETTEXT'] and conf.env['HAVE_DGETTEXT']:
                # save for dependency definitions
                conf.env.intl_libs='iconv intl'

    # did we find both prototypes and a library to link against?
    # if not, unset the detected values (see Bug #9911)
    if not (conf.env['HAVE_GETTEXT'] and conf.env['HAVE_DECL_GETTEXT']):
       conf.undefine('HAVE_GETTEXT')
       conf.undefine('HAVE_DECL_GETTEXT')
    if not (conf.env['HAVE_DGETTEXT'] and conf.env['HAVE_DECL_DGETTEXT']):
       conf.undefine('HAVE_DGETTEXT')
       conf.undefine('HAVE_DECL_DGETTEXT')

    conf.CHECK_FUNCS_IN('pthread_create', 'pthread', checklibc=True, headers='pthread.h')

    PTHREAD_CFLAGS='error'
    PTHREAD_LDFLAGS='error'

    if PTHREAD_LDFLAGS == 'error':
        # Check if pthread_attr_init() is provided by libc first!
        if conf.CHECK_FUNCS('pthread_attr_init'):
            PTHREAD_CFLAGS='-D_REENTRANT'
            PTHREAD_LDFLAGS=''
    if PTHREAD_LDFLAGS == 'error':
        if conf.CHECK_FUNCS_IN('pthread_attr_init', 'pthread'):
            PTHREAD_CFLAGS='-D_REENTRANT -D_POSIX_PTHREAD_SEMANTICS'
            PTHREAD_LDFLAGS='-lpthread'
    if PTHREAD_LDFLAGS == 'error':
        if conf.CHECK_FUNCS_IN('pthread_attr_init', 'pthreads'):
            PTHREAD_CFLAGS='-D_THREAD_SAFE'
            PTHREAD_LDFLAGS='-lpthreads'
    if PTHREAD_LDFLAGS == 'error':
        if conf.CHECK_FUNCS_IN('pthread_attr_init', 'c_r'):
            PTHREAD_CFLAGS='-D_THREAD_SAFE -pthread'
            PTHREAD_LDFLAGS='-pthread'

    # especially for HP-UX, where the CHECK_FUNC macro fails to test for
    # pthread_attr_init. On pthread_mutex_lock it works there...
    if PTHREAD_LDFLAGS == 'error':
        if conf.CHECK_FUNCS_IN('pthread_mutex_lock', 'pthread'):
            PTHREAD_CFLAGS='-D_REENTRANT'
            PTHREAD_LDFLAGS='-lpthread'

    if PTHREAD_CFLAGS != 'error' and PTHREAD_LDFLAGS != 'error':
        if conf.CONFIG_SET('replace_add_global_pthread'):
            conf.ADD_CFLAGS(PTHREAD_CFLAGS)
            conf.ADD_LDFLAGS(PTHREAD_LDFLAGS)
        conf.CHECK_HEADERS('pthread.h')
        conf.DEFINE('HAVE_PTHREAD', '1')

    if conf.CONFIG_SET('HAVE_PTHREAD'):

        conf.CHECK_FUNCS_IN('pthread_mutexattr_setrobust', 'pthread',
                            checklibc=True, headers='pthread.h')
        if not conf.CONFIG_SET('HAVE_PTHREAD_MUTEXATTR_SETROBUST'):
            conf.CHECK_FUNCS_IN('pthread_mutexattr_setrobust_np', 'pthread',
                                checklibc=True, headers='pthread.h')

        conf.CHECK_DECLS('PTHREAD_MUTEX_ROBUST', headers='pthread.h')
        if not conf.CONFIG_SET('HAVE_DECL_PTHREAD_MUTEX_ROBUST'):
            conf.CHECK_DECLS('PTHREAD_MUTEX_ROBUST_NP', headers='pthread.h')

        conf.CHECK_FUNCS_IN('pthread_mutex_consistent', 'pthread',
                            checklibc=True, headers='pthread.h')
        if not conf.CONFIG_SET('HAVE_PTHREAD_MUTEX_CONSISTENT'):
            conf.CHECK_FUNCS_IN('pthread_mutex_consistent_np', 'pthread',
                                checklibc=True, headers='pthread.h')

        if ((conf.CONFIG_SET('HAVE_PTHREAD_MUTEXATTR_SETROBUST') or
             conf.CONFIG_SET('HAVE_PTHREAD_MUTEXATTR_SETROBUST_NP')) and
            (conf.CONFIG_SET('HAVE_DECL_PTHREAD_MUTEX_ROBUST') or
             conf.CONFIG_SET('HAVE_DECL_PTHREAD_MUTEX_ROBUST_NP')) and
            (conf.CONFIG_SET('HAVE_PTHREAD_MUTEX_CONSISTENT') or
             conf.CONFIG_SET('HAVE_PTHREAD_MUTEX_CONSISTENT_NP'))):
            conf.DEFINE('HAVE_ROBUST_MUTEXES', 1)

    # __thread is available since 2002 in gcc.
    conf.CHECK_CODE('''
        __thread int tls;

        int main(void) {
            return 0;
        }
        ''',
        'HAVE___THREAD',
        addmain=False,
        msg='Checking for __thread local storage')

    conf.CHECK_FUNCS_IN('crypt', 'crypt', checklibc=True)
    conf.CHECK_FUNCS_IN('crypt_r', 'crypt', checklibc=True)

    conf.CHECK_VARIABLE('rl_event_hook', define='HAVE_DECL_RL_EVENT_HOOK', always=True,
                        headers='readline.h readline/readline.h readline/history.h')
    conf.CHECK_VARIABLE('program_invocation_short_name', headers='errno.h')

    conf.CHECK_DECLS('snprintf vsnprintf asprintf vasprintf')

    conf.CHECK_DECLS('errno', headers='errno.h', reverse=True)
    conf.CHECK_DECLS('EWOULDBLOCK', headers='errno.h')
    conf.CHECK_DECLS('environ', reverse=True, headers='unistd.h')
    conf.CHECK_DECLS('getgrent_r getpwent_r', reverse=True, headers='pwd.h grp.h')
    conf.CHECK_DECLS('pread pwrite setenv setresgid setresuid', reverse=True)

    if conf.CONFIG_SET('HAVE_EPOLL_CREATE') and conf.CONFIG_SET('HAVE_SYS_EPOLL_H'):
        conf.DEFINE('HAVE_EPOLL', 1)

    if conf.CONFIG_SET('HAVE_PORT_CREATE') and conf.CONFIG_SET('HAVE_PORT_H'):
        conf.DEFINE('HAVE_SOLARIS_PORTS', 1)

    if conf.CHECK_FUNCS('eventfd', headers='sys/eventfd.h'):
        conf.DEFINE('HAVE_EVENTFD', 1)

    conf.CHECK_HEADERS('poll.h')
    conf.CHECK_FUNCS('poll')

    conf.CHECK_FUNCS('strptime')
    conf.CHECK_DECLS('strptime', headers='time.h')
    conf.CHECK_CODE('''#define LIBREPLACE_CONFIGURE_TEST_STRPTIME
                       #include "tests/strptime.c"''',
                       define='HAVE_WORKING_STRPTIME',
                       execute=True,
                       addmain=False,
                       msg='Checking for working strptime')

    conf.CHECK_C_PROTOTYPE('gettimeofday',
                           'int gettimeofday(struct timeval *tv, struct timezone *tz)',
                           define='HAVE_GETTIMEOFDAY_TZ', headers='sys/time.h')

    conf.CHECK_C_PROTOTYPE('gettimeofday',
                           'int gettimeofday(struct timeval *tv, void *tz)',
                           define='HAVE_GETTIMEOFDAY_TZ_VOID',
                           headers='sys/time.h')

    conf.CHECK_CODE('#include "tests/snprintf.c"',
                    define="HAVE_C99_VSNPRINTF",
                    execute=True,
                    addmain=False,
                    msg="Checking for C99 vsnprintf")

    conf.CHECK_CODE('#include "tests/shared_mmap.c"',
                    addmain=False, add_headers=False, execute=True,
                    define='HAVE_SHARED_MMAP',
                    msg="Checking for HAVE_SHARED_MMAP")

    conf.CHECK_CODE('#include "tests/shared_mremap.c"',
                    addmain=False, add_headers=False, execute=True,
                    define='HAVE_MREMAP',
                    msg="Checking for HAVE_MREMAP")

    # OpenBSD (and I've heard HPUX) doesn't sync between mmap and write.
    # FIXME: Anything other than a 0 or 1 exit code should abort configure!
    conf.CHECK_CODE('#include "tests/incoherent_mmap.c"',
                    addmain=False, add_headers=False, execute=True,
                    define='HAVE_INCOHERENT_MMAP',
                    msg="Checking for HAVE_INCOHERENT_MMAP")

    conf.SAMBA_BUILD_ENV()

    conf.CHECK_CODE('''
                    typedef struct {unsigned x;} FOOBAR;
                    #define X_FOOBAR(x) ((FOOBAR) { x })
                    #define FOO_ONE X_FOOBAR(1)
                    FOOBAR f = FOO_ONE;
                    static const struct {
                        FOOBAR y;
                    } f2[] = {
                        {FOO_ONE}
                    };
                    static const FOOBAR f3[] = {FOO_ONE};
                    ''',
                    define='HAVE_IMMEDIATE_STRUCTURES')

    conf.CHECK_CODE('mkdir("foo",0777)', define='HAVE_MKDIR_MODE', headers='sys/stat.h')

    conf.CHECK_STRUCTURE_MEMBER('struct stat', 'st_mtim.tv_nsec', define='HAVE_STAT_TV_NSEC',
                                headers='sys/stat.h')
    # we need the st_rdev test under two names
    conf.CHECK_STRUCTURE_MEMBER('struct stat', 'st_rdev',
                                define='HAVE_STRUCT_STAT_ST_RDEV',
                                headers='sys/stat.h')
    conf.CHECK_STRUCTURE_MEMBER('struct stat', 'st_rdev', define='HAVE_ST_RDEV',
                                headers='sys/stat.h')
    conf.CHECK_STRUCTURE_MEMBER('struct sockaddr_storage', 'ss_family',
                                headers='sys/socket.h netinet/in.h')
    conf.CHECK_STRUCTURE_MEMBER('struct sockaddr_storage', '__ss_family',
                                headers='sys/socket.h netinet/in.h')


    if conf.CHECK_STRUCTURE_MEMBER('struct sockaddr', 'sa_len',
                                   headers='sys/socket.h netinet/in.h',
                                   define='HAVE_SOCKADDR_SA_LEN'):
        # the old build system produced both defines
        conf.DEFINE('HAVE_STRUCT_SOCKADDR_SA_LEN', 1)

    conf.CHECK_STRUCTURE_MEMBER('struct sockaddr_in', 'sin_len',
                                headers='sys/socket.h netinet/in.h',
                                define='HAVE_SOCK_SIN_LEN')

    conf.CHECK_STRUCTURE_MEMBER('struct sockaddr_in6', 'sin6_len',
                                headers='sys/socket.h netinet/in.h',
                                define='HAVE_SOCK_SIN6_LEN')

    conf.CHECK_CODE('struct sockaddr_un sunaddr; sunaddr.sun_family = AF_UNIX;',
                    define='HAVE_UNIXSOCKET', headers='sys/socket.h sys/un.h')


    conf.CHECK_CODE('''
                    struct stat st;
                    char tpl[20]="/tmp/test.XXXXXX";
                    char tpl2[20]="/tmp/test.XXXXXX";
                    int fd = mkstemp(tpl);
                    int fd2 = mkstemp(tpl2);
                    if (fd == -1) {
                          if (fd2 != -1) {
                                  unlink(tpl2);
                          }
                          exit(1);
                    }
                    if (fd2 == -1) exit(1);
                    unlink(tpl);
                    unlink(tpl2);
                    if (fstat(fd, &st) != 0) exit(1);
                    if ((st.st_mode & 0777) != 0600) exit(1);
                    if (strcmp(tpl, "/tmp/test.XXXXXX") == 0) {
                          exit(1);
                    }
                    if (strcmp(tpl, tpl2) == 0) {
                          exit(1);
                    }
                    exit(0);
                    ''',
                    define='HAVE_SECURE_MKSTEMP',
                    execute=True,
                    mandatory=True) # lets see if we get a mandatory failure for this one

    # look for a method of finding the list of network interfaces
    for method in ['HAVE_IFACE_GETIFADDRS', 'HAVE_IFACE_AIX', 'HAVE_IFACE_IFCONF', 'HAVE_IFACE_IFREQ']:
        bsd_for_strlcpy = ''
        if strlcpy_in_bsd:
            bsd_for_strlcpy = ' bsd'
        if conf.CHECK_CODE('''
                           #define %s 1
                           #define NO_CONFIG_H 1
                           #define AUTOCONF_TEST 1
                           #include "replace.c"
                           #include "inet_ntop.c"
                           #include "snprintf.c"
                           #include "getifaddrs.c"
                           #define getifaddrs_test main
                           #include "tests/getifaddrs.c"
                           ''' % method,
                           method,
                           lib='nsl socket' + bsd_for_strlcpy,
                           addmain=False,
                           execute=True):
            break

    conf.RECURSE('system')
    conf.SAMBA_CONFIG_H()
    if conf.CHECK_FUNCS('strerror_r'):
        # Check if strerror_r is XSI-Compatable, the default GNU implementation
        # is not
        conf.CHECK_CODE('int strerror_r(int errnum, char *buf, size_t buflen);',
                        'STRERROR_R_XSI_NOT_GNU',
                        headers='string.h', addmain=False, link=False,
                        msg="Checking for XSI (rather than GNU) prototype for strerror_r")


REPLACEMENT_FUNCTIONS = {
    'replace.c': ['ftruncate', 'strlcpy', 'strlcat', 'mktime', 'initgroups',
                  'memmove', 'strdup', 'setlinebuf', 'vsyslog', 'strnlen',
                  'strndup', 'waitpid', 'seteuid', 'setegid', 'chroot',
                  'mkstemp', 'mkdtemp', 'pread', 'pwrite', 'strcasestr',
                  'strsep', 'strtok_r', 'strtoll', 'strtoull', 'setenv', 'unsetenv',
                  'utime', 'utimes', 'dup2', 'chown', 'link', 'readlink',
                  'symlink', 'lchown', 'realpath', 'memmem', 'vdprintf',
                  'dprintf', 'get_current_dir_name',
                  'strerror_r', 'clock_gettime', 'memset_s'],
    'timegm.c': ['timegm'],
    # Note: C99_VSNPRINTF is not a function, but a special condition
    # for replacement
    'snprintf.c': ['C99_VSNPRINTF', 'snprintf', 'vsnprintf', 'asprintf', 'vasprintf'],
    # Note: WORKING_STRPTIME is not a function, but a special condition
    # for replacement
    'strptime.c': ['WORKING_STRPTIME', 'strptime'],
    }


def build(bld):
    bld.RECURSE('buildtools/wafsamba')

    REPLACE_HOSTCC_SOURCE = ''

    for filename in REPLACEMENT_FUNCTIONS.keys():
        for function in REPLACEMENT_FUNCTIONS[filename]:
            if not bld.CONFIG_SET('HAVE_%s' % function.upper()):
                REPLACE_HOSTCC_SOURCE += ' %s' % filename
                break

    extra_libs = ''
    if bld.CONFIG_SET('HAVE_LIBBSD'): extra_libs += ' bsd'
    if bld.CONFIG_SET('HAVE_LIBRT'): extra_libs += ' rt'
    if bld.CONFIG_SET('REPLACE_REQUIRES_LIBSOCKET_LIBNSL'): extra_libs += ' socket nsl'

    bld.SAMBA_SUBSYSTEM('LIBREPLACE_HOSTCC',
        REPLACE_HOSTCC_SOURCE,
        use_hostcc=True,
        use_global_deps=False,
        cflags='-D_SAMBA_HOSTCC_',
        group='compiler_libraries',
        deps = extra_libs
    )

    REPLACE_SOURCE = REPLACE_HOSTCC_SOURCE
    REPLACE_SOURCE += ' cwrap.c'

    if not bld.CONFIG_SET('HAVE_DLOPEN'):        REPLACE_SOURCE += ' dlfcn.c'
    if not bld.CONFIG_SET('HAVE_POLL'):          REPLACE_SOURCE += ' poll.c'

    if not bld.CONFIG_SET('HAVE_SOCKETPAIR'):    REPLACE_SOURCE += ' socketpair.c'
    if not bld.CONFIG_SET('HAVE_CONNECT'):       REPLACE_SOURCE += ' socket.c'
    if not bld.CONFIG_SET('HAVE_GETIFADDRS'):    REPLACE_SOURCE += ' getifaddrs.c'
    if not bld.CONFIG_SET('HAVE_GETADDRINFO'):   REPLACE_SOURCE += ' getaddrinfo.c'
    if not bld.CONFIG_SET('HAVE_INET_NTOA'):     REPLACE_SOURCE += ' inet_ntoa.c'
    if not bld.CONFIG_SET('HAVE_INET_ATON'):     REPLACE_SOURCE += ' inet_aton.c'
    if not bld.CONFIG_SET('HAVE_INET_NTOP'):     REPLACE_SOURCE += ' inet_ntop.c'
    if not bld.CONFIG_SET('HAVE_INET_PTON'):     REPLACE_SOURCE += ' inet_pton.c'
    if not bld.CONFIG_SET('HAVE_GETXATTR') or bld.CONFIG_SET('XATTR_ADDITIONAL_OPTIONS'):
                                                 REPLACE_SOURCE += ' xattr.c'

    if not bld.CONFIG_SET('HAVE_CLOSEFROM'):
        REPLACE_SOURCE += ' closefrom.c'

    bld.SAMBA_LIBRARY('replace',
                      source=REPLACE_SOURCE,
                      group='base_libraries',
                      # FIXME: Ideally symbols should be hidden here so they 
                      # don't appear in the global namespace when Samba 
                      # libraries are loaded, but this doesn't appear to work 
                      # at the moment:
                      # hide_symbols=bld.BUILTIN_LIBRARY('replace'),
                      private_library=True,
<<<<<<< HEAD
                      deps='crypt dl attr' + extra_libs)
=======
                      deps='dl attr' + extra_libs)
>>>>>>> df7c3d5b

    replace_test_cflags = ''
    if bld.CONFIG_SET('HAVE_WNO_FORMAT_TRUNCATION'):
        replace_test_cflags += " -Wno-format-truncation"
    bld.SAMBA_SUBSYSTEM('replace-test',
                        source='''tests/testsuite.c tests/strptime.c
                        tests/os2_delete.c tests/getifaddrs.c''',
                        deps='replace',
                        cflags=replace_test_cflags)

    bld.SAMBA_BINARY('replace_testsuite',
                     source='tests/main.c',
                     deps='replace replace-test',
                     install=False)

    # build replacements for stdint.h and stdbool.h if needed
    bld.SAMBA_GENERATOR('replace_stdint_h',
                        rule='cp ${SRC} ${TGT}',
                        source='hdr_replace.h',
                        target='stdint.h',
                        enabled = not bld.CONFIG_SET('HAVE_STDINT_H'))
    bld.SAMBA_GENERATOR('replace_stdbool_h',
                        rule='cp ${SRC} ${TGT}',
                        source='hdr_replace.h',
                        target='stdbool.h',
                        enabled = not bld.CONFIG_SET('HAVE_STDBOOL_H'))

    bld.SAMBA_SUBSYSTEM('samba_intl', source='', use_global_deps=False,deps=bld.env.intl_libs)

def testonly(ctx):
    '''run talloc testsuite'''
    import samba_utils

    samba_utils.ADD_LD_LIBRARY_PATH('bin/shared')
    samba_utils.ADD_LD_LIBRARY_PATH('bin/shared/private')

    cmd = os.path.join(Context.g_module.out, 'replace_testsuite')
    ret = samba_utils.RUN_COMMAND(cmd)
    print("testsuite returned %d" % ret)
    sys.exit(ret)

# WAF doesn't build the unit tests for this, maybe because they don't link with talloc?
# This forces it
def test(ctx):
    Options.commands.append('build')
    Options.commands.append('testonly')

def dist():
    '''makes a tarball for distribution'''
    samba_dist.dist()<|MERGE_RESOLUTION|>--- conflicted
+++ resolved
@@ -913,11 +913,7 @@
                       # at the moment:
                       # hide_symbols=bld.BUILTIN_LIBRARY('replace'),
                       private_library=True,
-<<<<<<< HEAD
-                      deps='crypt dl attr' + extra_libs)
-=======
                       deps='dl attr' + extra_libs)
->>>>>>> df7c3d5b
 
     replace_test_cflags = ''
     if bld.CONFIG_SET('HAVE_WNO_FORMAT_TRUNCATION'):
