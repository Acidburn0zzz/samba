--- conflicted
+++ resolved
@@ -90,12 +90,7 @@
             conf.CHECK_HEADERS('rpc/rpc.h rpc/nettype.h', lib='tirpc', together=True)
             conf.SET_TARGET_TYPE('tirpc', 'SYSLIB')
     if not conf.CONFIG_SET('HAVE_RPC_RPC_H'):
-<<<<<<< HEAD
-            Logs.error('ERROR: No rpc/rpc.h header found, tirpc or libntirpc missing?')
-            sys.exit(1)
-=======
             Logs.warn('No rpc/rpc.h header found, tirpc or libntirpc missing?')
->>>>>>> 76c3e172
 
     conf.SET_TARGET_TYPE('nsl', 'EMPTY')
     conf.CHECK_HEADERS('rpc/rpc.h rpcsvc/yp_prot.h', lib='tirpc')
