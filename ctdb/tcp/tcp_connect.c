/* 
   ctdb over TCP

   Copyright (C) Andrew Tridgell  2006
   Copyright (C) Ronnie Sahlberg  2008

   This program is free software; you can redistribute it and/or modify
   it under the terms of the GNU General Public License as published by
   the Free Software Foundation; either version 3 of the License, or
   (at your option) any later version.
   
   This program is distributed in the hope that it will be useful,
   but WITHOUT ANY WARRANTY; without even the implied warranty of
   MERCHANTABILITY or FITNESS FOR A PARTICULAR PURPOSE.  See the
   GNU General Public License for more details.
   
   You should have received a copy of the GNU General Public License
   along with this program; if not, see <http://www.gnu.org/licenses/>.
*/

#include "replace.h"
#include "system/network.h"
#include "system/filesys.h"

#include <talloc.h>
#include <tevent.h>

#include "lib/util/debug.h"
#include "lib/util/time.h"
#include "lib/util/blocking.h"

#include "ctdb_private.h"

#include "common/system.h"
#include "common/common.h"
#include "common/logging.h"

#include "ctdb_tcp.h"

/*
  stop any outgoing connection (established or pending) to a node
 */
void ctdb_tcp_stop_outgoing(struct ctdb_node *node)
{
	struct ctdb_tcp_node *tnode = talloc_get_type(
<<<<<<< HEAD
		node->private_data, struct ctdb_tcp_node);
=======
		node->transport_data, struct ctdb_tcp_node);
>>>>>>> df7c3d5b

	TALLOC_FREE(tnode->out_queue);
	TALLOC_FREE(tnode->connect_te);
	TALLOC_FREE(tnode->connect_fde);
	if (tnode->out_fd != -1) {
		close(tnode->out_fd);
		tnode->out_fd = -1;
	}
}

/*
  stop incoming connection to a node
 */
void ctdb_tcp_stop_incoming(struct ctdb_node *node)
{
	struct ctdb_tcp_node *tnode = talloc_get_type(
		node->transport_data, struct ctdb_tcp_node);

	TALLOC_FREE(tnode->in_queue);
}

/*
  called when a complete packet has come in - should not happen on this socket
  unless the other side closes the connection with RST or FIN
 */
void ctdb_tcp_tnode_cb(uint8_t *data, size_t cnt, void *private_data)
{
	struct ctdb_node *node = talloc_get_type(private_data, struct ctdb_node);

	node->ctdb->upcalls->node_dead(node);

	TALLOC_FREE(data);
}

/*
  called when socket becomes writeable on connect
*/
static void ctdb_node_connect_write(struct tevent_context *ev,
				    struct tevent_fd *fde,
				    uint16_t flags, void *private_data)
{
	struct ctdb_node *node = talloc_get_type(private_data,
						 struct ctdb_node);
	struct ctdb_tcp_node *tnode = talloc_get_type(node->transport_data,
						      struct ctdb_tcp_node);
	struct ctdb_context *ctdb = node->ctdb;
	int error = 0;
	socklen_t len = sizeof(error);
	int one = 1;
	int ret;

	TALLOC_FREE(tnode->connect_te);

	ret = getsockopt(tnode->out_fd, SOL_SOCKET, SO_ERROR, &error, &len);
	if (ret != 0 || error != 0) {
<<<<<<< HEAD
		ctdb_tcp_stop_connection(node);
=======
		ctdb_tcp_stop_outgoing(node);
>>>>>>> df7c3d5b
		tnode->connect_te = tevent_add_timer(ctdb->ev, tnode,
						    timeval_current_ofs(1, 0),
						    ctdb_tcp_node_connect, node);
		return;
	}

	TALLOC_FREE(tnode->connect_fde);

	ret = setsockopt(tnode->out_fd,
			 IPPROTO_TCP,
			 TCP_NODELAY,
			 (char *)&one,
			 sizeof(one));
	if (ret == -1) {
		DBG_WARNING("Failed to set TCP_NODELAY on fd - %s\n",
			  strerror(errno));
	}
	ret = setsockopt(tnode->out_fd,
			 SOL_SOCKET,
			 SO_KEEPALIVE,(char *)&one,
			 sizeof(one));
	if (ret == -1) {
		DBG_WARNING("Failed to set KEEPALIVE on fd - %s\n",
			    strerror(errno));
	}

	tnode->out_queue = ctdb_queue_setup(node->ctdb,
					    tnode,
					    tnode->out_fd,
					    CTDB_TCP_ALIGNMENT,
					    ctdb_tcp_tnode_cb,
					    node,
					    "to-node-%s",
					    node->name);
	if (tnode->out_queue == NULL) {
		DBG_ERR("Failed to set up outgoing queue\n");
<<<<<<< HEAD
		ctdb_tcp_stop_connection(node);
=======
		ctdb_tcp_stop_outgoing(node);
>>>>>>> df7c3d5b
		tnode->connect_te = tevent_add_timer(ctdb->ev,
						     tnode,
						     timeval_current_ofs(1, 0),
						     ctdb_tcp_node_connect,
						     node);
		return;
	}

	/* the queue subsystem now owns this fd */
	tnode->out_fd = -1;

	/*
	 * Mark the node to which this connection has been established
	 * as connected, but only if the corresponding listening
	 * socket is also connected
	 */
	if (tnode->in_queue != NULL) {
		node->ctdb->upcalls->node_connected(node);
	}
}


static void ctdb_tcp_node_connect_timeout(struct tevent_context *ev,
					  struct tevent_timer *te,
					  struct timeval t,
					  void *private_data);

/*
  called when we should try and establish a tcp connection to a node
*/
static void ctdb_tcp_start_outgoing(struct ctdb_node *node)
{
	struct ctdb_tcp_node *tnode = talloc_get_type(node->transport_data,
						      struct ctdb_tcp_node);
	struct ctdb_context *ctdb = node->ctdb;
        ctdb_sock_addr sock_in;
	int sockin_size;
	int sockout_size;
        ctdb_sock_addr sock_out;
	int ret;

	sock_out = node->address;

	tnode->out_fd = socket(sock_out.sa.sa_family, SOCK_STREAM, IPPROTO_TCP);
	if (tnode->out_fd == -1) {
		DBG_ERR("Failed to create socket\n");
<<<<<<< HEAD
		return;
=======
		goto failed;
>>>>>>> df7c3d5b
	}

	ret = set_blocking(tnode->out_fd, false);
	if (ret != 0) {
		DBG_ERR("Failed to set socket non-blocking (%s)\n",
			strerror(errno));
<<<<<<< HEAD
		close(tnode->out_fd);
		tnode->out_fd = -1;
		return;
=======
		goto failed;
>>>>>>> df7c3d5b
	}

	set_close_on_exec(tnode->out_fd);

	DBG_DEBUG("Created TCP SOCKET FD:%d\n", tnode->out_fd);

	/* Bind our side of the socketpair to the same address we use to listen
	 * on incoming CTDB traffic.
	 * We must specify this address to make sure that the address we expose to
	 * the remote side is actually routable in case CTDB traffic will run on
	 * a dedicated non-routeable network.
	 */
	sock_in = *ctdb->address;

	/* AIX libs check to see if the socket address and length
	   arguments are consistent with each other on calls like
	   connect().   Can not get by with just sizeof(sock_in),
	   need sizeof(sock_in.ip).
	*/
	switch (sock_in.sa.sa_family) {
	case AF_INET:
		sock_in.ip.sin_port = 0 /* Any port */;
		sockin_size = sizeof(sock_in.ip);
		sockout_size = sizeof(sock_out.ip);
		break;
	case AF_INET6:
		sock_in.ip6.sin6_port = 0 /* Any port */;
		sockin_size = sizeof(sock_in.ip6);
		sockout_size = sizeof(sock_out.ip6);
		break;
	default:
<<<<<<< HEAD
		DEBUG(DEBUG_ERR, (__location__ " unknown family %u\n",
			sock_in.sa.sa_family));
		close(tnode->out_fd);
		tnode->out_fd = -1;
		return;
=======
		DBG_ERR("Unknown address family %u\n", sock_in.sa.sa_family);
		/* Can't happen to due to address parsing restrictions */
		goto failed;
>>>>>>> df7c3d5b
	}

	ret = bind(tnode->out_fd, (struct sockaddr *)&sock_in, sockin_size);
	if (ret == -1) {
		DBG_ERR("Failed to bind socket (%s)\n", strerror(errno));
<<<<<<< HEAD
		close(tnode->out_fd);
		tnode->out_fd = -1;
		return;
=======
		goto failed;
>>>>>>> df7c3d5b
	}

	ret = connect(tnode->out_fd,
		      (struct sockaddr *)&sock_out,
		      sockout_size);
	if (ret != 0 && errno != EINPROGRESS) {
<<<<<<< HEAD
		ctdb_tcp_stop_connection(node);
		tnode->connect_te = tevent_add_timer(ctdb->ev,
						     tnode,
						     timeval_current_ofs(1, 0),
						     ctdb_tcp_node_connect,
						     node);
		return;
=======
		goto failed;
>>>>>>> df7c3d5b
	}

	/* non-blocking connect - wait for write event */
	tnode->connect_fde = tevent_add_fd(node->ctdb->ev,
					   tnode,
					   tnode->out_fd,
					   TEVENT_FD_WRITE|TEVENT_FD_READ,
					   ctdb_node_connect_write,
					   node);

	/* don't give it long to connect - retry in one second. This ensures
	   that we find a node is up quickly (tcp normally backs off a syn reply
	   delay by quite a lot) */
	tnode->connect_te = tevent_add_timer(ctdb->ev,
					     tnode,
<<<<<<< HEAD
					     timeval_current_ofs(1, 0),
					     ctdb_tcp_node_connect,
					     node);
=======
					     timeval_current_ofs(1, 0),
					     ctdb_tcp_node_connect_timeout,
					     node);

	return;

failed:
	ctdb_tcp_stop_outgoing(node);
	tnode->connect_te = tevent_add_timer(ctdb->ev,
					     tnode,
					     timeval_current_ofs(1, 0),
					     ctdb_tcp_node_connect,
					     node);
}

void ctdb_tcp_node_connect(struct tevent_context *ev,
			   struct tevent_timer *te,
			   struct timeval t,
			   void *private_data)
{
	struct ctdb_node *node = talloc_get_type_abort(private_data,
						       struct ctdb_node);

	ctdb_tcp_start_outgoing(node);
}

static void ctdb_tcp_node_connect_timeout(struct tevent_context *ev,
					  struct tevent_timer *te,
					  struct timeval t,
					  void *private_data)
{
	struct ctdb_node *node = talloc_get_type_abort(private_data,
						       struct ctdb_node);

	ctdb_tcp_stop_outgoing(node);
	ctdb_tcp_start_outgoing(node);
>>>>>>> df7c3d5b
}

/*
  called when we get contacted by another node
  currently makes no attempt to check if the connection is really from a ctdb
  node in our cluster
*/
static void ctdb_listen_event(struct tevent_context *ev, struct tevent_fd *fde,
			      uint16_t flags, void *private_data)
{
	struct ctdb_context *ctdb = talloc_get_type(private_data, struct ctdb_context);
	struct ctdb_tcp *ctcp = talloc_get_type(ctdb->transport_data,
						struct ctdb_tcp);
	ctdb_sock_addr addr;
	socklen_t len;
	int fd;
	struct ctdb_node *node;
	struct ctdb_tcp_node *tnode;
	int one = 1;
	int ret;

	memset(&addr, 0, sizeof(addr));
	len = sizeof(addr);
	fd = accept(ctcp->listen_fd, (struct sockaddr *)&addr, &len);
	if (fd == -1) return;
	smb_set_close_on_exec(fd);

	node = ctdb_ip_to_node(ctdb, &addr);
	if (node == NULL) {
		D_ERR("Refused connection from unknown node %s\n",
		      ctdb_addr_to_str(&addr));
		close(fd);
		return;
	}

<<<<<<< HEAD
	tnode = talloc_get_type_abort(node->private_data,
=======
	tnode = talloc_get_type_abort(node->transport_data,
>>>>>>> df7c3d5b
				      struct ctdb_tcp_node);
	if (tnode == NULL) {
		/* This can't happen - see ctdb_tcp_initialise() */
		DBG_ERR("INTERNAL ERROR setting up connection from node %s\n",
			ctdb_addr_to_str(&addr));
		close(fd);
		return;
	}

	if (tnode->in_queue != NULL) {
		DBG_ERR("Incoming queue active, rejecting connection from %s\n",
			ctdb_addr_to_str(&addr));
		close(fd);
		return;
	}

	ret = set_blocking(fd, false);
	if (ret != 0) {
		DBG_ERR("Failed to set socket non-blocking (%s)\n",
			strerror(errno));
		close(fd);
		return;
	}

	set_close_on_exec(fd);

	DBG_DEBUG("Created SOCKET FD:%d to incoming ctdb connection\n", fd);

	ret = setsockopt(fd,
			 SOL_SOCKET,
			 SO_KEEPALIVE,
			 (char *)&one,
			 sizeof(one));
	if (ret == -1) {
		DBG_WARNING("Failed to set KEEPALIVE on fd - %s\n",
			    strerror(errno));
	}

	tnode->in_queue = ctdb_queue_setup(ctdb,
					   tnode,
					   fd,
					   CTDB_TCP_ALIGNMENT,
					   ctdb_tcp_read_cb,
					   node,
					   "ctdbd-%s",
					   ctdb_addr_to_str(&addr));
	if (tnode->in_queue == NULL) {
		DBG_ERR("Failed to set up incoming queue\n");
		close(fd);
		return;
	}

       /*
	* Mark the connecting node as connected, but only if the
	* corresponding outbound connected is also up
	*/
	if (tnode->out_queue != NULL) {
		node->ctdb->upcalls->node_connected(node);
	}
 }


/*
  automatically find which address to listen on
*/
static int ctdb_tcp_listen_automatic(struct ctdb_context *ctdb)
{
	struct ctdb_tcp *ctcp = talloc_get_type(ctdb->transport_data,
						struct ctdb_tcp);
        ctdb_sock_addr sock;
	int lock_fd;
	unsigned int i;
	const char *lock_path = CTDB_RUNDIR "/.socket_lock";
	struct flock lock;
	int one = 1;
	int sock_size;
	struct tevent_fd *fde;

	/* If there are no nodes, then it won't be possible to find
	 * the first one.  Log a failure and short circuit the whole
	 * process.
	 */
	if (ctdb->num_nodes == 0) {
		DEBUG(DEBUG_CRIT,("No nodes available to attempt bind to - is the nodes file empty?\n"));
		return -1;
	}

	/* in order to ensure that we don't get two nodes with the
	   same adddress, we must make the bind() and listen() calls
	   atomic. The SO_REUSEADDR setsockopt only prevents double
	   binds if the first socket is in LISTEN state  */
	lock_fd = open(lock_path, O_RDWR|O_CREAT, 0666);
	if (lock_fd == -1) {
		DEBUG(DEBUG_CRIT,("Unable to open %s\n", lock_path));
		return -1;
	}

	lock.l_type = F_WRLCK;
	lock.l_whence = SEEK_SET;
	lock.l_start = 0;
	lock.l_len = 1;
	lock.l_pid = 0;

	if (fcntl(lock_fd, F_SETLKW, &lock) != 0) {
		DEBUG(DEBUG_CRIT,("Unable to lock %s\n", lock_path));
		close(lock_fd);
		return -1;
	}

	for (i=0; i < ctdb->num_nodes; i++) {
		if (ctdb->nodes[i]->flags & NODE_FLAGS_DELETED) {
			continue;
		}
		sock = ctdb->nodes[i]->address;

		switch (sock.sa.sa_family) {
		case AF_INET:
			sock_size = sizeof(sock.ip);
			break;
		case AF_INET6:
			sock_size = sizeof(sock.ip6);
			break;
		default:
			DEBUG(DEBUG_ERR, (__location__ " unknown family %u\n",
				sock.sa.sa_family));
			continue;
		}

		ctcp->listen_fd = socket(sock.sa.sa_family, SOCK_STREAM, IPPROTO_TCP);
		if (ctcp->listen_fd == -1) {
			ctdb_set_error(ctdb, "socket failed\n");
			continue;
		}

		set_close_on_exec(ctcp->listen_fd);

	        if (setsockopt(ctcp->listen_fd,SOL_SOCKET,SO_REUSEADDR,
			       (char *)&one,sizeof(one)) == -1) {
			DEBUG(DEBUG_WARNING, ("Failed to set REUSEADDR on fd - %s\n",
					      strerror(errno)));
		}

		if (bind(ctcp->listen_fd, (struct sockaddr * )&sock, sock_size) == 0) {
			break;
		}

		if (errno == EADDRNOTAVAIL) {
			DEBUG(DEBUG_DEBUG,(__location__ " Failed to bind() to socket. %s(%d)\n",
					strerror(errno), errno));
		} else {
			DEBUG(DEBUG_ERR,(__location__ " Failed to bind() to socket. %s(%d)\n",
					strerror(errno), errno));
		}

		close(ctcp->listen_fd);
		ctcp->listen_fd = -1;
	}

	if (i == ctdb->num_nodes) {
		DEBUG(DEBUG_CRIT,("Unable to bind to any of the node addresses - giving up\n"));
		goto failed;
	}
	ctdb->address = talloc_memdup(ctdb,
				      &ctdb->nodes[i]->address,
				      sizeof(ctdb_sock_addr));
	if (ctdb->address == NULL) {
		ctdb_set_error(ctdb, "Out of memory at %s:%d",
			       __FILE__, __LINE__);
		goto failed;
	}

	ctdb->name = talloc_asprintf(ctdb, "%s:%u",
				     ctdb_addr_to_str(ctdb->address),
				     ctdb_addr_to_port(ctdb->address));
	if (ctdb->name == NULL) {
		ctdb_set_error(ctdb, "Out of memory at %s:%d",
			       __FILE__, __LINE__);
		goto failed;
	}
	DEBUG(DEBUG_INFO,("ctdb chose network address %s\n", ctdb->name));

	if (listen(ctcp->listen_fd, 10) == -1) {
		goto failed;
	}

	fde = tevent_add_fd(ctdb->ev, ctcp, ctcp->listen_fd, TEVENT_FD_READ,
			    ctdb_listen_event, ctdb);
	tevent_fd_set_auto_close(fde);

	close(lock_fd);

	return 0;

failed:
	close(lock_fd);
	if (ctcp->listen_fd != -1) {
		close(ctcp->listen_fd);
		ctcp->listen_fd = -1;
	}
	return -1;
}


/*
  listen on our own address
*/
int ctdb_tcp_listen(struct ctdb_context *ctdb)
{
	struct ctdb_tcp *ctcp = talloc_get_type(ctdb->transport_data,
						struct ctdb_tcp);
        ctdb_sock_addr sock;
	int sock_size;
	int one = 1;
	struct tevent_fd *fde;

	/* we can either auto-bind to the first available address, or we can
	   use a specified address */
	if (!ctdb->address) {
		return ctdb_tcp_listen_automatic(ctdb);
	}

	sock = *ctdb->address;

	switch (sock.sa.sa_family) {
	case AF_INET:
		sock_size = sizeof(sock.ip);
		break;
	case AF_INET6:
		sock_size = sizeof(sock.ip6);
		break;
	default:
		DEBUG(DEBUG_ERR, (__location__ " unknown family %u\n",
			sock.sa.sa_family));
		goto failed;
	}

	ctcp->listen_fd = socket(sock.sa.sa_family, SOCK_STREAM, IPPROTO_TCP);
	if (ctcp->listen_fd == -1) {
		ctdb_set_error(ctdb, "socket failed\n");
		return -1;
	}

	set_close_on_exec(ctcp->listen_fd);

        if (setsockopt(ctcp->listen_fd,SOL_SOCKET,SO_REUSEADDR,(char *)&one,sizeof(one)) == -1) {
		DEBUG(DEBUG_WARNING, ("Failed to set REUSEADDR on fd - %s\n",
				      strerror(errno)));
	}

	if (bind(ctcp->listen_fd, (struct sockaddr * )&sock, sock_size) != 0) {
		DEBUG(DEBUG_ERR,(__location__ " Failed to bind() to socket. %s(%d)\n", strerror(errno), errno));
		goto failed;
	}

	if (listen(ctcp->listen_fd, 10) == -1) {
		goto failed;
	}

	fde = tevent_add_fd(ctdb->ev, ctcp, ctcp->listen_fd, TEVENT_FD_READ,
			    ctdb_listen_event, ctdb);
	tevent_fd_set_auto_close(fde);

	return 0;

failed:
	if (ctcp->listen_fd != -1) {
		close(ctcp->listen_fd);
	}
	ctcp->listen_fd = -1;
	return -1;
}
<|MERGE_RESOLUTION|>--- conflicted
+++ resolved
@@ -43,11 +43,7 @@
 void ctdb_tcp_stop_outgoing(struct ctdb_node *node)
 {
 	struct ctdb_tcp_node *tnode = talloc_get_type(
-<<<<<<< HEAD
-		node->private_data, struct ctdb_tcp_node);
-=======
 		node->transport_data, struct ctdb_tcp_node);
->>>>>>> df7c3d5b
 
 	TALLOC_FREE(tnode->out_queue);
 	TALLOC_FREE(tnode->connect_te);
@@ -103,11 +99,7 @@
 
 	ret = getsockopt(tnode->out_fd, SOL_SOCKET, SO_ERROR, &error, &len);
 	if (ret != 0 || error != 0) {
-<<<<<<< HEAD
-		ctdb_tcp_stop_connection(node);
-=======
 		ctdb_tcp_stop_outgoing(node);
->>>>>>> df7c3d5b
 		tnode->connect_te = tevent_add_timer(ctdb->ev, tnode,
 						    timeval_current_ofs(1, 0),
 						    ctdb_tcp_node_connect, node);
@@ -144,11 +136,7 @@
 					    node->name);
 	if (tnode->out_queue == NULL) {
 		DBG_ERR("Failed to set up outgoing queue\n");
-<<<<<<< HEAD
-		ctdb_tcp_stop_connection(node);
-=======
 		ctdb_tcp_stop_outgoing(node);
->>>>>>> df7c3d5b
 		tnode->connect_te = tevent_add_timer(ctdb->ev,
 						     tnode,
 						     timeval_current_ofs(1, 0),
@@ -195,24 +183,14 @@
 	tnode->out_fd = socket(sock_out.sa.sa_family, SOCK_STREAM, IPPROTO_TCP);
 	if (tnode->out_fd == -1) {
 		DBG_ERR("Failed to create socket\n");
-<<<<<<< HEAD
-		return;
-=======
-		goto failed;
->>>>>>> df7c3d5b
+		goto failed;
 	}
 
 	ret = set_blocking(tnode->out_fd, false);
 	if (ret != 0) {
 		DBG_ERR("Failed to set socket non-blocking (%s)\n",
 			strerror(errno));
-<<<<<<< HEAD
-		close(tnode->out_fd);
-		tnode->out_fd = -1;
-		return;
-=======
-		goto failed;
->>>>>>> df7c3d5b
+		goto failed;
 	}
 
 	set_close_on_exec(tnode->out_fd);
@@ -244,46 +222,22 @@
 		sockout_size = sizeof(sock_out.ip6);
 		break;
 	default:
-<<<<<<< HEAD
-		DEBUG(DEBUG_ERR, (__location__ " unknown family %u\n",
-			sock_in.sa.sa_family));
-		close(tnode->out_fd);
-		tnode->out_fd = -1;
-		return;
-=======
 		DBG_ERR("Unknown address family %u\n", sock_in.sa.sa_family);
 		/* Can't happen to due to address parsing restrictions */
 		goto failed;
->>>>>>> df7c3d5b
 	}
 
 	ret = bind(tnode->out_fd, (struct sockaddr *)&sock_in, sockin_size);
 	if (ret == -1) {
 		DBG_ERR("Failed to bind socket (%s)\n", strerror(errno));
-<<<<<<< HEAD
-		close(tnode->out_fd);
-		tnode->out_fd = -1;
-		return;
-=======
-		goto failed;
->>>>>>> df7c3d5b
+		goto failed;
 	}
 
 	ret = connect(tnode->out_fd,
 		      (struct sockaddr *)&sock_out,
 		      sockout_size);
 	if (ret != 0 && errno != EINPROGRESS) {
-<<<<<<< HEAD
-		ctdb_tcp_stop_connection(node);
-		tnode->connect_te = tevent_add_timer(ctdb->ev,
-						     tnode,
-						     timeval_current_ofs(1, 0),
-						     ctdb_tcp_node_connect,
-						     node);
-		return;
-=======
-		goto failed;
->>>>>>> df7c3d5b
+		goto failed;
 	}
 
 	/* non-blocking connect - wait for write event */
@@ -299,11 +253,6 @@
 	   delay by quite a lot) */
 	tnode->connect_te = tevent_add_timer(ctdb->ev,
 					     tnode,
-<<<<<<< HEAD
-					     timeval_current_ofs(1, 0),
-					     ctdb_tcp_node_connect,
-					     node);
-=======
 					     timeval_current_ofs(1, 0),
 					     ctdb_tcp_node_connect_timeout,
 					     node);
@@ -340,7 +289,6 @@
 
 	ctdb_tcp_stop_outgoing(node);
 	ctdb_tcp_start_outgoing(node);
->>>>>>> df7c3d5b
 }
 
 /*
@@ -376,11 +324,7 @@
 		return;
 	}
 
-<<<<<<< HEAD
-	tnode = talloc_get_type_abort(node->private_data,
-=======
 	tnode = talloc_get_type_abort(node->transport_data,
->>>>>>> df7c3d5b
 				      struct ctdb_tcp_node);
 	if (tnode == NULL) {
 		/* This can't happen - see ctdb_tcp_initialise() */
