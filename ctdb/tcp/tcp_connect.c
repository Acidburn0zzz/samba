/* 
   ctdb over TCP

   Copyright (C) Andrew Tridgell  2006
   Copyright (C) Ronnie Sahlberg  2008

   This program is free software; you can redistribute it and/or modify
   it under the terms of the GNU General Public License as published by
   the Free Software Foundation; either version 3 of the License, or
   (at your option) any later version.
   
   This program is distributed in the hope that it will be useful,
   but WITHOUT ANY WARRANTY; without even the implied warranty of
   MERCHANTABILITY or FITNESS FOR A PARTICULAR PURPOSE.  See the
   GNU General Public License for more details.
   
   You should have received a copy of the GNU General Public License
   along with this program; if not, see <http://www.gnu.org/licenses/>.
*/

#include "replace.h"
#include "system/network.h"
#include "system/filesys.h"

#include <talloc.h>
#include <tevent.h>

#include "lib/util/debug.h"
#include "lib/util/time.h"
#include "lib/util/blocking.h"

#include "ctdb_private.h"

#include "common/system.h"
#include "common/common.h"
#include "common/logging.h"

#include "ctdb_tcp.h"

/*
  stop any connecting (established or pending) to a node
 */
void ctdb_tcp_stop_connection(struct ctdb_node *node)
{
	struct ctdb_tcp_node *tnode = talloc_get_type(
		node->private_data, struct ctdb_tcp_node);

	TALLOC_FREE(tnode->out_queue);
	TALLOC_FREE(tnode->connect_te);
	TALLOC_FREE(tnode->connect_fde);
	if (tnode->out_fd != -1) {
		close(tnode->out_fd);
		tnode->out_fd = -1;
	}
}


/*
  called when a complete packet has come in - should not happen on this socket
  unless the other side closes the connection with RST or FIN
 */
void ctdb_tcp_tnode_cb(uint8_t *data, size_t cnt, void *private_data)
{
	struct ctdb_node *node = talloc_get_type(private_data, struct ctdb_node);
	struct ctdb_tcp_node *tnode = talloc_get_type(
		node->private_data, struct ctdb_tcp_node);

	if (data == NULL) {
		node->ctdb->upcalls->node_dead(node);
	}

	ctdb_tcp_stop_connection(node);
	tnode->connect_te = tevent_add_timer(node->ctdb->ev, tnode,
					     timeval_current_ofs(3, 0),
					     ctdb_tcp_node_connect, node);
	TALLOC_FREE(data);
}

/*
  called when socket becomes writeable on connect
*/
static void ctdb_node_connect_write(struct tevent_context *ev,
				    struct tevent_fd *fde,
				    uint16_t flags, void *private_data)
{
	struct ctdb_node *node = talloc_get_type(private_data,
						 struct ctdb_node);
	struct ctdb_tcp_node *tnode = talloc_get_type(node->private_data,
						      struct ctdb_tcp_node);
	struct ctdb_context *ctdb = node->ctdb;
	int error = 0;
	socklen_t len = sizeof(error);
	int one = 1;
	int ret;

	talloc_free(tnode->connect_te);
	tnode->connect_te = NULL;

	ret = getsockopt(tnode->out_fd, SOL_SOCKET, SO_ERROR, &error, &len);
	if (ret != 0 || error != 0) {
		ctdb_tcp_stop_connection(node);
		tnode->connect_te = tevent_add_timer(ctdb->ev, tnode,
						    timeval_current_ofs(1, 0),
						    ctdb_tcp_node_connect, node);
		return;
	}

	talloc_free(tnode->connect_fde);
	tnode->connect_fde = NULL;

	ret = setsockopt(tnode->out_fd,
			 IPPROTO_TCP,
			 TCP_NODELAY,
			 (char *)&one,
			 sizeof(one));
	if (ret == -1) {
		DBG_WARNING("Failed to set TCP_NODELAY on fd - %s\n",
			  strerror(errno));
	}
	ret = setsockopt(tnode->out_fd,
			 SOL_SOCKET,
			 SO_KEEPALIVE,(char *)&one,
			 sizeof(one));
	if (ret == -1) {
		DBG_WARNING("Failed to set KEEPALIVE on fd - %s\n",
			    strerror(errno));
	}

	tnode->out_queue = ctdb_queue_setup(node->ctdb,
					    tnode,
					    tnode->out_fd,
					    CTDB_TCP_ALIGNMENT,
					    ctdb_tcp_tnode_cb,
					    node,
					    "to-node-%s",
					    node->name);
	if (tnode->out_queue == NULL) {
		DBG_ERR("Failed to set up outgoing queue\n");
		ctdb_tcp_stop_connection(node);
		tnode->connect_te = tevent_add_timer(ctdb->ev,
						     tnode,
						     timeval_current_ofs(1, 0),
						     ctdb_tcp_node_connect,
						     node);
		return;
	}

	/* the queue subsystem now owns this fd */
<<<<<<< HEAD
	tnode->fd = -1;

	/* tell the ctdb layer we are connected */
	node->ctdb->upcalls->node_connected(node);
=======
	tnode->out_fd = -1;

	/*
	 * Mark the node to which this connection has been established
	 * as connected, but only if the corresponding listening
	 * socket is also connected
	 */
	if (tnode->in_fd != -1) {
		node->ctdb->upcalls->node_connected(node);
	}
>>>>>>> 1f07059a
}


/*
  called when we should try and establish a tcp connection to a node
*/
void ctdb_tcp_node_connect(struct tevent_context *ev, struct tevent_timer *te,
			   struct timeval t, void *private_data)
{
	struct ctdb_node *node = talloc_get_type(private_data,
						 struct ctdb_node);
	struct ctdb_tcp_node *tnode = talloc_get_type(node->private_data, 
						      struct ctdb_tcp_node);
	struct ctdb_context *ctdb = node->ctdb;
        ctdb_sock_addr sock_in;
	int sockin_size;
	int sockout_size;
        ctdb_sock_addr sock_out;
	int ret;

	ctdb_tcp_stop_connection(node);

	sock_out = node->address;

	tnode->out_fd = socket(sock_out.sa.sa_family, SOCK_STREAM, IPPROTO_TCP);
	if (tnode->out_fd == -1) {
		DBG_ERR("Failed to create socket\n");
		return;
	}

	ret = set_blocking(tnode->out_fd, false);
	if (ret != 0) {
		DBG_ERR("Failed to set socket non-blocking (%s)\n",
			strerror(errno));
		close(tnode->out_fd);
		tnode->out_fd = -1;
		return;
	}

	set_close_on_exec(tnode->out_fd);

	DBG_DEBUG("Created TCP SOCKET FD:%d\n", tnode->out_fd);

	/* Bind our side of the socketpair to the same address we use to listen
	 * on incoming CTDB traffic.
	 * We must specify this address to make sure that the address we expose to
	 * the remote side is actually routable in case CTDB traffic will run on
	 * a dedicated non-routeable network.
	 */
	sock_in = *ctdb->address;

	/* AIX libs check to see if the socket address and length
	   arguments are consistent with each other on calls like
	   connect().   Can not get by with just sizeof(sock_in),
	   need sizeof(sock_in.ip).
	*/
	switch (sock_in.sa.sa_family) {
	case AF_INET:
		sock_in.ip.sin_port = 0 /* Any port */;
		sockin_size = sizeof(sock_in.ip);
		sockout_size = sizeof(sock_out.ip);
		break;
	case AF_INET6:
		sock_in.ip6.sin6_port = 0 /* Any port */;
		sockin_size = sizeof(sock_in.ip6);
		sockout_size = sizeof(sock_out.ip6);
		break;
	default:
		DEBUG(DEBUG_ERR, (__location__ " unknown family %u\n",
			sock_in.sa.sa_family));
		close(tnode->out_fd);
		tnode->out_fd = -1;
		return;
	}

	ret = bind(tnode->out_fd, (struct sockaddr *)&sock_in, sockin_size);
	if (ret == -1) {
		DBG_ERR("Failed to bind socket (%s)\n", strerror(errno));
		close(tnode->out_fd);
		tnode->out_fd = -1;
		return;
	}

	ret = connect(tnode->out_fd,
		      (struct sockaddr *)&sock_out,
		      sockout_size);
	if (ret != 0 && errno != EINPROGRESS) {
		ctdb_tcp_stop_connection(node);
		tnode->connect_te = tevent_add_timer(ctdb->ev,
						     tnode,
						     timeval_current_ofs(1, 0),
						     ctdb_tcp_node_connect,
						     node);
		return;
	}

	/* non-blocking connect - wait for write event */
	tnode->connect_fde = tevent_add_fd(node->ctdb->ev,
					   tnode,
					   tnode->out_fd,
					   TEVENT_FD_WRITE|TEVENT_FD_READ,
					   ctdb_node_connect_write,
					   node);

	/* don't give it long to connect - retry in one second. This ensures
	   that we find a node is up quickly (tcp normally backs off a syn reply
	   delay by quite a lot) */
	tnode->connect_te = tevent_add_timer(ctdb->ev,
					     tnode,
					     timeval_current_ofs(1, 0),
					     ctdb_tcp_node_connect,
					     node);
}

/*
  called when we get contacted by another node
  currently makes no attempt to check if the connection is really from a ctdb
  node in our cluster
*/
static void ctdb_listen_event(struct tevent_context *ev, struct tevent_fd *fde,
			      uint16_t flags, void *private_data)
{
	struct ctdb_context *ctdb = talloc_get_type(private_data, struct ctdb_context);
	struct ctdb_tcp *ctcp = talloc_get_type(ctdb->private_data, struct ctdb_tcp);
	ctdb_sock_addr addr;
	socklen_t len;
	int fd;
	struct ctdb_node *node;
	struct ctdb_tcp_node *tnode;
	int one = 1;
	int ret;

	memset(&addr, 0, sizeof(addr));
	len = sizeof(addr);
	fd = accept(ctcp->listen_fd, (struct sockaddr *)&addr, &len);
	if (fd == -1) return;
	smb_set_close_on_exec(fd);

	node = ctdb_ip_to_node(ctdb, &addr);
	if (node == NULL) {
		D_ERR("Refused connection from unknown node %s\n",
		      ctdb_addr_to_str(&addr));
		close(fd);
		return;
	}

	tnode = talloc_get_type_abort(node->private_data,
				      struct ctdb_tcp_node);
	if (tnode == NULL) {
		/* This can't happen - see ctdb_tcp_initialise() */
		DBG_ERR("INTERNAL ERROR setting up connection from node %s\n",
			ctdb_addr_to_str(&addr));
		close(fd);
		return;
	}

	ret = set_blocking(fd, false);
	if (ret != 0) {
		DBG_ERR("Failed to set socket non-blocking (%s)\n",
			strerror(errno));
		close(fd);
		return;
	}

	set_close_on_exec(fd);

	DBG_DEBUG("Created SOCKET FD:%d to incoming ctdb connection\n", fd);

	ret = setsockopt(fd,
			 SOL_SOCKET,
			 SO_KEEPALIVE,
			 (char *)&one,
			 sizeof(one));
	if (ret == -1) {
		DBG_WARNING("Failed to set KEEPALIVE on fd - %s\n",
			    strerror(errno));
	}

	tnode->in_queue = ctdb_queue_setup(ctdb,
					   tnode,
					   fd,
					   CTDB_TCP_ALIGNMENT,
					   ctdb_tcp_read_cb,
					   node,
					   "ctdbd-%s",
					   ctdb_addr_to_str(&addr));
	if (tnode->in_queue == NULL) {
		DBG_ERR("Failed to set up incoming queue\n");
		close(fd);
		return;
	}

	tnode->in_fd = fd;

       /*
	* Mark the connecting node as connected, but only if the
	* corresponding outbound connected is also up
	*/
	if (tnode->out_queue != NULL) {
		node->ctdb->upcalls->node_connected(node);
	}
 }


/*
  automatically find which address to listen on
*/
static int ctdb_tcp_listen_automatic(struct ctdb_context *ctdb)
{
	struct ctdb_tcp *ctcp = talloc_get_type(ctdb->private_data,
						struct ctdb_tcp);
        ctdb_sock_addr sock;
	int lock_fd;
	unsigned int i;
	const char *lock_path = CTDB_RUNDIR "/.socket_lock";
	struct flock lock;
	int one = 1;
	int sock_size;
	struct tevent_fd *fde;

	/* If there are no nodes, then it won't be possible to find
	 * the first one.  Log a failure and short circuit the whole
	 * process.
	 */
	if (ctdb->num_nodes == 0) {
		DEBUG(DEBUG_CRIT,("No nodes available to attempt bind to - is the nodes file empty?\n"));
		return -1;
	}

	/* in order to ensure that we don't get two nodes with the
	   same adddress, we must make the bind() and listen() calls
	   atomic. The SO_REUSEADDR setsockopt only prevents double
	   binds if the first socket is in LISTEN state  */
	lock_fd = open(lock_path, O_RDWR|O_CREAT, 0666);
	if (lock_fd == -1) {
		DEBUG(DEBUG_CRIT,("Unable to open %s\n", lock_path));
		return -1;
	}

	lock.l_type = F_WRLCK;
	lock.l_whence = SEEK_SET;
	lock.l_start = 0;
	lock.l_len = 1;
	lock.l_pid = 0;

	if (fcntl(lock_fd, F_SETLKW, &lock) != 0) {
		DEBUG(DEBUG_CRIT,("Unable to lock %s\n", lock_path));
		close(lock_fd);
		return -1;
	}

	for (i=0; i < ctdb->num_nodes; i++) {
		if (ctdb->nodes[i]->flags & NODE_FLAGS_DELETED) {
			continue;
		}
		sock = ctdb->nodes[i]->address;

		switch (sock.sa.sa_family) {
		case AF_INET:
			sock_size = sizeof(sock.ip);
			break;
		case AF_INET6:
			sock_size = sizeof(sock.ip6);
			break;
		default:
			DEBUG(DEBUG_ERR, (__location__ " unknown family %u\n",
				sock.sa.sa_family));
			continue;
		}

		ctcp->listen_fd = socket(sock.sa.sa_family, SOCK_STREAM, IPPROTO_TCP);
		if (ctcp->listen_fd == -1) {
			ctdb_set_error(ctdb, "socket failed\n");
			continue;
		}

		set_close_on_exec(ctcp->listen_fd);

	        if (setsockopt(ctcp->listen_fd,SOL_SOCKET,SO_REUSEADDR,
			       (char *)&one,sizeof(one)) == -1) {
			DEBUG(DEBUG_WARNING, ("Failed to set REUSEADDR on fd - %s\n",
					      strerror(errno)));
		}

		if (bind(ctcp->listen_fd, (struct sockaddr * )&sock, sock_size) == 0) {
			break;
		}

		if (errno == EADDRNOTAVAIL) {
			DEBUG(DEBUG_DEBUG,(__location__ " Failed to bind() to socket. %s(%d)\n",
					strerror(errno), errno));
		} else {
			DEBUG(DEBUG_ERR,(__location__ " Failed to bind() to socket. %s(%d)\n",
					strerror(errno), errno));
		}

		close(ctcp->listen_fd);
		ctcp->listen_fd = -1;
	}

	if (i == ctdb->num_nodes) {
		DEBUG(DEBUG_CRIT,("Unable to bind to any of the node addresses - giving up\n"));
		goto failed;
	}
	ctdb->address = talloc_memdup(ctdb,
				      &ctdb->nodes[i]->address,
				      sizeof(ctdb_sock_addr));
	if (ctdb->address == NULL) {
		ctdb_set_error(ctdb, "Out of memory at %s:%d",
			       __FILE__, __LINE__);
		goto failed;
	}

	ctdb->name = talloc_asprintf(ctdb, "%s:%u",
				     ctdb_addr_to_str(ctdb->address),
				     ctdb_addr_to_port(ctdb->address));
	if (ctdb->name == NULL) {
		ctdb_set_error(ctdb, "Out of memory at %s:%d",
			       __FILE__, __LINE__);
		goto failed;
	}
	DEBUG(DEBUG_INFO,("ctdb chose network address %s\n", ctdb->name));

	if (listen(ctcp->listen_fd, 10) == -1) {
		goto failed;
	}

	fde = tevent_add_fd(ctdb->ev, ctcp, ctcp->listen_fd, TEVENT_FD_READ,
			    ctdb_listen_event, ctdb);
	tevent_fd_set_auto_close(fde);

	close(lock_fd);

	return 0;

failed:
	close(lock_fd);
	if (ctcp->listen_fd != -1) {
		close(ctcp->listen_fd);
		ctcp->listen_fd = -1;
	}
	return -1;
}


/*
  listen on our own address
*/
int ctdb_tcp_listen(struct ctdb_context *ctdb)
{
	struct ctdb_tcp *ctcp = talloc_get_type(ctdb->private_data,
						struct ctdb_tcp);
        ctdb_sock_addr sock;
	int sock_size;
	int one = 1;
	struct tevent_fd *fde;

	/* we can either auto-bind to the first available address, or we can
	   use a specified address */
	if (!ctdb->address) {
		return ctdb_tcp_listen_automatic(ctdb);
	}

	sock = *ctdb->address;

	switch (sock.sa.sa_family) {
	case AF_INET:
		sock_size = sizeof(sock.ip);
		break;
	case AF_INET6:
		sock_size = sizeof(sock.ip6);
		break;
	default:
		DEBUG(DEBUG_ERR, (__location__ " unknown family %u\n",
			sock.sa.sa_family));
		goto failed;
	}

	ctcp->listen_fd = socket(sock.sa.sa_family, SOCK_STREAM, IPPROTO_TCP);
	if (ctcp->listen_fd == -1) {
		ctdb_set_error(ctdb, "socket failed\n");
		return -1;
	}

	set_close_on_exec(ctcp->listen_fd);

        if (setsockopt(ctcp->listen_fd,SOL_SOCKET,SO_REUSEADDR,(char *)&one,sizeof(one)) == -1) {
		DEBUG(DEBUG_WARNING, ("Failed to set REUSEADDR on fd - %s\n",
				      strerror(errno)));
	}

	if (bind(ctcp->listen_fd, (struct sockaddr * )&sock, sock_size) != 0) {
		DEBUG(DEBUG_ERR,(__location__ " Failed to bind() to socket. %s(%d)\n", strerror(errno), errno));
		goto failed;
	}

	if (listen(ctcp->listen_fd, 10) == -1) {
		goto failed;
	}

	fde = tevent_add_fd(ctdb->ev, ctcp, ctcp->listen_fd, TEVENT_FD_READ,
			    ctdb_listen_event, ctdb);
	tevent_fd_set_auto_close(fde);

	return 0;

failed:
	if (ctcp->listen_fd != -1) {
		close(ctcp->listen_fd);
	}
	ctcp->listen_fd = -1;
	return -1;
}
<|MERGE_RESOLUTION|>--- conflicted
+++ resolved
@@ -146,12 +146,6 @@
 	}
 
 	/* the queue subsystem now owns this fd */
-<<<<<<< HEAD
-	tnode->fd = -1;
-
-	/* tell the ctdb layer we are connected */
-	node->ctdb->upcalls->node_connected(node);
-=======
 	tnode->out_fd = -1;
 
 	/*
@@ -162,7 +156,6 @@
 	if (tnode->in_fd != -1) {
 		node->ctdb->upcalls->node_connected(node);
 	}
->>>>>>> 1f07059a
 }
 
 
