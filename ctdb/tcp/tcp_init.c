/* 
   ctdb over TCP

   Copyright (C) Andrew Tridgell  2006

   This program is free software; you can redistribute it and/or modify
   it under the terms of the GNU General Public License as published by
   the Free Software Foundation; either version 3 of the License, or
   (at your option) any later version.
   
   This program is distributed in the hope that it will be useful,
   but WITHOUT ANY WARRANTY; without even the implied warranty of
   MERCHANTABILITY or FITNESS FOR A PARTICULAR PURPOSE.  See the
   GNU General Public License for more details.
   
   You should have received a copy of the GNU General Public License
   along with this program; if not, see <http://www.gnu.org/licenses/>.
*/

#include "replace.h"
#include "system/network.h"
#include "system/filesys.h"

#include <talloc.h>
#include <tevent.h>

#include "lib/util/time.h"
#include "lib/util/debug.h"

#include "ctdb_private.h"

#include "common/common.h"
#include "common/logging.h"

#include "ctdb_tcp.h"

static int tnode_destructor(struct ctdb_tcp_node *tnode)
{
  //	struct ctdb_node *node = talloc_find_parent_bytype(tnode, struct ctdb_node);

	if (tnode->out_fd != -1) {
		close(tnode->out_fd);
		tnode->out_fd = -1;
	}

	return 0;
}

/*
  initialise tcp portion of a ctdb node
*/
static int ctdb_tcp_add_node(struct ctdb_node *node)
{
	struct ctdb_tcp_node *tnode;
	tnode = talloc_zero(node, struct ctdb_tcp_node);
	CTDB_NO_MEMORY(node->ctdb, tnode);

	tnode->out_fd = -1;
	tnode->ctdb = node->ctdb;

<<<<<<< HEAD
	node->private_data = tnode;
=======
	node->transport_data = tnode;
>>>>>>> df7c3d5b
	talloc_set_destructor(tnode, tnode_destructor);

	return 0;
}

/*
  initialise transport structures
*/
static int ctdb_tcp_initialise(struct ctdb_context *ctdb)
{
	unsigned int i;

	/* listen on our own address */
	if (ctdb_tcp_listen(ctdb) != 0) {
		DEBUG(DEBUG_CRIT, (__location__ " Failed to start listening on the CTDB socket\n"));
		exit(1);
	}

	for (i=0; i < ctdb->num_nodes; i++) {
		if (ctdb->nodes[i]->flags & NODE_FLAGS_DELETED) {
			continue;
		}
		if (ctdb_tcp_add_node(ctdb->nodes[i]) != 0) {
			DEBUG(DEBUG_CRIT, ("methods->add_node failed at %d\n", i));
			return -1;
		}
	}
	
	return 0;
}

/*
  start the protocol going
*/
static int ctdb_tcp_connect_node(struct ctdb_node *node)
{
	struct ctdb_context *ctdb = node->ctdb;
	struct ctdb_tcp_node *tnode = talloc_get_type(
		node->transport_data, struct ctdb_tcp_node);

	/* startup connection to the other server - will happen on
	   next event loop */
	if (!ctdb_same_address(ctdb->address, &node->address)) {
		tnode->connect_te = tevent_add_timer(ctdb->ev, tnode,
						    timeval_zero(),
						    ctdb_tcp_node_connect,
						    node);
	}

	return 0;
}

/*
  shutdown and try to restart a connection to a node after it has been
  disconnected
*/
static void ctdb_tcp_restart(struct ctdb_node *node)
{
	struct ctdb_tcp_node *tnode = talloc_get_type(
		node->transport_data, struct ctdb_tcp_node);

	DEBUG(DEBUG_NOTICE,("Tearing down connection to dead node :%d\n", node->pnn));
	ctdb_tcp_stop_incoming(node);
	ctdb_tcp_stop_outgoing(node);

	tnode->connect_te = tevent_add_timer(node->ctdb->ev, tnode,
					     timeval_zero(),
					     ctdb_tcp_node_connect, node);
}


/*
  shutdown the transport
*/
static void ctdb_tcp_shutdown(struct ctdb_context *ctdb)
{
<<<<<<< HEAD
	struct ctdb_tcp *ctcp = talloc_get_type(ctdb->private_data,
						struct ctdb_tcp);
	uint32_t i;

	talloc_free(ctcp);
	ctdb->private_data = NULL;

	for (i=0; i<ctdb->num_nodes; i++) {
		TALLOC_FREE(ctdb->nodes[i]->private_data);
=======
	uint32_t i;

	TALLOC_FREE(ctdb->transport_data);

	for (i=0; i<ctdb->num_nodes; i++) {
		TALLOC_FREE(ctdb->nodes[i]->transport_data);
>>>>>>> df7c3d5b
	}
}

/*
  start the transport
*/
static int ctdb_tcp_start(struct ctdb_context *ctdb)
{
	unsigned int i;

	for (i=0; i < ctdb->num_nodes; i++) {
		if (ctdb->nodes[i]->flags & NODE_FLAGS_DELETED) {
			continue;
		}
		ctdb_tcp_connect_node(ctdb->nodes[i]);
	}

	return 0;
}


/*
  transport packet allocator - allows transport to control memory for packets
*/
static void *ctdb_tcp_allocate_pkt(TALLOC_CTX *mem_ctx, size_t size)
{
	/* tcp transport needs to round to 8 byte alignment to ensure
	   that we can use a length header and 64 bit elements in
	   structures */
	size = (size+(CTDB_TCP_ALIGNMENT-1)) & ~(CTDB_TCP_ALIGNMENT-1);
	return talloc_size(mem_ctx, size);
}


static const struct ctdb_methods ctdb_tcp_methods = {
	.initialise   = ctdb_tcp_initialise,
	.start        = ctdb_tcp_start,
	.queue_pkt    = ctdb_tcp_queue_pkt,
	.add_node     = ctdb_tcp_add_node,
	.connect_node = ctdb_tcp_connect_node,
	.allocate_pkt = ctdb_tcp_allocate_pkt,
	.shutdown     = ctdb_tcp_shutdown,
	.restart      = ctdb_tcp_restart,
};

static int tcp_ctcp_destructor(struct ctdb_tcp *ctcp)
{
	ctcp->ctdb->transport_data = NULL;
	ctcp->ctdb->methods = NULL;
	
	return 0;
}

		
/*
  initialise tcp portion of ctdb 
*/
int ctdb_tcp_init(struct ctdb_context *ctdb)
{
	struct ctdb_tcp *ctcp;
	ctcp = talloc_zero(ctdb, struct ctdb_tcp);
	CTDB_NO_MEMORY(ctdb, ctcp);

	ctcp->listen_fd = -1;
	ctcp->ctdb      = ctdb;
	ctdb->transport_data = ctcp;
	ctdb->methods = &ctdb_tcp_methods;

	talloc_set_destructor(ctcp, tcp_ctcp_destructor);
	return 0;
}
<|MERGE_RESOLUTION|>--- conflicted
+++ resolved
@@ -58,11 +58,7 @@
 	tnode->out_fd = -1;
 	tnode->ctdb = node->ctdb;
 
-<<<<<<< HEAD
-	node->private_data = tnode;
-=======
 	node->transport_data = tnode;
->>>>>>> df7c3d5b
 	talloc_set_destructor(tnode, tnode_destructor);
 
 	return 0;
@@ -139,24 +135,12 @@
 */
 static void ctdb_tcp_shutdown(struct ctdb_context *ctdb)
 {
-<<<<<<< HEAD
-	struct ctdb_tcp *ctcp = talloc_get_type(ctdb->private_data,
-						struct ctdb_tcp);
-	uint32_t i;
-
-	talloc_free(ctcp);
-	ctdb->private_data = NULL;
-
-	for (i=0; i<ctdb->num_nodes; i++) {
-		TALLOC_FREE(ctdb->nodes[i]->private_data);
-=======
 	uint32_t i;
 
 	TALLOC_FREE(ctdb->transport_data);
 
 	for (i=0; i<ctdb->num_nodes; i++) {
 		TALLOC_FREE(ctdb->nodes[i]->transport_data);
->>>>>>> df7c3d5b
 	}
 }
 
