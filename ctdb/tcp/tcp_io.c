/* 
   ctdb over TCP

   Copyright (C) Andrew Tridgell  2006

   This program is free software; you can redistribute it and/or modify
   it under the terms of the GNU General Public License as published by
   the Free Software Foundation; either version 3 of the License, or
   (at your option) any later version.
   
   This program is distributed in the hope that it will be useful,
   but WITHOUT ANY WARRANTY; without even the implied warranty of
   MERCHANTABILITY or FITNESS FOR A PARTICULAR PURPOSE.  See the
   GNU General Public License for more details.
   
   You should have received a copy of the GNU General Public License
   along with this program; if not, see <http://www.gnu.org/licenses/>.
*/

#include "replace.h"
#include "system/network.h"
#include "system/filesys.h"

#include "lib/util/dlinklist.h"
#include "lib/util/debug.h"

#include "ctdb_private.h"

#include "common/common.h"
#include "common/logging.h"

#include "ctdb_tcp.h"


/*
  called when a complete packet has come in
 */
void ctdb_tcp_read_cb(uint8_t *data, size_t cnt, void *args)
{
	struct ctdb_node *node = talloc_get_type_abort(args, struct ctdb_node);
	struct ctdb_tcp_node *tnode = talloc_get_type_abort(
<<<<<<< HEAD
		node->private_data, struct ctdb_tcp_node);
=======
		node->transport_data, struct ctdb_tcp_node);
>>>>>>> df7c3d5b
	struct ctdb_req_header *hdr = (struct ctdb_req_header *)data;

	if (data == NULL) {
		/* incoming socket has died */
		goto failed;
	}

	if (cnt < sizeof(*hdr)) {
		DEBUG(DEBUG_ALERT,(__location__ " Bad packet length %u\n", (unsigned)cnt));
		goto failed;
	}

	if (cnt & (CTDB_TCP_ALIGNMENT-1)) {
		DEBUG(DEBUG_ALERT,(__location__ " Length 0x%x not multiple of alignment\n", 
			 (unsigned)cnt));
		goto failed;
	}

	if (hdr->ctdb_magic != CTDB_MAGIC) {
		DEBUG(DEBUG_ALERT,(__location__ " Non CTDB packet 0x%x rejected\n", 
			 hdr->ctdb_magic));
		goto failed;
	}

	if (hdr->ctdb_version != CTDB_PROTOCOL) {
		DEBUG(DEBUG_ALERT, (__location__ " Bad CTDB version 0x%x rejected\n", 
			  hdr->ctdb_version));
		goto failed;
	}

	/* tell the ctdb layer above that we have a packet */
	tnode->ctdb->upcalls->recv_pkt(tnode->ctdb, data, cnt);
	return;

failed:
<<<<<<< HEAD
	TALLOC_FREE(tnode->in_queue);
=======
>>>>>>> df7c3d5b
	node->ctdb->upcalls->node_dead(node);

	TALLOC_FREE(data);
}

/*
  queue a packet for sending
*/
int ctdb_tcp_queue_pkt(struct ctdb_node *node, uint8_t *data, uint32_t length)
{
	struct ctdb_tcp_node *tnode = talloc_get_type(node->transport_data,
						      struct ctdb_tcp_node);
	if (tnode->out_queue == NULL) {
		DBG_DEBUG("No outgoing connection, dropping packet\n");
		return 0;
	}

	return ctdb_queue_send(tnode->out_queue, data, length);
}<|MERGE_RESOLUTION|>--- conflicted
+++ resolved
@@ -39,11 +39,7 @@
 {
 	struct ctdb_node *node = talloc_get_type_abort(args, struct ctdb_node);
 	struct ctdb_tcp_node *tnode = talloc_get_type_abort(
-<<<<<<< HEAD
-		node->private_data, struct ctdb_tcp_node);
-=======
 		node->transport_data, struct ctdb_tcp_node);
->>>>>>> df7c3d5b
 	struct ctdb_req_header *hdr = (struct ctdb_req_header *)data;
 
 	if (data == NULL) {
@@ -79,10 +75,6 @@
 	return;
 
 failed:
-<<<<<<< HEAD
-	TALLOC_FREE(tnode->in_queue);
-=======
->>>>>>> df7c3d5b
 	node->ctdb->upcalls->node_dead(node);
 
 	TALLOC_FREE(data);
