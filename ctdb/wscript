#!/usr/bin/env python

APPNAME = 'ctdb'

blddir = 'bin'

import sys, os

# find the buildtools directory
srcdir = '.'
while not os.path.exists(srcdir+'/buildtools') and len(srcdir.split('/')) < 5:
    srcdir = srcdir + '/..'
sys.path.insert(0, srcdir + '/buildtools/wafsamba')

import wafsamba, samba_dist, Options, Logs, Utils
import samba_utils, samba_version

env = samba_utils.LOAD_ENVIRONMENT()
if os.path.isfile('./VERSION'):
    vdir = '.'
elif os.path.isfile('../VERSION'):
    vdir = '..'
else:
    Logs.error("VERSION file not found")

version = samba_version.samba_version_file('%s/VERSION' % vdir, vdir, env)
VERSION = version.STRING.replace('-', '.')

default_prefix = Options.default_prefix = '/usr/local'

samba_dist.DIST_DIRS('''ctdb:. lib/replace:lib/replace lib/talloc:lib/talloc
                        lib/tevent:lib/tevent lib/tdb:lib/tdb
                        lib/socket_wrapper:lib/socket_wrapper
                        third_party/popt:third_party/popt
                        lib/util:lib/util lib/tdb_wrap:lib/tdb_wrap
                        lib/ccan:lib/ccan libcli/util:libcli/util
                        buildtools:buildtools third_party/waf:third_party/waf''')

manpages = [
    'ctdb.1',
    'ctdb.7',
    'ctdbd.1',
    'ctdbd.conf.5',
    'ctdbd_wrapper.1',
    'ctdb-statistics.7',
    'ctdb-tunables.7',
    'ltdbtool.1',
    'onnode.1',
    'ping_pong.1'
]


def set_options(opt):
    opt.PRIVATE_EXTENSION_DEFAULT('ctdb')

    opt.RECURSE('lib/replace')

    opt.RECURSE('lib/util')

    opt.RECURSE('lib/talloc')
    opt.RECURSE('lib/tevent')
    opt.RECURSE('lib/tdb')

    opt.add_option('--enable-infiniband',
                   help=("Turn on infiniband support (default=no)"),
                   action="store_true", dest='ctdb_infiniband', default=False)
    opt.add_option('--enable-pmda',
                   help=("Turn on PCP pmda support (default=no)"),
                   action="store_true", dest='ctdb_pmda', default=False)

    opt.add_option('--with-logdir',
                   help=("Path to log directory"),
                   action="store", dest='ctdb_logdir', default=None)
    opt.add_option('--with-socketpath',
                   help=("path to CTDB daemon socket"),
                   action="store", dest='ctdb_sockpath', default=None)


def configure(conf):

    # CTDB relies on nested event loops
    conf.env.TEVENT_DEPRECATED = 1

    # No need to build python bindings for talloc/tevent/tdb
    if conf.IN_LAUNCH_DIR():
        conf.env.standalone_ctdb = True
        Options.options.disable_python = True

    conf.RECURSE('lib/replace')

    if conf.env.standalone_ctdb:
        conf.SAMBA_CHECK_PERL(mandatory=True)

        conf.SAMBA_CHECK_PYTHON(mandatory=True, version=(2,5,0))
        conf.SAMBA_CHECK_PYTHON_HEADERS(mandatory=True)

    if conf.CHECK_FOR_THIRD_PARTY():
        conf.RECURSE('third_party/popt')
    else:
        if not conf.CHECK_POPT():
            raise Utils.WafError('popt development packages have not been found\nIf third_party is installed, check that it is in the proper place.')
        else:
            conf.define('USING_SYSTEM_POPT', 1)

    conf.RECURSE('lib/util')

    conf.RECURSE('lib/talloc')
    conf.RECURSE('lib/tevent')
    conf.RECURSE('lib/tdb')
<<<<<<< HEAD
    if conf.CONFIG_GET('ENABLE_SELFTEST'):
=======
    if conf.env.standalone_ctdb or conf.CONFIG_GET('ENABLE_SELFTEST'):
>>>>>>> 92b8875a
        conf.RECURSE('lib/socket_wrapper')

    conf.CHECK_HEADERS('sched.h')
    conf.CHECK_HEADERS('procinfo.h')
    if sys.platform.startswith('aix') and not conf.CHECK_FUNCS('thread_setsched'):
        Logs.error('Need thread_setsched() on AIX')
        sys.exit(1)
    elif not conf.CHECK_FUNCS('sched_setscheduler'):
        Logs.error('Need sched_setscheduler()')
        sys.exit(1)
    conf.CHECK_FUNCS('mlockall')

    if not conf.CHECK_VARIABLE('ETIME', headers='errno.h'):
        conf.DEFINE('ETIME', 'ETIMEDOUT')

    if sys.platform.startswith('linux'):
        conf.SET_TARGET_TYPE('pcap', 'EMPTY')
    else:
        if not conf.CHECK_HEADERS('pcap.h'):
            Logs.error('Need libpcap')
            sys.exit(1)
        if not conf.CHECK_FUNCS_IN('pcap_open_live', 'pcap', headers='pcap.h'):
            Logs.error('Need libpcap')
            sys.exit(1)

    if not conf.CHECK_FUNCS_IN('backtrace backtrace_symbols', 'execinfo',
                               checklibc=True, headers='execinfo.h'):
        Logs.error('backtrace support not available')

    have_pmda = False
    if Options.options.ctdb_pmda:
        pmda_support = True

        if not conf.CHECK_HEADERS('pcp/pmapi.h pcp/impl.h pcp/pmda.h',
                                  together=True):
            pmda_support = False
        if not conf.CHECK_FUNCS_IN('pmProgname', 'pcp'):
            pmda_support = False
        if not conf.CHECK_FUNCS_IN('pmdaDaemon', 'pcp_pmda'):
            pmda_support = False
        if pmda_support:
            have_pmda = True
        else:
            Logs.error("PMDA support not available")
    if have_pmda:
        Logs.info('Building with PMDA support')
        conf.define('HAVE_PMDA', 1)
        conf.env.CTDB_PMDADIR = os.path.join(conf.env.LOCALSTATEDIR,
                                             'lib/pcp/pmdas/ctdb')

    have_infiniband = False
    if Options.options.ctdb_infiniband:
        ib_support = True

        if not conf.CHECK_HEADERS('infiniband/verbs.h rdma/rdma_cma.h'):
            ib_support = False
        if not conf.CHECK_FUNCS_IN('ibv_create_qp', 'ibverbs'):
            ib_support = False
        if not conf.CHECK_FUNCS_IN('rdma_connect', 'rdmacm'):
            ib_support = False
        if ib_support:
            have_infiniband = True
        else:
            Logs.error("Infiniband support not available")
    if have_infiniband:
        Logs.info('Building with Infiniband support')
        conf.define('HAVE_INFINIBAND', 1)
        conf.define('USE_INFINIBAND', 1)

    conf.env.CTDB_BINDIR = os.path.join(conf.env.EXEC_PREFIX, 'bin')
    conf.env.CTDB_ETCDIR = os.path.join(conf.env.SYSCONFDIR, 'ctdb')
    conf.env.CTDB_VARDIR = os.path.join(conf.env.LOCALSTATEDIR, 'lib/ctdb')
    conf.env.CTDB_RUNDIR = os.path.join(conf.env.LOCALSTATEDIR, 'run/ctdb')
    conf.env.CTDB_HELPER_BINDIR = os.path.join(conf.env.LIBEXECDIR, 'ctdb')

    if Options.options.ctdb_logdir:
        conf.env.CTDB_LOGDIR = Options.options.ctdb_logdir
    else:
        conf.env.CTDB_LOGDIR = os.path.join(conf.env.LOCALSTATEDIR, 'log')

    if Options.options.ctdb_sockpath:
        conf.env.CTDB_SOCKPATH = Options.options.ctdb_sockpath
    else:
        conf.env.CTDB_SOCKPATH = os.path.join(conf.env.CTDB_RUNDIR,
                                              'ctdbd.socket')
    conf.define('CTDB_SOCKET', conf.env.CTDB_SOCKPATH)

    conf.ADD_CFLAGS('''-DCTDB_HELPER_BINDIR=\"%s\"
                       -DLOGDIR=\"%s\"
                       -DCTDB_ETCDIR=\"%s\"
                       -DCTDB_VARDIR=\"%s\"
                       -DCTDB_RUNDIR=\"%s\"''' % (
                    conf.env.CTDB_HELPER_BINDIR,
                    conf.env.CTDB_LOGDIR,
                    conf.env.CTDB_ETCDIR,
                    conf.env.CTDB_VARDIR,
                    conf.env.CTDB_RUNDIR))

    conf.env.CTDB_TEST_DATADIR = os.path.join(conf.env.EXEC_PREFIX,
                                              'share/ctdb-tests')
    conf.env.CTDB_TEST_LIBDIR = os.path.join(conf.env.LIBDIR, 'ctdb-tests')

    # Allow unified compilation and separate compilation of utilities
    # to find includes
    if not conf.env.standalone_ctdb:
        conf.ADD_EXTRA_INCLUDES('#include/public #ctdb/include #ctdb')
    else:
        if srcdir == '.':
            # Building from tarball
            conf.ADD_EXTRA_INCLUDES('#include')
        else:
            # Building standalone CTDB from within Samba tree
            conf.ADD_EXTRA_INCLUDES('#ctdb/include')
            conf.ADD_EXTRA_INCLUDES('#ctdb')
        conf.ADD_EXTRA_INCLUDES('#lib #lib/replace')

        conf.DEFINE('HAVE_CONFIG_H', 1, add_to_cflags=True)
        conf.DEFINE('SAMBA_UTIL_CORE_ONLY', 1, add_to_cflags=True)
        conf.SAMBA_CONFIG_H()

    if 'XSLTPROC_MANPAGES' in conf.env and conf.env['XSLTPROC_MANPAGES']:
        conf.env.ctdb_generate_manpages = True
    else:
        conf.env.ctdb_generate_manpages = False

        Logs.info("xsltproc unavailable, checking for pre-built manpages")
        conf.env.ctdb_prebuilt_manpages = []
        for m in manpages:
            if os.path.exists(os.path.join("doc", m)):
                Logs.info("  %s: yes" % (m))
                conf.env.ctdb_prebuilt_manpages.append(m)
            else:
                Logs.info("  %s: no" % (m))

def build(bld):
    if bld.env.standalone_ctdb:
        # enable building of public headers in the build tree
        bld.env.build_public_headers = 'include/public'

    version_h = samba_utils.os_path_relpath(os.path.join(Options.launch_dir,
                                                         "version.h"),
                                            bld.curdir)

    if bld.env.standalone_ctdb:
        ctdb_mkversion = '../packaging/mkversion.sh'
        t = bld.SAMBA_GENERATOR('ctdb-version-header',
                                target='include/ctdb_version.h',
                                rule='%s ${TGT} %s' % (ctdb_mkversion, VERSION),
                                dep_vars=['VERSION'])
        t.env.VERSION = VERSION

        t = bld.SAMBA_GENERATOR('ctdb-samba-version-header',
                                target=version_h,
                                rule='printf "#include \\"ctdb_version.h\\" \\n#define SAMBA_VERSION_STRING CTDB_VERSION_STRING\\n" > ${TGT}',
                                dep_vars=['VERSION'])
        t.env.VERSION = VERSION
    else:
        t = bld.SAMBA_GENERATOR('ctdb-samba-version-header',
                                target='include/ctdb_version.h',
                                rule='printf "#include \\"%s\\" \\n#define CTDB_VERSION_STRING SAMBA_VERSION_STRING\\n" > ${TGT}' % version_h,
                                dep_vars=['VERSION'])
        t.env.VERSION = VERSION

    bld.env.PKGCONFIGDIR = '${LIBDIR}/pkgconfig'

    bld.RECURSE('lib/replace')
    if bld.CHECK_FOR_THIRD_PARTY():
        bld.RECURSE('third_party/popt')

    bld.RECURSE('lib/tdb_wrap')
    bld.RECURSE('lib/util')

    bld.RECURSE('lib/talloc')
    bld.RECURSE('lib/tevent')
    bld.RECURSE('lib/tdb')
<<<<<<< HEAD
    if bld.CONFIG_GET('ENABLE_SELFTEST'):
=======
    if bld.env.standalone_ctdb or bld.CONFIG_GET('SOCKET_WRAPPER'):
>>>>>>> 92b8875a
        bld.RECURSE('lib/socket_wrapper')

    if bld.env.standalone_ctdb:
        # If a combined build is implemented, CTDB will want to
        # build against samba-util rather than samba-util-core.
        # Similarly, other Samba subsystems expect samba-util.  So,
        # for a standalone build, just define a fake samba-util
        # subsystem that pulls in samba-util-core.
        bld.SAMBA_SUBSYSTEM('samba-util',
                            source='',
                            deps='samba-util-core')

    bld.SAMBA_SUBSYSTEM('ctdb-tcp',
                        source=bld.SUBDIR('tcp',
                                          'tcp_connect.c tcp_init.c tcp_io.c'),
                        includes='include',
                        deps='replace tdb talloc tevent')

    ib_deps = ''
    if bld.env.HAVE_INFINIBAND:
        bld.SAMBA_SUBSYSTEM('ctdb-ib',
                            source=bld.SUBDIR('ib',
                                              '''ibwrapper.c ibw_ctdb.c
                                                 ibw_ctdb_init.c'''),
                            includes='include',
                            deps='replace talloc tevent')
        ib_deps = ' ctdb-ib rdmacm ibverbs'

    if sys.platform.startswith('linux'):
        CTDB_SYSTEM_SRC = bld.SUBDIR('common', 'system_linux.c')
    elif sys.platform.startswith('aix'):
        CTDB_SYSTEM_SRC = bld.SUBDIR('common', 'system_aix.c')
    elif sys.platform.startswith('freebsd'):
        CTDB_SYSTEM_SRC = bld.SUBDIR('common', 'system_freebsd.c')
    elif sys.platform.startswith('gnukfreebsd'):
        CTDB_SYSTEM_SRC = bld.SUBDIR('common', 'system_kfreebsd.c')
    elif sys.platform == 'gnu':
        CTDB_SYSTEM_SRC = bld.SUBDIR('common', 'system_gnu.c')
    else:
        Logs.error("Platform %s not supported" % sys.platform)

    bld.SAMBA_SUBSYSTEM('ctdb-system',
                        source=bld.SUBDIR('common',
                                          'system_common.c system_util.c') +
                               CTDB_SYSTEM_SRC,
                        includes='include',
                        deps='replace talloc tevent tdb pcap')

    bld.SAMBA_SUBSYSTEM('ctdb-common',
                        source=bld.SUBDIR('common',
                                          '''ctdb_io.c ctdb_util.c ctdb_ltdb.c
                                             cmdline.c rb_tree.c'''),
                        includes='include',
                        deps='replace popt talloc tevent tdb popt ctdb-system')

    bld.SAMBA_SUBSYSTEM('ctdb-util',
                        source=bld.SUBDIR('common',
                                          '''db_hash.c srvid.c reqid.c
                                             pkt_read.c pkt_write.c comm.c
                                             logging.c'''),
                        deps='replace talloc tevent tdb tevent-unix-util')

    bld.SAMBA_SUBSYSTEM('ctdb-protocol',
                        source=bld.SUBDIR('protocol',
                                          '''protocol_header.c protocol_packet.c
                                             protocol_types.c protocol_call.c
                                             protocol_message.c
                                             protocol_control.c
                                             protocol_client.c
                                             protocol_util.c'''),
                        includes='include',
                        deps='replace talloc tdb')

    bld.SAMBA_SUBSYSTEM('ctdb-client',
                        source=bld.SUBDIR('client', 'ctdb_client.c'),
                        includes='include',
                        deps='''replace popt talloc tevent tdb
                                samba-util tdb-wrap ctdb-util''')

    bld.SAMBA_SUBSYSTEM('ctdb-client2',
                        source=bld.SUBDIR('client',
                                          '''client_connect.c client_call.c
                                             client_message.c client_control.c
                                             client_message_sync.c
                                             client_control_sync.c
                                             client_db.c client_util.c
                                          '''),
                        includes='include',
                        deps='replace talloc tevent tdb tdb-wrap')

    bld.SAMBA_SUBSYSTEM('ctdb-ipalloc',
                        source=bld.SUBDIR('server',
                                          '''ipalloc_deterministic.c
                                             ipalloc_nondeterministic.c
                                             ipalloc_lcp2.c
                                             ipalloc_common.c
                                             ipalloc.c
                                          '''),
                        includes='include',
                        deps='ctdb-protocol replace talloc tevent')

    bld.SAMBA_SUBSYSTEM('ctdb-server',
                        source='server/ctdbd.c ' +
                               bld.SUBDIR('server',
                                          '''ctdb_daemon.c ctdb_recoverd.c
                                             ctdb_recover.c ctdb_freeze.c
                                             ctdb_tunables.c ctdb_monitor.c
                                             ctdb_server.c ctdb_control.c
                                             ctdb_call.c ctdb_ltdb_server.c
                                             ctdb_traverse.c eventscript.c
                                             ctdb_takeover.c ctdb_serverids.c
                                             ctdb_persistent.c ctdb_keepalive.c
                                             ctdb_logging.c
                                             ctdb_logging_syslog.c
                                             ctdb_logging_file.c
                                             ctdb_uptime.c
                                             ctdb_vacuum.c ctdb_banning.c
                                             ctdb_statistics.c
                                             ctdb_update_record.c
                                             ctdb_lock.c ctdb_fork.c'''),
                        includes='include',
                        deps='ctdb-ipalloc replace popt talloc tevent tdb talloc_report')

    bld.SAMBA_BINARY('ctdbd',
                     source='',
                     deps='''ctdb-server ctdb-client ctdb-common
                             ctdb-system ctdb-tcp ctdb-util''' +
                          ib_deps,
                     install_path='${SBINDIR}',
                     manpages='ctdbd.1')

    bld.SAMBA_BINARY('ctdb',
                     source='tools/ctdb.c',
                     deps='ctdb-client ctdb-common ctdb-system ctdb-util',
                     includes='include',
                     install_path='${BINDIR}',
                     manpages='ctdb.1')

    bld.SAMBA_BINARY('ltdbtool',
                     source='tools/ltdbtool.c',
                     includes='include',
                     deps='tdb',
                     install_path='${BINDIR}',
                     manpages='ltdbtool.1')

    bld.SAMBA_BINARY('ctdb_lock_helper',
                     source='server/ctdb_lock_helper.c',
                     deps='samba-util ctdb-system talloc tdb',
                     includes='include',
                     install_path='${CTDB_HELPER_BINDIR}')

    bld.SAMBA_BINARY('ctdb_event_helper',
                     source='server/ctdb_event_helper.c',
                     includes='include',
                     deps='samba-util ctdb-system replace tdb',
                     install_path='${CTDB_HELPER_BINDIR}')

    bld.SAMBA_BINARY('ctdb_recovery_helper',
                     source='server/ctdb_recovery_helper.c',
                     deps='''ctdb-client2 ctdb-protocol ctdb-util
                             samba-util replace tdb''',
                     install_path='${CTDB_HELPER_BINDIR}')

    bld.SAMBA_GENERATOR('ctdb-smnotify-h',
                        source='utils/smnotify/smnotify.x',
                        target='utils/smnotify/smnotify.h',
                        rule='rpcgen -h ${SRC} > ${TGT}')

    xdr_buf_hack = 'sed -e "s@^\([ \t]*register int32_t \*buf\);@\\1 = buf;@"'

    bld.SAMBA_GENERATOR('ctdb-smnotify-x',
                        source='utils/smnotify/smnotify.x',
                        target='utils/smnotify/gen_xdr.c',
                        rule='rpcgen -c ${SRC} | ' + xdr_buf_hack + ' > ${TGT}')

    bld.SAMBA_GENERATOR('ctdb-smnotify-c',
                        source='utils/smnotify/smnotify.x',
                        target='utils/smnotify/gen_smnotify.c',
                        rule='rpcgen -l ${SRC} > ${TGT}')

    bld.SAMBA_BINARY('smnotify',
                     source=bld.SUBDIR('utils/smnotify',
                                       'smnotify.c gen_smnotify.c gen_xdr.c'),
                     deps='ctdb-smnotify-h ctdb-smnotify-c ctdb-smnotify-x popt',
                     includes='utils utils/smnotify',
                     install_path='${CTDB_HELPER_BINDIR}')

    bld.SAMBA_BINARY('ping_pong',
                     source='utils/ping_pong/ping_pong.c',
                     deps='',
                     install_path='${BINDIR}',
                     manpages='ping_pong.1')

    if bld.env.HAVE_PMDA:
        bld.SAMBA_BINARY('pmdactdb',
                         source='utils/pmda/pmda_ctdb.c',
                         includes='include',
                         deps='ctdb-client ctdb-common pcp_pmda pcp',
                         install_path='${CTDB_PMDADIR}')
        bld.INSTALL_FILES('${CTDB_PMDADIR}', 'utils/pmda/Install',
                          destname='Install')
        bld.INSTALL_FILES('${CTDB_PMDADIR}', 'utils/pmda/Remove',
                          destname='Remove')
        bld.INSTALL_FILES('${CTDB_PMDADIR}', 'utils/pmda/pmns',
                          destname='pmns')
        bld.INSTALL_FILES('${CTDB_PMDADIR}', 'utils/pmda/domain.h',
                          destname='domain.h')
        bld.INSTALL_FILES('${CTDB_PMDADIR}', 'utils/pmda/help',
                          destname='help')
        bld.INSTALL_FILES('${CTDB_PMDADIR}', 'utils/pmda/README',
                          destname='README')

    sed_expr1 = 's|/usr/local/var/lib/ctdb|%s|g'  % (bld.env.CTDB_VARDIR)
    sed_expr2 = 's|/usr/local/etc/ctdb|%s|g'      % (bld.env.CTDB_ETCDIR)
    sed_expr3 = 's|/usr/local/var/log|%s|g'       % (bld.env.CTDB_LOGDIR)
    sed_expr4 = 's|/usr/local/var/run/ctdb|%s|g'  % (bld.env.CTDB_RUNDIR)
    sed_expr5 = 's|/usr/local/sbin|%s|g'          % (bld.env.SBINDIR)
    sed_expr6 = 's|/usr/local/libexec/ctdb|%s|g'  % (bld.env.CTDB_HELPER_BINDIR)
    sed_cmdline = '-e "%s" -e "%s" -e "%s" -e "%s" -e "%s" -e "%s"' % \
                       (sed_expr1, sed_expr2, sed_expr3, sed_expr4, sed_expr5,
                        sed_expr6)

    for f in manpages:
        x = '%s.xml' % (f)
        bld.SAMBA_GENERATOR(x,
                            source=os.path.join('doc', x),
                            target=x,
                            rule='sed %s ${SRC} > ${TGT}' % (sed_cmdline))

    if bld.env.ctdb_generate_manpages:
        bld.MANPAGES('''onnode.1 ctdbd_wrapper.1 ctdbd.conf.5
                        ctdb.7 ctdb-statistics.7 ctdb-tunables.7''',
                      True)
    else:
        for m in bld.env.ctdb_prebuilt_manpages:
            bld.SAMBA_GENERATOR(m,
                                source=os.path.join("doc", m),
                                target=m,
                                rule='sed %s ${SRC} > ${TGT}' % (sed_cmdline))
            bld.INSTALL_FILES('${MANDIR}/man%s' % m[-1], m)

    bld.SAMBA_GENERATOR('ctdb-onnode',
                        source='tools/onnode',
                        target='onnode',
                        rule='sed %s ${SRC} > ${TGT}' % (sed_cmdline))
    bld.INSTALL_FILES('${BINDIR}', 'onnode',
                      destname='onnode', chmod=0755)

    bld.SAMBA_GENERATOR('ctdb-diagnostics',
                        source='tools/ctdb_diagnostics',
                        target='ctdb_diagnostics',
                        rule='sed %s ${SRC} > ${TGT}' % (sed_cmdline))
    bld.INSTALL_FILES('${BINDIR}', 'ctdb_diagnostics',
                      destname='ctdb_diagnostics', chmod=0755)

    bld.SAMBA_GENERATOR('ctdb-natgw',
                        source='tools/ctdb_natgw',
                        target='ctdb_natgw',
                        rule='sed %s ${SRC} > ${TGT}' % (sed_cmdline))
    bld.INSTALL_FILES('${CTDB_HELPER_BINDIR}', 'ctdb_natgw',
                      destname='ctdb_natgw', chmod=0755)

    bld.SAMBA_GENERATOR('ctdbd-wrapper',
                        source='config/ctdbd_wrapper',
                        target='ctdbd_wrapper',
                        rule='sed %s ${SRC} > ${TGT}' % (sed_cmdline))
    bld.INSTALL_FILES('${SBINDIR}', 'ctdbd_wrapper',
                      destname='ctdbd_wrapper', chmod=0755)

    def SUBDIR_MODE_callback(arg, dirname, fnames):
        for f in fnames:
            fl = os.path.join(dirname, f)
            if os.path.isdir(fl) or os.path.islink(fl):
                continue
            mode = os.lstat(fl).st_mode & 0777
            if arg['trim_path']:
                fl = samba_utils.os_path_relpath(fl, arg['trim_path'])
            arg['file_list'].append([fl, mode])

    def SUBDIR_MODE(path, trim_path=None):
        pd = {'trim_path': trim_path, 'file_list': []}
        os.path.walk(path, SUBDIR_MODE_callback, pd)
        return pd['file_list']

    etc_subdirs = [
        'events.d',
        'nfs-checks.d'
    ]

    if bld.env.standalone_ctdb:
        configdir = 'config'
    else:
        configdir = 'ctdb/config'

    for t in etc_subdirs:
        files = SUBDIR_MODE('%s/%s' % (configdir, t), trim_path=configdir)
        for fmode in files:
            bld.INSTALL_FILES(bld.env.CTDB_ETCDIR, 'config/%s' % fmode[0],
                              destname=fmode[0], chmod=fmode[1])

    bld.SAMBA_GENERATOR('ctdb-functions',
                        source='config/functions',
                        target='functions',
                        rule='sed %s ${SRC} > ${TGT}' % (sed_cmdline))
    bld.INSTALL_FILES(bld.env.CTDB_ETCDIR, 'functions', destname='functions')

    etc_scripts = [
        'ctdb-crash-cleanup.sh',
        'debug-hung-script.sh',
        'debug_locks.sh',
        'gcore_trace.sh',
        'nfs-linux-kernel-callout',
        'notify.sh',
        'statd-callout'
    ]

    for t in etc_scripts:
        bld.INSTALL_FILES(bld.env.CTDB_ETCDIR, 'config/%s' % t,
                          destname=t, chmod=0755)

    bld.SAMBA_GENERATOR('ctdb-sudoers',
                        source='config/ctdb.sudoers',
                        target='ctdb.sudoers',
                        rule='sed %s ${SRC} > ${TGT}' % (sed_cmdline))
    bld.INSTALL_FILES('${SYSCONFDIR}/sudoers.d', 'ctdb.sudoers',
                      destname='ctdb')

    bld.INSTALL_FILES('${CTDB_ETCDIR}/notify.d', 'config/notify.d.README',
                      destname='README')

    bld.install_dir(bld.env.CTDB_LOGDIR)
    bld.install_dir(bld.env.CTDB_RUNDIR)
    bld.install_dir(bld.env.CTDB_VARDIR)

    # Unit tests
    ctdb_unit_tests = [
        'db_hash_test',
        'srvid_test',
        'pkt_read_test',
        'pkt_write_test',
        'comm_test',
        'comm_server_test',
        'comm_client_test',
        'protocol_types_test',
        'protocol_client_test',
    ]

    for target in ctdb_unit_tests:
        src = 'tests/src/' + target + '.c'

        bld.SAMBA_BINARY(target,
                         source=src,
                         deps='talloc tevent tdb tevent-unix-util',
                         install_path='${CTDB_TEST_LIBDIR}')

    bld.SAMBA_BINARY('reqid_test',
                     source='tests/src/reqid_test.c',
                     deps='samba-util',
                     install_path='${CTDB_TEST_LIBDIR}')

    # Test binaries
    ctdb_tests = [
        'rb_test',
        'ctdb_bench',
        'ctdb_fetch',
        'ctdb_fetch_one',
        'ctdb_fetch_readonly_once',
        'ctdb_fetch_readonly_loop',
        'ctdb_trackingdb_test',
        'ctdb_update_record',
        'ctdb_update_record_persistent',
        'ctdb_store',
        'ctdb_traverse',
        'ctdb_randrec',
        'ctdb_persistent',
        'ctdb_porting_tests',
        'ctdb_transaction',
        'ctdb_lock_tdb'
    ]

    for target in ctdb_tests:
        src = 'tests/src/' + target + '.c'

        bld.SAMBA_BINARY(target,
                         source=src,
                         includes='include',
                         deps='ctdb-client ctdb-common ctdb-util',
                         install_path='${CTDB_TEST_LIBDIR}')

    bld.SAMBA_BINARY('ctdb_takeover_tests',
                     source='tests/src/ctdb_takeover_tests.c',
                     deps='''replace popt tdb tevent talloc ctdb-system
                             samba-util tdb-wrap talloc_report
                             ctdb-protocol''' +
                          ib_deps,
                     includes='include',
                     install_path='${CTDB_TEST_LIBDIR}')

    bld.SAMBA_BINARY('ctdb_functest',
                     source='tests/src/ctdb_functest.c',
                     deps='''replace tdb tevent talloc popt ctdb-system
                             samba-util tdb-wrap''',
                     includes='include',
                     install_path='${CTDB_TEST_LIBDIR}')

    bld.SAMBA_BINARY('ctdb_stubtest',
                     source='tests/src/ctdb_test.c',
                     deps='''replace tdb tevent talloc popt ctdb-system
                             samba-util tdb-wrap''',
                     includes='include',
                     install_path='${CTDB_TEST_LIBDIR}')

    if bld.env.HAVE_INFINIBAND:
        bld.SAMBA_BINARY('ibwrapper_test',
                         source='ib/ibwrapper_test.c',
                         includes='include',
                         deps='replace talloc ctdb-client ctdb-common' +
                              ib_deps,
                         install_path='${CTDB_TEST_LIBDIR}')

    test_subdirs = [
        'complex',
        'cunit',
        'events.d',
        'eventscripts',
        'onnode',
        'simple',
        'takeover',
        'tool'
    ]

    for t in test_subdirs:
        files = SUBDIR_MODE('tests/%s' % t, trim_path='tests')
        for fmode in files:
            bld.INSTALL_FILES(bld.env.CTDB_TEST_DATADIR, 'tests/%s' % fmode[0],
                              destname=fmode[0], chmod=fmode[1])

    # Install tests/scripts directory without test_wrap
    test_scripts = [
        'common.sh',
        'integration.bash',
        'unit.sh'
    ]

    for t in test_scripts:
        bld.INSTALL_FILES(bld.env.CTDB_TEST_DATADIR,
                          os.path.join('tests/scripts', t),
                          destname=os.path.join('scripts', t))

    sed_expr = 's@^TEST_SCRIPTS_DIR=.*@&\\nexport TEST_BIN_DIR=\"%s\"@' % (
               bld.env.CTDB_TEST_LIBDIR)
    bld.SAMBA_GENERATOR('ctdb-test-wrap',
                        source='tests/scripts/test_wrap',
                        target='test_wrap',
                        rule='sed -e "%s" ${SRC} > ${TGT}' % sed_expr)
    bld.INSTALL_FILES(bld.env.CTDB_TEST_DATADIR+"/scripts", 'test_wrap',
                      destname='test_wrap', chmod=0755)

    sed_expr1 = 's@^test_dir=.*@test_dir=%s\\nexport TEST_BIN_DIR=\"%s\"@' % (
                bld.env.CTDB_TEST_DATADIR, bld.env.CTDB_TEST_LIBDIR)
    sed_expr2 = 's@^\(export CTDB_TESTS_ARE_INSTALLED\)=false@\\1=true@'
    bld.SAMBA_GENERATOR('ctdb-test-runner',
                        source='tests/run_tests.sh',
                        target='ctdb_run_tests.sh',
                        rule='sed -e "%s" -e "%s" ${SRC} > ${TGT}' % (
                             sed_expr1, sed_expr2))
    bld.INSTALL_FILES('${BINDIR}', 'ctdb_run_tests.sh',
                      destname='ctdb_run_tests', chmod=0755)
    bld.symlink_as(os.path.join(bld.env.BINDIR, 'ctdb_run_cluster_tests'),
                   'ctdb_run_tests')

    test_eventscript_links = [
        'events.d',
        'functions',
        'nfs-checks.d',
        'nfs-linux-kernel-callout',
        'statd-callout'
    ]

    test_link_dir = os.path.join(bld.env.CTDB_TEST_DATADIR,
                                 'eventscripts/etc-ctdb')
    for t in test_eventscript_links:
        bld.symlink_as(os.path.join(test_link_dir, t),
                       os.path.join(bld.env.CTDB_ETCDIR, t))

    # Tests that use onnode need to overwrite link to in-tree
    # functions file when installed
    bld.symlink_as(os.path.join(bld.env.CTDB_TEST_DATADIR, 'onnode/functions'),
                   os.path.join(bld.env.CTDB_ETCDIR, 'functions'))
    bld.symlink_as(os.path.join(bld.env.CTDB_TEST_DATADIR, 'simple/functions'),
                   os.path.join(bld.env.CTDB_ETCDIR, 'functions'))

    # Need a link to nodes file because $CTDB_BASE is overridden
    bld.symlink_as(os.path.join(bld.env.CTDB_TEST_DATADIR, 'simple/nodes'),
                   os.path.join(bld.env.CTDB_ETCDIR, 'nodes'))


def testonly(ctx):
    cmd = 'tests/run_tests.sh -V tests/var'
    ret = samba_utils.RUN_COMMAND(cmd)
    if ret != 0:
        print('tests exited with exit status %d' % ret)
        sys.exit(ret)


def test(ctx):
    import Scripting
    Scripting.commands.append('build')
    Scripting.commands.append('testonly')


def autotest(ctx):
    ld = 'LD_PRELOAD=%s/bin/shared/libsocket-wrapper.so' % os.getcwd()
    cmd = '%s tests/run_tests.sh -e -S -C' % ld
    ret = samba_utils.RUN_COMMAND(cmd)
    if ret != 0:
        print('autotest exited with exit status %d' % ret)
        sys.exit(ret)


def show_version(ctx):
    print VERSION


def dist():
    samba_dist.DIST_FILES('VERSION:VERSION', extend=True)

    t = 'include/ctdb_version.h'
    cmd = 'packaging/mkversion.sh %s %s' % (t, VERSION)
    ret = samba_utils.RUN_COMMAND(cmd)
    if ret != 0:
        print('Command "%s" failed with exit status %d' % (cmd, ret))
        sys.exit(ret)
    samba_dist.DIST_FILES('ctdb/%s:%s' % (t, t), extend=True)

    t = 'ctdb.spec'
    sed_expr1 = 's/@VERSION@/%s/g' % VERSION
    sed_expr2 = 's/@RELEASE@/%s/g' % '1'
    cmd = 'sed -e "%s" -e "%s" packaging/RPM/ctdb.spec.in > %s' % (
        sed_expr1, sed_expr2, t)
    ret = samba_utils.RUN_COMMAND(cmd)
    if ret != 0:
        print('Command "%s" failed with exit status %d' % (cmd, ret))
        sys.exit(ret)
    samba_dist.DIST_FILES('ctdb/%s:%s' % (t, t), extend=True)

    cmd = 'make -C doc'
    ret = samba_utils.RUN_COMMAND(cmd)
    if ret != 0:
        print('Command "%s" failed with exit status %d' % (cmd, ret))
        sys.exit(ret)
    for t in manpages:
        samba_dist.DIST_FILES('ctdb/doc/%s:doc/%s' % (t, t), extend=True)
        samba_dist.DIST_FILES('ctdb/doc/%s.html:doc/%s.html' % (t, t),
                              extend=True)

    samba_dist.dist()


def rpmonly(ctx):
    opts = os.getenv('RPM_OPTIONS') or ''
    cmd = 'rpmbuild -ta --clean --rmsource %s ctdb-%s.tar.gz' % (opts, VERSION)
    ret = samba_utils.RUN_COMMAND(cmd)
    if ret != 0:
        print('rpmbuild exited with exit status %d' % ret)
        sys.exit(ret)


def rpm(ctx):
    import Scripting
    Scripting.commands.append('dist')
    Scripting.commands.append('rpmonly')


def ctags(ctx):
    "build 'tags' file using ctags"
    import Utils
    source_root = os.path.dirname(Utils.g_module.root_path)
    cmd = 'ctags $(find %s -name "*.[ch]")' % source_root
    print("Running: %s" % cmd)
    ret = samba_utils.RUN_COMMAND(cmd)
    if ret != 0:
        print('ctags failed with exit status %d' % ret)
        sys.exit(ret)<|MERGE_RESOLUTION|>--- conflicted
+++ resolved
@@ -107,11 +107,7 @@
     conf.RECURSE('lib/talloc')
     conf.RECURSE('lib/tevent')
     conf.RECURSE('lib/tdb')
-<<<<<<< HEAD
-    if conf.CONFIG_GET('ENABLE_SELFTEST'):
-=======
     if conf.env.standalone_ctdb or conf.CONFIG_GET('ENABLE_SELFTEST'):
->>>>>>> 92b8875a
         conf.RECURSE('lib/socket_wrapper')
 
     conf.CHECK_HEADERS('sched.h')
@@ -287,11 +283,7 @@
     bld.RECURSE('lib/talloc')
     bld.RECURSE('lib/tevent')
     bld.RECURSE('lib/tdb')
-<<<<<<< HEAD
-    if bld.CONFIG_GET('ENABLE_SELFTEST'):
-=======
     if bld.env.standalone_ctdb or bld.CONFIG_GET('SOCKET_WRAPPER'):
->>>>>>> 92b8875a
         bld.RECURSE('lib/socket_wrapper')
 
     if bld.env.standalone_ctdb:
@@ -326,7 +318,7 @@
         CTDB_SYSTEM_SRC = bld.SUBDIR('common', 'system_aix.c')
     elif sys.platform.startswith('freebsd'):
         CTDB_SYSTEM_SRC = bld.SUBDIR('common', 'system_freebsd.c')
-    elif sys.platform.startswith('gnukfreebsd'):
+    elif sys.platform == 'kfreebsd':
         CTDB_SYSTEM_SRC = bld.SUBDIR('common', 'system_kfreebsd.c')
     elif sys.platform == 'gnu':
         CTDB_SYSTEM_SRC = bld.SUBDIR('common', 'system_gnu.c')
