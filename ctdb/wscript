#!/usr/bin/env python

APPNAME = 'ctdb'

blddir = 'bin'

import sys, os

# find the buildtools directory
srcdir = '.'
while not os.path.exists(srcdir+'/buildtools') and len(srcdir.split('/')) < 5:
    srcdir = srcdir + '/..'
sys.path.insert(0, srcdir + '/buildtools/wafsamba')

import wafsamba, samba_dist, Options, Logs, Utils
import samba_utils, samba_version

env = samba_utils.LOAD_ENVIRONMENT()
if os.path.isfile('./VERSION'):
    vdir = '.'
elif os.path.isfile('../VERSION'):
    vdir = '..'
else:
    Logs.error("VERSION file not found")

version = samba_version.samba_version_file('%s/VERSION' % vdir, vdir, env)
VERSION = version.STRING.replace('-', '.')

default_prefix = Options.default_prefix = '/usr/local'

samba_dist.DIST_DIRS('''ctdb:. lib/replace:lib/replace lib/talloc:lib/talloc
                        lib/tevent:lib/tevent lib/tdb:lib/tdb
                        lib/socket_wrapper:lib/socket_wrapper
                        third_party/popt:third_party/popt
                        lib/util:lib/util lib/tdb_wrap:lib/tdb_wrap
                        lib/ccan:lib/ccan libcli/util:libcli/util
                        lib/async_req:lib/async_req
                        buildtools:buildtools third_party/waf:third_party/waf''')

manpages = [
    'ctdb.1',
    'ctdb.7',
    'ctdb_diagnostics.1',
    'ctdbd.1',
    'ctdbd.conf.5',
    'ctdbd_wrapper.1',
    'ctdb-statistics.7',
    'ctdb-tunables.7',
    'ltdbtool.1',
    'onnode.1',
    'ping_pong.1'
]


def set_options(opt):
    opt.PRIVATE_EXTENSION_DEFAULT('ctdb')

    opt.RECURSE('lib/replace')

    opt.RECURSE('lib/util')

    opt.RECURSE('lib/talloc')
    opt.RECURSE('lib/tevent')
    opt.RECURSE('lib/tdb')

    opt.add_option('--enable-infiniband',
                   help=("Turn on infiniband support (default=no)"),
                   action="store_true", dest='ctdb_infiniband', default=False)
    opt.add_option('--enable-pmda',
                   help=("Turn on PCP pmda support (default=no)"),
                   action="store_true", dest='ctdb_pmda', default=False)

    opt.add_option('--with-logdir',
                   help=("Path to log directory"),
                   action="store", dest='ctdb_logdir', default=None)
    opt.add_option('--with-socketpath',
                   help=("path to CTDB daemon socket"),
                   action="store", dest='ctdb_sockpath', default=None)


def configure(conf):

    # No need to build python bindings for talloc/tevent/tdb
    if conf.IN_LAUNCH_DIR():
        conf.env.standalone_ctdb = True
        Options.options.disable_python = True

    conf.RECURSE('lib/replace')

    if conf.env.standalone_ctdb:
        conf.SAMBA_CHECK_PERL(mandatory=True)

        conf.SAMBA_CHECK_PYTHON(mandatory=True, version=(2,5,0))
        conf.SAMBA_CHECK_PYTHON_HEADERS(mandatory=True)

    if conf.CHECK_FOR_THIRD_PARTY():
        conf.RECURSE('third_party/popt')
    else:
        if not conf.CHECK_POPT():
            raise Utils.WafError('popt development packages have not been found\nIf third_party is installed, check that it is in the proper place.')
        else:
            conf.define('USING_SYSTEM_POPT', 1)

    conf.RECURSE('lib/util')

    conf.RECURSE('lib/talloc')
    conf.RECURSE('lib/tevent')
    conf.RECURSE('lib/tdb')
    if conf.env.standalone_ctdb or conf.CONFIG_GET('ENABLE_SELFTEST'):
        conf.RECURSE('lib/socket_wrapper')
        conf.env.SOCKET_WRAPPER_SO_PATH = conf.CONFIG_GET('LIBSOCKET_WRAPPER_SO_PATH')

    conf.CHECK_HEADERS('sched.h')
    conf.CHECK_HEADERS('procinfo.h')
    if sys.platform.startswith('aix') and not conf.CHECK_FUNCS('thread_setsched'):
        Logs.error('Need thread_setsched() on AIX')
        sys.exit(1)
    elif not conf.CHECK_FUNCS('sched_setscheduler'):
        Logs.error('Need sched_setscheduler()')
        sys.exit(1)
    conf.CHECK_FUNCS('mlockall')

    if not conf.CHECK_VARIABLE('ETIME', headers='errno.h'):
        conf.DEFINE('ETIME', 'ETIMEDOUT')

    if sys.platform.startswith('linux'):
        conf.SET_TARGET_TYPE('pcap', 'EMPTY')
    else:
        if not conf.CHECK_HEADERS('pcap.h'):
            Logs.error('Need libpcap')
            sys.exit(1)
        if not conf.CHECK_FUNCS_IN('pcap_open_live', 'pcap', headers='pcap.h'):
            Logs.error('Need libpcap')
            sys.exit(1)

    if not conf.CHECK_FUNCS_IN('backtrace backtrace_symbols', 'execinfo',
                               checklibc=True, headers='execinfo.h'):
        Logs.error('backtrace support not available')

    have_pmda = False
    if Options.options.ctdb_pmda:
        pmda_support = True

        if not conf.CHECK_HEADERS('pcp/pmapi.h pcp/impl.h pcp/pmda.h',
                                  together=True):
            pmda_support = False
        if not conf.CHECK_FUNCS_IN('pmProgname', 'pcp'):
            pmda_support = False
        if not conf.CHECK_FUNCS_IN('pmdaDaemon', 'pcp_pmda'):
            pmda_support = False
        if pmda_support:
            have_pmda = True
        else:
            Logs.error("PMDA support not available")
            sys.exit(1)
    if have_pmda:
        Logs.info('Building with PMDA support')
        conf.define('HAVE_PMDA', 1)
        conf.env.CTDB_PMDADIR = os.path.join(conf.env.LOCALSTATEDIR,
                                             'lib/pcp/pmdas/ctdb')

    have_infiniband = False
    if Options.options.ctdb_infiniband:
        ib_support = True

        if not conf.CHECK_HEADERS('infiniband/verbs.h rdma/rdma_cma.h'):
            ib_support = False
        if not conf.CHECK_FUNCS_IN('ibv_create_qp', 'ibverbs'):
            ib_support = False
        if not conf.CHECK_FUNCS_IN('rdma_connect', 'rdmacm'):
            ib_support = False
        if ib_support:
            have_infiniband = True
        else:
            Logs.error("Infiniband support not available")
            sys.exit(1)
    if have_infiniband:
        Logs.info('Building with Infiniband support')
        conf.define('HAVE_INFINIBAND', 1)
        conf.define('USE_INFINIBAND', 1)

    conf.env.CTDB_BINDIR = os.path.join(conf.env.EXEC_PREFIX, 'bin')
    conf.env.CTDB_ETCDIR = os.path.join(conf.env.SYSCONFDIR, 'ctdb')
    conf.env.CTDB_VARDIR = os.path.join(conf.env.LOCALSTATEDIR, 'lib/ctdb')
    conf.env.CTDB_RUNDIR = os.path.join(conf.env.LOCALSTATEDIR, 'run/ctdb')
    conf.env.CTDB_HELPER_BINDIR = os.path.join(conf.env.LIBEXECDIR, 'ctdb')

    if Options.options.ctdb_logdir:
        conf.env.CTDB_LOGDIR = Options.options.ctdb_logdir
    else:
        conf.env.CTDB_LOGDIR = os.path.join(conf.env.LOCALSTATEDIR, 'log')

    if Options.options.ctdb_sockpath:
        conf.env.CTDB_SOCKPATH = Options.options.ctdb_sockpath
    else:
        conf.env.CTDB_SOCKPATH = os.path.join(conf.env.CTDB_RUNDIR,
                                              'ctdbd.socket')
    conf.define('CTDB_SOCKET', conf.env.CTDB_SOCKPATH)

    conf.ADD_CFLAGS('''-DCTDB_HELPER_BINDIR=\"%s\"
                       -DLOGDIR=\"%s\"
                       -DCTDB_ETCDIR=\"%s\"
                       -DCTDB_VARDIR=\"%s\"
                       -DCTDB_RUNDIR=\"%s\"''' % (
                    conf.env.CTDB_HELPER_BINDIR,
                    conf.env.CTDB_LOGDIR,
                    conf.env.CTDB_ETCDIR,
                    conf.env.CTDB_VARDIR,
                    conf.env.CTDB_RUNDIR))

    conf.env.CTDB_TEST_DATADIR = os.path.join(conf.env.EXEC_PREFIX,
                                              'share/ctdb-tests')
    conf.env.CTDB_TEST_LIBEXECDIR = os.path.join(conf.env.LIBEXECDIR, 'ctdb/tests')

    # Allow unified compilation and separate compilation of utilities
    # to find includes
    if not conf.env.standalone_ctdb:
        conf.ADD_EXTRA_INCLUDES('#include/public #ctdb/include #ctdb')
    else:
        if srcdir == '.':
            # Building from tarball
            conf.ADD_EXTRA_INCLUDES('#include')
        else:
            # Building standalone CTDB from within Samba tree
            conf.ADD_EXTRA_INCLUDES('#ctdb/include')
            conf.ADD_EXTRA_INCLUDES('#ctdb')
        conf.ADD_EXTRA_INCLUDES('#lib #lib/replace')

        conf.DEFINE('HAVE_CONFIG_H', 1, add_to_cflags=True)
        conf.DEFINE('SAMBA_UTIL_CORE_ONLY', 1, add_to_cflags=True)
        conf.SAMBA_CONFIG_H()

    if 'XSLTPROC_MANPAGES' in conf.env and conf.env['XSLTPROC_MANPAGES']:
        conf.env.ctdb_generate_manpages = True
    else:
        conf.env.ctdb_generate_manpages = False

        Logs.info("xsltproc unavailable, checking for pre-built manpages")
        conf.env.ctdb_prebuilt_manpages = []
        for m in manpages:
            if os.path.exists(os.path.join("doc", m)):
                Logs.info("  %s: yes" % (m))
                conf.env.ctdb_prebuilt_manpages.append(m)
            else:
                Logs.info("  %s: no" % (m))

def build(bld):
    if bld.env.standalone_ctdb:
        # enable building of public headers in the build tree
        bld.env.build_public_headers = 'include/public'

    version_h = samba_utils.os_path_relpath(os.path.join(Options.launch_dir,
                                                         "version.h"),
                                            bld.curdir)

    if bld.env.standalone_ctdb:
        ctdb_mkversion = '../packaging/mkversion.sh'
        t = bld.SAMBA_GENERATOR('ctdb-version-header',
                                target='include/ctdb_version.h',
                                rule='%s ${TGT} %s' % (ctdb_mkversion, VERSION),
                                dep_vars=['VERSION'])
        t.env.VERSION = VERSION

        t = bld.SAMBA_GENERATOR('ctdb-samba-version-header',
                                target=version_h,
                                rule='printf "#include \\"ctdb_version.h\\" \\n#define SAMBA_VERSION_STRING CTDB_VERSION_STRING\\n" > ${TGT}',
                                dep_vars=['VERSION'])
        t.env.VERSION = VERSION
    else:
        t = bld.SAMBA_GENERATOR('ctdb-samba-version-header',
                                target='include/ctdb_version.h',
                                rule='printf "#include \\"%s\\" \\n#define CTDB_VERSION_STRING SAMBA_VERSION_STRING\\n" > ${TGT}' % version_h,
                                dep_vars=['VERSION'])
        t.env.VERSION = VERSION

    bld.env.PKGCONFIGDIR = '${LIBDIR}/pkgconfig'

    bld.RECURSE('lib/replace')
    if bld.CHECK_FOR_THIRD_PARTY():
        bld.RECURSE('third_party/popt')

    bld.RECURSE('lib/tdb_wrap')
    bld.RECURSE('lib/util')
    bld.RECURSE('lib/async_req')

    bld.RECURSE('lib/talloc')
    bld.RECURSE('lib/tevent')
    bld.RECURSE('lib/tdb')
    if bld.env.standalone_ctdb or bld.CONFIG_GET('SOCKET_WRAPPER'):
        bld.RECURSE('lib/socket_wrapper')

    if bld.env.standalone_ctdb:
        # If a combined build is implemented, CTDB will want to
        # build against samba-util rather than samba-util-core.
        # Similarly, other Samba subsystems expect samba-util.  So,
        # for a standalone build, just define a fake samba-util
        # subsystem that pulls in samba-util-core.
        bld.SAMBA_SUBSYSTEM('samba-util',
                            source='',
                            deps='samba-util-core')

    bld.SAMBA_SUBSYSTEM('ctdb-tcp',
                        source=bld.SUBDIR('tcp',
                                          'tcp_connect.c tcp_init.c tcp_io.c'),
                        includes='include',
                        deps='replace tdb talloc tevent')

    ib_deps = ''
    if bld.env.HAVE_INFINIBAND:
        bld.SAMBA_SUBSYSTEM('ctdb-ib',
                            source=bld.SUBDIR('ib',
                                              '''ibwrapper.c ibw_ctdb.c
                                                 ibw_ctdb_init.c'''),
                            includes='include',
                            deps='replace talloc tevent tdb')
        ib_deps = ' ctdb-ib rdmacm ibverbs'

    if sys.platform.startswith('linux'):
        CTDB_SYSTEM_SRC = bld.SUBDIR('common', 'system_linux.c')
    elif sys.platform.startswith('aix'):
        CTDB_SYSTEM_SRC = bld.SUBDIR('common', 'system_aix.c')
    elif sys.platform.startswith('freebsd'):
        CTDB_SYSTEM_SRC = bld.SUBDIR('common', 'system_freebsd.c')
    elif sys.platform.startswith('gnukfreebsd'):
        CTDB_SYSTEM_SRC = bld.SUBDIR('common', 'system_kfreebsd.c')
    elif sys.platform == 'gnu':
        CTDB_SYSTEM_SRC = bld.SUBDIR('common', 'system_gnu.c')
    else:
        Logs.error("Platform %s not supported" % sys.platform)

    bld.SAMBA_SUBSYSTEM('ctdb-system',
                        source=bld.SUBDIR('common',
                                          'system_common.c system_util.c') +
                               CTDB_SYSTEM_SRC,
                        includes='include',
                        deps='replace talloc tevent tdb pcap samba-util')

    bld.SAMBA_SUBSYSTEM('ctdb-common',
                        source=bld.SUBDIR('common',
                                          '''ctdb_io.c ctdb_util.c ctdb_ltdb.c
                                             cmdline.c'''),
                        includes='include',
                        deps='replace popt talloc tevent tdb popt ctdb-system')

    bld.SAMBA_SUBSYSTEM('ctdb-util',
                        source=bld.SUBDIR('common',
                                          '''db_hash.c srvid.c reqid.c
                                             pkt_read.c pkt_write.c comm.c
                                             logging.c rb_tree.c tunable.c'''),
                        deps='''samba-util tevent-util
                                replace talloc tevent tdb''')

    bld.SAMBA_SUBSYSTEM('ctdb-protocol',
                        source=bld.SUBDIR('protocol',
                                          '''protocol_header.c protocol_packet.c
                                             protocol_types.c protocol_call.c
                                             protocol_message.c
                                             protocol_control.c
                                             protocol_client.c
                                             protocol_debug.c
                                             protocol_util.c'''),
                        includes='include',
                        deps='replace talloc tdb')

    bld.SAMBA_SUBSYSTEM('ctdb-client',
                        source=bld.SUBDIR('client', 'ctdb_client.c'),
                        includes='include',
                        deps='''replace popt talloc tevent tdb
                                samba-util tdb-wrap ctdb-util''')

    bld.SAMBA_SUBSYSTEM('ctdb-client2',
                        source=bld.SUBDIR('client',
                                          '''client_connect.c client_call.c
                                             client_message.c client_control.c
                                             client_message_sync.c
                                             client_control_sync.c
                                             client_db.c client_util.c
                                          '''),
                        includes='include',
                        deps='replace talloc tevent tdb tdb-wrap')

    bld.SAMBA_SUBSYSTEM('ctdb-ipalloc',
                        source=bld.SUBDIR('server',
                                          '''ipalloc_deterministic.c
                                             ipalloc_nondeterministic.c
                                             ipalloc_lcp2.c
                                             ipalloc_common.c
                                             ipalloc.c
                                          '''),
                        includes='include',
                        deps='ctdb-protocol replace talloc tevent')

    bld.SAMBA_SUBSYSTEM('ctdb-server',
                        source='server/ctdbd.c ' +
                               bld.SUBDIR('server',
                                          '''ctdb_daemon.c ctdb_recoverd.c
                                             ctdb_recover.c ctdb_freeze.c
                                             ctdb_tunables.c ctdb_monitor.c
                                             ctdb_server.c ctdb_control.c
                                             ctdb_call.c ctdb_ltdb_server.c
                                             ctdb_traverse.c eventscript.c
                                             ctdb_takeover.c
                                             ctdb_persistent.c ctdb_keepalive.c
                                             ctdb_cluster_mutex.c
                                             ctdb_logging.c
                                             ctdb_logging_syslog.c
                                             ctdb_logging_file.c
                                             ctdb_uptime.c
                                             ctdb_vacuum.c ctdb_banning.c
                                             ctdb_statistics.c
                                             ctdb_update_record.c
                                             ctdb_lock.c ctdb_fork.c'''),
                        includes='include',
                        deps='ctdb-ipalloc replace popt talloc tevent tdb talloc_report')

    bld.SAMBA_BINARY('ctdbd',
                     source='',
                     deps='''ctdb-server ctdb-client ctdb-common
                             ctdb-system ctdb-tcp ctdb-util''' +
                          ib_deps,
                     install_path='${SBINDIR}',
                     manpages='ctdbd.1')

    bld.SAMBA_BINARY('ctdb',
                     source='tools/ctdb.c',
                     deps='''ctdb-client2 ctdb-protocol ctdb-util ctdb-system
                             samba-util popt''',
                     install_path='${BINDIR}',
                     manpages='ctdb.1')

    bld.SAMBA_BINARY('ctdb_killtcp',
                     source='tools/ctdb_killtcp.c',
                     deps='''ctdb-protocol ctdb-util ctdb-system
                             samba-util replace''',
                     install_path='${CTDB_HELPER_BINDIR}')

    bld.SAMBA_BINARY('ltdbtool',
                     source='tools/ltdbtool.c',
                     includes='include',
                     deps='tdb',
                     install_path='${BINDIR}',
                     manpages='ltdbtool.1')

    bld.SAMBA_BINARY('ctdb_lock_helper',
                     source='server/ctdb_lock_helper.c',
                     deps='samba-util ctdb-system talloc tdb',
                     includes='include',
                     install_path='${CTDB_HELPER_BINDIR}')

    bld.SAMBA_BINARY('ctdb_event_helper',
                     source='server/ctdb_event_helper.c',
                     includes='include',
                     deps='samba-util ctdb-system replace tdb',
                     install_path='${CTDB_HELPER_BINDIR}')

    bld.SAMBA_BINARY('ctdb_recovery_helper',
                     source='server/ctdb_recovery_helper.c',
                     deps='''ctdb-client2 ctdb-protocol ctdb-util
                             samba-util replace tdb''',
                     install_path='${CTDB_HELPER_BINDIR}')
<<<<<<< HEAD
=======

    bld.SAMBA_BINARY('ctdb_mutex_fcntl_helper',
                     source='server/ctdb_mutex_fcntl_helper.c',
                     deps='ctdb-system',
                     includes='include',
                     install_path='${CTDB_HELPER_BINDIR}')
>>>>>>> a4dd3c91

    bld.SAMBA_GENERATOR('ctdb-smnotify-h',
                        source='utils/smnotify/smnotify.x',
                        target='utils/smnotify/smnotify.h',
                        rule='rpcgen -h ${SRC} > ${TGT}')

    xdr_buf_hack = 'sed -e "s@^\([ \t]*register int32_t \*buf\);@\\1 = buf;@"'

    bld.SAMBA_GENERATOR('ctdb-smnotify-x',
                        source='utils/smnotify/smnotify.x',
                        target='utils/smnotify/gen_xdr.c',
                        rule='rpcgen -c ${SRC} | ' + xdr_buf_hack + ' > ${TGT}')

    bld.SAMBA_GENERATOR('ctdb-smnotify-c',
                        source='utils/smnotify/smnotify.x',
                        target='utils/smnotify/gen_smnotify.c',
                        rule='rpcgen -l ${SRC} > ${TGT}')

    bld.SAMBA_BINARY('smnotify',
                     source=bld.SUBDIR('utils/smnotify',
                                       'smnotify.c gen_smnotify.c gen_xdr.c'),
                     deps='ctdb-smnotify-h ctdb-smnotify-c ctdb-smnotify-x popt',
                     includes='utils utils/smnotify',
                     install_path='${CTDB_HELPER_BINDIR}')

    bld.SAMBA_BINARY('ping_pong',
                     source='utils/ping_pong/ping_pong.c',
                     deps='',
                     install_path='${BINDIR}',
                     manpages='ping_pong.1')

    if bld.env.HAVE_PMDA:
        bld.SAMBA_BINARY('pmdactdb',
                         source='utils/pmda/pmda_ctdb.c',
                         includes='include',
                         deps='''ctdb-client2 ctdb-protocol ctdb-util
                                 samba-util pcp_pmda pcp''',
                         install_path='${CTDB_PMDADIR}')
        bld.INSTALL_FILES('${CTDB_PMDADIR}', 'utils/pmda/Install',
                          destname='Install')
        bld.INSTALL_FILES('${CTDB_PMDADIR}', 'utils/pmda/Remove',
                          destname='Remove')
        bld.INSTALL_FILES('${CTDB_PMDADIR}', 'utils/pmda/pmns',
                          destname='pmns')
        bld.INSTALL_FILES('${CTDB_PMDADIR}', 'utils/pmda/domain.h',
                          destname='domain.h')
        bld.INSTALL_FILES('${CTDB_PMDADIR}', 'utils/pmda/help',
                          destname='help')
        bld.INSTALL_FILES('${CTDB_PMDADIR}', 'utils/pmda/README',
                          destname='README')

    sed_expr1 = 's|/usr/local/var/lib/ctdb|%s|g'  % (bld.env.CTDB_VARDIR)
    sed_expr2 = 's|/usr/local/etc/ctdb|%s|g'      % (bld.env.CTDB_ETCDIR)
    sed_expr3 = 's|/usr/local/var/log|%s|g'       % (bld.env.CTDB_LOGDIR)
    sed_expr4 = 's|/usr/local/var/run/ctdb|%s|g'  % (bld.env.CTDB_RUNDIR)
    sed_expr5 = 's|/usr/local/sbin|%s|g'          % (bld.env.SBINDIR)
    sed_expr6 = 's|/usr/local/libexec/ctdb|%s|g'  % (bld.env.CTDB_HELPER_BINDIR)
<<<<<<< HEAD
    sed_cmdline = '-e "%s" -e "%s" -e "%s" -e "%s" -e "%s" -e "%s"' % \
                       (sed_expr1, sed_expr2, sed_expr3, sed_expr4, sed_expr5,
                        sed_expr6)
=======
    sed_expr7 = 's|/usr/local/bin|%s|g'           % (bld.env.BINDIR)
    sed_cmdline = '-e "%s" -e "%s" -e "%s" -e "%s" -e "%s" -e "%s" -e "%s"' % \
                       (sed_expr1, sed_expr2, sed_expr3, sed_expr4, sed_expr5,
                        sed_expr6, sed_expr7)
>>>>>>> a4dd3c91

    for f in manpages:
        x = '%s.xml' % (f)
        bld.SAMBA_GENERATOR(x,
                            source=os.path.join('doc', x),
                            target=x,
                            rule='sed %s ${SRC} > ${TGT}' % (sed_cmdline))

    if bld.env.ctdb_generate_manpages:
        bld.MANPAGES('''onnode.1 ctdbd_wrapper.1 ctdbd.conf.5
                        ctdb.7 ctdb-statistics.7 ctdb-tunables.7
                        ctdb_diagnostics.1''',
                      True)
    else:
        for m in bld.env.ctdb_prebuilt_manpages:
            bld.SAMBA_GENERATOR(m,
                                source=os.path.join("doc", m),
                                target=m,
                                rule='sed %s ${SRC} > ${TGT}' % (sed_cmdline))
            bld.INSTALL_FILES('${MANDIR}/man%s' % m[-1], m)

    bld.SAMBA_GENERATOR('ctdb-onnode',
                        source='tools/onnode',
                        target='onnode',
                        rule='sed %s ${SRC} > ${TGT}' % (sed_cmdline))
    bld.INSTALL_FILES('${BINDIR}', 'onnode',
                      destname='onnode', chmod=0755)

    bld.SAMBA_GENERATOR('ctdb-diagnostics',
                        source='tools/ctdb_diagnostics',
                        target='ctdb_diagnostics',
                        rule='sed %s ${SRC} > ${TGT}' % (sed_cmdline))
    bld.INSTALL_FILES('${BINDIR}', 'ctdb_diagnostics',
                      destname='ctdb_diagnostics', chmod=0755)

    bld.SAMBA_GENERATOR('ctdb-natgw',
                        source='tools/ctdb_natgw',
                        target='ctdb_natgw',
                        rule='sed %s ${SRC} > ${TGT}' % (sed_cmdline))
    bld.INSTALL_FILES('${CTDB_HELPER_BINDIR}', 'ctdb_natgw',
                      destname='ctdb_natgw', chmod=0755)

    bld.SAMBA_GENERATOR('ctdb-lvs',
                        source='tools/ctdb_lvs',
                        target='ctdb_lvs',
                        rule='sed %s ${SRC} > ${TGT}' % (sed_cmdline))
    bld.INSTALL_FILES('${CTDB_HELPER_BINDIR}', 'ctdb_lvs',
                      destname='ctdb_lvs', chmod=0755)

    bld.SAMBA_GENERATOR('ctdbd-wrapper',
                        source='config/ctdbd_wrapper',
                        target='ctdbd_wrapper',
                        rule='sed %s ${SRC} > ${TGT}' % (sed_cmdline))
    bld.INSTALL_FILES('${SBINDIR}', 'ctdbd_wrapper',
                      destname='ctdbd_wrapper', chmod=0755)

    def SUBDIR_MODE_callback(arg, dirname, fnames):
        for f in fnames:
            fl = os.path.join(dirname, f)
            if os.path.isdir(fl) or os.path.islink(fl):
                continue
            mode = os.lstat(fl).st_mode & 0777
            if arg['trim_path']:
                fl = samba_utils.os_path_relpath(fl, arg['trim_path'])
            arg['file_list'].append([fl, mode])

    def SUBDIR_MODE(path, trim_path=None):
        pd = {'trim_path': trim_path, 'file_list': []}
        os.path.walk(path, SUBDIR_MODE_callback, pd)
        return pd['file_list']

    etc_subdirs = [
        'events.d',
        'nfs-checks.d'
    ]

    if bld.env.standalone_ctdb:
        configdir = 'config'
    else:
        configdir = 'ctdb/config'

    for t in etc_subdirs:
        files = SUBDIR_MODE('%s/%s' % (configdir, t), trim_path=configdir)
        for fmode in files:
            bld.INSTALL_FILES(bld.env.CTDB_ETCDIR, 'config/%s' % fmode[0],
                              destname=fmode[0], chmod=fmode[1])

    bld.SAMBA_GENERATOR('ctdb-functions',
                        source='config/functions',
                        target='functions',
                        rule='sed %s ${SRC} > ${TGT}' % (sed_cmdline))
    bld.INSTALL_FILES(bld.env.CTDB_ETCDIR, 'functions', destname='functions')

    etc_scripts = [
        'ctdb-crash-cleanup.sh',
        'debug-hung-script.sh',
        'debug_locks.sh',
        'gcore_trace.sh',
        'nfs-linux-kernel-callout',
        'notify.sh',
        'statd-callout'
    ]

    for t in etc_scripts:
        bld.INSTALL_FILES(bld.env.CTDB_ETCDIR, 'config/%s' % t,
                          destname=t, chmod=0755)

    bld.SAMBA_GENERATOR('ctdb-sudoers',
                        source='config/ctdb.sudoers',
                        target='ctdb.sudoers',
                        rule='sed %s ${SRC} > ${TGT}' % (sed_cmdline))
    bld.INSTALL_FILES('${SYSCONFDIR}/sudoers.d', 'ctdb.sudoers',
                      destname='ctdb')

    bld.INSTALL_FILES('${CTDB_ETCDIR}/notify.d', 'config/notify.d.README',
                      destname='README')

    bld.install_dir(bld.env.CTDB_LOGDIR)
    bld.install_dir(bld.env.CTDB_RUNDIR)
    bld.install_dir(bld.env.CTDB_VARDIR)

    # Unit tests
    ctdb_unit_tests = [
        'db_hash_test',
        'srvid_test',
        'pkt_read_test',
        'pkt_write_test',
        'comm_test',
        'comm_server_test',
        'comm_client_test',
        'protocol_types_test',
        'protocol_client_test',
    ]

    for target in ctdb_unit_tests:
        src = 'tests/src/' + target + '.c'

        bld.SAMBA_BINARY(target,
                         source=src,
                         deps='''talloc tevent tdb tevent-util
                                 LIBASYNC_REQ samba-util''',
                         install_path='${CTDB_TEST_LIBEXECDIR}')

    bld.SAMBA_BINARY('reqid_test',
                     source='tests/src/reqid_test.c',
                     deps='samba-util',
                     install_path='${CTDB_TEST_LIBEXECDIR}')

    bld.SAMBA_BINARY('rb_test',
                     source='tests/src/rb_test.c',
                     deps='samba-util talloc',
                     install_path='${CTDB_TEST_LIBEXECDIR}')

    bld.SAMBA_BINARY('ctdb_packet_parse',
                     source='tests/src/ctdb_packet_parse.c',
                     deps='talloc tevent tdb ctdb-protocol',
                     install_path='${CTDB_TEST_LIBEXECDIR}')

    bld.SAMBA_BINARY('porting_tests',
                     source='tests/src/porting_tests.c',
                     deps='samba-util ctdb-system popt',
                     install_path='${CTDB_TEST_LIBEXECDIR}')


    bld.SAMBA_SUBSYSTEM('ctdb-tests-common',
                        source=bld.SUBDIR('tests/src',
                                          'cluster_wait.c test_options.c'),
                        includes='include',
                        deps='replace popt talloc tevent tdb')

    ctdb_tests = [
        'g_lock_loop',
        'message_ring',
        'fetch_ring',
        'fetch_loop',
        'fetch_loop_key',
        'fetch_readonly',
        'fetch_readonly_loop',
        'transaction_loop',
        'update_record',
        'update_record_persistent',
        'lock_tdb'
    ]

    for target in ctdb_tests:
        src = 'tests/src/' + target + '.c'

        bld.SAMBA_BINARY(target,
                         source=src,
                         includes='include',
                         deps='''ctdb-client2 ctdb-protocol ctdb-util
                                 samba-util ctdb-tests-common''',
                         install_path='${CTDB_TEST_LIBEXECDIR}')

    bld.SAMBA_BINARY('ctdb_takeover_tests',
                     source='tests/src/ctdb_takeover_tests.c',
                     deps='''replace popt tdb tevent talloc ctdb-system
                             samba-util tdb-wrap talloc_report
                             ctdb-ipalloc ctdb-protocol ctdb-util''',
                     includes='include',
                     install_path='${CTDB_TEST_LIBEXECDIR}')

    bld.SAMBA_BINARY('fake_ctdbd',
                     source='tests/src/fake_ctdbd.c',
                     deps='''ctdb-util ctdb-protocol ctdb-system
                             samba-util tevent-util LIBASYNC_REQ popt''',
                     install_path='${CTDB_TEST_LIBEXECDIR}')

    if bld.env.HAVE_INFINIBAND:
        bld.SAMBA_BINARY('ibwrapper_test',
                         source='ib/ibwrapper_test.c',
                         includes='include',
                         deps='replace talloc ctdb-client ctdb-common' +
                              ib_deps,
                         install_path='${CTDB_TEST_LIBEXECDIR}')

    test_subdirs = [
        'complex',
        'cunit',
        'events.d',
        'eventscripts',
        'onnode',
        'shellcheck',
        'simple',
        'takeover',
        'tool'
    ]

    for t in test_subdirs:
        files = SUBDIR_MODE('tests/%s' % t, trim_path='tests')
        for fmode in files:
            bld.INSTALL_FILES(bld.env.CTDB_TEST_DATADIR, 'tests/%s' % fmode[0],
                              destname=fmode[0], chmod=fmode[1])

    # Install tests/scripts directory without test_wrap
    test_scripts = [
        'common.sh',
        'integration.bash',
        'unit.sh'
    ]

    for t in test_scripts:
        bld.INSTALL_FILES(bld.env.CTDB_TEST_DATADIR,
                          os.path.join('tests/scripts', t),
                          destname=os.path.join('scripts', t))

    sed_expr = 's@^TEST_SCRIPTS_DIR=.*@&\\nexport TEST_BIN_DIR=\"%s\"@' % (
               bld.env.CTDB_TEST_LIBEXECDIR)
    bld.SAMBA_GENERATOR('ctdb-test-wrap',
                        source='tests/scripts/test_wrap',
                        target='test_wrap',
                        rule='sed -e "%s" ${SRC} > ${TGT}' % sed_expr)
    bld.INSTALL_FILES(bld.env.CTDB_TEST_DATADIR+"/scripts", 'test_wrap',
                      destname='test_wrap', chmod=0755)

    bld.SAMBA_GENERATOR('ctdb-test-script-install-paths',
                        source='tests/scripts/script_install_paths.sh',
                        target='script_install_paths.sh',
                        rule='sed %s ${SRC} > ${TGT}' % (sed_cmdline))
    bld.INSTALL_FILES(bld.env.CTDB_TEST_DATADIR+"/scripts",
                      'script_install_paths.sh',
                      destname='script_install_paths.sh', chmod=0644)

    sed_expr1 = 's@^test_dir=.*@test_dir=%s\\nexport TEST_BIN_DIR=\"%s\"@' % (
                bld.env.CTDB_TEST_DATADIR, bld.env.CTDB_TEST_LIBEXECDIR)
    sed_expr2 = 's@^\(export CTDB_TESTS_ARE_INSTALLED\)=false@\\1=true@'
    bld.SAMBA_GENERATOR('ctdb-test-runner',
                        source='tests/run_tests.sh',
                        target='ctdb_run_tests.sh',
                        rule='sed -e "%s" -e "%s" ${SRC} > ${TGT}' % (
                             sed_expr1, sed_expr2))
    bld.INSTALL_FILES('${BINDIR}', 'ctdb_run_tests.sh',
                      destname='ctdb_run_tests', chmod=0755)
    bld.symlink_as(os.path.join(bld.env.BINDIR, 'ctdb_run_cluster_tests'),
                   'ctdb_run_tests')

    test_eventscript_links = [
        'events.d',
        'functions',
        'nfs-checks.d',
        'nfs-linux-kernel-callout',
        'statd-callout'
    ]

    test_link_dir = os.path.join(bld.env.CTDB_TEST_DATADIR,
                                 'eventscripts/etc-ctdb')
    for t in test_eventscript_links:
        bld.symlink_as(os.path.join(test_link_dir, t),
                       os.path.join(bld.env.CTDB_ETCDIR, t))

    # Tests that use onnode need to overwrite link to in-tree
    # functions file when installed
    bld.symlink_as(os.path.join(bld.env.CTDB_TEST_DATADIR, 'onnode/functions'),
                   os.path.join(bld.env.CTDB_ETCDIR, 'functions'))
    bld.symlink_as(os.path.join(bld.env.CTDB_TEST_DATADIR, 'simple/functions'),
                   os.path.join(bld.env.CTDB_ETCDIR, 'functions'))

    # Need a link to nodes file because $CTDB_BASE is overridden
    bld.symlink_as(os.path.join(bld.env.CTDB_TEST_DATADIR, 'simple/nodes'),
                   os.path.join(bld.env.CTDB_ETCDIR, 'nodes'))


def testonly(ctx):
    cmd = 'tests/run_tests.sh -V tests/var'
    ret = samba_utils.RUN_COMMAND(cmd)
    if ret != 0:
        print('tests exited with exit status %d' % ret)
        sys.exit(ret)


def test(ctx):
    import Scripting
    Scripting.commands.append('build')
    Scripting.commands.append('testonly')


def autotest(ctx):
    env = samba_utils.LOAD_ENVIRONMENT()
    ld = 'LD_PRELOAD=%s' % env.SOCKET_WRAPPER_SO_PATH
    cmd = '%s tests/run_tests.sh -e -S -C' % ld
    ret = samba_utils.RUN_COMMAND(cmd)
    if ret != 0:
        print('autotest exited with exit status %d' % ret)
        sys.exit(ret)


def show_version(ctx):
    print VERSION


def dist():
    samba_dist.DIST_FILES('VERSION:VERSION', extend=True)

    t = 'include/ctdb_version.h'
    cmd = 'packaging/mkversion.sh %s %s' % (t, VERSION)
    ret = samba_utils.RUN_COMMAND(cmd)
    if ret != 0:
        print('Command "%s" failed with exit status %d' % (cmd, ret))
        sys.exit(ret)
    samba_dist.DIST_FILES('ctdb/%s:%s' % (t, t), extend=True)

    t = 'ctdb.spec'
    sed_expr1 = 's/@VERSION@/%s/g' % VERSION
    sed_expr2 = 's/@RELEASE@/%s/g' % '1'
    cmd = 'sed -e "%s" -e "%s" packaging/RPM/ctdb.spec.in > %s' % (
        sed_expr1, sed_expr2, t)
    ret = samba_utils.RUN_COMMAND(cmd)
    if ret != 0:
        print('Command "%s" failed with exit status %d' % (cmd, ret))
        sys.exit(ret)
    samba_dist.DIST_FILES('ctdb/%s:%s' % (t, t), extend=True)

    cmd = 'make -C doc'
    ret = samba_utils.RUN_COMMAND(cmd)
    if ret != 0:
        print('Command "%s" failed with exit status %d' % (cmd, ret))
        sys.exit(ret)
    for t in manpages:
        samba_dist.DIST_FILES('ctdb/doc/%s:doc/%s' % (t, t), extend=True)
        samba_dist.DIST_FILES('ctdb/doc/%s.html:doc/%s.html' % (t, t),
                              extend=True)

    samba_dist.dist()


def rpmonly(ctx):
    opts = os.getenv('RPM_OPTIONS') or ''
    cmd = 'rpmbuild -ta --clean --rmsource %s ctdb-%s.tar.gz' % (opts, VERSION)
    ret = samba_utils.RUN_COMMAND(cmd)
    if ret != 0:
        print('rpmbuild exited with exit status %d' % ret)
        sys.exit(ret)


def rpm(ctx):
    import Scripting
    Scripting.commands.append('dist')
    Scripting.commands.append('rpmonly')


def ctags(ctx):
    "build 'tags' file using ctags"
    import Utils
    source_root = os.path.dirname(Utils.g_module.root_path)
    cmd = 'ctags $(find %s -name "*.[ch]")' % source_root
    print("Running: %s" % cmd)
    ret = samba_utils.RUN_COMMAND(cmd)
    if ret != 0:
        print('ctags failed with exit status %d' % ret)
        sys.exit(ret)<|MERGE_RESOLUTION|>--- conflicted
+++ resolved
@@ -458,15 +458,12 @@
                      deps='''ctdb-client2 ctdb-protocol ctdb-util
                              samba-util replace tdb''',
                      install_path='${CTDB_HELPER_BINDIR}')
-<<<<<<< HEAD
-=======
 
     bld.SAMBA_BINARY('ctdb_mutex_fcntl_helper',
                      source='server/ctdb_mutex_fcntl_helper.c',
                      deps='ctdb-system',
                      includes='include',
                      install_path='${CTDB_HELPER_BINDIR}')
->>>>>>> a4dd3c91
 
     bld.SAMBA_GENERATOR('ctdb-smnotify-h',
                         source='utils/smnotify/smnotify.x',
@@ -524,16 +521,10 @@
     sed_expr4 = 's|/usr/local/var/run/ctdb|%s|g'  % (bld.env.CTDB_RUNDIR)
     sed_expr5 = 's|/usr/local/sbin|%s|g'          % (bld.env.SBINDIR)
     sed_expr6 = 's|/usr/local/libexec/ctdb|%s|g'  % (bld.env.CTDB_HELPER_BINDIR)
-<<<<<<< HEAD
-    sed_cmdline = '-e "%s" -e "%s" -e "%s" -e "%s" -e "%s" -e "%s"' % \
-                       (sed_expr1, sed_expr2, sed_expr3, sed_expr4, sed_expr5,
-                        sed_expr6)
-=======
     sed_expr7 = 's|/usr/local/bin|%s|g'           % (bld.env.BINDIR)
     sed_cmdline = '-e "%s" -e "%s" -e "%s" -e "%s" -e "%s" -e "%s" -e "%s"' % \
                        (sed_expr1, sed_expr2, sed_expr3, sed_expr4, sed_expr5,
                         sed_expr6, sed_expr7)
->>>>>>> a4dd3c91
 
     for f in manpages:
         x = '%s.xml' % (f)
