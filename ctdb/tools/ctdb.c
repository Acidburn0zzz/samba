/*
   CTDB control tool

   Copyright (C) Amitay Isaacs  2015

   This program is free software; you can redistribute it and/or modify
   it under the terms of the GNU General Public License as published by
   the Free Software Foundation; either version 3 of the License, or
   (at your option) any later version.

   This program is distributed in the hope that it will be useful,
   but WITHOUT ANY WARRANTY; without even the implied warranty of
   MERCHANTABILITY or FITNESS FOR A PARTICULAR PURPOSE.  See the
   GNU General Public License for more details.

   You should have received a copy of the GNU General Public License
   along with this program; if not, see <http://www.gnu.org/licenses/>.
*/

#include "replace.h"
#include "system/network.h"
#include "system/filesys.h"
#include "system/time.h"
#include "system/wait.h"
#include "system/dir.h"

#include <ctype.h>
#include <popt.h>
#include <talloc.h>
#include <tevent.h>
#include <tdb.h>

#include "version.h"
#include "lib/util/debug.h"
#include "lib/util/samba_util.h"
#include "lib/util/sys_rw.h"

#include "common/db_hash.h"
#include "common/logging.h"
#include "common/path.h"
#include "protocol/protocol.h"
#include "protocol/protocol_api.h"
#include "protocol/protocol_util.h"
#include "common/system_socket.h"
#include "client/client.h"
#include "client/client_sync.h"

#define TIMEOUT()	timeval_current_ofs(options.timelimit, 0)

#define SRVID_CTDB_TOOL    (CTDB_SRVID_TOOL_RANGE | 0x0001000000000000LL)
#define SRVID_CTDB_PUSHDB  (CTDB_SRVID_TOOL_RANGE | 0x0002000000000000LL)

static struct {
	const char *debuglevelstr;
	int timelimit;
	int pnn;
	int machinereadable;
	const char *sep;
	int machineparsable;
	int verbose;
	int maxruntime;
	int printemptyrecords;
	int printdatasize;
	int printlmaster;
	int printhash;
	int printrecordflags;
} options;

static poptContext pc;

struct ctdb_context {
	struct tevent_context *ev;
	struct ctdb_client_context *client;
	struct ctdb_node_map *nodemap;
	uint32_t pnn, cmd_pnn;
	uint64_t srvid;
};

static void usage(const char *command);

/*
 * Utility Functions
 */

static double timeval_delta(struct timeval *tv2, struct timeval *tv)
{
	return (tv2->tv_sec - tv->tv_sec) +
	       (tv2->tv_usec - tv->tv_usec) * 1.0e-6;
}

static struct ctdb_node_and_flags *get_node_by_pnn(
					struct ctdb_node_map *nodemap,
					uint32_t pnn)
{
	unsigned int i;

	for (i=0; i<nodemap->num; i++) {
		if (nodemap->node[i].pnn == pnn) {
			return &nodemap->node[i];
		}
	}
	return NULL;
}

static const char *pretty_print_flags(TALLOC_CTX *mem_ctx, uint32_t flags)
{
	static const struct {
		uint32_t flag;
		const char *name;
	} flag_names[] = {
		{ NODE_FLAGS_DISCONNECTED,	    "DISCONNECTED" },
		{ NODE_FLAGS_PERMANENTLY_DISABLED,  "DISABLED" },
		{ NODE_FLAGS_BANNED,		    "BANNED" },
		{ NODE_FLAGS_UNHEALTHY,		    "UNHEALTHY" },
		{ NODE_FLAGS_DELETED,		    "DELETED" },
		{ NODE_FLAGS_STOPPED,		    "STOPPED" },
		{ NODE_FLAGS_INACTIVE,		    "INACTIVE" },
	};
	char *flags_str = NULL;
	size_t i;

	for (i=0; i<ARRAY_SIZE(flag_names); i++) {
		if (flags & flag_names[i].flag) {
			if (flags_str == NULL) {
				flags_str = talloc_asprintf(mem_ctx,
						"%s", flag_names[i].name);
			} else {
				flags_str = talloc_asprintf_append(flags_str,
						"|%s", flag_names[i].name);
			}
			if (flags_str == NULL) {
				return "OUT-OF-MEMORY";
			}
		}
	}
	if (flags_str == NULL) {
		return "OK";
	}

	return flags_str;
}

static uint64_t next_srvid(struct ctdb_context *ctdb)
{
	ctdb->srvid += 1;
	return ctdb->srvid;
}

/*
 * Get consistent nodemap information.
 *
 * If nodemap is already cached, use that. If not get it.
 * If the current node is BANNED, then get nodemap from "better" node.
 */
static struct ctdb_node_map *get_nodemap(struct ctdb_context *ctdb, bool force)
{
	TALLOC_CTX *tmp_ctx;
	struct ctdb_node_map *nodemap;
	struct ctdb_node_and_flags *node;
	uint32_t current_node;
	int ret;

	if (force) {
		TALLOC_FREE(ctdb->nodemap);
	}

	if (ctdb->nodemap != NULL) {
		return ctdb->nodemap;
	}

	tmp_ctx = talloc_new(ctdb);
	if (tmp_ctx == NULL) {
		return false;
	}

	current_node = ctdb->pnn;
again:
	ret = ctdb_ctrl_get_nodemap(tmp_ctx, ctdb->ev, ctdb->client,
				    current_node, TIMEOUT(), &nodemap);
	if (ret != 0) {
		fprintf(stderr, "Failed to get nodemap from node %u\n",
			current_node);
		goto failed;
	}

	node = get_node_by_pnn(nodemap, current_node);
	if (node->flags & NODE_FLAGS_BANNED) {
		/* Pick next node */
		do {
			current_node = (current_node + 1) % nodemap->num;
			node = get_node_by_pnn(nodemap, current_node);
			if (! (node->flags &
			      (NODE_FLAGS_DELETED|NODE_FLAGS_DISCONNECTED))) {
				break;
			}
		} while (current_node != ctdb->pnn);

		if (current_node == ctdb->pnn) {
			/* Tried all nodes in the cluster */
			fprintf(stderr, "Warning: All nodes are banned.\n");
			goto failed;
		}

		goto again;
	}

	ctdb->nodemap = talloc_steal(ctdb, nodemap);
	return nodemap;

failed:
	talloc_free(tmp_ctx);
	return NULL;
}

static bool verify_pnn(struct ctdb_context *ctdb, int pnn)
{
	struct ctdb_node_map *nodemap;
	bool found;
	unsigned int i;

	if (pnn == -1) {
		return false;
	}

	nodemap = get_nodemap(ctdb, false);
	if (nodemap == NULL) {
		return false;
	}

	found = false;
	for (i=0; i<nodemap->num; i++) {
		if (nodemap->node[i].pnn == (uint32_t)pnn) {
			found = true;
			break;
		}
	}
	if (! found) {
		fprintf(stderr, "Node %u does not exist\n", pnn);
		return false;
	}

	if (nodemap->node[i].flags &
	    (NODE_FLAGS_DISCONNECTED|NODE_FLAGS_DELETED)) {
		fprintf(stderr, "Node %u has status %s\n", pnn,
			pretty_print_flags(ctdb, nodemap->node[i].flags));
		return false;
	}

	return true;
}

static struct ctdb_node_map *talloc_nodemap(TALLOC_CTX *mem_ctx,
					    struct ctdb_node_map *nodemap)
{
	struct ctdb_node_map *nodemap2;

	nodemap2 = talloc_zero(mem_ctx, struct ctdb_node_map);
	if (nodemap2 == NULL) {
		return NULL;
	}

	nodemap2->node = talloc_array(nodemap2, struct ctdb_node_and_flags,
				      nodemap->num);
	if (nodemap2->node == NULL) {
		talloc_free(nodemap2);
		return NULL;
	}

	return nodemap2;
}

/*
 * Get the number and the list of matching nodes
 *
 *   nodestring :=  NULL | all | pnn,[pnn,...]
 *
 * If nodestring is NULL, use the current node.
 */
static bool parse_nodestring(TALLOC_CTX *mem_ctx, struct ctdb_context *ctdb,
			     const char *nodestring,
			     struct ctdb_node_map **out)
{
	struct ctdb_node_map *nodemap, *nodemap2;
	struct ctdb_node_and_flags *node;
	unsigned int i;

	nodemap = get_nodemap(ctdb, false);
	if (nodemap == NULL) {
		return false;
	}

	nodemap2 = talloc_nodemap(mem_ctx, nodemap);
	if (nodemap2 == NULL) {
		return false;
	}

	if (nodestring == NULL) {
		for (i=0; i<nodemap->num; i++) {
			if (nodemap->node[i].pnn == ctdb->cmd_pnn) {
				nodemap2->node[0] = nodemap->node[i];
				break;
			}
		}
		nodemap2->num = 1;

		goto done;
	}

	if (strcmp(nodestring, "all") == 0) {
		for (i=0; i<nodemap->num; i++) {
			nodemap2->node[i] = nodemap->node[i];
		}
		nodemap2->num = nodemap->num;

		goto done;
	} else {
		char *ns, *tok;
		int error = 0;

		ns = talloc_strdup(mem_ctx, nodestring);
		if (ns == NULL) {
			return false;
		}

		tok = strtok(ns, ",");
		while (tok != NULL) {
			uint32_t pnn;

			pnn = (uint32_t)smb_strtoul(tok,
						    NULL,
						    0,
						    &error,
						    SMB_STR_STANDARD);
			if (error != 0) {
				fprintf(stderr, "Invalid node %s\n", tok);
					return false;
			}

			node = get_node_by_pnn(nodemap, pnn);
			if (node == NULL) {
				fprintf(stderr, "Node %u does not exist\n",
					pnn);
				return false;
			}

			nodemap2->node[nodemap2->num] = *node;
			nodemap2->num += 1;

			tok = strtok(NULL, ",");
		}
	}

done:
	*out = nodemap2;
	return true;
}

/* Compare IP address */
static bool ctdb_same_ip(ctdb_sock_addr *ip1, ctdb_sock_addr *ip2)
{
	bool ret = false;

	if (ip1->sa.sa_family != ip2->sa.sa_family) {
		return false;
	}

	switch (ip1->sa.sa_family) {
	case AF_INET:
		ret = (memcmp(&ip1->ip.sin_addr, &ip2->ip.sin_addr,
			      sizeof(struct in_addr)) == 0);
		break;

	case AF_INET6:
		ret = (memcmp(&ip1->ip6.sin6_addr, &ip2->ip6.sin6_addr,
			      sizeof(struct in6_addr)) == 0);
		break;
	}

	return ret;
}

/* Append a node to a node map with given address and flags */
static bool node_map_add(struct ctdb_node_map *nodemap,
			 const char *nstr, uint32_t flags)
{
	ctdb_sock_addr addr;
	uint32_t num;
	struct ctdb_node_and_flags *n;
	int ret;

	ret = ctdb_sock_addr_from_string(nstr, &addr, false);
	if (ret != 0) {
		fprintf(stderr, "Invalid IP address %s\n", nstr);
		return false;
	}

	num = nodemap->num;
	nodemap->node = talloc_realloc(nodemap, nodemap->node,
				       struct ctdb_node_and_flags, num+1);
	if (nodemap->node == NULL) {
		return false;
	}

	n = &nodemap->node[num];
	n->addr = addr;
	n->pnn = num;
	n->flags = flags;

	nodemap->num = num+1;
	return true;
}

/* Read a nodes file into a node map */
static struct ctdb_node_map *ctdb_read_nodes_file(TALLOC_CTX *mem_ctx,
						  const char *nlist)
{
	char **lines;
	int nlines;
	int i;
	struct ctdb_node_map *nodemap;

	nodemap = talloc_zero(mem_ctx, struct ctdb_node_map);
	if (nodemap == NULL) {
		return NULL;
	}

	lines = file_lines_load(nlist, &nlines, 0, mem_ctx);
	if (lines == NULL) {
		return NULL;
	}

	while (nlines > 0 && strcmp(lines[nlines-1], "") == 0) {
		nlines--;
	}

	for (i=0; i<nlines; i++) {
		char *node;
		uint32_t flags;
		size_t len;

		node = lines[i];
		/* strip leading spaces */
		while((*node == ' ') || (*node == '\t')) {
			node++;
		}

		len = strlen(node);

		/* strip trailing spaces */
		while ((len > 1) &&
		       ((node[len-1] == ' ') || (node[len-1] == '\t')))
		{
			node[len-1] = '\0';
			len--;
		}

		if (len == 0) {
			continue;
		}
		if (*node == '#') {
			/* A "deleted" node is a node that is
			   commented out in the nodes file.  This is
			   used instead of removing a line, which
			   would cause subsequent nodes to change
			   their PNN. */
			flags = NODE_FLAGS_DELETED;
			node = discard_const("0.0.0.0");
		} else {
			flags = 0;
		}
		if (! node_map_add(nodemap, node, flags)) {
			talloc_free(lines);
			TALLOC_FREE(nodemap);
			return NULL;
		}
	}

	talloc_free(lines);
	return nodemap;
}

static struct ctdb_node_map *read_nodes_file(TALLOC_CTX *mem_ctx, uint32_t pnn)
{
	struct ctdb_node_map *nodemap;
	const char *nodes_list = NULL;

	const char *basedir = getenv("CTDB_BASE");
	if (basedir == NULL) {
		basedir = CTDB_ETCDIR;
	}
	nodes_list = talloc_asprintf(mem_ctx, "%s/nodes", basedir);
	if (nodes_list == NULL) {
		fprintf(stderr, "Memory allocation error\n");
		return NULL;
	}

	nodemap = ctdb_read_nodes_file(mem_ctx, nodes_list);
	if (nodemap == NULL) {
		fprintf(stderr, "Failed to read nodes file \"%s\"\n",
			nodes_list);
		return NULL;
	}

	return nodemap;
}

static struct ctdb_dbid *db_find(TALLOC_CTX *mem_ctx,
				 struct ctdb_context *ctdb,
				 struct ctdb_dbid_map *dbmap,
				 const char *db_name)
{
	struct ctdb_dbid *db = NULL;
	const char *name;
	unsigned int i;
	int ret;

	for (i=0; i<dbmap->num; i++) {
		ret = ctdb_ctrl_get_dbname(mem_ctx, ctdb->ev, ctdb->client,
					   ctdb->pnn, TIMEOUT(),
					   dbmap->dbs[i].db_id, &name);
		if (ret != 0) {
			return false;
		}

		if (strcmp(db_name, name) == 0) {
			talloc_free(discard_const(name));
			db = &dbmap->dbs[i];
			break;
		}
	}

	return db;
}

static bool db_exists(TALLOC_CTX *mem_ctx, struct ctdb_context *ctdb,
		      const char *db_arg, uint32_t *db_id,
		      const char **db_name, uint8_t *db_flags)
{
	struct ctdb_dbid_map *dbmap;
	struct ctdb_dbid *db = NULL;
	uint32_t id = 0;
	const char *name = NULL;
	unsigned int i;
	int ret = 0;

	ret = ctdb_ctrl_get_dbmap(mem_ctx, ctdb->ev, ctdb->client,
				  ctdb->pnn, TIMEOUT(), &dbmap);
	if (ret != 0) {
		return false;
	}

	if (strncmp(db_arg, "0x", 2) == 0) {
		id = smb_strtoul(db_arg, NULL, 0, &ret, SMB_STR_STANDARD);
		if (ret != 0) {
			return false;
		}
		for (i=0; i<dbmap->num; i++) {
			if (id == dbmap->dbs[i].db_id) {
				db = &dbmap->dbs[i];
				break;
			}
		}
	} else {
		name = db_arg;
		db = db_find(mem_ctx, ctdb, dbmap, name);
	}

	if (db == NULL) {
		fprintf(stderr, "No database matching '%s' found\n", db_arg);
		return false;
	}

	if (name == NULL) {
		ret = ctdb_ctrl_get_dbname(mem_ctx, ctdb->ev, ctdb->client,
					   ctdb->pnn, TIMEOUT(), id, &name);
		if (ret != 0) {
			return false;
		}
	}

	if (db_id != NULL) {
		*db_id = db->db_id;
	}
	if (db_name != NULL) {
		*db_name = talloc_strdup(mem_ctx, name);
	}
	if (db_flags != NULL) {
		*db_flags = db->flags;
	}
	return true;
}

static int h2i(char h)
{
	if (h >= 'a' && h <= 'f') {
		return h - 'a' + 10;
	}
	if (h >= 'A' && h <= 'F') {
		return h - 'A' + 10;
	}
	return h - '0';
}

static int hex_to_data(const char *str, size_t len, TALLOC_CTX *mem_ctx,
		       TDB_DATA *out)
{
	unsigned int i;
	TDB_DATA data;

	if (len & 0x01) {
		fprintf(stderr, "Key (%s) contains odd number of hex digits\n",
			str);
		return EINVAL;
	}

	data.dsize = len / 2;
	data.dptr = talloc_size(mem_ctx, data.dsize);
	if (data.dptr == NULL) {
		return ENOMEM;
	}

	for (i=0; i<data.dsize; i++) {
		data.dptr[i] = h2i(str[i*2]) << 4 | h2i(str[i*2+1]);
	}

	*out = data;
	return 0;
}

static int str_to_data(const char *str, size_t len, TALLOC_CTX *mem_ctx,
		       TDB_DATA *out)
{
	TDB_DATA data;
	int ret = 0;

	if (strncmp(str, "0x", 2) == 0) {
		ret = hex_to_data(str+2, len-2, mem_ctx, &data);
		if (ret != 0) {
			return ret;
		}
	} else {
		data.dptr = talloc_memdup(mem_ctx, str, len);
		if (data.dptr == NULL) {
			return ENOMEM;
		}
		data.dsize = len;
	}

	*out = data;
	return 0;
}

static int run_helper(TALLOC_CTX *mem_ctx, const char *command,
		      const char *path, int argc, const char **argv)
{
	pid_t pid;
	int save_errno, status, ret;
	const char **new_argv;
	int i;

	new_argv = talloc_array(mem_ctx, const char *, argc + 2);
	if (new_argv == NULL) {
		return ENOMEM;
	}

	new_argv[0] = path;
	for (i=0; i<argc; i++) {
		new_argv[i+1] = argv[i];
	}
	new_argv[argc+1] = NULL;

	pid = fork();
	if (pid < 0) {
		save_errno = errno;
		talloc_free(new_argv);
		fprintf(stderr, "Failed to fork %s (%s) - %s\n",
			command, path, strerror(save_errno));
		return save_errno;
	}

	if (pid == 0) {
		ret = execv(path, discard_const(new_argv));
		if (ret == -1) {
			_exit(64+errno);
		}
		/* Should not happen */
		_exit(64+ENOEXEC);
	}

	talloc_free(new_argv);

	ret = waitpid(pid, &status, 0);
	if (ret == -1) {
		save_errno = errno;
		fprintf(stderr, "waitpid() failed for %s - %s\n",
			command, strerror(save_errno));
		return save_errno;
	}

	if (WIFEXITED(status)) {
		int pstatus = WEXITSTATUS(status);
		if (WIFSIGNALED(status)) {
			fprintf(stderr, "%s terminated with signal %d\n",
				command, WTERMSIG(status));
			ret = EINTR;
		} else if (pstatus >= 64 && pstatus < 255) {
			fprintf(stderr, "%s failed with error %d\n",
				command, pstatus-64);
			ret = pstatus - 64;
		} else {
			ret = pstatus;
		}
		return ret;
	} else if (WIFSIGNALED(status)) {
		fprintf(stderr, "%s terminated with signal %d\n",
			command, WTERMSIG(status));
		return EINTR;
	}

	return 0;
}

/*
 * Command Functions
 */

static int control_version(TALLOC_CTX *mem_ctx, struct ctdb_context *ctdb,
			   int argc, const char **argv)
{
	printf("%s\n", SAMBA_VERSION_STRING);
	return 0;
}

static bool partially_online(TALLOC_CTX *mem_ctx,
			     struct ctdb_context *ctdb,
			     struct ctdb_node_and_flags *node)
{
	struct ctdb_iface_list *iface_list;
	unsigned int i;
	int ret;
	bool status = false;

	if (node->flags != 0) {
		return false;
	}

	ret = ctdb_ctrl_get_ifaces(mem_ctx, ctdb->ev, ctdb->client,
				   node->pnn, TIMEOUT(), &iface_list);
	if (ret != 0) {
		return false;
	}

	status = false;
	for (i=0; i < iface_list->num; i++) {
		if (iface_list->iface[i].link_state == 0) {
			status = true;
			break;
		}
	}

	return status;
}

static void print_nodemap_machine(TALLOC_CTX *mem_ctx,
				  struct ctdb_context *ctdb,
				  struct ctdb_node_map *nodemap,
				  uint32_t mypnn)
{
	struct ctdb_node_and_flags *node;
	unsigned int i;

	printf("%s%s%s%s%s%s%s%s%s%s%s%s%s%s%s%s%s%s%s%s%s\n",
	       options.sep,
	       "Node", options.sep,
	       "IP", options.sep,
	       "Disconnected", options.sep,
	       "Banned", options.sep,
	       "Disabled", options.sep,
	       "Unhealthy", options.sep,
	       "Stopped", options.sep,
	       "Inactive", options.sep,
	       "PartiallyOnline", options.sep,
	       "ThisNode", options.sep);

	for (i=0; i<nodemap->num; i++) {
		node = &nodemap->node[i];
		if (node->flags & NODE_FLAGS_DELETED) {
			continue;
		}

		printf("%s%u%s%s%s%d%s%d%s%d%s%d%s%d%s%d%s%d%s%c%s\n",
		       options.sep,
		       node->pnn, options.sep,
		       ctdb_sock_addr_to_string(mem_ctx, &node->addr, false),
		       options.sep,
		       !! (node->flags & NODE_FLAGS_DISCONNECTED), options.sep,
		       !! (node->flags & NODE_FLAGS_BANNED), options.sep,
		       !! (node->flags & NODE_FLAGS_PERMANENTLY_DISABLED),
		       options.sep,
		       !! (node->flags & NODE_FLAGS_UNHEALTHY), options.sep,
		       !! (node->flags & NODE_FLAGS_STOPPED), options.sep,
		       !! (node->flags & NODE_FLAGS_INACTIVE), options.sep,
		       partially_online(mem_ctx, ctdb, node), options.sep,
		       (node->pnn == mypnn)?'Y':'N', options.sep);
	}

}

static void print_nodemap(TALLOC_CTX *mem_ctx, struct ctdb_context *ctdb,
			  struct ctdb_node_map *nodemap, uint32_t mypnn,
			  bool print_header)
{
	struct ctdb_node_and_flags *node;
	int num_deleted_nodes = 0;
	unsigned int i;

	for (i=0; i<nodemap->num; i++) {
		if (nodemap->node[i].flags & NODE_FLAGS_DELETED) {
			num_deleted_nodes++;
		}
	}

	if (print_header) {
		if (num_deleted_nodes == 0) {
			printf("Number of nodes:%d\n", nodemap->num);
		} else {
			printf("Number of nodes:%d "
			       "(including %d deleted nodes)\n",
			       nodemap->num, num_deleted_nodes);
		}
	}

	for (i=0; i<nodemap->num; i++) {
		node = &nodemap->node[i];
		if (node->flags & NODE_FLAGS_DELETED) {
			continue;
		}

		printf("pnn:%u %-16s %s%s\n",
		       node->pnn,
		       ctdb_sock_addr_to_string(mem_ctx, &node->addr, false),
		       partially_online(mem_ctx, ctdb, node) ?
				"PARTIALLYONLINE" :
				pretty_print_flags(mem_ctx, node->flags),
		       node->pnn == mypnn ? " (THIS NODE)" : "");
	}
}

static void print_status(TALLOC_CTX *mem_ctx, struct ctdb_context *ctdb,
			 struct ctdb_node_map *nodemap, uint32_t mypnn,
			 struct ctdb_vnn_map *vnnmap, int recmode,
			 uint32_t recmaster)
{
	unsigned int i;

	print_nodemap(mem_ctx, ctdb, nodemap, mypnn, true);

	if (vnnmap->generation == INVALID_GENERATION) {
		printf("Generation:INVALID\n");
	} else {
		printf("Generation:%u\n", vnnmap->generation);
	}
	printf("Size:%d\n", vnnmap->size);
	for (i=0; i<vnnmap->size; i++) {
		printf("hash:%d lmaster:%d\n", i, vnnmap->map[i]);
	}

	printf("Recovery mode:%s (%d)\n",
	       recmode == CTDB_RECOVERY_NORMAL ? "NORMAL" : "RECOVERY",
	       recmode);
	printf("Recovery master:%d\n", recmaster);
}

static int control_status(TALLOC_CTX *mem_ctx, struct ctdb_context *ctdb,
			  int argc, const char **argv)
{
	struct ctdb_node_map *nodemap;
	struct ctdb_vnn_map *vnnmap;
	int recmode;
	uint32_t recmaster;
	int ret;

	if (argc != 0) {
		usage("status");
	}

	nodemap = get_nodemap(ctdb, false);
	if (nodemap == NULL) {
		return 1;
	}

	if (options.machinereadable == 1) {
		print_nodemap_machine(mem_ctx, ctdb, nodemap, ctdb->cmd_pnn);
		return 0;
	}

	ret = ctdb_ctrl_getvnnmap(mem_ctx, ctdb->ev, ctdb->client,
				  ctdb->cmd_pnn, TIMEOUT(), &vnnmap);
	if (ret != 0) {
		return ret;
	}

	ret = ctdb_ctrl_get_recmode(mem_ctx, ctdb->ev, ctdb->client,
				    ctdb->cmd_pnn, TIMEOUT(), &recmode);
	if (ret != 0) {
		return ret;
	}

	ret = ctdb_ctrl_get_recmaster(mem_ctx, ctdb->ev, ctdb->client,
				      ctdb->cmd_pnn, TIMEOUT(), &recmaster);
	if (ret != 0) {
		return ret;
	}

	print_status(mem_ctx, ctdb, nodemap, ctdb->cmd_pnn, vnnmap,
		     recmode, recmaster);
	return 0;
}

static int control_uptime(TALLOC_CTX *mem_ctx, struct ctdb_context *ctdb,
			  int argc, const char **argv)
{
	struct ctdb_uptime *uptime;
	int ret, tmp, days, hours, minutes, seconds;

	ret = ctdb_ctrl_uptime(mem_ctx, ctdb->ev, ctdb->client,
			       ctdb->cmd_pnn, TIMEOUT(), &uptime);
	if (ret != 0) {
		return ret;
	}

	printf("Current time of node %-4u     :                %s",
	       ctdb->cmd_pnn, ctime(&uptime->current_time.tv_sec));

	tmp = uptime->current_time.tv_sec - uptime->ctdbd_start_time.tv_sec;
	seconds = tmp % 60; tmp /= 60;
	minutes = tmp % 60; tmp /= 60;
	hours = tmp % 24; tmp /= 24;
	days = tmp;

	printf("Ctdbd start time              : (%03d %02d:%02d:%02d) %s",
	       days, hours, minutes, seconds,
	       ctime(&uptime->ctdbd_start_time.tv_sec));

	tmp = uptime->current_time.tv_sec - uptime->last_recovery_finished.tv_sec;
	seconds = tmp % 60; tmp /= 60;
	minutes = tmp % 60; tmp /= 60;
	hours = tmp % 24; tmp /= 24;
	days = tmp;

	printf("Time of last recovery/failover: (%03d %02d:%02d:%02d) %s",
	       days, hours, minutes, seconds,
	       ctime(&uptime->last_recovery_finished.tv_sec));

	printf("Duration of last recovery/failover: %lf seconds\n",
	       timeval_delta(&uptime->last_recovery_finished,
			     &uptime->last_recovery_started));

	return 0;
}

static int control_ping(TALLOC_CTX *mem_ctx, struct ctdb_context *ctdb,
			int argc, const char **argv)
{
	struct timeval tv;
	int ret, num_clients;

	tv = timeval_current();
	ret = ctdb_ctrl_ping(mem_ctx, ctdb->ev, ctdb->client,
			     ctdb->cmd_pnn, TIMEOUT(), &num_clients);
	if (ret != 0) {
		return ret;
	}

	printf("response from %u time=%.6f sec  (%d clients)\n",
	       ctdb->cmd_pnn, timeval_elapsed(&tv), num_clients);
	return 0;
}

const char *runstate_to_string(enum ctdb_runstate runstate);
enum ctdb_runstate runstate_from_string(const char *runstate_str);

static int control_runstate(TALLOC_CTX *mem_ctx, struct ctdb_context *ctdb,
			    int argc, const char **argv)
{
	enum ctdb_runstate runstate;
	bool found;
	int ret, i;

	ret = ctdb_ctrl_get_runstate(mem_ctx, ctdb->ev, ctdb->client,
				     ctdb->cmd_pnn, TIMEOUT(), &runstate);
	if (ret != 0) {
		return ret;
	}

	found = true;
	for (i=0; i<argc; i++) {
		enum ctdb_runstate t;

		found = false;
		t = ctdb_runstate_from_string(argv[i]);
		if (t == CTDB_RUNSTATE_UNKNOWN) {
			printf("Invalid run state (%s)\n", argv[i]);
			return 1;
		}

		if (t == runstate) {
			found = true;
			break;
		}
	}

	if (! found) {
		printf("CTDB not in required run state (got %s)\n",
		       ctdb_runstate_to_string(runstate));
		return 1;
	}

	printf("%s\n", ctdb_runstate_to_string(runstate));
	return 0;
}

static int control_getvar(TALLOC_CTX *mem_ctx, struct ctdb_context *ctdb,
			  int argc, const char **argv)
{
	struct ctdb_var_list *tun_var_list;
	uint32_t value;
	int ret, i;
	bool found;

	if (argc != 1) {
		usage("getvar");
	}

	ret = ctdb_ctrl_list_tunables(mem_ctx, ctdb->ev, ctdb->client,
				      ctdb->cmd_pnn, TIMEOUT(), &tun_var_list);
	if (ret != 0) {
		fprintf(stderr,
			"Failed to get list of variables from node %u\n",
			ctdb->cmd_pnn);
		return ret;
	}

	found = false;
	for (i=0; i<tun_var_list->count; i++) {
		if (strcasecmp(tun_var_list->var[i], argv[0]) == 0) {
			found = true;
			break;
		}
	}

	if (! found) {
		printf("No such tunable %s\n", argv[0]);
		return 1;
	}

	ret = ctdb_ctrl_get_tunable(mem_ctx, ctdb->ev, ctdb->client,
				    ctdb->cmd_pnn, TIMEOUT(), argv[0], &value);
	if (ret != 0) {
		return ret;
	}

	printf("%-26s = %u\n", argv[0], value);
	return 0;
}

static int control_setvar(TALLOC_CTX *mem_ctx, struct ctdb_context *ctdb,
			  int argc, const char **argv)
{
	struct ctdb_var_list *tun_var_list;
	struct ctdb_tunable tunable;
	bool found;
	int i;
	int ret = 0;

	if (argc != 2) {
		usage("setvar");
	}

	ret = ctdb_ctrl_list_tunables(mem_ctx, ctdb->ev, ctdb->client,
				      ctdb->cmd_pnn, TIMEOUT(), &tun_var_list);
	if (ret != 0) {
		fprintf(stderr,
			"Failed to get list of variables from node %u\n",
			ctdb->cmd_pnn);
		return ret;
	}

	found = false;
	for (i=0; i<tun_var_list->count; i++) {
		if (strcasecmp(tun_var_list->var[i], argv[0]) == 0) {
			found = true;
			break;
		}
	}

	if (! found) {
		printf("No such tunable %s\n", argv[0]);
		return 1;
	}

	tunable.name = argv[0];
	tunable.value = smb_strtoul(argv[1], NULL, 0, &ret, SMB_STR_STANDARD);
	if (ret != 0) {
		return ret;
	}

	ret = ctdb_ctrl_set_tunable(mem_ctx, ctdb->ev, ctdb->client,
				    ctdb->cmd_pnn, TIMEOUT(), &tunable);
	if (ret != 0) {
		if (ret == 1) {
			fprintf(stderr,
			        "Setting obsolete tunable variable '%s'\n",
			       tunable.name);
			return 0;
		}
	}

	return ret;
}

static int control_listvars(TALLOC_CTX *mem_ctx, struct ctdb_context *ctdb,
			    int argc, const char **argv)
{
	struct ctdb_var_list *tun_var_list;
	int ret, i;

	if (argc != 0) {
		usage("listvars");
	}

	ret = ctdb_ctrl_list_tunables(mem_ctx, ctdb->ev, ctdb->client,
				      ctdb->cmd_pnn, TIMEOUT(), &tun_var_list);
	if (ret != 0) {
		return ret;
	}

	for (i=0; i<tun_var_list->count; i++) {
		control_getvar(mem_ctx, ctdb, 1, &tun_var_list->var[i]);
	}

	return 0;
}

const struct {
	const char *name;
	uint32_t offset;
} stats_fields[] = {
#define STATISTICS_FIELD(n) { #n, offsetof(struct ctdb_statistics, n) }
	STATISTICS_FIELD(num_clients),
	STATISTICS_FIELD(frozen),
	STATISTICS_FIELD(recovering),
	STATISTICS_FIELD(num_recoveries),
	STATISTICS_FIELD(client_packets_sent),
	STATISTICS_FIELD(client_packets_recv),
	STATISTICS_FIELD(node_packets_sent),
	STATISTICS_FIELD(node_packets_recv),
	STATISTICS_FIELD(keepalive_packets_sent),
	STATISTICS_FIELD(keepalive_packets_recv),
	STATISTICS_FIELD(node.req_call),
	STATISTICS_FIELD(node.reply_call),
	STATISTICS_FIELD(node.req_dmaster),
	STATISTICS_FIELD(node.reply_dmaster),
	STATISTICS_FIELD(node.reply_error),
	STATISTICS_FIELD(node.req_message),
	STATISTICS_FIELD(node.req_control),
	STATISTICS_FIELD(node.reply_control),
	STATISTICS_FIELD(node.req_tunnel),
	STATISTICS_FIELD(client.req_call),
	STATISTICS_FIELD(client.req_message),
	STATISTICS_FIELD(client.req_control),
	STATISTICS_FIELD(client.req_tunnel),
	STATISTICS_FIELD(timeouts.call),
	STATISTICS_FIELD(timeouts.control),
	STATISTICS_FIELD(timeouts.traverse),
	STATISTICS_FIELD(locks.num_calls),
	STATISTICS_FIELD(locks.num_current),
	STATISTICS_FIELD(locks.num_pending),
	STATISTICS_FIELD(locks.num_failed),
	STATISTICS_FIELD(total_calls),
	STATISTICS_FIELD(pending_calls),
	STATISTICS_FIELD(childwrite_calls),
	STATISTICS_FIELD(pending_childwrite_calls),
	STATISTICS_FIELD(memory_used),
	STATISTICS_FIELD(max_hop_count),
	STATISTICS_FIELD(total_ro_delegations),
	STATISTICS_FIELD(total_ro_revokes),
};

#define LATENCY_AVG(v)	((v).num ? (v).total / (v).num : 0.0 )

static void print_statistics_machine(struct ctdb_statistics *s,
				     bool show_header)
{
	size_t i;

	if (show_header) {
		printf("CTDB version%s", options.sep);
		printf("Current time of statistics%s", options.sep);
		printf("Statistics collected since%s", options.sep);
		for (i=0; i<ARRAY_SIZE(stats_fields); i++) {
			printf("%s%s", stats_fields[i].name, options.sep);
		}
		printf("num_reclock_ctdbd_latency%s", options.sep);
		printf("min_reclock_ctdbd_latency%s", options.sep);
		printf("avg_reclock_ctdbd_latency%s", options.sep);
		printf("max_reclock_ctdbd_latency%s", options.sep);

		printf("num_reclock_recd_latency%s", options.sep);
		printf("min_reclock_recd_latency%s", options.sep);
		printf("avg_reclock_recd_latency%s", options.sep);
		printf("max_reclock_recd_latency%s", options.sep);

		printf("num_call_latency%s", options.sep);
		printf("min_call_latency%s", options.sep);
		printf("avg_call_latency%s", options.sep);
		printf("max_call_latency%s", options.sep);

		printf("num_lockwait_latency%s", options.sep);
		printf("min_lockwait_latency%s", options.sep);
		printf("avg_lockwait_latency%s", options.sep);
		printf("max_lockwait_latency%s", options.sep);

		printf("num_childwrite_latency%s", options.sep);
		printf("min_childwrite_latency%s", options.sep);
		printf("avg_childwrite_latency%s", options.sep);
		printf("max_childwrite_latency%s", options.sep);
		printf("\n");
	}

	printf("%u%s", CTDB_PROTOCOL, options.sep);
	printf("%u%s", (uint32_t)s->statistics_current_time.tv_sec, options.sep);
	printf("%u%s", (uint32_t)s->statistics_start_time.tv_sec, options.sep);
	for (i=0;i<ARRAY_SIZE(stats_fields);i++) {
		printf("%u%s",
		       *(uint32_t *)(stats_fields[i].offset+(uint8_t *)s),
		       options.sep);
	}
	printf("%u%s", s->reclock.ctdbd.num, options.sep);
	printf("%.6f%s", s->reclock.ctdbd.min, options.sep);
	printf("%.6f%s", LATENCY_AVG(s->reclock.ctdbd), options.sep);
	printf("%.6f%s", s->reclock.ctdbd.max, options.sep);

	printf("%u%s", s->reclock.recd.num, options.sep);
	printf("%.6f%s", s->reclock.recd.min, options.sep);
	printf("%.6f%s", LATENCY_AVG(s->reclock.recd), options.sep);
	printf("%.6f%s", s->reclock.recd.max, options.sep);

	printf("%d%s", s->call_latency.num, options.sep);
	printf("%.6f%s", s->call_latency.min, options.sep);
	printf("%.6f%s", LATENCY_AVG(s->call_latency), options.sep);
	printf("%.6f%s", s->call_latency.max, options.sep);

	printf("%u%s", s->locks.latency.num, options.sep);
	printf("%.6f%s", s->locks.latency.min, options.sep);
	printf("%.6f%s", LATENCY_AVG(s->locks.latency), options.sep);
	printf("%.6f%s", s->locks.latency.max, options.sep);

	printf("%d%s", s->childwrite_latency.num, options.sep);
	printf("%.6f%s", s->childwrite_latency.min, options.sep);
	printf("%.6f%s", LATENCY_AVG(s->childwrite_latency), options.sep);
	printf("%.6f%s", s->childwrite_latency.max, options.sep);
	printf("\n");
}

static void print_statistics(struct ctdb_statistics *s)
{
	int tmp, days, hours, minutes, seconds;
	size_t i;
	const char *prefix = NULL;
	int preflen = 0;

	tmp = s->statistics_current_time.tv_sec -
	      s->statistics_start_time.tv_sec;
	seconds = tmp % 60; tmp /= 60;
	minutes = tmp % 60; tmp /= 60;
	hours   = tmp % 24; tmp /= 24;
	days    = tmp;

	printf("CTDB version %u\n", CTDB_PROTOCOL);
	printf("Current time of statistics  :                %s",
	       ctime(&s->statistics_current_time.tv_sec));
	printf("Statistics collected since  : (%03d %02d:%02d:%02d) %s",
	       days, hours, minutes, seconds,
	       ctime(&s->statistics_start_time.tv_sec));

	for (i=0; i<ARRAY_SIZE(stats_fields); i++) {
		if (strchr(stats_fields[i].name, '.') != NULL) {
			preflen = strcspn(stats_fields[i].name, ".") + 1;
			if (! prefix ||
			    strncmp(prefix, stats_fields[i].name, preflen) != 0) {
				prefix = stats_fields[i].name;
				printf(" %*.*s\n", preflen-1, preflen-1,
				       stats_fields[i].name);
			}
		} else {
			preflen = 0;
		}
		printf(" %*s%-22s%*s%10u\n", preflen ? 4 : 0, "",
		       stats_fields[i].name+preflen, preflen ? 0 : 4, "",
		       *(uint32_t *)(stats_fields[i].offset+(uint8_t *)s));
	}

	printf(" hop_count_buckets:");
	for (i=0; i<MAX_COUNT_BUCKETS; i++) {
		printf(" %d", s->hop_count_bucket[i]);
	}
	printf("\n");
	printf(" lock_buckets:");
	for (i=0; i<MAX_COUNT_BUCKETS; i++) {
		printf(" %d", s->locks.buckets[i]);
	}
	printf("\n");
	printf(" %-30s     %.6f/%.6f/%.6f sec out of %d\n",
	       "locks_latency      MIN/AVG/MAX",
	       s->locks.latency.min, LATENCY_AVG(s->locks.latency),
	       s->locks.latency.max, s->locks.latency.num);

	printf(" %-30s     %.6f/%.6f/%.6f sec out of %d\n",
	       "reclock_ctdbd      MIN/AVG/MAX",
	       s->reclock.ctdbd.min, LATENCY_AVG(s->reclock.ctdbd),
	       s->reclock.ctdbd.max, s->reclock.ctdbd.num);

	printf(" %-30s     %.6f/%.6f/%.6f sec out of %d\n",
	       "reclock_recd       MIN/AVG/MAX",
	       s->reclock.recd.min, LATENCY_AVG(s->reclock.recd),
	       s->reclock.recd.max, s->reclock.recd.num);

	printf(" %-30s     %.6f/%.6f/%.6f sec out of %d\n",
	       "call_latency       MIN/AVG/MAX",
	       s->call_latency.min, LATENCY_AVG(s->call_latency),
	       s->call_latency.max, s->call_latency.num);

	printf(" %-30s     %.6f/%.6f/%.6f sec out of %d\n",
	       "childwrite_latency MIN/AVG/MAX",
	       s->childwrite_latency.min,
	       LATENCY_AVG(s->childwrite_latency),
	       s->childwrite_latency.max, s->childwrite_latency.num);
}

static int control_statistics(TALLOC_CTX *mem_ctx, struct ctdb_context *ctdb,
			      int argc, const char **argv)
{
	struct ctdb_statistics *stats;
	int ret;

	if (argc != 0) {
		usage("statistics");
	}

	ret = ctdb_ctrl_statistics(mem_ctx, ctdb->ev, ctdb->client,
				   ctdb->cmd_pnn, TIMEOUT(), &stats);
	if (ret != 0) {
		return ret;
	}

	if (options.machinereadable) {
		print_statistics_machine(stats, true);
	} else {
		print_statistics(stats);
	}

	return 0;
}

static int control_statistics_reset(TALLOC_CTX *mem_ctx,
				    struct ctdb_context *ctdb,
				    int argc, const char **argv)
{
	int ret;

	if (argc != 0) {
		usage("statisticsreset");
	}

	ret = ctdb_ctrl_statistics_reset(mem_ctx, ctdb->ev, ctdb->client,
					 ctdb->cmd_pnn, TIMEOUT());
	if (ret != 0) {
		return ret;
	}

	return 0;
}

static int control_stats(TALLOC_CTX *mem_ctx, struct ctdb_context *ctdb,
			 int argc, const char **argv)
{
	struct ctdb_statistics_list *slist;
	int ret, count = 0, i;
	bool show_header = true;

	if (argc > 1) {
		usage("stats");
	}

	if (argc == 1) {
		count = atoi(argv[0]);
	}

	ret = ctdb_ctrl_get_stat_history(mem_ctx, ctdb->ev, ctdb->client,
					 ctdb->cmd_pnn, TIMEOUT(), &slist);
	if (ret != 0) {
		return ret;
	}

	for (i=0; i<slist->num; i++) {
		if (slist->stats[i].statistics_start_time.tv_sec == 0) {
			continue;
		}
		if (options.machinereadable == 1) {
			print_statistics_machine(&slist->stats[i],
						 show_header);
			show_header = false;
		} else {
			print_statistics(&slist->stats[i]);
		}
		if (count > 0 && i == count) {
			break;
		}
	}

	return 0;
}

static int ctdb_public_ip_cmp(const void *a, const void *b)
{
	const struct ctdb_public_ip *ip_a = a;
	const struct ctdb_public_ip *ip_b = b;

	return ctdb_sock_addr_cmp(&ip_a->addr, &ip_b->addr);
}

static void print_ip(TALLOC_CTX *mem_ctx, struct ctdb_context *ctdb,
		     struct ctdb_public_ip_list *ips,
		     struct ctdb_public_ip_info **ipinfo,
		     bool all_nodes)
{
	unsigned int i, j;
	char *conf, *avail, *active;

	if (options.machinereadable == 1) {
		printf("%s%s%s%s%s", options.sep,
		       "Public IP", options.sep,
		       "Node", options.sep);
		if (options.verbose == 1) {
			printf("%s%s%s%s%s%s\n",
			       "ActiveInterfaces", options.sep,
			       "AvailableInterfaces", options.sep,
			       "ConfiguredInterfaces", options.sep);
		} else {
			printf("\n");
		}
	} else {
		if (all_nodes) {
			printf("Public IPs on ALL nodes\n");
		} else {
			printf("Public IPs on node %u\n", ctdb->cmd_pnn);
		}
	}

	for (i = 0; i < ips->num; i++) {

		if (options.machinereadable == 1) {
			printf("%s%s%s%d%s", options.sep,
			       ctdb_sock_addr_to_string(
				       mem_ctx, &ips->ip[i].addr, false),
			       options.sep,
			       (int)ips->ip[i].pnn, options.sep);
		} else {
			printf("%s", ctdb_sock_addr_to_string(
				       mem_ctx, &ips->ip[i].addr, false));
		}

		if (options.verbose == 0) {
			if (options.machinereadable == 1) {
				printf("\n");
			} else {
				printf(" %d\n", (int)ips->ip[i].pnn);
			}
			continue;
		}

		conf = NULL;
		avail = NULL;
		active = NULL;

		if (ipinfo[i] == NULL) {
			goto skip_ipinfo;
		}

		for (j=0; j<ipinfo[i]->ifaces->num; j++) {
			struct ctdb_iface *iface;

			iface = &ipinfo[i]->ifaces->iface[j];
			if (conf == NULL) {
				conf = talloc_strdup(mem_ctx, iface->name);
			} else {
				conf = talloc_asprintf_append(
						conf, ",%s", iface->name);
			}

			if (ipinfo[i]->active_idx == j) {
				active = iface->name;
			}

			if (iface->link_state == 0) {
				continue;
			}

			if (avail == NULL) {
				avail = talloc_strdup(mem_ctx, iface->name);
			} else {
				avail = talloc_asprintf_append(
						avail, ",%s", iface->name);
			}
		}

	skip_ipinfo:

		if (options.machinereadable == 1) {
			printf("%s%s%s%s%s%s\n",
			       active ? active : "", options.sep,
			       avail ? avail : "", options.sep,
			       conf ? conf : "", options.sep);
		} else {
			printf(" node[%d] active[%s] available[%s]"
			       " configured[%s]\n",
			       (int)ips->ip[i].pnn, active ? active : "",
			       avail ? avail : "", conf ? conf : "");
		}
	}
}

static int collect_ips(uint8_t *keybuf, size_t keylen, uint8_t *databuf,
		       size_t datalen, void *private_data)
{
	struct ctdb_public_ip_list *ips = talloc_get_type_abort(
		private_data, struct ctdb_public_ip_list);
	struct ctdb_public_ip *ip;

	ip = (struct ctdb_public_ip *)databuf;
	ips->ip[ips->num] = *ip;
	ips->num += 1;

	return 0;
}

static int get_all_public_ips(struct ctdb_context *ctdb, TALLOC_CTX *mem_ctx,
			      struct ctdb_public_ip_list **out)
{
	struct ctdb_node_map *nodemap;
	struct ctdb_public_ip_list *ips;
	struct db_hash_context *ipdb;
	uint32_t *pnn_list;
	unsigned int j;
	int ret, count, i;

	nodemap = get_nodemap(ctdb, false);
	if (nodemap == NULL) {
		return 1;
	}

	ret = db_hash_init(mem_ctx, "ips", 101, DB_HASH_COMPLEX, &ipdb);
	if (ret != 0) {
		goto failed;
	}

	count = list_of_active_nodes(nodemap, CTDB_UNKNOWN_PNN, mem_ctx,
				     &pnn_list);
	if (count <= 0) {
		goto failed;
	}

	for (i=0; i<count; i++) {
		ret = ctdb_ctrl_get_public_ips(mem_ctx, ctdb->ev, ctdb->client,
					       pnn_list[i], TIMEOUT(),
					       false, &ips);
		if (ret != 0) {
			goto failed;
		}

		for (j=0; j<ips->num; j++) {
			struct ctdb_public_ip ip;

			ip.pnn = ips->ip[j].pnn;
			ip.addr = ips->ip[j].addr;

			if (pnn_list[i] == ip.pnn) {
				/* Node claims IP is hosted on it, so
				 * save that information
				 */
				ret = db_hash_add(ipdb, (uint8_t *)&ip.addr,
						  sizeof(ip.addr),
						  (uint8_t *)&ip, sizeof(ip));
				if (ret != 0) {
					goto failed;
				}
			} else {
				/* Node thinks IP is hosted elsewhere,
				 * so overwrite with CTDB_UNKNOWN_PNN
				 * if there's no existing entry
				 */
				ret = db_hash_exists(ipdb, (uint8_t *)&ip.addr,
						     sizeof(ip.addr));
				if (ret == ENOENT) {
					ip.pnn = CTDB_UNKNOWN_PNN;
					ret = db_hash_add(ipdb,
							  (uint8_t *)&ip.addr,
							  sizeof(ip.addr),
							  (uint8_t *)&ip,
							  sizeof(ip));
					if (ret != 0) {
						goto failed;
					}
				}
			}
		}

		TALLOC_FREE(ips);
	}

	talloc_free(pnn_list);

	ret = db_hash_traverse(ipdb, NULL, NULL, &count);
	if (ret != 0) {
		goto failed;
	}

	ips = talloc_zero(mem_ctx, struct ctdb_public_ip_list);
	if (ips == NULL) {
		goto failed;
	}

	ips->ip = talloc_array(ips, struct ctdb_public_ip, count);
	if (ips->ip == NULL) {
		goto failed;
	}

	ret = db_hash_traverse(ipdb, collect_ips, ips, &count);
	if (ret != 0) {
		goto failed;
	}

	if ((unsigned int)count != ips->num) {
		goto failed;
	}

	talloc_free(ipdb);

	*out = ips;
	return 0;

failed:
	talloc_free(ipdb);
	return 1;
}

static int control_ip(TALLOC_CTX *mem_ctx, struct ctdb_context *ctdb,
		      int argc, const char **argv)
{
	struct ctdb_public_ip_list *ips;
	struct ctdb_public_ip_info **ipinfo;
	unsigned int i;
	int ret;
	bool do_all = false;

	if (argc > 1) {
		usage("ip");
	}

	if (argc == 1) {
		if (strcmp(argv[0], "all") == 0) {
			do_all = true;
		} else {
			usage("ip");
		}
	}

	if (do_all) {
		ret = get_all_public_ips(ctdb, mem_ctx, &ips);
	} else {
		ret = ctdb_ctrl_get_public_ips(mem_ctx, ctdb->ev, ctdb->client,
					       ctdb->cmd_pnn, TIMEOUT(),
					       false, &ips);
	}
	if (ret != 0) {
		return ret;
	}

	qsort(ips->ip, ips->num, sizeof(struct ctdb_public_ip),
	      ctdb_public_ip_cmp);

	ipinfo = talloc_array(mem_ctx, struct ctdb_public_ip_info *, ips->num);
	if (ipinfo == NULL) {
		return 1;
	}

	for (i=0; i<ips->num; i++) {
		uint32_t pnn;
		if (do_all) {
			pnn = ips->ip[i].pnn;
		} else {
			pnn = ctdb->cmd_pnn;
		}
		if (pnn == CTDB_UNKNOWN_PNN) {
			ipinfo[i] = NULL;
			continue;
		}
		ret = ctdb_ctrl_get_public_ip_info(mem_ctx, ctdb->ev,
						   ctdb->client, pnn,
						   TIMEOUT(), &ips->ip[i].addr,
						   &ipinfo[i]);
		if (ret != 0) {
			return ret;
		}
	}

	print_ip(mem_ctx, ctdb, ips, ipinfo, do_all);
	return 0;
}

static int control_ipinfo(TALLOC_CTX *mem_ctx, struct ctdb_context *ctdb,
			  int argc, const char **argv)
{
	struct ctdb_public_ip_info *ipinfo;
	ctdb_sock_addr addr;
	unsigned int i;
	int ret;

	if (argc != 1) {
		usage("ipinfo");
	}

	ret = ctdb_sock_addr_from_string(argv[0], &addr, false);
	if (ret != 0) {
		fprintf(stderr, "Invalid IP address %s\n", argv[0]);
		return 1;
	}

	ret = ctdb_ctrl_get_public_ip_info(mem_ctx, ctdb->ev, ctdb->client,
					   ctdb->cmd_pnn, TIMEOUT(), &addr,
					   &ipinfo);
	if (ret != 0) {
		if (ret == -1) {
			printf("Node %u does not know about IP %s\n",
			       ctdb->cmd_pnn, argv[0]);
		}
		return ret;
	}

	printf("Public IP[%s] info on node %u\n",
	       ctdb_sock_addr_to_string(mem_ctx, &ipinfo->ip.addr, false),
					ctdb->cmd_pnn);

	printf("IP:%s\nCurrentNode:%u\nNumInterfaces:%u\n",
	       ctdb_sock_addr_to_string(mem_ctx, &ipinfo->ip.addr, false),
	       ipinfo->ip.pnn, ipinfo->ifaces->num);

	for (i=0; i<ipinfo->ifaces->num; i++) {
		struct ctdb_iface *iface;

		iface = &ipinfo->ifaces->iface[i];
		iface->name[CTDB_IFACE_SIZE] = '\0';
		printf("Interface[%u]: Name:%s Link:%s References:%u%s\n",
		       i+1, iface->name,
		       iface->link_state == 0 ? "down" : "up",
		       iface->references,
		       (i == ipinfo->active_idx) ? " (active)" : "");
	}

	return 0;
}

static int control_ifaces(TALLOC_CTX *mem_ctx, struct ctdb_context *ctdb,
			  int argc, const char **argv)
{
	struct ctdb_iface_list *ifaces;
	unsigned int i;
	int ret;

	if (argc != 0) {
		usage("ifaces");
	}

	ret = ctdb_ctrl_get_ifaces(mem_ctx, ctdb->ev, ctdb->client,
				   ctdb->cmd_pnn, TIMEOUT(), &ifaces);
	if (ret != 0) {
		return ret;
	}

	if (ifaces->num == 0) {
		printf("No interfaces configured on node %u\n",
		       ctdb->cmd_pnn);
		return 0;
	}

	if (options.machinereadable) {
		printf("%s%s%s%s%s%s%s\n", options.sep,
		       "Name", options.sep,
		       "LinkStatus", options.sep,
		       "References", options.sep);
	} else {
		printf("Interfaces on node %u\n", ctdb->cmd_pnn);
	}

	for (i=0; i<ifaces->num; i++) {
		if (options.machinereadable) {
			printf("%s%s%s%u%s%u%s\n", options.sep,
			       ifaces->iface[i].name, options.sep,
			       ifaces->iface[i].link_state, options.sep,
			       ifaces->iface[i].references, options.sep);
		} else {
			printf("name:%s link:%s references:%u\n",
			       ifaces->iface[i].name,
			       ifaces->iface[i].link_state ? "up" : "down",
			       ifaces->iface[i].references);
		}
	}

	return 0;
}

static int control_setifacelink(TALLOC_CTX *mem_ctx, struct ctdb_context *ctdb,
				int argc, const char **argv)
{
	struct ctdb_iface_list *ifaces;
	struct ctdb_iface *iface;
	unsigned int i;
	int ret;

	if (argc != 2) {
		usage("setifacelink");
	}

	if (strlen(argv[0]) > CTDB_IFACE_SIZE) {
		fprintf(stderr, "Interface name '%s' too long\n", argv[0]);
		return 1;
	}

	ret = ctdb_ctrl_get_ifaces(mem_ctx, ctdb->ev, ctdb->client,
				   ctdb->cmd_pnn, TIMEOUT(), &ifaces);
	if (ret != 0) {
		fprintf(stderr,
			"Failed to get interface information from node %u\n",
			ctdb->cmd_pnn);
		return ret;
	}

	iface = NULL;
	for (i=0; i<ifaces->num; i++) {
		if (strcmp(ifaces->iface[i].name, argv[0]) == 0) {
			iface = &ifaces->iface[i];
			break;
		}
	}

	if (iface == NULL) {
		printf("Interface %s not configured on node %u\n",
		       argv[0], ctdb->cmd_pnn);
		return 1;
	}

	if (strcmp(argv[1], "up") == 0) {
		iface->link_state = 1;
	} else if (strcmp(argv[1], "down") == 0) {
		iface->link_state = 0;
	} else {
		usage("setifacelink");
		return 1;
	}

	iface->references = 0;

	ret = ctdb_ctrl_set_iface_link_state(mem_ctx, ctdb->ev, ctdb->client,
					     ctdb->cmd_pnn, TIMEOUT(), iface);
	if (ret != 0) {
		return ret;
	}

	return 0;
}

static int control_process_exists(TALLOC_CTX *mem_ctx,
				  struct ctdb_context *ctdb,
				  int argc, const char **argv)
{
	pid_t pid;
	uint64_t srvid = 0;
	int status;
	int ret = 0;

	if (argc != 1 && argc != 2) {
		usage("process-exists");
	}

	pid = atoi(argv[0]);
	if (argc == 2) {
		srvid = smb_strtoull(argv[1], NULL, 0, &ret, SMB_STR_STANDARD);
		if (ret != 0) {
			return ret;
		}
	}

	if (srvid == 0) {
		ret = ctdb_ctrl_process_exists(mem_ctx, ctdb->ev, ctdb->client,
				       ctdb->cmd_pnn, TIMEOUT(), pid, &status);
	} else {
		struct ctdb_pid_srvid pid_srvid;

		pid_srvid.pid = pid;
		pid_srvid.srvid = srvid;

		ret = ctdb_ctrl_check_pid_srvid(mem_ctx, ctdb->ev,
						ctdb->client, ctdb->cmd_pnn,
						TIMEOUT(), &pid_srvid,
						&status);
	}

	if (ret != 0) {
		return ret;
	}

	if (srvid == 0) {
		printf("PID %d %s\n", pid,
		       (status == 0 ? "exists" : "does not exist"));
	} else {
		printf("PID %d with SRVID 0x%"PRIx64" %s\n", pid, srvid,
		       (status == 0 ? "exists" : "does not exist"));
	}
	return status;
}

static int control_getdbmap(TALLOC_CTX *mem_ctx, struct ctdb_context *ctdb,
			    int argc, const char **argv)
{
	struct ctdb_dbid_map *dbmap;
	unsigned int i;
	int ret;

	if (argc != 0) {
		usage("getdbmap");
	}

	ret = ctdb_ctrl_get_dbmap(mem_ctx, ctdb->ev, ctdb->client,
				  ctdb->cmd_pnn, TIMEOUT(), &dbmap);
	if (ret != 0) {
		return ret;
	}

	if (options.machinereadable == 1) {
		printf("%s%s%s%s%s%s%s%s%s%s%s%s%s%s%s%s%s\n",
		       options.sep,
		       "ID", options.sep,
		       "Name", options.sep,
		       "Path", options.sep,
		       "Persistent", options.sep,
		       "Sticky", options.sep,
		       "Unhealthy", options.sep,
		       "Readonly", options.sep,
		       "Replicated", options.sep);
	} else {
		printf("Number of databases:%d\n", dbmap->num);
	}

	for (i=0; i<dbmap->num; i++) {
		const char *name;
		const char *path;
		const char *health;
		bool persistent;
		bool readonly;
		bool sticky;
		bool replicated;
		uint32_t db_id;

		db_id = dbmap->dbs[i].db_id;

		ret = ctdb_ctrl_get_dbname(mem_ctx, ctdb->ev, ctdb->client,
					   ctdb->cmd_pnn, TIMEOUT(), db_id,
					   &name);
		if (ret != 0) {
			return ret;
		}

		ret = ctdb_ctrl_getdbpath(mem_ctx, ctdb->ev, ctdb->client,
					  ctdb->cmd_pnn, TIMEOUT(), db_id,
					  &path);
		if (ret != 0) {
			return ret;
		}

		ret = ctdb_ctrl_db_get_health(mem_ctx, ctdb->ev, ctdb->client,
					      ctdb->cmd_pnn, TIMEOUT(), db_id,
					      &health);
		if (ret != 0) {
			return ret;
		}

		persistent = dbmap->dbs[i].flags & CTDB_DB_FLAGS_PERSISTENT;
		readonly = dbmap->dbs[i].flags & CTDB_DB_FLAGS_READONLY;
		sticky = dbmap->dbs[i].flags & CTDB_DB_FLAGS_STICKY;
		replicated = dbmap->dbs[i].flags & CTDB_DB_FLAGS_REPLICATED;

		if (options.machinereadable == 1) {
			printf("%s0x%08X%s%s%s%s%s%d%s%d%s%d%s%d%s%d%s\n",
			       options.sep,
			       db_id, options.sep,
			       name, options.sep,
			       path, options.sep,
			       !! (persistent), options.sep,
			       !! (sticky), options.sep,
			       !! (health), options.sep,
			       !! (readonly), options.sep,
			       !! (replicated), options.sep);
		} else {
			printf("dbid:0x%08x name:%s path:%s%s%s%s%s%s\n",
			       db_id, name, path,
			       persistent ? " PERSISTENT" : "",
			       sticky ? " STICKY" : "",
			       readonly ? " READONLY" : "",
			       replicated ? " REPLICATED" : "",
			       health ? " UNHEALTHY" : "");
		}

		talloc_free(discard_const(name));
		talloc_free(discard_const(path));
		talloc_free(discard_const(health));
	}

	return 0;
}

static int control_getdbstatus(TALLOC_CTX *mem_ctx, struct ctdb_context *ctdb,
			       int argc, const char **argv)
{
	uint32_t db_id;
	const char *db_name, *db_path, *db_health;
	uint8_t db_flags;
	int ret;

	if (argc != 1) {
		usage("getdbstatus");
	}

	if (! db_exists(mem_ctx, ctdb, argv[0], &db_id, &db_name, &db_flags)) {
		return 1;
	}

	ret = ctdb_ctrl_getdbpath(mem_ctx, ctdb->ev, ctdb->client,
				  ctdb->cmd_pnn, TIMEOUT(), db_id,
				  &db_path);
	if (ret != 0) {
		return ret;
	}

	ret = ctdb_ctrl_db_get_health(mem_ctx, ctdb->ev, ctdb->client,
				      ctdb->cmd_pnn, TIMEOUT(), db_id,
				      &db_health);
	if (ret != 0) {
		return ret;
	}

	printf("dbid: 0x%08x\nname: %s\npath: %s\n", db_id, db_name, db_path);
	printf("PERSISTENT: %s\nREPLICATED: %s\nSTICKY: %s\nREADONLY: %s\n",
	       (db_flags & CTDB_DB_FLAGS_PERSISTENT ? "yes" : "no"),
	       (db_flags & CTDB_DB_FLAGS_REPLICATED ? "yes" : "no"),
	       (db_flags & CTDB_DB_FLAGS_STICKY ? "yes" : "no"),
	       (db_flags & CTDB_DB_FLAGS_READONLY ? "yes" : "no"));
	printf("HEALTH: %s\n", (db_health ? db_health : "OK"));
	return 0;
}

struct dump_record_state {
	uint32_t count;
};

#define ISASCII(x) (isprint(x) && ! strchr("\"\\", (x)))

static void dump_tdb_data(const char *name, TDB_DATA val)
{
	size_t i;

	fprintf(stdout, "%s(%zu) = \"", name, val.dsize);
	for (i=0; i<val.dsize; i++) {
		if (ISASCII(val.dptr[i])) {
			fprintf(stdout, "%c", val.dptr[i]);
		} else {
			fprintf(stdout, "\\%02X", val.dptr[i]);
		}
	}
	fprintf(stdout, "\"\n");
}

static void dump_ltdb_header(struct ctdb_ltdb_header *header)
{
	fprintf(stdout, "dmaster: %u\n", header->dmaster);
	fprintf(stdout, "rsn: %" PRIu64 "\n", header->rsn);
	fprintf(stdout, "flags: 0x%08x", header->flags);
	if (header->flags & CTDB_REC_FLAG_MIGRATED_WITH_DATA) {
		fprintf(stdout, " MIGRATED_WITH_DATA");
	}
	if (header->flags & CTDB_REC_FLAG_VACUUM_MIGRATED) {
		fprintf(stdout, " VACUUM_MIGRATED");
	}
	if (header->flags & CTDB_REC_FLAG_AUTOMATIC) {
		fprintf(stdout, " AUTOMATIC");
	}
	if (header->flags & CTDB_REC_RO_HAVE_DELEGATIONS) {
		fprintf(stdout, " RO_HAVE_DELEGATIONS");
	}
	if (header->flags & CTDB_REC_RO_HAVE_READONLY) {
		fprintf(stdout, " RO_HAVE_READONLY");
	}
	if (header->flags & CTDB_REC_RO_REVOKING_READONLY) {
		fprintf(stdout, " RO_REVOKING_READONLY");
	}
	if (header->flags & CTDB_REC_RO_REVOKE_COMPLETE) {
		fprintf(stdout, " RO_REVOKE_COMPLETE");
	}
	fprintf(stdout, "\n");

}

static int dump_record(uint32_t reqid, struct ctdb_ltdb_header *header,
		       TDB_DATA key, TDB_DATA data, void *private_data)
{
	struct dump_record_state *state =
		(struct dump_record_state *)private_data;

	state->count += 1;

	dump_tdb_data("key", key);
	dump_ltdb_header(header);
	dump_tdb_data("data", data);
	fprintf(stdout, "\n");

	return 0;
}

static int control_catdb(TALLOC_CTX *mem_ctx, struct ctdb_context *ctdb,
			 int argc, const char **argv)
{
	struct ctdb_db_context *db;
	const char *db_name;
	uint32_t db_id;
	uint8_t db_flags;
	struct dump_record_state state;
	int ret;

	if (argc != 1) {
		usage("catdb");
	}

	if (! db_exists(mem_ctx, ctdb, argv[0], &db_id, &db_name, &db_flags)) {
		return 1;
	}

	ret = ctdb_attach(ctdb->ev, ctdb->client, TIMEOUT(), db_name,
			  db_flags, &db);
	if (ret != 0) {
		fprintf(stderr, "Failed to attach to DB %s\n", db_name);
		return ret;
	}

	state.count = 0;

	ret = ctdb_db_traverse(mem_ctx, ctdb->ev, ctdb->client, db,
			       ctdb->cmd_pnn, TIMEOUT(),
			       dump_record, &state);

	printf("Dumped %u records\n", state.count);

	return ret;
}

static int control_cattdb(TALLOC_CTX *mem_ctx, struct ctdb_context *ctdb,
			  int argc, const char **argv)
{
	struct ctdb_db_context *db;
	const char *db_name;
	uint32_t db_id;
	uint8_t db_flags;
	struct dump_record_state state;
	int ret;

	if (argc != 1) {
		usage("catdb");
	}

	if (! db_exists(mem_ctx, ctdb, argv[0], &db_id, &db_name, &db_flags)) {
		return 1;
	}

	ret = ctdb_attach(ctdb->ev, ctdb->client, TIMEOUT(), db_name,
			  db_flags, &db);
	if (ret != 0) {
		fprintf(stderr, "Failed to attach to DB %s\n", db_name);
		return ret;
	}

	state.count = 0;
	ret = ctdb_db_traverse_local(db, true, true, dump_record, &state);

	printf("Dumped %u record(s)\n", state.count);

	return ret;
}

static int control_getcapabilities(TALLOC_CTX *mem_ctx,
				   struct ctdb_context *ctdb,
				   int argc, const char **argv)
{
	uint32_t caps;
	int ret;

	if (argc != 0) {
		usage("getcapabilities");
	}

	ret = ctdb_ctrl_get_capabilities(mem_ctx, ctdb->ev, ctdb->client,
					 ctdb->cmd_pnn, TIMEOUT(), &caps);
	if (ret != 0) {
		return ret;
	}

	if (options.machinereadable == 1) {
		printf("%s%s%s%s%s\n",
		       options.sep,
		       "RECMASTER", options.sep,
		       "LMASTER", options.sep);
		printf("%s%d%s%d%s\n", options.sep,
		       !! (caps & CTDB_CAP_RECMASTER), options.sep,
		       !! (caps & CTDB_CAP_LMASTER), options.sep);
	} else {
		printf("RECMASTER: %s\n",
		       (caps & CTDB_CAP_RECMASTER) ? "YES" : "NO");
		printf("LMASTER: %s\n",
		       (caps & CTDB_CAP_LMASTER) ? "YES" : "NO");
	}

	return 0;
}

static int control_pnn(TALLOC_CTX *mem_ctx, struct ctdb_context *ctdb,
		       int argc, const char **argv)
{
	printf("%u\n", ctdb_client_pnn(ctdb->client));
	return 0;
}

static int control_lvs(TALLOC_CTX *mem_ctx, struct ctdb_context *ctdb,
		       int argc, const char **argv)
{
	char *t, *lvs_helper = NULL;

	if (argc != 1) {
		usage("lvs");
	}

	t = getenv("CTDB_LVS_HELPER");
	if (t != NULL) {
		lvs_helper = talloc_strdup(mem_ctx, t);
	} else {
		lvs_helper = talloc_asprintf(mem_ctx, "%s/ctdb_lvs",
					     CTDB_HELPER_BINDIR);
	}

	if (lvs_helper == NULL) {
		fprintf(stderr, "Unable to set LVS helper\n");
		return 1;
	}

	return run_helper(mem_ctx, "LVS helper", lvs_helper, argc, argv);
}

static int control_setdebug(TALLOC_CTX *mem_ctx, struct ctdb_context *ctdb,
			    int argc, const char **argv)
{
	int log_level;
	int ret;
	bool found;

	if (argc != 1) {
		usage("setdebug");
	}

	found = debug_level_parse(argv[0], &log_level);
	if (! found) {
		fprintf(stderr,
			"Invalid debug level '%s'. Valid levels are:\n",
			argv[0]);
		fprintf(stderr, "\tERROR | WARNING | NOTICE | INFO | DEBUG\n");
		return 1;
	}

	ret = ctdb_ctrl_setdebug(mem_ctx, ctdb->ev, ctdb->client,
				 ctdb->cmd_pnn, TIMEOUT(), log_level);
	if (ret != 0) {
		return ret;
	}

	return 0;
}

static int control_getdebug(TALLOC_CTX *mem_ctx, struct ctdb_context *ctdb,
			    int argc, const char **argv)
{
	int loglevel;
	const char *log_str;
	int ret;

	if (argc != 0) {
		usage("getdebug");
	}

	ret = ctdb_ctrl_getdebug(mem_ctx, ctdb->ev, ctdb->client,
				 ctdb->cmd_pnn, TIMEOUT(), &loglevel);
	if (ret != 0) {
		return ret;
	}

	log_str = debug_level_to_string(loglevel);
	printf("%s\n", log_str);

	return 0;
}

static int control_attach(TALLOC_CTX *mem_ctx, struct ctdb_context *ctdb,
			  int argc, const char **argv)
{
	const char *db_name;
	uint8_t db_flags = 0;
	int ret;

	if (argc < 1 || argc > 2) {
		usage("attach");
	}

	db_name = argv[0];
	if (argc == 2) {
		if (strcmp(argv[1], "persistent") == 0) {
			db_flags = CTDB_DB_FLAGS_PERSISTENT;
		} else if (strcmp(argv[1], "readonly") == 0) {
			db_flags = CTDB_DB_FLAGS_READONLY;
		} else if (strcmp(argv[1], "sticky") == 0) {
			db_flags = CTDB_DB_FLAGS_STICKY;
		} else if (strcmp(argv[1], "replicated") == 0) {
			db_flags = CTDB_DB_FLAGS_REPLICATED;
		} else {
			usage("attach");
		}
	}

	ret = ctdb_attach(ctdb->ev, ctdb->client, TIMEOUT(), db_name,
			  db_flags, NULL);
	if (ret != 0) {
		return ret;
	}

	return 0;
}

static int control_detach(TALLOC_CTX *mem_ctx, struct ctdb_context *ctdb,
			  int argc, const char **argv)
{
	const char *db_name;
	uint32_t db_id;
	uint8_t db_flags;
	struct ctdb_node_map *nodemap;
	int recmode;
	unsigned int j;
	int ret, ret2, i;

	if (argc < 1) {
		usage("detach");
	}

	ret = ctdb_ctrl_get_recmode(mem_ctx, ctdb->ev, ctdb->client,
				    ctdb->cmd_pnn, TIMEOUT(), &recmode);
	if (ret != 0) {
		return ret;
	}

	if (recmode == CTDB_RECOVERY_ACTIVE) {
		fprintf(stderr, "Database cannot be detached"
				" when recovery is active\n");
		return 1;
	}

	nodemap = get_nodemap(ctdb, false);
	if (nodemap == NULL) {
		return 1;
	}

	for (j=0; j<nodemap->num; j++) {
		uint32_t value;

		if (nodemap->node[j].flags & NODE_FLAGS_DISCONNECTED) {
			continue;
		}
		if (nodemap->node[j].flags & NODE_FLAGS_DELETED) {
			continue;
		}
		if (nodemap->node[j].flags & NODE_FLAGS_INACTIVE) {
			fprintf(stderr, "Database cannot be detached on"
				" inactive (stopped or banned) node %u\n",
				nodemap->node[j].pnn);
			return 1;
		}

		ret = ctdb_ctrl_get_tunable(mem_ctx, ctdb->ev, ctdb->client,
					    nodemap->node[j].pnn, TIMEOUT(),
					    "AllowClientDBAttach", &value);
		if (ret != 0) {
			fprintf(stderr,
				"Unable to get tunable AllowClientDBAttach"
			        " from node %u\n", nodemap->node[j].pnn);
			return ret;
		}

		if (value == 1) {
			fprintf(stderr,
				"Database access is still active on node %u."
			        " Set AllowclientDBAttach=0 on all nodes.\n",
				nodemap->node[j].pnn);
			return 1;
		}
	}

	ret2 = 0;
	for (i=0; i<argc; i++) {
		if (! db_exists(mem_ctx, ctdb, argv[i], &db_id, &db_name,
				&db_flags)) {
			continue;
		}

		if (db_flags &
		    (CTDB_DB_FLAGS_PERSISTENT | CTDB_DB_FLAGS_REPLICATED)) {
			fprintf(stderr,
			        "Only volatile databases can be detached\n");
			return 1;
		}

		ret = ctdb_detach(ctdb->ev, ctdb->client, TIMEOUT(), db_id);
		if (ret != 0) {
			fprintf(stderr, "Database %s detach failed\n", db_name);
			ret2 = ret;
		}
	}

	return ret2;
}

static int control_dumpmemory(TALLOC_CTX *mem_ctx, struct ctdb_context *ctdb,
			      int argc, const char **argv)
{
	const char *mem_str;
	ssize_t n;
	int ret;

	ret = ctdb_ctrl_dump_memory(mem_ctx, ctdb->ev, ctdb->client,
				    ctdb->cmd_pnn, TIMEOUT(), &mem_str);
	if (ret != 0) {
		return ret;
	}

	n = write(1, mem_str, strlen(mem_str));
<<<<<<< HEAD
	if (n < 0 || n != strlen(mem_str)) {
=======
	if (n < 0 || (size_t)n != strlen(mem_str)) {
>>>>>>> 1f07059a
		fprintf(stderr, "Failed to write talloc summary\n");
		return 1;
	}

	return 0;
}

static void dump_memory(uint64_t srvid, TDB_DATA data, void *private_data)
{
	bool *done = (bool *)private_data;
	size_t len;
	ssize_t n;

	len = strnlen((const char *)data.dptr, data.dsize);
	n = write(1, data.dptr, len);
<<<<<<< HEAD
	if (n < 0 || n != len) {
=======
	if (n < 0 || (size_t)n != len) {
>>>>>>> 1f07059a
		fprintf(stderr, "Failed to write talloc summary\n");
	}

	*done = true;
}

static int control_rddumpmemory(TALLOC_CTX *mem_ctx, struct ctdb_context *ctdb,
				int argc, const char **argv)
{
	struct ctdb_srvid_message msg = { 0 };
	int ret;
	bool done = false;

	msg.pnn = ctdb->pnn;
	msg.srvid = next_srvid(ctdb);

	ret = ctdb_client_set_message_handler(ctdb->ev, ctdb->client,
					      msg.srvid, dump_memory, &done);
	if (ret != 0) {
		return ret;
	}

	ret = ctdb_message_mem_dump(mem_ctx, ctdb->ev, ctdb->client,
				    ctdb->cmd_pnn, &msg);
	if (ret != 0) {
		return ret;
	}

	ctdb_client_wait(ctdb->ev, &done);
	return 0;
}

static int control_getpid(TALLOC_CTX *mem_ctx, struct ctdb_context *ctdb,
			  int argc, const char **argv)
{
	pid_t pid;
	int ret;

	ret = ctdb_ctrl_get_pid(mem_ctx, ctdb->ev, ctdb->client,
				ctdb->cmd_pnn, TIMEOUT(), &pid);
	if (ret != 0) {
		return ret;
	}

	printf("%u\n", pid);
	return 0;
}

static int check_flags(TALLOC_CTX *mem_ctx, struct ctdb_context *ctdb,
		       const char *desc, uint32_t flag, bool set_flag)
{
	struct ctdb_node_map *nodemap;
	bool flag_is_set;

	nodemap = get_nodemap(ctdb, false);
	if (nodemap == NULL) {
		return 1;
	}

	flag_is_set = nodemap->node[ctdb->cmd_pnn].flags & flag;
	if (set_flag == flag_is_set) {
		if (set_flag) {
			fprintf(stderr, "Node %u is already %s\n",
				ctdb->cmd_pnn, desc);
		} else {
			fprintf(stderr, "Node %u is not %s\n",
				ctdb->cmd_pnn, desc);
		}
		return 0;
	}

	return 1;
}

static void wait_for_flags(TALLOC_CTX *mem_ctx, struct ctdb_context *ctdb,
			   uint32_t flag, bool set_flag)
{
	struct ctdb_node_map *nodemap;
	bool flag_is_set;

	while (1) {
		nodemap = get_nodemap(ctdb, true);
		if (nodemap == NULL) {
			fprintf(stderr,
				"Failed to get nodemap, trying again\n");
			sleep(1);
			continue;
		}

		flag_is_set = nodemap->node[ctdb->cmd_pnn].flags & flag;
		if (flag_is_set == set_flag) {
			break;
		}

		sleep(1);
	}
}

static int ctdb_ctrl_modflags(TALLOC_CTX *mem_ctx, struct tevent_context *ev,
			      struct ctdb_client_context *client,
			      uint32_t destnode, struct timeval timeout,
			      uint32_t set, uint32_t clear)
{
	struct ctdb_node_map *nodemap;
	struct ctdb_node_flag_change flag_change;
	struct ctdb_req_control request;
	uint32_t *pnn_list;
	int ret, count;

	ret = ctdb_ctrl_get_nodemap(mem_ctx, ev, client, destnode,
				    tevent_timeval_zero(), &nodemap);
	if (ret != 0) {
		return ret;
	}

	flag_change.pnn = destnode;
	flag_change.old_flags = nodemap->node[destnode].flags;
	flag_change.new_flags = flag_change.old_flags | set;
	flag_change.new_flags &= ~clear;

	count = list_of_connected_nodes(nodemap, -1, mem_ctx, &pnn_list);
	if (count == -1) {
		return ENOMEM;
	}

	ctdb_req_control_modify_flags(&request, &flag_change);
	ret = ctdb_client_control_multi(mem_ctx, ev, client, pnn_list, count,
					tevent_timeval_zero(), &request,
					NULL, NULL);
	return ret;
}

struct ipreallocate_state {
	int status;
	bool done;
};

static void ipreallocate_handler(uint64_t srvid, TDB_DATA data,
				 void *private_data)
{
	struct ipreallocate_state *state =
		(struct ipreallocate_state *)private_data;

	if (data.dsize != sizeof(int)) {
		/* Ignore packet */
		return;
	}

	state->status = *(int *)data.dptr;
	state->done = true;
}

static int ipreallocate(TALLOC_CTX *mem_ctx, struct ctdb_context *ctdb)
{
	struct ctdb_srvid_message msg = { 0 };
	struct ipreallocate_state state;
	int ret;

	msg.pnn = ctdb->pnn;
	msg.srvid = next_srvid(ctdb);

	state.done = false;
	ret = ctdb_client_set_message_handler(ctdb->ev, ctdb->client,
					      msg.srvid,
					      ipreallocate_handler, &state);
	if (ret != 0) {
		return ret;
	}

	while (true) {
		ret = ctdb_message_takeover_run(mem_ctx, ctdb->ev,
						ctdb->client,
						CTDB_BROADCAST_CONNECTED,
						&msg);
		if (ret != 0) {
			goto fail;
		}

		ret = ctdb_client_wait_timeout(ctdb->ev, &state.done,
					       TIMEOUT());
		if (ret != 0) {
			continue;
		}

		if (state.status >= 0) {
			ret = 0;
		} else {
			ret = state.status;
		}
		break;
	}

fail:
	ctdb_client_remove_message_handler(ctdb->ev, ctdb->client,
					   msg.srvid, &state);
	return ret;
}

static int control_disable(TALLOC_CTX *mem_ctx, struct ctdb_context *ctdb,
			   int argc, const char **argv)
{
	int ret;

	if (argc != 0) {
		usage("disable");
	}

	ret = check_flags(mem_ctx, ctdb, "disabled",
			  NODE_FLAGS_PERMANENTLY_DISABLED, true);
	if (ret == 0) {
		return 0;
	}

	ret = ctdb_ctrl_modflags(mem_ctx, ctdb->ev, ctdb->client,
				 ctdb->cmd_pnn, TIMEOUT(),
				 NODE_FLAGS_PERMANENTLY_DISABLED, 0);
	if (ret != 0) {
		fprintf(stderr,
			"Failed to set DISABLED flag on node %u\n",
			ctdb->cmd_pnn);
		return ret;
	}

	wait_for_flags(mem_ctx, ctdb, NODE_FLAGS_PERMANENTLY_DISABLED, true);
	return ipreallocate(mem_ctx, ctdb);
}

static int control_enable(TALLOC_CTX *mem_ctx, struct ctdb_context *ctdb,
			  int argc, const char **argv)
{
	int ret;

	if (argc != 0) {
		usage("enable");
	}

	ret = check_flags(mem_ctx, ctdb, "disabled",
			  NODE_FLAGS_PERMANENTLY_DISABLED, false);
	if (ret == 0) {
		return 0;
	}

	ret = ctdb_ctrl_modflags(mem_ctx, ctdb->ev, ctdb->client,
				 ctdb->cmd_pnn, TIMEOUT(),
				 0, NODE_FLAGS_PERMANENTLY_DISABLED);
	if (ret != 0) {
		fprintf(stderr, "Failed to reset DISABLED flag on node %u\n",
			ctdb->cmd_pnn);
		return ret;
	}

	wait_for_flags(mem_ctx, ctdb, NODE_FLAGS_PERMANENTLY_DISABLED, false);
	return ipreallocate(mem_ctx, ctdb);
}

static int control_stop(TALLOC_CTX *mem_ctx, struct ctdb_context *ctdb,
			int argc, const char **argv)
{
	int ret;

	if (argc != 0) {
		usage("stop");
	}

	ret = check_flags(mem_ctx, ctdb, "stopped",
			  NODE_FLAGS_STOPPED, true);
	if (ret == 0) {
		return 0;
	}

	ret = ctdb_ctrl_stop_node(mem_ctx, ctdb->ev, ctdb->client,
				  ctdb->cmd_pnn, TIMEOUT());
	if (ret != 0) {
		fprintf(stderr, "Failed to stop node %u\n", ctdb->cmd_pnn);
		return ret;
	}

	wait_for_flags(mem_ctx, ctdb, NODE_FLAGS_STOPPED, true);
	return ipreallocate(mem_ctx, ctdb);
}

static int control_continue(TALLOC_CTX *mem_ctx, struct ctdb_context *ctdb,
			    int argc, const char **argv)
{
	int ret;

	if (argc != 0) {
		usage("continue");
	}

	ret = check_flags(mem_ctx, ctdb, "stopped",
			  NODE_FLAGS_STOPPED, false);
	if (ret == 0) {
		return 0;
	}

	ret = ctdb_ctrl_continue_node(mem_ctx, ctdb->ev, ctdb->client,
				      ctdb->cmd_pnn, TIMEOUT());
	if (ret != 0) {
		fprintf(stderr, "Failed to continue stopped node %u\n",
			ctdb->cmd_pnn);
		return ret;
	}

	wait_for_flags(mem_ctx, ctdb, NODE_FLAGS_STOPPED, false);
	return ipreallocate(mem_ctx, ctdb);
}

static int control_ban(TALLOC_CTX *mem_ctx, struct ctdb_context *ctdb,
		       int argc, const char **argv)
{
	struct ctdb_ban_state ban_state;
	int ret = 0;

	if (argc != 1) {
		usage("ban");
	}

	ret = check_flags(mem_ctx, ctdb, "banned",
			  NODE_FLAGS_BANNED, true);
	if (ret == 0) {
		return 0;
	}

	ban_state.pnn = ctdb->cmd_pnn;
	ban_state.time = smb_strtoul(argv[0], NULL, 0, &ret, SMB_STR_STANDARD);
	if (ret != 0) {
		return ret;
	}

	if (ban_state.time == 0) {
		fprintf(stderr, "Ban time cannot be zero\n");
		return EINVAL;
	}

	ret = ctdb_ctrl_set_ban_state(mem_ctx, ctdb->ev, ctdb->client,
				      ctdb->cmd_pnn, TIMEOUT(), &ban_state);
	if (ret != 0) {
		fprintf(stderr, "Failed to ban node %u\n", ctdb->cmd_pnn);
		return ret;
	}

	wait_for_flags(mem_ctx, ctdb, NODE_FLAGS_BANNED, true);
	return ipreallocate(mem_ctx, ctdb);

}

static int control_unban(TALLOC_CTX *mem_ctx, struct ctdb_context *ctdb,
			 int argc, const char **argv)
{
	struct ctdb_ban_state ban_state;
	int ret;

	if (argc != 0) {
		usage("unban");
	}

	ret = check_flags(mem_ctx, ctdb, "banned",
			  NODE_FLAGS_BANNED, false);
	if (ret == 0) {
		return 0;
	}

	ban_state.pnn = ctdb->cmd_pnn;
	ban_state.time = 0;

	ret = ctdb_ctrl_set_ban_state(mem_ctx, ctdb->ev, ctdb->client,
				      ctdb->cmd_pnn, TIMEOUT(), &ban_state);
	if (ret != 0) {
		fprintf(stderr, "Failed to unban node %u\n", ctdb->cmd_pnn);
		return ret;
	}

	wait_for_flags(mem_ctx, ctdb, NODE_FLAGS_BANNED, false);
	return ipreallocate(mem_ctx, ctdb);

}

static void wait_for_shutdown(void *private_data)
{
	bool *done = (bool *)private_data;

	*done = true;
}

static int control_shutdown(TALLOC_CTX *mem_ctx, struct ctdb_context *ctdb,
			    int argc, const char **argv)
{
	int ret;
	bool done = false;

	if (argc != 0) {
		usage("shutdown");
	}

	if (ctdb->pnn == ctdb->cmd_pnn) {
		ctdb_client_set_disconnect_callback(ctdb->client,
						    wait_for_shutdown,
						    &done);
	}

	ret = ctdb_ctrl_shutdown(mem_ctx, ctdb->ev, ctdb->client,
				 ctdb->cmd_pnn, TIMEOUT());
	if (ret != 0) {
		fprintf(stderr, "Unable to shutdown node %u\n", ctdb->cmd_pnn);
		return ret;
	}

	if (ctdb->pnn == ctdb->cmd_pnn) {
		ctdb_client_wait(ctdb->ev, &done);
	}

	return 0;
}

static int get_generation(TALLOC_CTX *mem_ctx, struct ctdb_context *ctdb,
			  uint32_t *generation)
{
	uint32_t recmaster;
	int recmode;
	struct ctdb_vnn_map *vnnmap;
	int ret;

again:
	ret = ctdb_ctrl_get_recmaster(mem_ctx, ctdb->ev, ctdb->client,
				      ctdb->cmd_pnn, TIMEOUT(), &recmaster);
	if (ret != 0) {
		fprintf(stderr, "Failed to find recovery master\n");
		return ret;
	}

	ret = ctdb_ctrl_get_recmode(mem_ctx, ctdb->ev, ctdb->client,
				    recmaster, TIMEOUT(), &recmode);
	if (ret != 0) {
		fprintf(stderr, "Failed to get recovery mode from node %u\n",
			recmaster);
		return ret;
	}

	if (recmode == CTDB_RECOVERY_ACTIVE) {
		sleep(1);
		goto again;
	}

	ret = ctdb_ctrl_getvnnmap(mem_ctx, ctdb->ev, ctdb->client,
				  recmaster, TIMEOUT(), &vnnmap);
	if (ret != 0) {
		fprintf(stderr, "Failed to get generation from node %u\n",
			recmaster);
		return ret;
	}

	if (vnnmap->generation == INVALID_GENERATION) {
		talloc_free(vnnmap);
		sleep(1);
		goto again;
	}

	*generation = vnnmap->generation;
	talloc_free(vnnmap);
	return 0;
}


static int control_recover(TALLOC_CTX *mem_ctx, struct ctdb_context *ctdb,
			   int argc, const char **argv)
{
	uint32_t generation, next_generation;
	int ret;

	if (argc != 0) {
		usage("recover");
	}

	ret = get_generation(mem_ctx, ctdb, &generation);
	if (ret != 0) {
		return ret;
	}

	ret = ctdb_ctrl_set_recmode(mem_ctx, ctdb->ev, ctdb->client,
				    ctdb->cmd_pnn, TIMEOUT(),
				    CTDB_RECOVERY_ACTIVE);
	if (ret != 0) {
		fprintf(stderr, "Failed to set recovery mode active\n");
		return ret;
	}

	while (1) {
		ret = get_generation(mem_ctx, ctdb, &next_generation);
		if (ret != 0) {
			fprintf(stderr,
				"Failed to confirm end of recovery\n");
			return ret;
		}

		if (next_generation != generation) {
			break;
		}

		sleep (1);
	}

	return 0;
}

static int control_ipreallocate(TALLOC_CTX *mem_ctx, struct ctdb_context *ctdb,
				int argc, const char **argv)
{
	if (argc != 0) {
		usage("ipreallocate");
	}

	return ipreallocate(mem_ctx, ctdb);
}

static int control_isnotrecmaster(TALLOC_CTX *mem_ctx,
				  struct ctdb_context *ctdb,
				  int argc, const char **argv)
{
	uint32_t recmaster;
	int ret;

	if (argc != 0) {
		usage("isnotrecmaster");
	}

	ret = ctdb_ctrl_get_recmaster(mem_ctx, ctdb->ev, ctdb->client,
				      ctdb->pnn, TIMEOUT(), &recmaster);
	if (ret != 0) {
		fprintf(stderr, "Failed to get recmaster\n");
		return ret;
	}

	if (recmaster != ctdb->pnn) {
		printf("this node is not the recmaster\n");
		return 1;
	}

	printf("this node is the recmaster\n");
	return 0;
}

static int control_gratarp(TALLOC_CTX *mem_ctx, struct ctdb_context *ctdb,
			   int argc, const char **argv)
{
	struct ctdb_addr_info addr_info;
	int ret;

	if (argc != 2) {
		usage("gratarp");
	}

	ret = ctdb_sock_addr_from_string(argv[0], &addr_info.addr, false);
	if (ret != 0) {
		fprintf(stderr, "Invalid IP address %s\n", argv[0]);
		return 1;
	}
	addr_info.iface = argv[1];

	ret = ctdb_ctrl_send_gratuitous_arp(mem_ctx, ctdb->ev, ctdb->client,
					    ctdb->cmd_pnn, TIMEOUT(),
					    &addr_info);
	if (ret != 0) {
		fprintf(stderr, "Unable to send gratuitous arp from node %u\n",
			ctdb->cmd_pnn);
		return ret;
	}

	return 0;
}

static int control_tickle(TALLOC_CTX *mem_ctx, struct ctdb_context *ctdb,
			   int argc, const char **argv)
{
	ctdb_sock_addr src, dst;
	int ret;

	if (argc != 0 && argc != 2) {
		usage("tickle");
	}

	if (argc == 0) {
		struct ctdb_connection_list *clist;
		unsigned int i;
		unsigned int num_failed;

		/* Client first but the src/dst logic is confused */
		ret = ctdb_connection_list_read(mem_ctx, 0, false, &clist);
		if (ret != 0) {
			return ret;
		}

		num_failed = 0;
		for (i = 0; i < clist->num; i++) {
			ret = ctdb_sys_send_tcp(&clist->conn[i].src,
						&clist->conn[i].dst,
						0, 0, 0);
			if (ret != 0) {
				num_failed += 1;
			}
		}

		TALLOC_FREE(clist);

		if (num_failed > 0) {
			fprintf(stderr, "Failed to send %d tickles\n",
				num_failed);
			return 1;
		}

		return 0;
	}


	ret = ctdb_sock_addr_from_string(argv[0], &src, true);
	if (ret != 0) {
		fprintf(stderr, "Invalid IP address %s\n", argv[0]);
		return 1;
	}

	ret = ctdb_sock_addr_from_string(argv[1], &dst, true);
	if (ret != 0) {
		fprintf(stderr, "Invalid IP address %s\n", argv[1]);
		return 1;
	}

	ret = ctdb_sys_send_tcp(&src, &dst, 0, 0, 0);
	if (ret != 0) {
		fprintf(stderr, "Failed to send tickle ack\n");
		return ret;
	}

	return 0;
}

static int control_gettickles(TALLOC_CTX *mem_ctx, struct ctdb_context *ctdb,
			      int argc, const char **argv)
{
	ctdb_sock_addr addr;
	struct ctdb_tickle_list *tickles;
	unsigned port = 0;
	unsigned int i;
	int ret = 0;

	if (argc < 1 || argc > 2) {
		usage("gettickles");
	}

	if (argc == 2) {
		port = smb_strtoul(argv[1], NULL, 10, &ret, SMB_STR_STANDARD);
		if (ret != 0) {
			return ret;
		}
	}

	ret = ctdb_sock_addr_from_string(argv[0], &addr, false);
	if (ret != 0) {
		fprintf(stderr, "Invalid IP address %s\n", argv[0]);
		return 1;
	}
	ctdb_sock_addr_set_port(&addr, port);

	ret = ctdb_ctrl_get_tcp_tickle_list(mem_ctx, ctdb->ev, ctdb->client,
					    ctdb->cmd_pnn, TIMEOUT(), &addr,
					    &tickles);
	if (ret != 0) {
		fprintf(stderr, "Failed to get list of connections\n");
		return ret;
	}

	if (options.machinereadable) {
		printf("%s%s%s%s%s%s%s%s%s\n",
		       options.sep,
		       "Source IP", options.sep,
		       "Port", options.sep,
		       "Destiation IP", options.sep,
		       "Port", options.sep);
		for (i=0; i<tickles->num; i++) {
			printf("%s%s%s%u%s%s%s%u%s\n", options.sep,
			       ctdb_sock_addr_to_string(
				       mem_ctx, &tickles->conn[i].src, false),
			       options.sep,
			       ntohs(tickles->conn[i].src.ip.sin_port),
			       options.sep,
			       ctdb_sock_addr_to_string(
				       mem_ctx, &tickles->conn[i].dst, false),
			       options.sep,
			       ntohs(tickles->conn[i].dst.ip.sin_port),
			       options.sep);
		}
	} else {
		printf("Connections for IP: %s\n",
		       ctdb_sock_addr_to_string(mem_ctx,
						&tickles->addr, false));
		printf("Num connections: %u\n", tickles->num);
		for (i=0; i<tickles->num; i++) {
			printf("SRC: %s   DST: %s\n",
			       ctdb_sock_addr_to_string(
				       mem_ctx, &tickles->conn[i].src, true),
			       ctdb_sock_addr_to_string(
				       mem_ctx, &tickles->conn[i].dst, true));
		}
	}

	talloc_free(tickles);
	return 0;
}

typedef void (*clist_request_func)(struct ctdb_req_control *request,
				   struct ctdb_connection *conn);

typedef int (*clist_reply_func)(struct ctdb_reply_control *reply);

struct process_clist_state {
	struct ctdb_connection_list *clist;
	int count;
	unsigned int num_failed, num_total;
	clist_reply_func reply_func;
};

static void process_clist_done(struct tevent_req *subreq);

static struct tevent_req *process_clist_send(
					TALLOC_CTX *mem_ctx,
					struct ctdb_context *ctdb,
					struct ctdb_connection_list *clist,
					clist_request_func request_func,
					clist_reply_func reply_func)
{
	struct tevent_req *req, *subreq;
	struct process_clist_state *state;
	struct ctdb_req_control request;
	unsigned int i;

	req = tevent_req_create(mem_ctx, &state, struct process_clist_state);
	if (req == NULL) {
		return NULL;
	}

	state->clist = clist;
	state->reply_func = reply_func;

	for (i = 0; i < clist->num; i++) {
		request_func(&request, &clist->conn[i]);
		subreq = ctdb_client_control_send(state, ctdb->ev,
						  ctdb->client, ctdb->cmd_pnn,
						  TIMEOUT(), &request);
		if (tevent_req_nomem(subreq, req)) {
			return tevent_req_post(req, ctdb->ev);
		}
		tevent_req_set_callback(subreq, process_clist_done, req);
	}

	return req;
}

static void process_clist_done(struct tevent_req *subreq)
{
	struct tevent_req *req = tevent_req_callback_data(
		subreq, struct tevent_req);
	struct process_clist_state *state = tevent_req_data(
		req, struct process_clist_state);
	struct ctdb_reply_control *reply;
	int ret;
	bool status;

	status = ctdb_client_control_recv(subreq, NULL, state, &reply);
	TALLOC_FREE(subreq);
	if (! status) {
		state->num_failed += 1;
		goto done;
	}

	ret = state->reply_func(reply);
	if (ret != 0) {
		state->num_failed += 1;
		goto done;
	}

done:
	state->num_total += 1;
	if (state->num_total == state->clist->num) {
		tevent_req_done(req);
	}
}

static int process_clist_recv(struct tevent_req *req)
{
	struct process_clist_state *state = tevent_req_data(
		req, struct process_clist_state);

	return state->num_failed;
}

static int control_addtickle(TALLOC_CTX *mem_ctx, struct ctdb_context *ctdb,
			     int argc, const char **argv)
{
	struct ctdb_connection conn;
	int ret;

	if (argc != 0 && argc != 2) {
		usage("addtickle");
	}

	if (argc == 0) {
		struct ctdb_connection_list *clist;
		struct tevent_req *req;

		/* Client first but the src/dst logic is confused */
		ret = ctdb_connection_list_read(mem_ctx, 0, false, &clist);
		if (ret != 0) {
			return ret;
		}
		if (clist->num == 0) {
			return 0;
		}

		req = process_clist_send(mem_ctx, ctdb, clist,
				 ctdb_req_control_tcp_add_delayed_update,
				 ctdb_reply_control_tcp_add_delayed_update);
		if (req == NULL) {
			talloc_free(clist);
			return ENOMEM;
		}

		tevent_req_poll(req, ctdb->ev);
		talloc_free(clist);

		ret = process_clist_recv(req);
		if (ret != 0) {
			fprintf(stderr, "Failed to add %d tickles\n", ret);
			return 1;
		}

		return 0;
	}

	ret = ctdb_sock_addr_from_string(argv[0], &conn.src, true);
	if (ret != 0) {
		fprintf(stderr, "Invalid IP address %s\n", argv[0]);
		return 1;
	}
	ret = ctdb_sock_addr_from_string(argv[1], &conn.dst, true);
	if (ret != 0) {
		fprintf(stderr, "Invalid IP address %s\n", argv[1]);
		return 1;
	}

	ret = ctdb_ctrl_tcp_add_delayed_update(mem_ctx, ctdb->ev,
					       ctdb->client, ctdb->cmd_pnn,
					       TIMEOUT(), &conn);
	if (ret != 0) {
		fprintf(stderr, "Failed to register connection\n");
		return ret;
	}

	return 0;
}

static int control_deltickle(TALLOC_CTX *mem_ctx, struct ctdb_context *ctdb,
			     int argc, const char **argv)
{
	struct ctdb_connection conn;
	int ret;

	if (argc != 0 && argc != 2) {
		usage("deltickle");
	}

	if (argc == 0) {
		struct ctdb_connection_list *clist;
		struct tevent_req *req;

		/* Client first but the src/dst logic is confused */
		ret = ctdb_connection_list_read(mem_ctx, 0, false, &clist);
		if (ret != 0) {
			return ret;
		}
		if (clist->num == 0) {
			return 0;
		}

		req = process_clist_send(mem_ctx, ctdb, clist,
					 ctdb_req_control_tcp_remove,
					 ctdb_reply_control_tcp_remove);
		if (req == NULL) {
			talloc_free(clist);
			return ENOMEM;
		}

		tevent_req_poll(req, ctdb->ev);
		talloc_free(clist);

		ret = process_clist_recv(req);
		if (ret != 0) {
			fprintf(stderr, "Failed to remove %d tickles\n", ret);
			return 1;
		}

		return 0;
	}

	ret = ctdb_sock_addr_from_string(argv[0], &conn.src, true);
	if (ret != 0) {
		fprintf(stderr, "Invalid IP address %s\n", argv[0]);
		return 1;
	}
	ret = ctdb_sock_addr_from_string(argv[1], &conn.dst, true);
	if (ret != 0) {
		fprintf(stderr, "Invalid IP address %s\n", argv[1]);
		return 1;
	}

	ret = ctdb_ctrl_tcp_remove(mem_ctx, ctdb->ev, ctdb->client,
				   ctdb->cmd_pnn, TIMEOUT(), &conn);
	if (ret != 0) {
		fprintf(stderr, "Failed to unregister connection\n");
		return ret;
	}

	return 0;
}

static int control_listnodes(TALLOC_CTX *mem_ctx, struct ctdb_context *ctdb,
			     int argc, const char **argv)
{
	struct ctdb_node_map *nodemap;
	unsigned int i;

	if (argc != 0) {
		usage("listnodes");
	}

	nodemap = read_nodes_file(mem_ctx, CTDB_UNKNOWN_PNN);
	if (nodemap == NULL) {
		return 1;
	}

	for (i=0; i<nodemap->num; i++) {
		if (nodemap->node[i].flags & NODE_FLAGS_DELETED) {
			continue;
		}

		if (options.machinereadable) {
			printf("%s%u%s%s%s\n", options.sep,
			       nodemap->node[i].pnn, options.sep,
			       ctdb_sock_addr_to_string(
				       mem_ctx, &nodemap->node[i].addr, false),
			       options.sep);
		} else {
			printf("%s\n",
			       ctdb_sock_addr_to_string(
				       mem_ctx, &nodemap->node[i].addr, false));
		}
	}

	return 0;
}

static bool nodemap_identical(struct ctdb_node_map *nodemap1,
			      struct ctdb_node_map *nodemap2)
{
	unsigned int i;

	if (nodemap1->num != nodemap2->num) {
		return false;
	}

	for (i=0; i<nodemap1->num; i++) {
		struct ctdb_node_and_flags *n1, *n2;

		n1 = &nodemap1->node[i];
		n2 = &nodemap2->node[i];

		if ((n1->pnn != n2->pnn) ||
		    (n1->flags != n2->flags) ||
		    ! ctdb_sock_addr_same_ip(&n1->addr, &n2->addr)) {
			return false;
		}
	}

	return true;
}

static int check_node_file_changes(TALLOC_CTX *mem_ctx,
				   struct ctdb_node_map *nm,
				   struct ctdb_node_map *fnm,
				   bool *reload)
{
	unsigned int i;
	bool check_failed = false;

	*reload = false;

	for (i=0; i<nm->num; i++) {
		if (i >= fnm->num) {
			fprintf(stderr,
				"Node %u (%s) missing from nodes file\n",
				nm->node[i].pnn,
				ctdb_sock_addr_to_string(
					mem_ctx, &nm->node[i].addr, false));
			check_failed = true;
			continue;
		}
		if (nm->node[i].flags & NODE_FLAGS_DELETED &&
		    fnm->node[i].flags & NODE_FLAGS_DELETED) {
			/* Node remains deleted */
			continue;
		}

		if (! (nm->node[i].flags & NODE_FLAGS_DELETED) &&
		    ! (fnm->node[i].flags & NODE_FLAGS_DELETED)) {
			/* Node not newly nor previously deleted */
			if (! ctdb_same_ip(&nm->node[i].addr,
					   &fnm->node[i].addr)) {
				fprintf(stderr,
					"Node %u has changed IP address"
					" (was %s, now %s)\n",
					nm->node[i].pnn,
					ctdb_sock_addr_to_string(
						mem_ctx,
						&nm->node[i].addr, false),
					ctdb_sock_addr_to_string(
						mem_ctx,
						&fnm->node[i].addr, false));
				check_failed = true;
			} else {
				if (nm->node[i].flags & NODE_FLAGS_DISCONNECTED) {
					fprintf(stderr,
						"WARNING: Node %u is disconnected."
						" You MUST fix this node manually!\n",
						nm->node[i].pnn);
				}
			}
			continue;
		}

		if (fnm->node[i].flags & NODE_FLAGS_DELETED) {
			/* Node is being deleted */
			printf("Node %u is DELETED\n", nm->node[i].pnn);
			*reload = true;
			if (! (nm->node[i].flags & NODE_FLAGS_DISCONNECTED)) {
				fprintf(stderr,
					"ERROR: Node %u is still connected\n",
					nm->node[i].pnn);
				check_failed = true;
			}
			continue;
		}

		if (nm->node[i].flags & NODE_FLAGS_DELETED) {
			/* Node was previously deleted */
			printf("Node %u is UNDELETED\n", nm->node[i].pnn);
			*reload = true;
		}
	}

	if (check_failed) {
		fprintf(stderr,
			"ERROR: Nodes will not be reloaded due to previous error\n");
		return 1;
	}

	/* Leftover nodes in file are NEW */
	for (; i < fnm->num; i++) {
		printf("Node %u is NEW\n", fnm->node[i].pnn);
		*reload = true;
	}

	return 0;
}

struct disable_recoveries_state {
	uint32_t *pnn_list;
	unsigned int node_count;
	bool *reply;
	int status;
	bool done;
};

static void disable_recoveries_handler(uint64_t srvid, TDB_DATA data,
				       void *private_data)
{
	struct disable_recoveries_state *state =
		(struct disable_recoveries_state *)private_data;
	unsigned int i;
	int ret;

	if (data.dsize != sizeof(int)) {
		/* Ignore packet */
		return;
	}

	/* ret will be a PNN (i.e. >=0) on success, or negative on error */
	ret = *(int *)data.dptr;
	if (ret < 0) {
		state->status = ret;
		state->done = true;
		return;
	}
	for (i=0; i<state->node_count; i++) {
		if (state->pnn_list[i] == (uint32_t)ret) {
			state->reply[i] = true;
			break;
		}
	}

	state->done = true;
	for (i=0; i<state->node_count; i++) {
		if (! state->reply[i]) {
			state->done = false;
			break;
		}
	}
}

static int disable_recoveries(TALLOC_CTX *mem_ctx, struct ctdb_context *ctdb,
			      uint32_t timeout, uint32_t *pnn_list, int count)
{
	struct ctdb_disable_message disable = { 0 };
	struct disable_recoveries_state state;
	int ret, i;

	disable.pnn = ctdb->pnn;
	disable.srvid = next_srvid(ctdb);
	disable.timeout = timeout;

	state.pnn_list = pnn_list;
	state.node_count = count;
	state.done = false;
	state.status = 0;
	state.reply = talloc_zero_array(mem_ctx, bool, count);
	if (state.reply == NULL) {
		return ENOMEM;
	}

	ret = ctdb_client_set_message_handler(ctdb->ev, ctdb->client,
					      disable.srvid,
					      disable_recoveries_handler,
					      &state);
	if (ret != 0) {
		return ret;
	}

	for (i=0; i<count; i++) {
		ret = ctdb_message_disable_recoveries(mem_ctx, ctdb->ev,
						      ctdb->client,
						      pnn_list[i],
						      &disable);
		if (ret != 0) {
			goto fail;
		}
	}

	ret = ctdb_client_wait_timeout(ctdb->ev, &state.done, TIMEOUT());
	if (ret == ETIME) {
		fprintf(stderr, "Timed out waiting to disable recoveries\n");
	} else {
		ret = (state.status >= 0 ? 0 : 1);
	}

fail:
	ctdb_client_remove_message_handler(ctdb->ev, ctdb->client,
					   disable.srvid, &state);
	return ret;
}

static int control_reloadnodes(TALLOC_CTX *mem_ctx, struct ctdb_context *ctdb,
			       int argc, const char **argv)
{
	struct ctdb_node_map *nodemap = NULL;
	struct ctdb_node_map *file_nodemap;
	struct ctdb_node_map *remote_nodemap;
	struct ctdb_req_control request;
	struct ctdb_reply_control **reply;
	bool reload;
	unsigned int i;
	int count;
	int ret;
	uint32_t *pnn_list;

	nodemap = get_nodemap(ctdb, false);
	if (nodemap == NULL) {
		return 1;
	}

	file_nodemap = read_nodes_file(mem_ctx, ctdb->pnn);
	if (file_nodemap == NULL) {
		return 1;
	}

	for (i=0; i<nodemap->num; i++) {
		if (nodemap->node[i].flags & NODE_FLAGS_DISCONNECTED) {
			continue;
		}

		ret = ctdb_ctrl_get_nodes_file(mem_ctx, ctdb->ev, ctdb->client,
					       nodemap->node[i].pnn, TIMEOUT(),
					       &remote_nodemap);
		if (ret != 0) {
			fprintf(stderr,
				"ERROR: Failed to get nodes file from node %u\n",
				nodemap->node[i].pnn);
			return ret;
		}

		if (! nodemap_identical(file_nodemap, remote_nodemap)) {
			fprintf(stderr,
				"ERROR: Nodes file on node %u differs"
				 " from current node (%u)\n",
				 nodemap->node[i].pnn, ctdb->pnn);
			return 1;
		}
	}

	ret = check_node_file_changes(mem_ctx, nodemap, file_nodemap, &reload);
	if (ret != 0) {
		return ret;
	}

	if (! reload) {
		fprintf(stderr, "No change in nodes file,"
				" skipping unnecessary reload\n");
		return 0;
	}

	count = list_of_connected_nodes(nodemap, CTDB_UNKNOWN_PNN,
					mem_ctx, &pnn_list);
	if (count <= 0) {
		fprintf(stderr, "Memory allocation error\n");
		return 1;
	}

	ret = disable_recoveries(mem_ctx, ctdb, 2*options.timelimit,
				 pnn_list, count);
	if (ret != 0) {
		fprintf(stderr, "Failed to disable recoveries\n");
		return ret;
	}

	ctdb_req_control_reload_nodes_file(&request);
	ret = ctdb_client_control_multi(mem_ctx, ctdb->ev, ctdb->client,
					pnn_list, count, TIMEOUT(),
					&request, NULL, &reply);
	if (ret != 0) {
		bool failed = false;
		int j;

		for (j=0; j<count; j++) {
			ret = ctdb_reply_control_reload_nodes_file(reply[j]);
			if (ret != 0) {
				fprintf(stderr,
					"Node %u failed to reload nodes\n",
					pnn_list[j]);
				failed = true;
			}
		}
		if (failed) {
			fprintf(stderr,
				"You MUST fix failed nodes manually!\n");
		}
	}

	ret = disable_recoveries(mem_ctx, ctdb, 0, pnn_list, count);
	if (ret != 0) {
		fprintf(stderr, "Failed to enable recoveries\n");
		return ret;
	}

	return 0;
}

static int moveip(TALLOC_CTX *mem_ctx, struct ctdb_context *ctdb,
		  ctdb_sock_addr *addr, uint32_t pnn)
{
	struct ctdb_public_ip_list *pubip_list;
	struct ctdb_public_ip pubip;
	struct ctdb_node_map *nodemap;
	struct ctdb_req_control request;
	uint32_t *pnn_list;
	unsigned int i;
	int ret, count;

	ret = ctdb_message_disable_ip_check(mem_ctx, ctdb->ev, ctdb->client,
					    CTDB_BROADCAST_CONNECTED,
					    2*options.timelimit);
	if (ret != 0) {
		fprintf(stderr, "Failed to disable IP check\n");
		return ret;
	}

	ret = ctdb_ctrl_get_public_ips(mem_ctx, ctdb->ev, ctdb->client,
				       pnn, TIMEOUT(), false, &pubip_list);
	if (ret != 0) {
		fprintf(stderr, "Failed to get Public IPs from node %u\n",
			pnn);
		return ret;
	}

	for (i=0; i<pubip_list->num; i++) {
		if (ctdb_same_ip(addr, &pubip_list->ip[i].addr)) {
			break;
		}
	}

	if (i == pubip_list->num) {
		fprintf(stderr, "Node %u CANNOT host IP address %s\n",
			pnn, ctdb_sock_addr_to_string(mem_ctx, addr, false));
		return 1;
	}

	nodemap = get_nodemap(ctdb, false);
	if (nodemap == NULL) {
		return 1;
	}

	count = list_of_active_nodes(nodemap, pnn, mem_ctx, &pnn_list);
	if (count <= 0) {
		fprintf(stderr, "Memory allocation error\n");
		return 1;
	}

	pubip.pnn = pnn;
	pubip.addr = *addr;
	ctdb_req_control_release_ip(&request, &pubip);

	ret = ctdb_client_control_multi(mem_ctx, ctdb->ev, ctdb->client,
					pnn_list, count, TIMEOUT(),
					&request, NULL, NULL);
	if (ret != 0) {
		fprintf(stderr, "Failed to release IP on nodes\n");
		return ret;
	}

	ret = ctdb_ctrl_takeover_ip(mem_ctx, ctdb->ev, ctdb->client,
				    pnn, TIMEOUT(), &pubip);
	if (ret != 0) {
		fprintf(stderr, "Failed to takeover IP on node %u\n", pnn);
		return ret;
	}

	return 0;
}

static int control_moveip(TALLOC_CTX *mem_ctx, struct ctdb_context *ctdb,
			  int argc, const char **argv)
{
	ctdb_sock_addr addr;
	uint32_t pnn;
	int retries = 0;
	int ret = 0;

	if (argc != 2) {
		usage("moveip");
	}

	ret = ctdb_sock_addr_from_string(argv[0], &addr, false);
	if (ret != 0) {
		fprintf(stderr, "Invalid IP address %s\n", argv[0]);
		return 1;
	}

	pnn = smb_strtoul(argv[1], NULL, 10, &ret, SMB_STR_STANDARD);
	if (pnn == CTDB_UNKNOWN_PNN || ret != 0) {
		fprintf(stderr, "Invalid PNN %s\n", argv[1]);
		return 1;
	}

	while (retries < 5) {
		ret = moveip(mem_ctx, ctdb, &addr, pnn);
		if (ret == 0) {
			break;
		}

		sleep(3);
		retries++;
	}

	if (ret != 0) {
		fprintf(stderr, "Failed to move IP %s to node %u\n",
			argv[0], pnn);
		return ret;
	}

	return 0;
}

static int rebalancenode(TALLOC_CTX *mem_ctx, struct ctdb_context *ctdb,
			 uint32_t pnn)
{
	int ret;

	ret = ctdb_message_rebalance_node(mem_ctx, ctdb->ev, ctdb->client,
					  CTDB_BROADCAST_CONNECTED, pnn);
	if (ret != 0) {
		fprintf(stderr,
			"Failed to ask recovery master to distribute IPs\n");
		return ret;
	}

	return 0;
}

static int control_addip(TALLOC_CTX *mem_ctx, struct ctdb_context *ctdb,
			 int argc, const char **argv)
{
	ctdb_sock_addr addr;
	struct ctdb_public_ip_list *pubip_list;
	struct ctdb_addr_info addr_info;
	unsigned int mask, i;
	int ret, retries = 0;

	if (argc != 2) {
		usage("addip");
	}

	ret = ctdb_sock_addr_mask_from_string(argv[0], &addr, &mask);
	if (ret != 0) {
		fprintf(stderr, "Invalid IP/Mask %s\n", argv[0]);
		return 1;
	}

	ret = ctdb_ctrl_get_public_ips(mem_ctx, ctdb->ev, ctdb->client,
				       ctdb->cmd_pnn, TIMEOUT(),
				       false, &pubip_list);
	if (ret != 0) {
		fprintf(stderr, "Failed to get Public IPs from node %u\n",
			ctdb->cmd_pnn);
		return 1;
	}

	for (i=0; i<pubip_list->num; i++) {
		if (ctdb_same_ip(&addr, &pubip_list->ip[i].addr)) {
			fprintf(stderr, "Node already knows about IP %s\n",
				ctdb_sock_addr_to_string(mem_ctx,
							 &addr, false));
			return 0;
		}
	}

	addr_info.addr = addr;
	addr_info.mask = mask;
	addr_info.iface = argv[1];

	while (retries < 5) {
		ret = ctdb_ctrl_add_public_ip(mem_ctx, ctdb->ev, ctdb->client,
					      ctdb->cmd_pnn, TIMEOUT(),
					      &addr_info);
		if (ret == 0) {
			break;
		}

		sleep(3);
		retries++;
	}

	if (ret != 0) {
		fprintf(stderr, "Failed to add public IP to node %u."
				" Giving up\n", ctdb->cmd_pnn);
		return ret;
	}

	ret = rebalancenode(mem_ctx, ctdb, ctdb->cmd_pnn);
	if (ret != 0) {
		return ret;
	}

	return 0;
}

static int control_delip(TALLOC_CTX *mem_ctx, struct ctdb_context *ctdb,
			 int argc, const char **argv)
{
	ctdb_sock_addr addr;
	struct ctdb_public_ip_list *pubip_list;
	struct ctdb_addr_info addr_info;
	unsigned int i;
	int ret;

	if (argc != 1) {
		usage("delip");
	}

	ret = ctdb_sock_addr_from_string(argv[0], &addr, false);
	if (ret != 0) {
		fprintf(stderr, "Invalid IP address %s\n", argv[0]);
		return 1;
	}

	ret = ctdb_ctrl_get_public_ips(mem_ctx, ctdb->ev, ctdb->client,
				       ctdb->cmd_pnn, TIMEOUT(),
				       false, &pubip_list);
	if (ret != 0) {
		fprintf(stderr, "Failed to get Public IPs from node %u\n",
			ctdb->cmd_pnn);
		return 1;
	}

	for (i=0; i<pubip_list->num; i++) {
		if (ctdb_same_ip(&addr, &pubip_list->ip[i].addr)) {
			break;
		}
	}

	if (i == pubip_list->num) {
		fprintf(stderr, "Node does not know about IP address %s\n",
			ctdb_sock_addr_to_string(mem_ctx, &addr, false));
		return 0;
	}

	addr_info.addr = addr;
	addr_info.mask = 0;
	addr_info.iface = NULL;

	ret = ctdb_ctrl_del_public_ip(mem_ctx, ctdb->ev, ctdb->client,
				      ctdb->cmd_pnn, TIMEOUT(), &addr_info);
	if (ret != 0) {
		fprintf(stderr, "Failed to delete public IP from node %u\n",
			ctdb->cmd_pnn);
		return ret;
	}

	return 0;
}

#define DB_VERSION	3
#define MAX_DB_NAME	64
#define MAX_REC_BUFFER_SIZE	(100*1000)

struct db_header {
	unsigned long version;
	time_t timestamp;
	unsigned long flags;
	unsigned long nbuf;
	unsigned long nrec;
	char name[MAX_DB_NAME];
};

struct backup_state {
	TALLOC_CTX *mem_ctx;
	struct ctdb_rec_buffer *recbuf;
	uint32_t db_id;
	int fd;
	unsigned int nbuf, nrec;
};

static int backup_handler(uint32_t reqid, struct ctdb_ltdb_header *header,
			  TDB_DATA key, TDB_DATA data, void *private_data)
{
	struct backup_state *state = (struct backup_state *)private_data;
	size_t len;
	int ret;

	if (state->recbuf == NULL) {
		state->recbuf = ctdb_rec_buffer_init(state->mem_ctx,
						     state->db_id);
		if (state->recbuf == NULL) {
			return ENOMEM;
		}
	}

	ret = ctdb_rec_buffer_add(state->recbuf, state->recbuf, reqid,
				  header, key, data);
	if (ret != 0) {
		return ret;
	}

	len = ctdb_rec_buffer_len(state->recbuf);
	if (len < MAX_REC_BUFFER_SIZE) {
		return 0;
	}

	ret = ctdb_rec_buffer_write(state->recbuf, state->fd);
	if (ret != 0) {
		fprintf(stderr, "Failed to write records to backup file\n");
		return ret;
	}

	state->nbuf += 1;
	state->nrec += state->recbuf->count;
	TALLOC_FREE(state->recbuf);

	return 0;
}

static int control_backupdb(TALLOC_CTX *mem_ctx, struct ctdb_context *ctdb,
			    int argc, const char **argv)
{
	const char *db_name;
	struct ctdb_db_context *db;
	uint32_t db_id;
	uint8_t db_flags;
	struct backup_state state;
	struct db_header db_hdr;
	int fd, ret;

	if (argc != 2) {
		usage("backupdb");
	}

	if (! db_exists(mem_ctx, ctdb, argv[0], &db_id, &db_name, &db_flags)) {
		return 1;
	}

	ret = ctdb_attach(ctdb->ev, ctdb->client, TIMEOUT(), db_name,
			  db_flags, &db);
	if (ret != 0) {
		fprintf(stderr, "Failed to attach to DB %s\n", db_name);
		return ret;
	}

	fd = open(argv[1], O_RDWR|O_CREAT, 0600);
	if (fd == -1) {
		ret = errno;
		fprintf(stderr, "Failed to open file %s for writing\n",
			argv[1]);
		return ret;
	}

	/* Write empty header first */
	ZERO_STRUCT(db_hdr);
	ret = write(fd, &db_hdr, sizeof(struct db_header));
	if (ret == -1) {
		ret = errno;
		close(fd);
		fprintf(stderr, "Failed to write header to file %s\n", argv[1]);
		return ret;
	}

	state.mem_ctx = mem_ctx;
	state.recbuf = NULL;
	state.fd = fd;
	state.nbuf = 0;
	state.nrec = 0;

	ret = ctdb_db_traverse_local(db, true, false, backup_handler, &state);
	if (ret != 0) {
		fprintf(stderr, "Failed to collect records from DB %s\n",
			db_name);
		close(fd);
		return ret;
	}

	if (state.recbuf != NULL) {
		ret = ctdb_rec_buffer_write(state.recbuf, state.fd);
		if (ret != 0) {
			fprintf(stderr,
				"Failed to write records to backup file\n");
			close(fd);
			return ret;
		}

		state.nbuf += 1;
		state.nrec += state.recbuf->count;
		TALLOC_FREE(state.recbuf);
	}

	db_hdr.version = DB_VERSION;
	db_hdr.timestamp = time(NULL);
	db_hdr.flags = db_flags;
	db_hdr.nbuf = state.nbuf;
	db_hdr.nrec = state.nrec;
	strncpy(db_hdr.name, db_name, MAX_DB_NAME-1);

	lseek(fd, 0, SEEK_SET);
	ret = write(fd, &db_hdr, sizeof(struct db_header));
	if (ret == -1) {
		ret = errno;
		close(fd);
		fprintf(stderr, "Failed to write header to file %s\n", argv[1]);
		return ret;
	}

	close(fd);
	printf("Database backed up to %s\n", argv[1]);
	return 0;
}

static int control_restoredb(TALLOC_CTX *mem_ctx, struct ctdb_context *ctdb,
			     int argc, const char **argv)
{
	const char *db_name = NULL;
	struct ctdb_db_context *db;
	struct db_header db_hdr;
	struct ctdb_node_map *nodemap;
	struct ctdb_req_control request;
	struct ctdb_reply_control **reply;
	struct ctdb_transdb wipedb;
	struct ctdb_pulldb_ext pulldb;
	struct ctdb_rec_buffer *recbuf;
	uint32_t generation;
	uint32_t *pnn_list;
	char timebuf[128];
	ssize_t n;
	int fd;
	unsigned long i, count;
	int ret;
	uint8_t db_flags;

	if (argc < 1 || argc > 2) {
		usage("restoredb");
	}

	fd = open(argv[0], O_RDONLY, 0600);
	if (fd == -1) {
		ret = errno;
		fprintf(stderr, "Failed to open file %s for reading\n",
			argv[0]);
		return ret;
	}

	if (argc == 2) {
		db_name = argv[1];
	}

	n = read(fd, &db_hdr, sizeof(struct db_header));
	if (n == -1) {
		ret = errno;
		close(fd);
		fprintf(stderr, "Failed to read db header from file %s\n",
			argv[0]);
		return ret;
	}
	db_hdr.name[sizeof(db_hdr.name)-1] = '\0';

	if (db_hdr.version != DB_VERSION) {
		fprintf(stderr,
			"Wrong version of backup file, expected %u, got %lu\n",
			DB_VERSION, db_hdr.version);
		close(fd);
		return EINVAL;
	}

	if (db_name == NULL) {
		db_name = db_hdr.name;
	}

	strftime(timebuf, sizeof(timebuf)-1, "%Y/%m/%d %H:%M:%S",
		 localtime(&db_hdr.timestamp));
	printf("Restoring database %s from backup @ %s\n", db_name, timebuf);

	db_flags = db_hdr.flags & 0xff;
	ret = ctdb_attach(ctdb->ev, ctdb->client, TIMEOUT(), db_name,
			  db_flags, &db);
	if (ret != 0) {
		fprintf(stderr, "Failed to attach to DB %s\n", db_name);
		close(fd);
		return ret;
	}

	nodemap = get_nodemap(ctdb, false);
	if (nodemap == NULL) {
		fprintf(stderr, "Failed to get nodemap\n");
		close(fd);
		return ENOMEM;
	}

	ret = get_generation(mem_ctx, ctdb, &generation);
	if (ret != 0) {
		fprintf(stderr, "Failed to get current generation\n");
		close(fd);
		return ret;
	}

	count = list_of_active_nodes(nodemap, CTDB_UNKNOWN_PNN, mem_ctx,
				     &pnn_list);
	if (count <= 0) {
		close(fd);
		return ENOMEM;
	}

	wipedb.db_id = ctdb_db_id(db);
	wipedb.tid = generation;

	ctdb_req_control_db_freeze(&request, wipedb.db_id);
	ret = ctdb_client_control_multi(mem_ctx, ctdb->ev,
					ctdb->client, pnn_list, count,
					TIMEOUT(), &request, NULL, NULL);
	if (ret != 0) {
		goto failed;
	}


	ctdb_req_control_db_transaction_start(&request, &wipedb);
	ret = ctdb_client_control_multi(mem_ctx, ctdb->ev, ctdb->client,
					pnn_list, count, TIMEOUT(),
					&request, NULL, NULL);
	if (ret != 0) {
		goto failed;
	}

	ctdb_req_control_wipe_database(&request, &wipedb);
	ret = ctdb_client_control_multi(mem_ctx, ctdb->ev, ctdb->client,
					pnn_list, count, TIMEOUT(),
					&request, NULL, NULL);
	if (ret != 0) {
		goto failed;
	}

	pulldb.db_id = ctdb_db_id(db);
	pulldb.lmaster = 0;
	pulldb.srvid = SRVID_CTDB_PUSHDB;

	ctdb_req_control_db_push_start(&request, &pulldb);
	ret = ctdb_client_control_multi(mem_ctx, ctdb->ev, ctdb->client,
					pnn_list, count, TIMEOUT(),
					&request, NULL, NULL);
	if (ret != 0) {
		goto failed;
	}

	for (i=0; i<db_hdr.nbuf; i++) {
		struct ctdb_req_message message;
		TDB_DATA data;
		size_t np;

		ret = ctdb_rec_buffer_read(fd, mem_ctx, &recbuf);
		if (ret != 0) {
			goto failed;
		}

		data.dsize = ctdb_rec_buffer_len(recbuf);
		data.dptr = talloc_size(mem_ctx, data.dsize);
		if (data.dptr == NULL) {
			goto failed;
		}

		ctdb_rec_buffer_push(recbuf, data.dptr, &np);

		message.srvid = pulldb.srvid;
		message.data.data = data;

		ret = ctdb_client_message_multi(mem_ctx, ctdb->ev,
						ctdb->client,
						pnn_list, count,
						&message, NULL);
		if (ret != 0) {
			goto failed;
		}

		talloc_free(recbuf);
		talloc_free(data.dptr);
	}

	ctdb_req_control_db_push_confirm(&request, pulldb.db_id);
	ret = ctdb_client_control_multi(mem_ctx, ctdb->ev, ctdb->client,
					pnn_list, count, TIMEOUT(),
					&request, NULL, &reply);
	if (ret != 0) {
		goto failed;
	}

	for (i=0; i<count; i++) {
		uint32_t num_records;

		ret = ctdb_reply_control_db_push_confirm(reply[i],
							 &num_records);
		if (ret != 0) {
			fprintf(stderr, "Invalid response from node %u\n",
				pnn_list[i]);
			goto failed;
		}

		if (num_records != db_hdr.nrec) {
			fprintf(stderr, "Node %u received %u of %lu records\n",
				pnn_list[i], num_records, db_hdr.nrec);
			goto failed;
		}
	}

	ctdb_req_control_db_set_healthy(&request, wipedb.db_id);
	ret = ctdb_client_control_multi(mem_ctx, ctdb->ev, ctdb->client,
					pnn_list, count, TIMEOUT(),
					&request, NULL, NULL);
	if (ret != 0) {
		goto failed;
	}

	ctdb_req_control_db_transaction_commit(&request, &wipedb);
	ret = ctdb_client_control_multi(mem_ctx, ctdb->ev, ctdb->client,
					pnn_list, count, TIMEOUT(),
					&request, NULL, NULL);
	if (ret != 0) {
		goto failed;
	}

	ctdb_req_control_db_thaw(&request, wipedb.db_id);
	ret = ctdb_client_control_multi(mem_ctx, ctdb->ev,
					ctdb->client, pnn_list, count,
					TIMEOUT(), &request, NULL, NULL);
	if (ret != 0) {
		goto failed;
	}

	printf("Database %s restored\n", db_name);
	close(fd);
	return 0;


failed:
	close(fd);
	ctdb_ctrl_set_recmode(mem_ctx, ctdb->ev, ctdb->client,
			      ctdb->pnn, TIMEOUT(), CTDB_RECOVERY_ACTIVE);
	return ret;
}

struct dumpdbbackup_state {
	ctdb_rec_parser_func_t parser;
	struct dump_record_state sub_state;
};

static int dumpdbbackup_handler(uint32_t reqid,
				struct ctdb_ltdb_header *header,
				TDB_DATA key, TDB_DATA data,
				void *private_data)
{
	struct dumpdbbackup_state *state =
		(struct dumpdbbackup_state *)private_data;
	struct ctdb_ltdb_header hdr;
	int ret;

	ret = ctdb_ltdb_header_extract(&data, &hdr);
	if (ret != 0) {
		return ret;
	}

	return state->parser(reqid, &hdr, key, data, &state->sub_state);
}

static int control_dumpdbbackup(TALLOC_CTX *mem_ctx, struct ctdb_context *ctdb,
				int argc, const char **argv)
{
	struct db_header db_hdr;
	char timebuf[128];
	struct dumpdbbackup_state state;
	ssize_t n;
	unsigned long i;
	int fd, ret;

	if (argc != 1) {
		usage("dumpbackup");
	}

	fd = open(argv[0], O_RDONLY, 0600);
	if (fd == -1) {
		ret = errno;
		fprintf(stderr, "Failed to open file %s for reading\n",
			argv[0]);
		return ret;
	}

	n = read(fd, &db_hdr, sizeof(struct db_header));
	if (n == -1) {
		ret = errno;
		close(fd);
		fprintf(stderr, "Failed to read db header from file %s\n",
			argv[0]);
		return ret;
	}
	db_hdr.name[sizeof(db_hdr.name)-1] = '\0';

	if (db_hdr.version != DB_VERSION) {
		fprintf(stderr,
			"Wrong version of backup file, expected %u, got %lu\n",
			DB_VERSION, db_hdr.version);
		close(fd);
		return EINVAL;
	}

	strftime(timebuf, sizeof(timebuf)-1, "%Y/%m/%d %H:%M:%S",
		 localtime(&db_hdr.timestamp));
	printf("Dumping database %s from backup @ %s\n",
	       db_hdr.name, timebuf);

	state.parser = dump_record;
	state.sub_state.count = 0;

	for (i=0; i<db_hdr.nbuf; i++) {
		struct ctdb_rec_buffer *recbuf;

		ret = ctdb_rec_buffer_read(fd, mem_ctx, &recbuf);
		if (ret != 0) {
			fprintf(stderr, "Failed to read records\n");
			close(fd);
			return ret;
		}

		ret = ctdb_rec_buffer_traverse(recbuf, dumpdbbackup_handler,
					       &state);
		if (ret != 0) {
			fprintf(stderr, "Failed to dump records\n");
			close(fd);
			return ret;
		}
	}

	close(fd);
	printf("Dumped %u record(s)\n", state.sub_state.count);
	return 0;
}

static int control_wipedb(TALLOC_CTX *mem_ctx, struct ctdb_context *ctdb,
			  int argc, const char **argv)
{
	const char *db_name;
	struct ctdb_db_context *db;
	uint32_t db_id;
	uint8_t db_flags;
	struct ctdb_node_map *nodemap;
	struct ctdb_req_control request;
	struct ctdb_transdb wipedb;
	uint32_t generation;
	uint32_t *pnn_list;
	int count, ret;

	if (argc != 1) {
		usage("wipedb");
	}

	if (! db_exists(mem_ctx, ctdb, argv[0], &db_id, &db_name, &db_flags)) {
		return 1;
	}

	ret = ctdb_attach(ctdb->ev, ctdb->client, TIMEOUT(), db_name,
			  db_flags, &db);
	if (ret != 0) {
		fprintf(stderr, "Failed to attach to DB %s\n", db_name);
		return ret;
	}

	nodemap = get_nodemap(ctdb, false);
	if (nodemap == NULL) {
		fprintf(stderr, "Failed to get nodemap\n");
		return ENOMEM;
	}

	ret = get_generation(mem_ctx, ctdb, &generation);
	if (ret != 0) {
		fprintf(stderr, "Failed to get current generation\n");
		return ret;
	}

	count = list_of_active_nodes(nodemap, CTDB_UNKNOWN_PNN, mem_ctx,
				     &pnn_list);
	if (count <= 0) {
		return ENOMEM;
	}

	ctdb_req_control_db_freeze(&request, db_id);
	ret = ctdb_client_control_multi(mem_ctx, ctdb->ev,
					ctdb->client, pnn_list, count,
					TIMEOUT(), &request, NULL, NULL);
	if (ret != 0) {
		goto failed;
	}

	wipedb.db_id = db_id;
	wipedb.tid = generation;

	ctdb_req_control_db_transaction_start(&request, &wipedb);
	ret = ctdb_client_control_multi(mem_ctx, ctdb->ev, ctdb->client,
					pnn_list, count, TIMEOUT(),
					&request, NULL, NULL);
	if (ret != 0) {
		goto failed;
	}

	ctdb_req_control_wipe_database(&request, &wipedb);
	ret = ctdb_client_control_multi(mem_ctx, ctdb->ev, ctdb->client,
					pnn_list, count, TIMEOUT(),
					&request, NULL, NULL);
	if (ret != 0) {
		goto failed;
	}

	ctdb_req_control_db_set_healthy(&request, db_id);
	ret = ctdb_client_control_multi(mem_ctx, ctdb->ev, ctdb->client,
					pnn_list, count, TIMEOUT(),
					&request, NULL, NULL);
	if (ret != 0) {
		goto failed;
	}

	ctdb_req_control_db_transaction_commit(&request, &wipedb);
	ret = ctdb_client_control_multi(mem_ctx, ctdb->ev, ctdb->client,
					pnn_list, count, TIMEOUT(),
					&request, NULL, NULL);
	if (ret != 0) {
		goto failed;
	}

	ctdb_req_control_db_thaw(&request, db_id);
	ret = ctdb_client_control_multi(mem_ctx, ctdb->ev,
					ctdb->client, pnn_list, count,
					TIMEOUT(), &request, NULL, NULL);
	if (ret != 0) {
		goto failed;
	}

	printf("Database %s wiped\n", db_name);
	return 0;


failed:
	ctdb_ctrl_set_recmode(mem_ctx, ctdb->ev, ctdb->client,
			      ctdb->pnn, TIMEOUT(), CTDB_RECOVERY_ACTIVE);
	return ret;
}

static int control_recmaster(TALLOC_CTX *mem_ctx, struct ctdb_context *ctdb,
			     int argc, const char **argv)
{
	uint32_t recmaster;
	int ret;

	ret = ctdb_ctrl_get_recmaster(mem_ctx, ctdb->ev, ctdb->client,
				      ctdb->cmd_pnn, TIMEOUT(), &recmaster);
	if (ret != 0) {
		return ret;
	}

	printf("%u\n", recmaster);
	return 0;
}

static int control_event(TALLOC_CTX *mem_ctx, struct ctdb_context *ctdb,
			 int argc, const char **argv)
{
	char *t, *event_helper = NULL;

	t = getenv("CTDB_EVENT_HELPER");
	if (t != NULL) {
		event_helper = talloc_strdup(mem_ctx, t);
	} else {
		event_helper = talloc_asprintf(mem_ctx, "%s/ctdb-event",
					       CTDB_HELPER_BINDIR);
	}

	if (event_helper == NULL) {
		fprintf(stderr, "Unable to set event daemon helper\n");
		return 1;
	}

	return run_helper(mem_ctx, "event daemon helper", event_helper,
			  argc, argv);
}

static int control_scriptstatus(TALLOC_CTX *mem_ctx, struct ctdb_context *ctdb,
				int argc, const char **argv)
{
	const char *new_argv[4];

	if (argc > 1) {
		usage("scriptstatus");
	}

	new_argv[0] = "status";
	new_argv[1] = "legacy";
	new_argv[2] = (argc == 0) ? "monitor" : argv[0];
	new_argv[3] = NULL;

	(void) control_event(mem_ctx, ctdb, 3, new_argv);
	return 0;
}

static int control_natgw(TALLOC_CTX *mem_ctx, struct ctdb_context *ctdb,
			 int argc, const char **argv)
{
	char *t, *natgw_helper = NULL;

	if (argc != 1) {
		usage("natgw");
	}

	t = getenv("CTDB_NATGW_HELPER");
	if (t != NULL) {
		natgw_helper = talloc_strdup(mem_ctx, t);
	} else {
		natgw_helper = talloc_asprintf(mem_ctx, "%s/ctdb_natgw",
					       CTDB_HELPER_BINDIR);
	}

	if (natgw_helper == NULL) {
		fprintf(stderr, "Unable to set NAT gateway helper\n");
		return 1;
	}

	return run_helper(mem_ctx, "NAT gateway helper", natgw_helper,
			  argc, argv);
}

/*
 * Find the PNN of the current node
 * discover the pnn by loading the nodes file and try to bind
 * to all addresses one at a time until the ip address is found.
 */
static bool find_node_xpnn(TALLOC_CTX *mem_ctx, uint32_t *pnn)
{
	struct ctdb_node_map *nodemap;
	unsigned int i;

	nodemap = read_nodes_file(mem_ctx, CTDB_UNKNOWN_PNN);
	if (nodemap == NULL) {
		return false;
	}

	for (i=0; i<nodemap->num; i++) {
		if (nodemap->node[i].flags & NODE_FLAGS_DELETED) {
			continue;
		}
		if (ctdb_sys_have_ip(&nodemap->node[i].addr)) {
			if (pnn != NULL) {
				*pnn = nodemap->node[i].pnn;
			}
			talloc_free(nodemap);
			return true;
		}
	}

	fprintf(stderr, "Failed to detect PNN of the current node.\n");
	talloc_free(nodemap);
	return false;
}

static int control_getreclock(TALLOC_CTX *mem_ctx, struct ctdb_context *ctdb,
			      int argc, const char **argv)
{
	const char *reclock;
	int ret;

	if (argc != 0) {
		usage("getreclock");
	}

	ret = ctdb_ctrl_get_reclock_file(mem_ctx, ctdb->ev, ctdb->client,
					 ctdb->cmd_pnn, TIMEOUT(), &reclock);
	if (ret != 0) {
		return ret;
	}

	if (reclock != NULL) {
		printf("%s\n", reclock);
	}

	return 0;
}

static int control_setlmasterrole(TALLOC_CTX *mem_ctx,
				  struct ctdb_context *ctdb,
				  int argc, const char **argv)
{
	uint32_t lmasterrole = 0;
	int ret;

	if (argc != 1) {
		usage("setlmasterrole");
	}

	if (strcmp(argv[0], "on") == 0) {
		lmasterrole = 1;
	} else if (strcmp(argv[0], "off") == 0) {
		lmasterrole = 0;
	} else {
		usage("setlmasterrole");
	}

	ret = ctdb_ctrl_set_lmasterrole(mem_ctx, ctdb->ev, ctdb->client,
					ctdb->cmd_pnn, TIMEOUT(), lmasterrole);
	if (ret != 0) {
		return ret;
	}

	return 0;
}

static int control_setrecmasterrole(TALLOC_CTX *mem_ctx,
				    struct ctdb_context *ctdb,
				    int argc, const char **argv)
{
	uint32_t recmasterrole = 0;
	int ret;

	if (argc != 1) {
		usage("setrecmasterrole");
	}

	if (strcmp(argv[0], "on") == 0) {
		recmasterrole = 1;
	} else if (strcmp(argv[0], "off") == 0) {
		recmasterrole = 0;
	} else {
		usage("setrecmasterrole");
	}

	ret = ctdb_ctrl_set_recmasterrole(mem_ctx, ctdb->ev, ctdb->client,
					  ctdb->cmd_pnn, TIMEOUT(),
					  recmasterrole);
	if (ret != 0) {
		return ret;
	}

	return 0;
}

static int control_setdbreadonly(TALLOC_CTX *mem_ctx,
				 struct ctdb_context *ctdb,
				 int argc, const char **argv)
{
	uint32_t db_id;
	uint8_t db_flags;
	int ret;

	if (argc != 1) {
		usage("setdbreadonly");
	}

	if (! db_exists(mem_ctx, ctdb, argv[0], &db_id, NULL, &db_flags)) {
		return 1;
	}

	if (db_flags & (CTDB_DB_FLAGS_PERSISTENT | CTDB_DB_FLAGS_REPLICATED)) {
		fprintf(stderr, "READONLY can be set only on volatile DB\n");
		return 1;
	}

	ret = ctdb_ctrl_set_db_readonly(mem_ctx, ctdb->ev, ctdb->client,
					ctdb->cmd_pnn, TIMEOUT(), db_id);
	if (ret != 0) {
		return ret;
	}

	return 0;
}

static int control_setdbsticky(TALLOC_CTX *mem_ctx, struct ctdb_context *ctdb,
			       int argc, const char **argv)
{
	uint32_t db_id;
	uint8_t db_flags;
	int ret;

	if (argc != 1) {
		usage("setdbsticky");
	}

	if (! db_exists(mem_ctx, ctdb, argv[0], &db_id, NULL, &db_flags)) {
		return 1;
	}

	if (db_flags & (CTDB_DB_FLAGS_PERSISTENT | CTDB_DB_FLAGS_REPLICATED)) {
		fprintf(stderr, "STICKY can be set only on volatile DB\n");
		return 1;
	}

	ret = ctdb_ctrl_set_db_sticky(mem_ctx, ctdb->ev, ctdb->client,
				      ctdb->cmd_pnn, TIMEOUT(), db_id);
	if (ret != 0) {
		return ret;
	}

	return 0;
}

static int control_pfetch(TALLOC_CTX *mem_ctx, struct ctdb_context *ctdb,
			  int argc, const char **argv)
{
	const char *db_name;
	struct ctdb_db_context *db;
	struct ctdb_transaction_handle *h;
	uint8_t db_flags;
	TDB_DATA key, data;
	int ret;

	if (argc != 2) {
		usage("pfetch");
	}

	if (! db_exists(mem_ctx, ctdb, argv[0], NULL, &db_name, &db_flags)) {
		return 1;
	}

	if (! (db_flags &
	       (CTDB_DB_FLAGS_PERSISTENT | CTDB_DB_FLAGS_REPLICATED))) {
		fprintf(stderr, "Transactions not supported on DB %s\n",
			db_name);
		return 1;
	}

	ret = ctdb_attach(ctdb->ev, ctdb->client, TIMEOUT(), db_name,
			  db_flags, &db);
	if (ret != 0) {
		fprintf(stderr, "Failed to attach to DB %s\n", db_name);
		return ret;
	}

	ret = str_to_data(argv[1], strlen(argv[1]), mem_ctx, &key);
	if (ret != 0) {
		fprintf(stderr, "Failed to parse key %s\n", argv[1]);
		return ret;
	}

	ret = ctdb_transaction_start(mem_ctx, ctdb->ev, ctdb->client,
				     TIMEOUT(), db, true, &h);
	if (ret != 0) {
		fprintf(stderr, "Failed to start transaction on db %s\n",
			db_name);
		return ret;
	}

	ret = ctdb_transaction_fetch_record(h, key, mem_ctx, &data);
	if (ret != 0) {
		fprintf(stderr, "Failed to read record for key %s\n",
			argv[1]);
		ctdb_transaction_cancel(h);
		return ret;
	}

	printf("%.*s\n", (int)data.dsize, data.dptr);

	ctdb_transaction_cancel(h);
	return 0;
}

static int control_pstore(TALLOC_CTX *mem_ctx, struct ctdb_context *ctdb,
			  int argc, const char **argv)
{
	const char *db_name;
	struct ctdb_db_context *db;
	struct ctdb_transaction_handle *h;
	uint8_t db_flags;
	TDB_DATA key, data;
	int ret;

	if (argc != 3) {
		usage("pstore");
	}

	if (! db_exists(mem_ctx, ctdb, argv[0], NULL, &db_name, &db_flags)) {
		return 1;
	}

	if (! (db_flags &
	       (CTDB_DB_FLAGS_PERSISTENT | CTDB_DB_FLAGS_REPLICATED))) {
		fprintf(stderr, "Transactions not supported on DB %s\n",
			db_name);
		return 1;
	}

	ret = ctdb_attach(ctdb->ev, ctdb->client, TIMEOUT(), db_name,
			  db_flags, &db);
	if (ret != 0) {
		fprintf(stderr, "Failed to attach to DB %s\n", db_name);
		return ret;
	}

	ret = str_to_data(argv[1], strlen(argv[1]), mem_ctx, &key);
	if (ret != 0) {
		fprintf(stderr, "Failed to parse key %s\n", argv[1]);
		return ret;
	}

	ret = str_to_data(argv[2], strlen(argv[2]), mem_ctx, &data);
	if (ret != 0) {
		fprintf(stderr, "Failed to parse value %s\n", argv[2]);
		return ret;
	}

	ret = ctdb_transaction_start(mem_ctx, ctdb->ev, ctdb->client,
				     TIMEOUT(), db, false, &h);
	if (ret != 0) {
		fprintf(stderr, "Failed to start transaction on db %s\n",
			db_name);
		return ret;
	}

	ret = ctdb_transaction_store_record(h, key, data);
	if (ret != 0) {
		fprintf(stderr, "Failed to store record for key %s\n",
			argv[1]);
		ctdb_transaction_cancel(h);
		return ret;
	}

	ret = ctdb_transaction_commit(h);
	if (ret != 0) {
		fprintf(stderr, "Failed to commit transaction on db %s\n",
			db_name);
		ctdb_transaction_cancel(h);
		return ret;
	}

	return 0;
}

static int control_pdelete(TALLOC_CTX *mem_ctx, struct ctdb_context *ctdb,
			   int argc, const char **argv)
{
	const char *db_name;
	struct ctdb_db_context *db;
	struct ctdb_transaction_handle *h;
	uint8_t db_flags;
	TDB_DATA key;
	int ret;

	if (argc != 2) {
		usage("pdelete");
	}

	if (! db_exists(mem_ctx, ctdb, argv[0], NULL, &db_name, &db_flags)) {
		return 1;
	}

	if (! (db_flags &
	       (CTDB_DB_FLAGS_PERSISTENT | CTDB_DB_FLAGS_REPLICATED))) {
		fprintf(stderr, "Transactions not supported on DB %s\n",
			db_name);
		return 1;
	}

	ret = ctdb_attach(ctdb->ev, ctdb->client, TIMEOUT(), db_name,
			  db_flags, &db);
	if (ret != 0) {
		fprintf(stderr, "Failed to attach to DB %s\n", db_name);
		return ret;
	}

	ret = str_to_data(argv[1], strlen(argv[1]), mem_ctx, &key);
	if (ret != 0) {
		fprintf(stderr, "Failed to parse key %s\n", argv[1]);
		return ret;
	}

	ret = ctdb_transaction_start(mem_ctx, ctdb->ev, ctdb->client,
				     TIMEOUT(), db, false, &h);
	if (ret != 0) {
		fprintf(stderr, "Failed to start transaction on db %s\n",
			db_name);
		return ret;
	}

	ret = ctdb_transaction_delete_record(h, key);
	if (ret != 0) {
		fprintf(stderr, "Failed to delete record for key %s\n",
			argv[1]);
		ctdb_transaction_cancel(h);
		return ret;
	}

	ret = ctdb_transaction_commit(h);
	if (ret != 0) {
		fprintf(stderr, "Failed to commit transaction on db %s\n",
			db_name);
		ctdb_transaction_cancel(h);
		return ret;
	}

	return 0;
}

static int ptrans_parse_string(TALLOC_CTX *mem_ctx, const char **ptr, TDB_DATA *data)
{
	const char *t;
	size_t n;
	int ret;

	*data = tdb_null;

	/* Skip whitespace */
	n = strspn(*ptr, " \t");
	t = *ptr + n;

	if (t[0] == '"') {
		/* Quoted ASCII string - no wide characters! */
		t++;
		n = strcspn(t, "\"");
		if (t[n] == '"') {
			if (n > 0) {
				ret = str_to_data(t, n, mem_ctx, data);
				if (ret != 0) {
					return ret;
				}
			}
			*ptr = t + n + 1;
		} else {
			fprintf(stderr, "Unmatched \" in input %s\n", *ptr);
			return 1;
		}
	} else {
		fprintf(stderr, "Unsupported input format in %s\n", *ptr);
		return 1;
	}

	return 0;
}

#define MAX_LINE_SIZE	1024

static bool ptrans_get_key_value(TALLOC_CTX *mem_ctx, FILE *file,
				 TDB_DATA *key, TDB_DATA *value)
{
	char line [MAX_LINE_SIZE]; /* FIXME: make this more flexible? */
	const char *ptr;
	int ret;

	ptr = fgets(line, MAX_LINE_SIZE, file);
	if (ptr == NULL) {
		return false;
	}

	/* Get key */
	ret = ptrans_parse_string(mem_ctx, &ptr, key);
	if (ret != 0 || ptr == NULL || key->dptr == NULL) {
		/* Line Ignored but not EOF */
		*key = tdb_null;
		return true;
	}

	/* Get value */
	ret = ptrans_parse_string(mem_ctx, &ptr, value);
	if (ret != 0) {
		/* Line Ignored but not EOF */
		talloc_free(key->dptr);
		*key = tdb_null;
		return true;
	}

	return true;
}

static int control_ptrans(TALLOC_CTX *mem_ctx, struct ctdb_context *ctdb,
			  int argc, const char **argv)
{
	const char *db_name;
	struct ctdb_db_context *db;
	struct ctdb_transaction_handle *h;
	uint8_t db_flags;
	FILE *file;
	TDB_DATA key = tdb_null, value = tdb_null;
	int ret;

	if (argc < 1 || argc > 2) {
		usage("ptrans");
	}

	if (! db_exists(mem_ctx, ctdb, argv[0], NULL, &db_name, &db_flags)) {
		return 1;
	}

	if (! (db_flags &
	       (CTDB_DB_FLAGS_PERSISTENT | CTDB_DB_FLAGS_REPLICATED))) {
		fprintf(stderr, "Transactions not supported on DB %s\n",
			db_name);
		return 1;
	}

	if (argc == 2) {
		file = fopen(argv[1], "r");
		if (file == NULL) {
			fprintf(stderr, "Failed to open file %s\n", argv[1]);
			return 1;
		}
	} else {
		file = stdin;
	}

	ret = ctdb_attach(ctdb->ev, ctdb->client, TIMEOUT(), db_name,
			  db_flags, &db);
	if (ret != 0) {
		fprintf(stderr, "Failed to attach to DB %s\n", db_name);
		goto done;
	}

	ret = ctdb_transaction_start(mem_ctx, ctdb->ev, ctdb->client,
				     TIMEOUT(), db, false, &h);
	if (ret != 0) {
		fprintf(stderr, "Failed to start transaction on db %s\n",
			db_name);
		goto done;
	}

	while (ptrans_get_key_value(mem_ctx, file, &key, &value)) {
		if (key.dsize != 0) {
			ret = ctdb_transaction_store_record(h, key, value);
			if (ret != 0) {
				fprintf(stderr, "Failed to store record\n");
				ctdb_transaction_cancel(h);
				goto done;
			}
			talloc_free(key.dptr);
			talloc_free(value.dptr);
		}
	}

	ret = ctdb_transaction_commit(h);
	if (ret != 0) {
		fprintf(stderr, "Failed to commit transaction on db %s\n",
			db_name);
		ctdb_transaction_cancel(h);
	}

done:
	if (file != stdin) {
		fclose(file);
	}
	return ret;
}

static int control_tfetch(TALLOC_CTX *mem_ctx, struct ctdb_context *ctdb,
			  int argc, const char **argv)
{
	struct tdb_context *tdb;
	TDB_DATA key, data;
	struct ctdb_ltdb_header header;
	int ret;

	if (argc < 2 || argc > 3) {
		usage("tfetch");
	}

	tdb = tdb_open(argv[0], 0, 0, O_RDWR, 0);
	if (tdb == NULL) {
		fprintf(stderr, "Failed to open TDB file %s\n", argv[0]);
		return 1;
	}

	ret = str_to_data(argv[1], strlen(argv[1]), mem_ctx, &key);
	if (ret != 0) {
		fprintf(stderr, "Failed to parse key %s\n", argv[1]);
		tdb_close(tdb);
		return ret;
	}

	data = tdb_fetch(tdb, key);
	if (data.dptr == NULL) {
		fprintf(stderr, "No record for key %s\n", argv[1]);
		tdb_close(tdb);
		return 1;
	}

	if (data.dsize < sizeof(struct ctdb_ltdb_header)) {
		fprintf(stderr, "Invalid record for key %s\n", argv[1]);
		tdb_close(tdb);
		return 1;
	}

	tdb_close(tdb);

	if (argc == 3) {
		int fd;
		ssize_t nwritten;

		fd = open(argv[2], O_WRONLY|O_CREAT|O_TRUNC, 0600);
		if (fd == -1) {
			fprintf(stderr, "Failed to open output file %s\n",
				argv[2]);
			goto fail;
		}

		nwritten = sys_write(fd, data.dptr, data.dsize);
		if (nwritten == -1 ||
		    (size_t)nwritten != data.dsize) {
			fprintf(stderr, "Failed to write record to file\n");
			close(fd);
			goto fail;
		}

		close(fd);
	}

fail:
	ret = ctdb_ltdb_header_extract(&data, &header);
	if (ret != 0) {
		fprintf(stderr, "Failed to parse header from data\n");
		return 1;
	}

	dump_ltdb_header(&header);
	dump_tdb_data("data", data);

	return 0;
}

static int control_tstore(TALLOC_CTX *mem_ctx, struct ctdb_context *ctdb,
			  int argc, const char **argv)
{
	struct tdb_context *tdb;
	TDB_DATA key, data[2], value;
	struct ctdb_ltdb_header header;
	uint8_t header_buf[sizeof(struct ctdb_ltdb_header)];
	size_t np;
	int ret = 0;

	if (argc < 3 || argc > 5) {
		usage("tstore");
	}

	tdb = tdb_open(argv[0], 0, 0, O_RDWR, 0);
	if (tdb == NULL) {
		fprintf(stderr, "Failed to open TDB file %s\n", argv[0]);
		return 1;
	}

	ret = str_to_data(argv[1], strlen(argv[1]), mem_ctx, &key);
	if (ret != 0) {
		fprintf(stderr, "Failed to parse key %s\n", argv[1]);
		tdb_close(tdb);
		return ret;
	}

	ret = str_to_data(argv[2], strlen(argv[2]), mem_ctx, &value);
	if (ret != 0) {
		fprintf(stderr, "Failed to parse value %s\n", argv[2]);
		tdb_close(tdb);
		return ret;
	}

	ZERO_STRUCT(header);

	if (argc > 3) {
		header.rsn = (uint64_t)smb_strtoull(argv[3],
						    NULL,
						    0,
						    &ret,
						    SMB_STR_STANDARD);
		if (ret != 0) {
			return ret;
		}
	}
	if (argc > 4) {
		header.dmaster = (uint32_t)atol(argv[4]);
	}
	if (argc > 5) {
		header.flags = (uint32_t)atol(argv[5]);
	}

	ctdb_ltdb_header_push(&header, header_buf, &np);

	data[0].dsize = np;
	data[0].dptr = header_buf;

	data[1].dsize = value.dsize;
	data[1].dptr = value.dptr;

	ret = tdb_storev(tdb, key, data, 2, TDB_REPLACE);
	if (ret != 0) {
		fprintf(stderr, "Failed to write record %s to file %s\n",
			argv[1], argv[0]);
	}

	tdb_close(tdb);

	return ret;
}

static int control_readkey(TALLOC_CTX *mem_ctx, struct ctdb_context *ctdb,
			   int argc, const char **argv)
{
	const char *db_name;
	struct ctdb_db_context *db;
	struct ctdb_record_handle *h;
	uint8_t db_flags;
	TDB_DATA key, data;
	bool readonly = false;
	int ret;

	if (argc < 2 || argc > 3) {
		usage("readkey");
	}

	if (argc == 3) {
		if (strcmp(argv[2], "readonly") == 0) {
			readonly = true;
		} else {
			usage("readkey");
		}
	}

	if (! db_exists(mem_ctx, ctdb, argv[0], NULL, &db_name, &db_flags)) {
		return 1;
	}

	if (db_flags & (CTDB_DB_FLAGS_PERSISTENT | CTDB_DB_FLAGS_REPLICATED)) {
		fprintf(stderr, "DB %s is not a volatile database\n",
			db_name);
		return 1;
	}

	ret = ctdb_attach(ctdb->ev, ctdb->client, TIMEOUT(), db_name,
			  db_flags, &db);
	if (ret != 0) {
		fprintf(stderr, "Failed to attach to DB %s\n", db_name);
		return ret;
	}

	ret = str_to_data(argv[1], strlen(argv[1]), mem_ctx, &key);
	if (ret != 0) {
		fprintf(stderr, "Failed to parse key %s\n", argv[1]);
		return ret;
	}

	ret = ctdb_fetch_lock(mem_ctx, ctdb->ev, ctdb->client,
			      db, key, readonly, &h, NULL, &data);
	if (ret != 0) {
		fprintf(stderr, "Failed to read record for key %s\n",
			argv[1]);
	} else {
		printf("Data: size:%zu ptr:[%.*s]\n", data.dsize,
		       (int)data.dsize, data.dptr);
	}

	talloc_free(h);
	return ret;
}

static int control_writekey(TALLOC_CTX *mem_ctx, struct ctdb_context *ctdb,
			    int argc, const char **argv)
{
	const char *db_name;
	struct ctdb_db_context *db;
	struct ctdb_record_handle *h;
	uint8_t db_flags;
	TDB_DATA key, data;
	int ret;

	if (argc != 3) {
		usage("writekey");
	}

	if (! db_exists(mem_ctx, ctdb, argv[0], NULL, &db_name, &db_flags)) {
		return 1;
	}

	if (db_flags & (CTDB_DB_FLAGS_PERSISTENT | CTDB_DB_FLAGS_REPLICATED)) {
		fprintf(stderr, "DB %s is not a volatile database\n",
			db_name);
		return 1;
	}

	ret = ctdb_attach(ctdb->ev, ctdb->client, TIMEOUT(), db_name,
			  db_flags, &db);
	if (ret != 0) {
		fprintf(stderr, "Failed to attach to DB %s\n", db_name);
		return ret;
	}

	ret = str_to_data(argv[1], strlen(argv[1]), mem_ctx, &key);
	if (ret != 0) {
		fprintf(stderr, "Failed to parse key %s\n", argv[1]);
		return ret;
	}

	ret = str_to_data(argv[2], strlen(argv[2]), mem_ctx, &data);
	if (ret != 0) {
		fprintf(stderr, "Failed to parse value %s\n", argv[2]);
		return ret;
	}

	ret = ctdb_fetch_lock(mem_ctx, ctdb->ev, ctdb->client,
			      db, key, false, &h, NULL, NULL);
	if (ret != 0) {
		fprintf(stderr, "Failed to lock record for key %s\n", argv[0]);
		return ret;
	}

	ret = ctdb_store_record(h, data);
	if (ret != 0) {
		fprintf(stderr, "Failed to store record for key %s\n",
			argv[1]);
	}

	talloc_free(h);
	return ret;
}

static int control_deletekey(TALLOC_CTX *mem_ctx, struct ctdb_context *ctdb,
			     int argc, const char **argv)
{
	const char *db_name;
	struct ctdb_db_context *db;
	struct ctdb_record_handle *h;
	uint8_t db_flags;
	TDB_DATA key, data;
	int ret;

	if (argc != 2) {
		usage("deletekey");
	}

	if (! db_exists(mem_ctx, ctdb, argv[0], NULL, &db_name, &db_flags)) {
		return 1;
	}

	if (db_flags & (CTDB_DB_FLAGS_PERSISTENT | CTDB_DB_FLAGS_REPLICATED)) {
		fprintf(stderr, "DB %s is not a volatile database\n",
			db_name);
		return 1;
	}

	ret = ctdb_attach(ctdb->ev, ctdb->client, TIMEOUT(), db_name,
			  db_flags, &db);
	if (ret != 0) {
		fprintf(stderr, "Failed to attach to DB %s\n", db_name);
		return ret;
	}

	ret = str_to_data(argv[1], strlen(argv[1]), mem_ctx, &key);
	if (ret != 0) {
		fprintf(stderr, "Failed to parse key %s\n", argv[1]);
		return ret;
	}

	ret = ctdb_fetch_lock(mem_ctx, ctdb->ev, ctdb->client,
			      db, key, false, &h, NULL, &data);
	if (ret != 0) {
		fprintf(stderr, "Failed to fetch record for key %s\n",
			argv[1]);
		return ret;
	}

	ret = ctdb_delete_record(h);
	if (ret != 0) {
		fprintf(stderr, "Failed to delete record for key %s\n",
			argv[1]);
	}

	talloc_free(h);
	return ret;
}

static int control_checktcpport(TALLOC_CTX *mem_ctx, struct ctdb_context *ctdb,
				int argc, const char **argv)
{
	struct sockaddr_in sin;
	unsigned int port;
	int s, v;
	int ret;

	if (argc != 1) {
		usage("chktcpport");
	}

	port = atoi(argv[0]);

	s = socket(PF_INET, SOCK_STREAM, IPPROTO_TCP);
	if (s == -1) {
		fprintf(stderr, "Failed to open local socket\n");
		return errno;
	}

	v = fcntl(s, F_GETFL, 0);
	if (v == -1 || fcntl(s, F_SETFL, v | O_NONBLOCK)) {
		fprintf(stderr, "Unable to set socket non-blocking\n");
		close(s);
		return errno;
	}

	bzero(&sin, sizeof(sin));
	sin.sin_family = AF_INET;
	sin.sin_port = htons(port);
	ret = bind(s, (struct sockaddr *)&sin, sizeof(sin));
	close(s);
	if (ret == -1) {
		fprintf(stderr, "Failed to bind to TCP port %u\n", port);
		return errno;
	}

	return 0;
}

static int control_getdbseqnum(TALLOC_CTX *mem_ctx, struct ctdb_context *ctdb,
			       int argc, const char **argv)
{
	uint32_t db_id;
	const char *db_name;
	uint64_t seqnum;
	int ret;

	if (argc != 1) {
		usage("getdbseqnum");
	}

	if (! db_exists(mem_ctx, ctdb, argv[0], &db_id, &db_name, NULL)) {
		return 1;
	}

	ret = ctdb_ctrl_get_db_seqnum(mem_ctx, ctdb->ev, ctdb->client,
				      ctdb->cmd_pnn, TIMEOUT(), db_id,
				      &seqnum);
	if (ret != 0) {
		fprintf(stderr, "Failed to get sequence number for DB %s\n",
			db_name);
		return ret;
	}

	printf("0x%"PRIx64"\n", seqnum);
	return 0;
}

static int control_nodestatus(TALLOC_CTX *mem_ctx, struct ctdb_context *ctdb,
			      int argc, const char **argv)
{
	const char *nodestring = NULL;
	struct ctdb_node_map *nodemap;
	unsigned int i;
	int ret;
	bool print_hdr = false;

	if (argc > 1) {
		usage("nodestatus");
	}

	if (argc == 1) {
		nodestring = argv[0];
		if (strcmp(nodestring, "all") == 0) {
			print_hdr = true;
		}
	}

	if (! parse_nodestring(mem_ctx, ctdb, nodestring, &nodemap)) {
		return 1;
	}

	if (options.machinereadable) {
		print_nodemap_machine(mem_ctx, ctdb, nodemap, ctdb->cmd_pnn);
	} else {
		print_nodemap(mem_ctx, ctdb, nodemap, ctdb->cmd_pnn, print_hdr);
	}

	ret = 0;
	for (i=0; i<nodemap->num; i++) {
		ret |= nodemap->node[i].flags;
	}

	return ret;
}

const struct {
	const char *name;
	uint32_t offset;
} db_stats_fields[] = {
#define DBSTATISTICS_FIELD(n) { #n, offsetof(struct ctdb_db_statistics, n) }
	DBSTATISTICS_FIELD(db_ro_delegations),
	DBSTATISTICS_FIELD(db_ro_revokes),
	DBSTATISTICS_FIELD(locks.num_calls),
	DBSTATISTICS_FIELD(locks.num_current),
	DBSTATISTICS_FIELD(locks.num_pending),
	DBSTATISTICS_FIELD(locks.num_failed),
};

static void print_dbstatistics(const char *db_name,
			       struct ctdb_db_statistics *s)
{
	size_t i;
	const char *prefix = NULL;
	int preflen = 0;

	printf("DB Statistics %s\n", db_name);

	for (i=0; i<ARRAY_SIZE(db_stats_fields); i++) {
		if (strchr(db_stats_fields[i].name, '.') != NULL) {
			preflen = strcspn(db_stats_fields[i].name, ".") + 1;
			if (! prefix ||
			    strncmp(prefix, db_stats_fields[i].name, preflen) != 0) {
				prefix = db_stats_fields[i].name;
				printf(" %*.*s\n", preflen-1, preflen-1,
				       db_stats_fields[i].name);
			}
		} else {
			preflen = 0;
		}
		printf(" %*s%-22s%*s%10u\n", preflen ? 4 : 0, "",
		       db_stats_fields[i].name+preflen, preflen ? 0 : 4, "",
		       *(uint32_t *)(db_stats_fields[i].offset+(uint8_t *)s));
	}

	printf(" hop_count_buckets:");
	for (i=0; i<MAX_COUNT_BUCKETS; i++) {
		printf(" %d", s->hop_count_bucket[i]);
	}
	printf("\n");

	printf(" lock_buckets:");
	for (i=0; i<MAX_COUNT_BUCKETS; i++) {
		printf(" %d", s->locks.buckets[i]);
	}
	printf("\n");

	printf(" %-30s     %.6f/%.6f/%.6f sec out of %d\n",
	       "locks_latency      MIN/AVG/MAX",
	       s->locks.latency.min, LATENCY_AVG(s->locks.latency),
	       s->locks.latency.max, s->locks.latency.num);

	printf(" %-30s     %.6f/%.6f/%.6f sec out of %d\n",
	       "vacuum_latency     MIN/AVG/MAX",
	       s->vacuum.latency.min, LATENCY_AVG(s->vacuum.latency),
	       s->vacuum.latency.max, s->vacuum.latency.num);

	printf(" Num Hot Keys:     %d\n", s->num_hot_keys);
	for (i=0; i<s->num_hot_keys; i++) {
		size_t j;
		printf("     Count:%d Key:", s->hot_keys[i].count);
		for (j=0; j<s->hot_keys[i].key.dsize; j++) {
			printf("%02x", s->hot_keys[i].key.dptr[j] & 0xff);
		}
		printf("\n");
	}
}

static int control_dbstatistics(TALLOC_CTX *mem_ctx, struct ctdb_context *ctdb,
			        int argc, const char **argv)
{
	uint32_t db_id;
	const char *db_name;
	struct ctdb_db_statistics *dbstats;
	int ret;

	if (argc != 1) {
		usage("dbstatistics");
	}

	if (! db_exists(mem_ctx, ctdb, argv[0], &db_id, &db_name, NULL)) {
		return 1;
	}

	ret = ctdb_ctrl_get_db_statistics(mem_ctx, ctdb->ev, ctdb->client,
					  ctdb->cmd_pnn, TIMEOUT(), db_id,
					  &dbstats);
	if (ret != 0) {
		fprintf(stderr, "Failed to get statistics for DB %s\n",
			db_name);
		return ret;
	}

	print_dbstatistics(db_name, dbstats);
	return 0;
}

struct disable_takeover_runs_state {
	uint32_t *pnn_list;
	unsigned int node_count;
	bool *reply;
	int status;
	bool done;
};

static void disable_takeover_run_handler(uint64_t srvid, TDB_DATA data,
					 void *private_data)
{
	struct disable_takeover_runs_state *state =
		(struct disable_takeover_runs_state *)private_data;
	unsigned int i;
	int ret;

	if (data.dsize != sizeof(int)) {
		/* Ignore packet */
		return;
	}

	/* ret will be a PNN (i.e. >=0) on success, or negative on error */
	ret = *(int *)data.dptr;
	if (ret < 0) {
		state->status = ret;
		state->done = true;
		return;
	}
	for (i=0; i<state->node_count; i++) {
		if (state->pnn_list[i] == (uint32_t)ret) {
			state->reply[i] = true;
			break;
		}
	}

	state->done = true;
	for (i=0; i<state->node_count; i++) {
		if (! state->reply[i]) {
			state->done = false;
			break;
		}
	}
}

static int disable_takeover_runs(TALLOC_CTX *mem_ctx,
				 struct ctdb_context *ctdb, uint32_t timeout,
				 uint32_t *pnn_list, int count)
{
	struct ctdb_disable_message disable = { 0 };
	struct disable_takeover_runs_state state;
	int ret, i;

	disable.pnn = ctdb->pnn;
	disable.srvid = next_srvid(ctdb);
	disable.timeout = timeout;

	state.pnn_list = pnn_list;
	state.node_count = count;
	state.done = false;
	state.status = 0;
	state.reply = talloc_zero_array(mem_ctx, bool, count);
	if (state.reply == NULL) {
		return ENOMEM;
	}

	ret = ctdb_client_set_message_handler(ctdb->ev, ctdb->client,
					      disable.srvid,
					      disable_takeover_run_handler,
					      &state);
	if (ret != 0) {
		return ret;
	}

	for (i=0; i<count; i++) {
		ret = ctdb_message_disable_takeover_runs(mem_ctx, ctdb->ev,
							 ctdb->client,
							 pnn_list[i],
							 &disable);
		if (ret != 0) {
			goto fail;
		}
	}

	ret = ctdb_client_wait_timeout(ctdb->ev, &state.done, TIMEOUT());
	if (ret == ETIME) {
		fprintf(stderr, "Timed out waiting to disable takeover runs\n");
	} else {
		ret = (state.status >= 0 ? 0 : 1);
	}

fail:
	ctdb_client_remove_message_handler(ctdb->ev, ctdb->client,
					   disable.srvid, &state);
	return ret;
}

static int control_reloadips(TALLOC_CTX *mem_ctx, struct ctdb_context *ctdb,
			     int argc, const char **argv)
{
	const char *nodestring = NULL;
	struct ctdb_node_map *nodemap, *nodemap2;
	struct ctdb_req_control request;
	uint32_t *pnn_list, *pnn_list2;
	int ret, count, count2;

	if (argc > 1) {
		usage("reloadips");
	}

	if (argc == 1) {
		nodestring = argv[0];
	}

	nodemap = get_nodemap(ctdb, false);
	if (nodemap == NULL) {
		return 1;
	}

	if (! parse_nodestring(mem_ctx, ctdb, nodestring, &nodemap2)) {
		return 1;
	}

	count = list_of_connected_nodes(nodemap, CTDB_UNKNOWN_PNN,
					mem_ctx, &pnn_list);
	if (count <= 0) {
		fprintf(stderr, "Memory allocation error\n");
		return 1;
	}

	count2 = list_of_active_nodes(nodemap2, CTDB_UNKNOWN_PNN,
				      mem_ctx, &pnn_list2);
	if (count2 <= 0) {
		fprintf(stderr, "Memory allocation error\n");
		return 1;
	}

	/* Disable takeover runs on all connected nodes.  A reply
	 * indicating success is needed from each node so all nodes
	 * will need to be active.
	 *
	 * A check could be added to not allow reloading of IPs when
	 * there are disconnected nodes.  However, this should
	 * probably be left up to the administrator.
	 */
	ret = disable_takeover_runs(mem_ctx, ctdb, 2*options.timelimit,
				    pnn_list, count);
	if (ret != 0) {
		fprintf(stderr, "Failed to disable takeover runs\n");
		return ret;
	}

	/* Now tell all the desired nodes to reload their public IPs.
	 * Keep trying this until it succeeds.  This assumes all
	 * failures are transient, which might not be true...
	 */
	ctdb_req_control_reload_public_ips(&request);
	ret = ctdb_client_control_multi(mem_ctx, ctdb->ev, ctdb->client,
					pnn_list2, count2, TIMEOUT(),
					&request, NULL, NULL);
	if (ret != 0) {
		fprintf(stderr, "Failed to reload IPs on some nodes.\n");
	}

	/* It isn't strictly necessary to wait until takeover runs are
	 * re-enabled but doing so can't hurt.
	 */
	ret = disable_takeover_runs(mem_ctx, ctdb, 0, pnn_list, count);
	if (ret != 0) {
		fprintf(stderr, "Failed to enable takeover runs\n");
		return ret;
	}

	return ipreallocate(mem_ctx, ctdb);
}


static const struct ctdb_cmd {
	const char *name;
	int (*fn)(TALLOC_CTX *, struct ctdb_context *, int, const char **);
	bool without_daemon; /* can be run without daemon running ? */
	bool remote; /* can be run on remote nodes */
	const char *msg;
	const char *args;
} ctdb_commands[] = {
	{ "version", control_version, true, false,
		"show version of ctdb", NULL },
	{ "status", control_status, false, true,
		"show node status", NULL },
	{ "uptime", control_uptime, false, true,
		"show node uptime", NULL },
	{ "ping", control_ping, false, true,
		"ping a node", NULL },
	{ "runstate", control_runstate, false, true,
		"get/check runstate of a node",
		"[setup|first_recovery|startup|running]" },
	{ "getvar", control_getvar, false, true,
		"get a tunable variable", "<name>" },
	{ "setvar", control_setvar, false, true,
		"set a tunable variable", "<name> <value>" },
	{ "listvars", control_listvars, false, true,
		"list tunable variables", NULL },
	{ "statistics", control_statistics, false, true,
		"show ctdb statistics", NULL },
	{ "statisticsreset", control_statistics_reset, false, true,
		"reset ctdb statistics", NULL },
	{ "stats", control_stats, false, true,
		"show rolling statistics", "[count]" },
	{ "ip", control_ip, false, true,
		"show public ips", "[all]" },
	{ "ipinfo", control_ipinfo, false, true,
		"show public ip details", "<ip>" },
	{ "ifaces", control_ifaces, false, true,
		"show interfaces", NULL },
	{ "setifacelink", control_setifacelink, false, true,
		"set interface link status", "<iface> up|down" },
	{ "process-exists", control_process_exists, false, true,
		"check if a process exists on a node",  "<pid> [<srvid>]" },
	{ "getdbmap", control_getdbmap, false, true,
		"show attached databases", NULL },
	{ "getdbstatus", control_getdbstatus, false, true,
		"show database status", "<dbname|dbid>" },
	{ "catdb", control_catdb, false, false,
		"dump cluster-wide ctdb database", "<dbname|dbid>" },
	{ "cattdb", control_cattdb, false, false,
		"dump local ctdb database", "<dbname|dbid>" },
	{ "getcapabilities", control_getcapabilities, false, true,
		"show node capabilities", NULL },
	{ "pnn", control_pnn, false, false,
		"show the pnn of the currnet node", NULL },
	{ "lvs", control_lvs, false, false,
		"show lvs configuration", "master|list|status" },
	{ "setdebug", control_setdebug, false, true,
		"set debug level", "ERROR|WARNING|NOTICE|INFO|DEBUG" },
	{ "getdebug", control_getdebug, false, true,
		"get debug level", NULL },
	{ "attach", control_attach, false, false,
		"attach a database", "<dbname> [persistent|replicated]" },
	{ "detach", control_detach, false, false,
		"detach database(s)", "<dbname|dbid> ..." },
	{ "dumpmemory", control_dumpmemory, false, true,
		"dump ctdbd memory map", NULL },
	{ "rddumpmemory", control_rddumpmemory, false, true,
		"dump recoverd memory map", NULL },
	{ "getpid", control_getpid, false, true,
		"get ctdbd process ID", NULL },
	{ "disable", control_disable, false, true,
		"disable a node", NULL },
	{ "enable", control_enable, false, true,
		"enable a node", NULL },
	{ "stop", control_stop, false, true,
		"stop a node", NULL },
	{ "continue", control_continue, false, true,
		"continue a stopped node", NULL },
	{ "ban", control_ban, false, true,
		"ban a node", "<bantime>"},
	{ "unban", control_unban, false, true,
		"unban a node", NULL },
	{ "shutdown", control_shutdown, false, true,
		"shutdown ctdb daemon", NULL },
	{ "recover", control_recover, false, true,
		"force recovery", NULL },
	{ "sync", control_ipreallocate, false, true,
		"run ip reallocation (deprecated)", NULL },
	{ "ipreallocate", control_ipreallocate, false, true,
		"run ip reallocation", NULL },
	{ "isnotrecmaster", control_isnotrecmaster, false, false,
		"check if local node is the recmaster", NULL },
	{ "gratarp", control_gratarp, false, true,
		"send a gratuitous arp", "<ip> <interface>" },
	{ "tickle", control_tickle, true, false,
		"send a tcp tickle ack", "<srcip:port> <dstip:port>" },
	{ "gettickles", control_gettickles, false, true,
		"get the list of tickles", "<ip> [<port>]" },
	{ "addtickle", control_addtickle, false, true,
		"add a tickle", "<ip>:<port> <ip>:<port>" },
	{ "deltickle", control_deltickle, false, true,
		"delete a tickle", "<ip>:<port> <ip>:<port>" },
	{ "listnodes", control_listnodes, true, true,
		"list nodes in the cluster", NULL },
	{ "reloadnodes", control_reloadnodes, false, false,
		"reload the nodes file all nodes", NULL },
	{ "moveip", control_moveip, false, false,
		"move an ip address to another node", "<ip> <node>" },
	{ "addip", control_addip, false, true,
		"add an ip address to a node", "<ip/mask> <iface>" },
	{ "delip", control_delip, false, true,
		"delete an ip address from a node", "<ip>" },
	{ "backupdb", control_backupdb, false, false,
		"backup a database into a file", "<dbname|dbid> <file>" },
	{ "restoredb", control_restoredb, false, false,
		"restore a database from a file", "<file> [dbname]" },
	{ "dumpdbbackup", control_dumpdbbackup, true, false,
		"dump database from a backup file", "<file>" },
	{ "wipedb", control_wipedb, false, false,
		"wipe the contents of a database.", "<dbname|dbid>"},
	{ "recmaster", control_recmaster, false, true,
		"show the pnn for the recovery master", NULL },
	{ "event", control_event, true, false,
		"event and event script commands", NULL },
	{ "scriptstatus", control_scriptstatus, true, false,
		"show event script status",
		"[init|setup|startup|monitor|takeip|releaseip|ipreallocated]" },
	{ "natgw", control_natgw, false, false,
		"show natgw configuration", "master|list|status" },
	{ "getreclock", control_getreclock, false, true,
		"get recovery lock file", NULL },
	{ "setlmasterrole", control_setlmasterrole, false, true,
		"set LMASTER role", "on|off" },
	{ "setrecmasterrole", control_setrecmasterrole, false, true,
		"set RECMASTER role", "on|off"},
	{ "setdbreadonly", control_setdbreadonly, false, true,
		"enable readonly records", "<dbname|dbid>" },
	{ "setdbsticky", control_setdbsticky, false, true,
		"enable sticky records", "<dbname|dbid>"},
	{ "pfetch", control_pfetch, false, false,
		"fetch record from persistent database", "<dbname|dbid> <key>" },
	{ "pstore", control_pstore, false, false,
		"write record to persistent database", "<dbname|dbid> <key> <value>" },
	{ "pdelete", control_pdelete, false, false,
		"delete record from persistent database", "<dbname|dbid> <key>" },
	{ "ptrans", control_ptrans, false, false,
		"update a persistent database (from file or stdin)", "<dbname|dbid> [<file>]" },
	{ "tfetch", control_tfetch, false, true,
		"fetch a record", "<tdb-file> <key> [<file>]" },
	{ "tstore", control_tstore, false, true,
		"store a record", "<tdb-file> <key> <data> [<rsn> <dmaster> <flags>]" },
	{ "readkey", control_readkey, false, false,
		"read value of a database key", "<dbname|dbid> <key> [readonly]" },
	{ "writekey", control_writekey, false, false,
		"write value for a database key", "<dbname|dbid> <key> <value>" },
	{ "deletekey", control_deletekey, false, false,
		"delete a database key", "<dbname|dbid> <key>" },
	{ "checktcpport", control_checktcpport, true, false,
		"check if a service is bound to a specific tcp port or not", "<port>" },
	{ "getdbseqnum", control_getdbseqnum, false, false,
		"get database sequence number", "<dbname|dbid>" },
	{ "nodestatus", control_nodestatus, false, true,
		"show and return node status", "[all|<pnn-list>]" },
	{ "dbstatistics", control_dbstatistics, false, true,
		"show database statistics", "<dbname|dbid>" },
	{ "reloadips", control_reloadips, false, false,
		"reload the public addresses file", "[all|<pnn-list>]" },
};

static const struct ctdb_cmd *match_command(const char *command)
{
	const struct ctdb_cmd *cmd;
	size_t i;

	for (i=0; i<ARRAY_SIZE(ctdb_commands); i++) {
		cmd = &ctdb_commands[i];
		if (strlen(command) == strlen(cmd->name) &&
		    strncmp(command, cmd->name, strlen(command)) == 0) {
			return cmd;
		}
	}

	return NULL;
}


/**
 * Show usage message
 */
static void usage_full(void)
{
	size_t i;

	poptPrintHelp(pc, stdout, 0);
	printf("\nCommands:\n");
	for (i=0; i<ARRAY_SIZE(ctdb_commands); i++) {
		printf("  %-15s %-27s  %s\n",
		       ctdb_commands[i].name,
		       ctdb_commands[i].args ? ctdb_commands[i].args : "",
		       ctdb_commands[i].msg);
	}
}

static void usage(const char *command)
{
	const struct ctdb_cmd *cmd;

	if (command == NULL) {
		usage_full();
		exit(1);
	}

	cmd = match_command(command);
	if (cmd == NULL) {
		usage_full();
	} else {
		poptPrintUsage(pc, stdout, 0);
		printf("\nCommands:\n");
		printf("  %-15s %-27s  %s\n",
		       cmd->name, cmd->args ? cmd->args : "", cmd->msg);
	}

	exit(1);
}

struct poptOption cmdline_options[] = {
	POPT_AUTOHELP
	{
		.longName   = "debug",
		.shortName  = 'd',
		.argInfo    = POPT_ARG_STRING,
		.arg        = &options.debuglevelstr,
		.val        = 0,
		.descrip    = "debug level",
	},
	{
		.longName   = "timelimit",
		.shortName  = 't',
		.argInfo    = POPT_ARG_INT,
		.arg        = &options.timelimit,
		.val        = 0,
		.descrip    = "timelimit (in seconds)",
	},
	{
		.longName   = "node",
		.shortName  = 'n',
		.argInfo    = POPT_ARG_INT,
		.arg        = &options.pnn,
		.val        = 0,
		.descrip    = "node specification - integer",
	},
	{
		.longName   = NULL,
		.shortName  = 'Y',
		.argInfo    = POPT_ARG_NONE,
		.arg        = &options.machinereadable,
		.val        = 0,
		.descrip    = "enable machine readable output",
	},
	{
		.longName   = "separator",
		.shortName  = 'x',
		.argInfo    = POPT_ARG_STRING,
		.arg        = &options.sep,
		.val        = 0,
		.descrip    = "specify separator for machine readable output",
		.argDescrip = "CHAR",
	},
	{
		.shortName  = 'X',
		.argInfo    = POPT_ARG_NONE,
		.arg        = &options.machineparsable,
		.val        = 0,
		.descrip    = "enable machine parsable output with separator |",
	},
	{
		.longName   = "verbose",
		.shortName  = 'v',
		.argInfo    = POPT_ARG_NONE,
		.arg        = &options.verbose,
		.val        = 0,
		.descrip    = "enable verbose output",
	},
	{
		.longName   = "maxruntime",
		.shortName  = 'T',
		.argInfo    = POPT_ARG_INT,
		.arg        = &options.maxruntime,
		.val        = 0,
		.descrip    = "die if runtime exceeds this limit (in seconds)",
	},
	POPT_TABLEEND
};

static int process_command(const struct ctdb_cmd *cmd, int argc,
			   const char **argv)
{
	TALLOC_CTX *tmp_ctx;
	struct ctdb_context *ctdb;
	const char *ctdb_socket;
	int ret;
	bool status;
	uint64_t srvid_offset;

	tmp_ctx = talloc_new(NULL);
	if (tmp_ctx == NULL) {
		fprintf(stderr, "Memory allocation error\n");
		goto fail;
	}

	if (cmd->without_daemon) {
		if (options.pnn != -1) {
			fprintf(stderr,
				"Cannot specify node for command %s\n",
				cmd->name);
			goto fail;
		}

		ret = cmd->fn(tmp_ctx, NULL, argc-1, argv+1);
		talloc_free(tmp_ctx);
		return ret;
	}

	ctdb = talloc_zero(tmp_ctx, struct ctdb_context);
	if (ctdb == NULL) {
		fprintf(stderr, "Memory allocation error\n");
		goto fail;
	}

	ctdb->ev = tevent_context_init(ctdb);
	if (ctdb->ev == NULL) {
		fprintf(stderr, "Failed to initialize tevent\n");
		goto fail;
	}

	ctdb_socket = path_socket(ctdb, "ctdbd");
	if (ctdb_socket == NULL) {
		fprintf(stderr, "Memory allocation error\n");
		goto fail;
	}

	ret = ctdb_client_init(ctdb, ctdb->ev, ctdb_socket, &ctdb->client);
	if (ret != 0) {
		fprintf(stderr, "Failed to connect to CTDB daemon (%s)\n",
			ctdb_socket);

		if (!find_node_xpnn(ctdb, NULL)) {
			fprintf(stderr, "Is this node part of CTDB cluster?\n");
		}
		goto fail;
	}

	ctdb->pnn = ctdb_client_pnn(ctdb->client);
	srvid_offset = getpid() & 0xFFFF;
	ctdb->srvid = SRVID_CTDB_TOOL | (srvid_offset << 16);

	if (options.pnn != -1) {
		status = verify_pnn(ctdb, options.pnn);
		if (! status) {
			goto fail;
		}

		ctdb->cmd_pnn = options.pnn;
	} else {
		ctdb->cmd_pnn = ctdb->pnn;
	}

	if (! cmd->remote && ctdb->pnn != ctdb->cmd_pnn) {
		fprintf(stderr, "Node cannot be specified for command %s\n",
			cmd->name);
		goto fail;
	}

	ret = cmd->fn(tmp_ctx, ctdb, argc-1, argv+1);
	talloc_free(tmp_ctx);
	return ret;

fail:
	talloc_free(tmp_ctx);
	return 1;
}

static void signal_handler(int sig)
{
	fprintf(stderr, "Maximum runtime exceeded - exiting\n");
}

static void alarm_handler(int sig)
{
	/* Kill any child processes */
	signal(SIGTERM, signal_handler);
	kill(0, SIGTERM);

	_exit(1);
}

int main(int argc, const char *argv[])
{
	int opt;
	const char **extra_argv;
	int extra_argc;
	const struct ctdb_cmd *cmd;
	int loglevel;
	bool ok;
	int ret = 0;

	setlinebuf(stdout);

	/* Set default options */
	options.debuglevelstr = NULL;
	options.timelimit = 10;
	options.sep = "|";
	options.maxruntime = 0;
	options.pnn = -1;

	pc = poptGetContext(argv[0], argc, argv, cmdline_options,
			    POPT_CONTEXT_KEEP_FIRST);
	while ((opt = poptGetNextOpt(pc)) != -1) {
		fprintf(stderr, "Invalid option %s: %s\n",
			poptBadOption(pc, 0), poptStrerror(opt));
		exit(1);
	}

	if (options.maxruntime == 0) {
		const char *ctdb_timeout;

		ctdb_timeout = getenv("CTDB_TIMEOUT");
		if (ctdb_timeout != NULL) {
			options.maxruntime = smb_strtoul(ctdb_timeout,
							 NULL,
							 0,
							 &ret,
							 SMB_STR_STANDARD);
			if (ret != 0) {
				fprintf(stderr, "Invalid value CTDB_TIMEOUT\n");
				exit(1);
			}
		} else {
			options.maxruntime = 120;
		}
	}
	if (options.maxruntime <= 120) {
		/* default timeout is 120 seconds */
		options.maxruntime = 120;
	}

	if (options.machineparsable) {
		options.machinereadable = 1;
	}

	/* setup the remaining options for the commands */
	extra_argc = 0;
	extra_argv = poptGetArgs(pc);
	if (extra_argv) {
		extra_argv++;
		while (extra_argv[extra_argc]) extra_argc++;
	}

	if (extra_argc < 1) {
		usage(NULL);
	}

	cmd = match_command(extra_argv[0]);
	if (cmd == NULL) {
		fprintf(stderr, "Unknown command '%s'\n", extra_argv[0]);
		exit(1);
	}

	/* Enable logging */
	setup_logging("ctdb", DEBUG_STDERR);
	ok = debug_level_parse(options.debuglevelstr, &loglevel);
	if (!ok) {
		loglevel = DEBUG_ERR;
	}
	debuglevel_set(loglevel);

	signal(SIGALRM, alarm_handler);
	alarm(options.maxruntime);

	ret = process_command(cmd, extra_argc, extra_argv);
	if (ret == -1) {
		ret = 1;
	}

	(void)poptFreeContext(pc);

	return ret;
}<|MERGE_RESOLUTION|>--- conflicted
+++ resolved
@@ -2464,11 +2464,7 @@
 	}
 
 	n = write(1, mem_str, strlen(mem_str));
-<<<<<<< HEAD
-	if (n < 0 || n != strlen(mem_str)) {
-=======
 	if (n < 0 || (size_t)n != strlen(mem_str)) {
->>>>>>> 1f07059a
 		fprintf(stderr, "Failed to write talloc summary\n");
 		return 1;
 	}
@@ -2484,11 +2480,7 @@
 
 	len = strnlen((const char *)data.dptr, data.dsize);
 	n = write(1, data.dptr, len);
-<<<<<<< HEAD
-	if (n < 0 || n != len) {
-=======
 	if (n < 0 || (size_t)n != len) {
->>>>>>> 1f07059a
 		fprintf(stderr, "Failed to write talloc summary\n");
 	}
 
