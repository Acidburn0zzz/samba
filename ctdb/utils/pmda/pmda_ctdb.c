--- conflicted
+++ resolved
@@ -36,13 +36,7 @@
 #include <pcp/pmapi.h>
 #include <pcp/impl.h>
 #include <pcp/pmda.h>
-<<<<<<< HEAD
-#include "includes.h"
-#include "ctdb_private.h"
-#include "ctdb_protocol.h"
-=======
-
->>>>>>> 92b8875a
+
 #include "domain.h"
 
 /*
