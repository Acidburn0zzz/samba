/* 
   ctdb banning code

   Copyright (C) Ronnie Sahlberg  2009

   This program is free software; you can redistribute it and/or modify
   it under the terms of the GNU General Public License as published by
   the Free Software Foundation; either version 3 of the License, or
   (at your option) any later version.
   
   This program is distributed in the hope that it will be useful,
   but WITHOUT ANY WARRANTY; without even the implied warranty of
   MERCHANTABILITY or FITNESS FOR A PARTICULAR PURPOSE.  See the
   GNU General Public License for more details.
   
   You should have received a copy of the GNU General Public License
   along with this program; if not, see <http://www.gnu.org/licenses/>.
*/
#include "replace.h"
#include "system/time.h"
#include "system/network.h"
#include "system/filesys.h"
#include "system/wait.h"

#include <talloc.h>
#include <tevent.h>

#include "lib/util/debug.h"
#include "lib/util/samba_util.h"

#include "ctdb_private.h"
#include "ctdb_client.h"

#include "common/common.h"
#include "common/logging.h"

static void ctdb_ban_node_event(struct tevent_context *ev,
				struct tevent_timer *te,
				struct timeval t, void *private_data)
{
	struct ctdb_context *ctdb = talloc_get_type(private_data, struct ctdb_context);

	/* Make sure we were able to freeze databases during banning */
	if (!ctdb_db_all_frozen(ctdb)) {
		DEBUG(DEBUG_ERR, ("Banning timedout, but still unable to freeze databases\n"));
		ctdb_ban_self(ctdb);
		return;
	}

	DEBUG(DEBUG_ERR,("Banning timedout\n"));
	ctdb->nodes[ctdb->pnn]->flags &= ~NODE_FLAGS_BANNED;

	if (ctdb->banning_ctx != NULL) {
		talloc_free(ctdb->banning_ctx);
		ctdb->banning_ctx = NULL;
	}
}

void ctdb_local_node_got_banned(struct ctdb_context *ctdb)
{
	struct ctdb_db_context *ctdb_db;

	DEBUG(DEBUG_NOTICE,("This node has been banned - forcing recovery\n"));

	/* Reset the generation id to 1 to make us ignore any
	   REQ/REPLY CALL/DMASTER someone sends to us.
	   We are now banned so we shouldnt service database calls
	   anymore.
	*/
	ctdb->vnn_map->generation = INVALID_GENERATION;
	for (ctdb_db = ctdb->db_list; ctdb_db != NULL; ctdb_db = ctdb_db->next) {
		ctdb_db->generation = INVALID_GENERATION;
	}

	/* Recovery daemon will set the recovery mode ACTIVE and freeze
	 * databases.
	 */

	ctdb_release_all_ips(ctdb);
}

int32_t ctdb_control_set_ban_state(struct ctdb_context *ctdb, TDB_DATA indata)
{
<<<<<<< HEAD
	struct ctdb_ban_time *bantime = (struct ctdb_ban_time *)indata.dptr;
=======
	struct ctdb_ban_state *bantime = (struct ctdb_ban_state *)indata.dptr;
>>>>>>> 92b8875a
	bool already_banned;

	DEBUG(DEBUG_INFO,("SET BAN STATE\n"));

	if (bantime->pnn != ctdb->pnn) {
		DEBUG(DEBUG_WARNING,
		      ("SET_BAN_STATE control for PNN %d ignored\n",
		       bantime->pnn));
		return -1;
	}

	already_banned = false;
	if (ctdb->banning_ctx != NULL) {
		talloc_free(ctdb->banning_ctx);
		ctdb->banning_ctx = NULL;
		already_banned = true;
	}

	if (bantime->time == 0) {
		DEBUG(DEBUG_ERR,("Unbanning this node\n"));
		ctdb->nodes[bantime->pnn]->flags &= ~NODE_FLAGS_BANNED;
		return 0;
	}

	if (ctdb->tunable.enable_bans == 0) {
		DEBUG(DEBUG_ERR,("Bans are disabled - ignoring ban of node %u\n", bantime->pnn));
		return 0;
	}

	ctdb->banning_ctx = talloc(ctdb, struct ctdb_ban_state);
	if (ctdb->banning_ctx == NULL) {
		DEBUG(DEBUG_CRIT,(__location__ " ERROR Failed to allocate new banning state\n"));
		return -1;
	}
	*((struct ctdb_ban_state *)(ctdb->banning_ctx)) = *bantime;


	DEBUG(DEBUG_ERR,("Banning this node for %d seconds\n", bantime->time));
	ctdb->nodes[bantime->pnn]->flags |= NODE_FLAGS_BANNED;

	tevent_add_timer(ctdb->ev, ctdb->banning_ctx,
			 timeval_current_ofs(bantime->time,0),
			 ctdb_ban_node_event, ctdb);

	if (!already_banned) {
		ctdb_local_node_got_banned(ctdb);
	}
	return 0;
}

int32_t ctdb_control_get_ban_state(struct ctdb_context *ctdb, TDB_DATA *outdata)
{
	struct ctdb_ban_state *bantime;

	bantime = talloc(outdata, struct ctdb_ban_state);
	CTDB_NO_MEMORY(ctdb, bantime);

	if (ctdb->banning_ctx != NULL) {
		*bantime = *(struct ctdb_ban_state *)(ctdb->banning_ctx);
	} else {
		bantime->pnn = ctdb->pnn;
		bantime->time = 0;
	}

	outdata->dptr  = (uint8_t *)bantime;
	outdata->dsize = sizeof(struct ctdb_ban_state);

	return 0;
}

/* Routine to ban ourselves for a while when trouble strikes. */
void ctdb_ban_self(struct ctdb_context *ctdb)
{
	TDB_DATA data;
	struct ctdb_ban_state bantime;

	bantime.pnn  = ctdb->pnn;
	bantime.time = ctdb->tunable.recovery_ban_period;

	data.dsize = sizeof(bantime);
	data.dptr  = (uint8_t *)&bantime;

	ctdb_control_set_ban_state(ctdb, data);
}<|MERGE_RESOLUTION|>--- conflicted
+++ resolved
@@ -81,11 +81,7 @@
 
 int32_t ctdb_control_set_ban_state(struct ctdb_context *ctdb, TDB_DATA indata)
 {
-<<<<<<< HEAD
-	struct ctdb_ban_time *bantime = (struct ctdb_ban_time *)indata.dptr;
-=======
 	struct ctdb_ban_state *bantime = (struct ctdb_ban_state *)indata.dptr;
->>>>>>> 92b8875a
 	bool already_banned;
 
 	DEBUG(DEBUG_INFO,("SET BAN STATE\n"));
