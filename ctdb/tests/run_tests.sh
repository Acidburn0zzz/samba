#!/usr/bin/env bash

usage() {
    cat <<EOF
Usage: $0 [OPTIONS] [TESTS]

Options:
  -A		Use "cat -A" to print test output (only some tests)
  -c		Run integration tests on a cluster
  -C		Clean up - kill daemons and remove TEST_VAR_DIR when done
  -d		Print descriptions of tests instead of filenames (dodgy!)
  -D		Show diff between failed/expected test output (some tests only)
  -e		Exit on the first test failure
  -H		No headers - for running single test with other wrapper
  -N		Don't print summary of tests results after running all tests
  -q		Quiet - don't show tests being run (hint: use with -s)
  -S <lib>      Use socket wrapper library <lib> for local integration tests
  -v		Verbose - print test output for non-failures (only some tests)
  -V <dir>	Use <dir> as TEST_VAR_DIR
  -x		Trace this script with the -x option
  -X		Trace certain scripts run by tests using -x (only some tests)
EOF
    exit 1
}

# Print a message and exit.
die ()
{
    echo "$1" >&2 ; exit ${2:-1}
}

######################################################################

with_summary=true
with_desc=false
quiet=false
exit_on_fail=false
no_header=false

export TEST_VERBOSE=false
export TEST_COMMAND_TRACE=false
export TEST_CAT_RESULTS_OPTS=""
export TEST_DIFF_RESULTS=false
export TEST_LOCAL_DAEMONS
[ -n "$TEST_LOCAL_DAEMONS" ] || TEST_LOCAL_DAEMONS=3
export TEST_VAR_DIR=""
export TEST_CLEANUP=false
export TEST_TIMEOUT=3600
export TEST_SOCKET_WRAPPER_SO_PATH=""

<<<<<<< HEAD
temp=$(getopt -n "$prog" -o "AcCdDehHNqS:T:vV:xX" -l help -- "$@")

[ $? != 0 ] && usage

eval set -- "$temp"

while true ; do
    case "$1" in
	-A) TEST_CAT_RESULTS_OPTS="-A" ; shift ;;
	-c) TEST_LOCAL_DAEMONS="" ; shift ;;
	-C) TEST_CLEANUP=true ; shift ;;
	-d) with_desc=true ; shift ;;  # 4th line of output is description
	-D) TEST_DIFF_RESULTS=true ; shift ;;
	-e) exit_on_fail=true ; shift ;;
	-H) no_header=true ; shift ;;
	-N) with_summary=false ; shift ;;
	-q) quiet=true ; shift ;;
	-S) TEST_SOCKET_WRAPPER_SO_PATH="$2" ; shift 2 ;;
	-T) TEST_TIMEOUT="$2" ; shift 2 ;;
	-v) TEST_VERBOSE=true ; shift ;;
	-V) TEST_VAR_DIR="$2" ; shift 2 ;;
	-x) set -x; shift ;;
	-X) TEST_COMMAND_TRACE=true ; shift ;;
	--) shift ; break ;;
	*) usage ;;
    esac
=======
while getopts "AcCdDehHNqS:T:vV:xX?" opt ; do
	case "$opt" in
	A) TEST_CAT_RESULTS_OPTS="-A" ;;
	c) TEST_LOCAL_DAEMONS="" ;;
	C) TEST_CLEANUP=true ;;
	d) with_desc=true ;;  # 4th line of output is description
	D) TEST_DIFF_RESULTS=true ;;
	e) exit_on_fail=true ;;
	H) no_header=true ;;
	N) with_summary=false ;;
	q) quiet=true ;;
	S) TEST_SOCKET_WRAPPER_SO_PATH="$OPTARG" ;;
	T) TEST_TIMEOUT="$OPTARG" ;;
	v) TEST_VERBOSE=true ;;
	V) TEST_VAR_DIR="$OPTARG" ;;
	x) set -x ;;
	X) TEST_COMMAND_TRACE=true ;;
	\?|h) usage ;;
	esac
>>>>>>> 76c3e172
done
shift $((OPTIND - 1))

case $(basename "$0") in
    *run_cluster_tests*)
	# Running on a cluster...  same as -c
	TEST_LOCAL_DAEMONS=""
	;;
esac

if $quiet ; then
    show_progress() { cat >/dev/null ; }
else
    show_progress() { cat ; }
fi

######################################################################

ctdb_test_begin ()
{
    local name="$1"

    teststarttime=$(date '+%s')
    testduration=0

    echo "--==--==--==--==--==--==--==--==--==--==--==--==--==--==--==--==--==--==--"
    echo "Running test $name ($(date '+%T'))"
    echo "--==--==--==--==--==--==--==--==--==--==--==--==--==--==--==--==--==--==--"
}

ctdb_test_end ()
{
    local name="$1" ; shift
    local status="$1" ; shift
    # "$@" is command-line

    local interp="SKIPPED"
    local statstr=" (reason $*)"
    if [ -n "$status" ] ; then
	if [ $status -eq 0 ] ; then
	    interp="PASSED"
	    statstr=""
	    echo "ALL OK: $*"
	elif [ $status -eq 124 ] ; then
	    interp="TIMEOUT"
	    statstr=" (status $status)"
	else
	    interp="FAILED"
	    statstr=" (status $status)"
	fi
    fi

    testduration=$(($(date +%s)-$teststarttime))

    echo "=========================================================================="
    echo "TEST ${interp}: ${name}${statstr} (duration: ${testduration}s)"
    echo "=========================================================================="

}

ctdb_test_run ()
{
    local name="$1" ; shift

    [ -n "$1" ] || set -- "$name"

    $no_header || ctdb_test_begin "$name"

    local status=0
<<<<<<< HEAD
    timeout $TEST_TIMEOUT "$@" || status=$?
=======
    if [ -x "$1" ] ; then
	    timeout $TEST_TIMEOUT "$@" || status=$?
    else
	    echo "TEST IS NOT EXECUTABLE"
	    status=1
    fi
>>>>>>> 76c3e172

    $no_header || ctdb_test_end "$name" "$status" "$*"

    return $status
}

######################################################################

tests_total=0
tests_passed=0
tests_failed=0
summary=""

if ! which mktemp >/dev/null 2>&1 ; then
    # Not perfect, but it will do...
    mktemp ()
    {
	local dir=false
	if [ "$1" = "-d" ] ; then
	    dir=true
	fi
	local t="${TMPDIR:-/tmp}/tmp.$$.$RANDOM"
	(
	    umask 077
	    if $dir ; then
		mkdir "$t"
	    else
		>"$t"
	    fi
	)
	echo "$t"
    }
fi

tf=$(mktemp) || die "mktemp failed for tf - is TMPDIR missing?"
sf=$(mktemp) || die "mktemp failed for sf - is TMPDIR missing?"

set -o pipefail

run_one_test ()
{
    local f="$1"

    tests_total=$(($tests_total + 1))

    ctdb_test_run "$f" | tee "$tf" | show_progress
    status=$?
    if [ $status -eq 0 ] ; then
	tests_passed=$(($tests_passed + 1))
    else
	tests_failed=$(($tests_failed + 1))
    fi
    if $with_summary ; then
	local t
	if [ $status -eq 0 ] ; then
	    t=" PASSED "
	else
	    t="*FAILED*"
	fi
	if $with_desc ; then
	    desc=$(tail -n +4 $tf | head -n 1)
	    f="$desc"
	fi
	echo "$t $f" >>"$sf"
    fi
}

find_and_run_one_test ()
{
    local t="$1"
    local dir="$2"

    local f="${dir}${dir:+/}${t}"

    if [ -d "$f" ] ; then
	local i
	for i in $(ls "${f%/}/"*".sh" 2>/dev/null) ; do
	    run_one_test "$i"
	    if $exit_on_fail && [ $status -ne 0 ] ; then
		break
	    fi
	done
	# No tests found?  Not a tests directory!  Not found...
	[ -n "$status" ] || status=127
    elif [ -f "$f" ] ; then
	run_one_test "$f"
    else
	status=127
    fi
}

export CTDB_TEST_MODE="yes"

# Following 2 lines may be modified by installation script
export CTDB_TESTS_ARE_INSTALLED=false
export CTDB_TEST_DIR=$(dirname "$0")

if [ -z "$TEST_VAR_DIR" ] ; then
    if $CTDB_TESTS_ARE_INSTALLED ; then
	TEST_VAR_DIR=$(mktemp -d)
    else
	TEST_VAR_DIR="${CTDB_TEST_DIR}/var"
    fi
fi
mkdir -p "$TEST_VAR_DIR"

# Must be absolute
TEST_VAR_DIR=$(cd "$TEST_VAR_DIR"; echo "$PWD")
echo "TEST_VAR_DIR=$TEST_VAR_DIR"

export TEST_SCRIPTS_DIR="${CTDB_TEST_DIR}/scripts"

unit_tests="
	cunit
	eventd
	eventscripts
	onnode
	shellcheck
	takeover
	takeover_helper
	tool
"

# If no tests specified then run some defaults
if [ -z "$1" ] ; then
	if [ -n "$TEST_LOCAL_DAEMONS" ] ; then
		set -- UNIT simple
	else
		set -- simple complex
    fi
fi

do_cleanup ()
{
    if $TEST_CLEANUP ; then
	echo "Removing TEST_VAR_DIR=$TEST_VAR_DIR"
	rm -rf "$TEST_VAR_DIR"
    else
	echo "Not cleaning up TEST_VAR_DIR=$TEST_VAR_DIR"
    fi
}

cleanup_handler ()
{
    if $TEST_CLEANUP ; then
	if [ -n "$TEST_LOCAL_DAEMONS" -a "$f" = "simple" ] ; then
	    echo "***** shutting down daemons *****"
	    find_and_run_one_test simple/99_daemons_shutdown.sh "$tests_dir"
	fi
    fi
    do_cleanup
}

trap cleanup_handler SIGINT SIGTERM

declare -a tests
i=0
for f ; do
	if [ "$f" = "UNIT" ] ; then
		for t in $unit_tests ; do
			tests[i++]="$t"
		done
	else
		tests[i++]="$f"
	fi
done

for f in "${tests[@]}" ; do
    find_and_run_one_test "$f"

    if [ $status -eq 127 ] ; then
	# Find the the top-level tests directory
	tests_dir=$(dirname $(cd $TEST_SCRIPTS_DIR; echo $PWD))
	# Strip off current directory from beginning, if there, just
	# to make paths more friendly.
	tests_dir=${tests_dir#$PWD/}
	find_and_run_one_test "$f" "$tests_dir"
    fi

    if [ $status -eq 127 ] ; then
	    die "test \"$f\" is not recognised"
    fi

    if $exit_on_fail && [ $status -ne 0 ] ; then
	    break
    fi
done

rm -f "$tf"

if $with_summary ; then
    echo
    cat "$sf"
    echo
    echo "${tests_passed}/${tests_total} tests passed"
fi

rm -f "$sf"

echo

do_cleanup

if $no_header || $exit_on_fail ; then
    exit $status
elif [ $tests_failed -gt 0 ] ; then
    exit 1
else
    exit 0
fi<|MERGE_RESOLUTION|>--- conflicted
+++ resolved
@@ -48,34 +48,6 @@
 export TEST_TIMEOUT=3600
 export TEST_SOCKET_WRAPPER_SO_PATH=""
 
-<<<<<<< HEAD
-temp=$(getopt -n "$prog" -o "AcCdDehHNqS:T:vV:xX" -l help -- "$@")
-
-[ $? != 0 ] && usage
-
-eval set -- "$temp"
-
-while true ; do
-    case "$1" in
-	-A) TEST_CAT_RESULTS_OPTS="-A" ; shift ;;
-	-c) TEST_LOCAL_DAEMONS="" ; shift ;;
-	-C) TEST_CLEANUP=true ; shift ;;
-	-d) with_desc=true ; shift ;;  # 4th line of output is description
-	-D) TEST_DIFF_RESULTS=true ; shift ;;
-	-e) exit_on_fail=true ; shift ;;
-	-H) no_header=true ; shift ;;
-	-N) with_summary=false ; shift ;;
-	-q) quiet=true ; shift ;;
-	-S) TEST_SOCKET_WRAPPER_SO_PATH="$2" ; shift 2 ;;
-	-T) TEST_TIMEOUT="$2" ; shift 2 ;;
-	-v) TEST_VERBOSE=true ; shift ;;
-	-V) TEST_VAR_DIR="$2" ; shift 2 ;;
-	-x) set -x; shift ;;
-	-X) TEST_COMMAND_TRACE=true ; shift ;;
-	--) shift ; break ;;
-	*) usage ;;
-    esac
-=======
 while getopts "AcCdDehHNqS:T:vV:xX?" opt ; do
 	case "$opt" in
 	A) TEST_CAT_RESULTS_OPTS="-A" ;;
@@ -95,7 +67,6 @@
 	X) TEST_COMMAND_TRACE=true ;;
 	\?|h) usage ;;
 	esac
->>>>>>> 76c3e172
 done
 shift $((OPTIND - 1))
 
@@ -165,16 +136,12 @@
     $no_header || ctdb_test_begin "$name"
 
     local status=0
-<<<<<<< HEAD
-    timeout $TEST_TIMEOUT "$@" || status=$?
-=======
     if [ -x "$1" ] ; then
 	    timeout $TEST_TIMEOUT "$@" || status=$?
     else
 	    echo "TEST IS NOT EXECUTABLE"
 	    status=1
     fi
->>>>>>> 76c3e172
 
     $no_header || ctdb_test_end "$name" "$status" "$*"
 
