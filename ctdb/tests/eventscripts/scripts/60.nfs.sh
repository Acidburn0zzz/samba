setup ()
{
	setup_public_addresses
	setup_shares

	service_name="nfs"

	if [ -z "$CTDB_NFS_DISTRO_STYLE" ] ; then
		# Currently supported: sysvinit-redhat, systemd-redhat
<<<<<<< HEAD
		CTDB_NFS_DISTRO_STYLE="sysvinit-redhat"
=======
		CTDB_NFS_DISTRO_STYLE="systemd-redhat"
>>>>>>> 1f07059a
	fi

	export FAKE_RPCINFO_SERVICES=""

	setup_script_options <<EOF
CTDB_NFS_SKIP_SHARE_CHECK="no"
# This doesn't even need to exist
CTDB_NFS_EXPORTS_FILE="$EVENTSCRIPTS_TESTS_VAR_DIR/etc-exports"
EOF

	export RPCNFSDCOUNT

	if [ "$1" != "down" ] ; then
		debug <<EOF
Setting up NFS environment: all RPC services up, NFS managed by CTDB
EOF

		case "$CTDB_NFS_DISTRO_STYLE" in
		sysvinit-*)
			service "nfs" force-started
			service "nfslock" force-started
			;;
		systemd-*)
			service "nfs-service" force-started
			service "nfs-mountd" force-started
			service "rpc-rquotad" force-started
			service "rpc-statd" force-started
			;;
		esac

		rpc_services_up \
			"portmapper" "nfs" "mountd" "rquotad" \
			"nlockmgr" "status"

		nfs_setup_fake_threads "nfsd"
		nfs_setup_fake_threads "rpc.foobar"  # Set the variable to empty
	else
		debug <<EOF
Setting up NFS environment: all RPC services down, NFS not managed by CTDB
EOF

		case "$CTDB_NFS_DISTRO_STYLE" in
		sysvinit-*)
			service "nfs" force-stopped
			service "nfslock" force-stopped
			;;
		systemd-*)
			service "nfs-server" force-stopped
			service "nfs-mountd" force-stopped
			service "rpc-quotad" force-stopped
			service "rpc-statd" force-stopped
			;;
		esac
	fi

	# This is really nasty.  However, when we test NFS we don't
	# actually test statd-callout. If we leave it there then left
	# over, backgrounded instances of statd-callout will do
	# horrible things with the "ctdb ip" stub and cause the actual
	# statd-callout tests that follow to fail.
	rm "${CTDB_BASE}/statd-callout"
}

rpc_services_down ()
{
	_out=""
	for _s in $FAKE_RPCINFO_SERVICES ; do
		for _i ; do
			if [ "$_i" = "${_s%%:*}" ] ; then
			    debug "Marking RPC service \"${_i}\" as UNAVAILABLE"
			    continue 2
			fi
		done
		_out="${_out}${_out:+ }${_s}"
	done
	FAKE_RPCINFO_SERVICES="$_out"
}

rpc_services_up ()
{
	_out="$FAKE_RPCINFO_SERVICES"
	for _i ; do
		debug "Marking RPC service \"${_i}\" as available"
		case "$_i" in
		portmapper) _t="2:4" ;;
		nfs)        _t="2:3" ;;
		mountd)     _t="1:3" ;;
		rquotad)    _t="1:2" ;;
		nlockmgr)   _t="3:4" ;;
		status)     _t="1:1" ;;
		*) die "Internal error - unsupported RPC service \"${_i}\"" ;;
		esac

		_out="${_out}${_out:+ }${_i}:${_t}"
	done
	export FAKE_RPCINFO_SERVICES="$_out"
}

nfs_setup_fake_threads ()
{
	_prog="$1" ; shift

	case "$_prog" in
	nfsd)
		export PROCFS_PATH="${EVENTSCRIPTS_TESTS_VAR_DIR}/proc"
		_threads="${PROCFS_PATH}/fs/nfsd/threads"
		mkdir -p $(dirname "$_threads")
		echo $# >"$_threads"
		export FAKE_NFSD_THREAD_PIDS="$*"
		;;
	*)
		export FAKE_RPC_THREAD_PIDS="$*"
		;;
	esac
}

guess_output ()
{
	case "$1" in
	$CTDB_NFS_CALLOUT\ start\ nlockmgr)
		case "$CTDB_NFS_DISTRO_STYLE" in
		sysvinit-redhat)
			echo "&Starting nfslock: OK"
			;;
		systemd-redhat)
			echo "&Starting rpc-statd: OK"
			;;
		esac
		;;
	$CTDB_NFS_CALLOUT\ start\ nfs)
		case "$CTDB_NFS_DISTRO_STYLE" in
		sysvinit-redhat)
			cat <<EOF
&Starting nfslock: OK
&Starting nfs: OK
EOF
			;;
		systemd-redhat)
			cat <<EOF
&Starting rpc-statd: OK
&Starting nfs-server: OK
&Starting rpc-rquotad: OK
EOF
			;;
		esac
		;;
	$CTDB_NFS_CALLOUT\ stop\ mountd)
		case "$CTDB_NFS_DISTRO_STYLE" in
		systemd-*)
			echo "Stopping nfs-mountd: OK"
			;;
		esac
		;;
	$CTDB_NFS_CALLOUT\ stop\ rquotad)
		case "$CTDB_NFS_DISTRO_STYLE" in
		systemd-redhat)
			echo "Stopping rpc-rquotad: OK"
			;;
		esac
		;;
	$CTDB_NFS_CALLOUT\ stop\ status)
		case "$CTDB_NFS_DISTRO_STYLE" in
		systemd-*)
			echo "Stopping rpc-statd: OK"
			;;
		esac
		;;
	$CTDB_NFS_CALLOUT\ start\ mountd)
		case "$CTDB_NFS_DISTRO_STYLE" in
		systemd-*)
			echo "&Starting nfs-mountd: OK"
			;;
		esac
		;;
	$CTDB_NFS_CALLOUT\ start\ rquotad)
		case "$CTDB_NFS_DISTRO_STYLE" in
		systemd-redhat)
			echo "&Starting rpc-rquotad: OK"
			;;
		esac
		;;
	$CTDB_NFS_CALLOUT\ start\ status)
		case "$CTDB_NFS_DISTRO_STYLE" in
		systemd-*)
			echo "&Starting rpc-statd: OK"
			;;
		esac
		;;
	*)
		: # Nothing
	esac
}

# Set the required result for a particular RPC program having failed
# for a certain number of iterations.  This is probably still a work
# in progress.  Note that we could hook aggressively
# nfs_check_rpc_service() to try to implement this but we're better
# off testing nfs_check_rpc_service() using independent code...  even
# if it is incomplete and hacky.  So, if the 60.nfs eventscript
# changes and the tests start to fail then it may be due to this
# function being incomplete.
rpc_set_service_failure_response ()
{
	_rpc_service="$1"
	_numfails="${2:-1}" # default 1

	# Default
	ok_null
	if [ $_numfails -eq 0 ] ; then
		return
	fi

	nfs_load_config

	# A handy newline.  :-)
	_nl="
"

	_dir="${CTDB_NFS_CHECKS_DIR:-${CTDB_BASE}/nfs-checks.d}"

	_file=$(ls "$_dir"/[0-9][0-9]."${_rpc_service}.check")
	[ -r "$_file" ] || \
		die "RPC check file \"$_file\" does not exist or is not unique"

	_out="${EVENTSCRIPTS_TESTS_VAR_DIR}/rpc_failure_output"
	: >"$_out"
	_rc_file="${EVENTSCRIPTS_TESTS_VAR_DIR}/rpc_result"

	(
		# Subshell to restrict scope variables...

		# Defaults
		family="tcp"
		version=""
		unhealthy_after=1
		restart_every=0
		service_stop_cmd=""
		service_start_cmd=""
		service_check_cmd=""
		service_debug_cmd=""

		# Don't bother syntax checking, eventscript does that...
		. "$_file"

		# Just use the first version, or use default.  This is
		# dumb but handles all the cases that we care about
		# now...
		if [ -n "$version" ] ; then
			_ver="${version%% *}"
		else
			case "$_rpc_service" in
			portmapper) _ver="" ;;
			*) 	    _ver=1  ;;
			esac
		fi
		_rpc_check_out="\
$_rpc_service failed RPC check:
rpcinfo: RPC: Program not registered
program $_rpc_service${_ver:+ version }${_ver} is not available"

		if [ $unhealthy_after -gt 0 -a \
		     $_numfails -ge $unhealthy_after ] ; then
			_unhealthy=true
			echo 1 >"$_rc_file"
			echo "ERROR: ${_rpc_check_out}" >>"$_out"
		else
			_unhealthy=false
			echo 0 >"$_rc_file"
		fi

		if [ $restart_every -gt 0 ] && \
			   [ $(($_numfails % $restart_every)) -eq 0 ] ; then
			if ! $_unhealthy ; then
				echo "WARNING: ${_rpc_check_out}" >>"$_out"
			fi

			echo "Trying to restart service \"${_rpc_service}\"..."\
			     >>"$_out"

			guess_output "$service_stop_cmd" >>"$_out"

			if [ -n "$service_debug_cmd" ] ; then
				$service_debug_cmd 2>&1 >>"$_out"
			fi

			guess_output "$service_start_cmd" >>"$_out"
		fi
	)

	read _rc <"$_rc_file"
	required_result $_rc <"$_out"

	rm -f "$_out" "$_rc_file"
}

program_stack_traces ()
{
	_prog="$1"
	_max="${2:-1}"

	_count=1
	for _pid in ${FAKE_NFSD_THREAD_PIDS:-$FAKE_RPC_THREAD_PIDS} ; do
		[ $_count -le $_max ] || break

		program_stack_trace "$_prog" "$_pid"
		_count=$(($_count + 1))
	done
}

# Run an NFS eventscript iteratively.
#
# - 1st argument is the number of iterations.
#
# - 2nd argument is the NFS/RPC service being tested
#
#   rpcinfo (or $service_check_cmd) is used on each iteration to test
#   the availability of the service
#
#   If this is not set or null then no RPC service is checked and the
#   required output is not reset on each iteration.  This is useful in
#   baseline tests to confirm that the eventscript and test
#   infrastructure is working correctly.
#
# - Subsequent arguments come in pairs: an iteration number and
#   something to eval before that iteration.  Each time an iteration
#   number is matched the associated argument is given to eval after
#   the default setup is done.  The iteration numbers need to be given
#   in ascending order.
#
#   These arguments can allow a service to be started or stopped
#   before a particular iteration.
#
nfs_iterate_test ()
{
	_repeats="$1"
	_rpc_service="$2"
	if [ -n "$2" ] ; then
		shift 2
	else
		shift
	fi

	echo "Running $_repeats iterations of \"$script $event\" $args"

	_iterate_failcount=0
	for _iteration in $(seq 1 $_repeats) ; do
		# This is not a numerical comparison because $1 will
		# often not be set.
		if [ "$_iteration" = "$1" ] ; then
			debug <<EOF
##################################################
EOF
			eval "$2"
			debug <<EOF
##################################################
EOF
			shift 2
		fi
		if [ -n "$_rpc_service" ] ; then
			_ok=false
			if [ -n "$service_check_cmd" ] ; then
				if eval "$service_check_cmd" ; then
					_ok=true
				fi
			else
				if rpcinfo -T tcp localhost "$_rpc_service" \
					   >/dev/null 2>&1 ; then
					_ok=true
				fi
			fi

			if $_ok ; then
				_iterate_failcount=0
			else
				_iterate_failcount=$(($_iterate_failcount + 1))
			fi
			rpc_set_service_failure_response \
				"$_rpc_service" $_iterate_failcount
		fi
		_out=$(simple_test 2>&1)
		_ret=$?
		if "$TEST_VERBOSE" || [ $_ret -ne 0 ] ; then
			cat <<EOF
##################################################
Iteration ${_iteration}:
$_out
EOF
		fi
		if [ $_ret -ne 0 ] ; then
			exit $_ret
		fi
	done
}<|MERGE_RESOLUTION|>--- conflicted
+++ resolved
@@ -7,11 +7,7 @@
 
 	if [ -z "$CTDB_NFS_DISTRO_STYLE" ] ; then
 		# Currently supported: sysvinit-redhat, systemd-redhat
-<<<<<<< HEAD
-		CTDB_NFS_DISTRO_STYLE="sysvinit-redhat"
-=======
 		CTDB_NFS_DISTRO_STYLE="systemd-redhat"
->>>>>>> 1f07059a
 	fi
 
 	export FAKE_RPCINFO_SERVICES=""
