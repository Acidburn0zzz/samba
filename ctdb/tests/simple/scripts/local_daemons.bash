# Hey Emacs, this is a -*- shell-script -*- !!!  :-)

hdir="$CTDB_SCRIPTS_HELPER_BINDIR"
export CTDB_EVENT_HELPER="${hdir}/ctdb-event"

if $CTDB_TESTS_ARE_INSTALLED ; then
	# Find it in $PATH
	helper="ctdb_local_daemons"
else
	helper="${CTDB_TEST_DIR}/local_daemons.sh"
fi

ctdb_local_daemons="${helper} ${SIMPLE_TESTS_VAR_DIR}"

# onnode will execute this, which fakes ssh against local daemons
export ONNODE_SSH="${ctdb_local_daemons} ssh"

#######################################

setup_ctdb ()
{
	local public_addresses=""
	local no_event_scripts=false
<<<<<<< HEAD
	local disable_failover=false
=======
	local disable_failover=""
	local reclock_use_command=""
>>>>>>> 5b2a3764
	case "$1" in
	--no-public-addresses) public_addresses="/dev/null" ;;
	--no-event-scripts)    no_event_scripts=true    ;;
<<<<<<< HEAD
	--disable-failover)    disable_failover=true    ;;
=======
	--disable-failover)    disable_failover="yes"   ;;
	--reclock-use-command) reclock_use_command="yes" ;;
>>>>>>> 5b2a3764
	esac

	$ctdb_local_daemons setup \
		-n "$TEST_LOCAL_DAEMONS" \
		${disable_failover:+-F} \
		${public_addresses:+-P} ${public_addresses} \
		${CTDB_USE_IPV6:+-6} \
		${reclock_use_command:+-R} \
		${TEST_SOCKET_WRAPPER_SO_PATH:+-S} ${TEST_SOCKET_WRAPPER_SO_PATH}
	if [ $? -ne 0 ] ; then
		exit 1
	fi

	local pnn
	for pnn in $(seq 0 $(($TEST_LOCAL_DAEMONS - 1))) ; do
		if $no_event_scripts ; then
			rm -vf "${CTDB_BASE}/events/legacy/"*
		fi
<<<<<<< HEAD

		cat >"${CTDB_BASE}/ctdb.conf" <<EOF
[logging]
	location = file:${CTDB_BASE}/log.ctdb
	log level = INFO

[cluster]
	recovery lock = ${SIMPLE_TESTS_VAR_DIR}/rec.lock
	node address = ${node_ip}

[database]
	volatile database directory = ${db_dir}/volatile
	persistent database directory = ${db_dir}/persistent
	state database directory = ${db_dir}/state

[failover]
	disabled = ${disable_failover}

[event]
	debug script = debug-hung-script.sh
EOF
=======
>>>>>>> 5b2a3764
	done
}

start_ctdb_1 ()
{
	local pnn="$1"

	$ctdb_local_daemons start "$pnn"
}

ctdb_start_all ()
{
	$ctdb_local_daemons start "all"
}

stop_ctdb_1 ()
{
	local pnn="$1"

	$ctdb_local_daemons stop "$pnn"
}

ctdb_stop_all ()
{
	$ctdb_local_daemons stop "all"
}

restart_ctdb_1 ()
{
	stop_ctdb_1 "$1"
	start_ctdb_1 "$1"
}

# onnode just needs the nodes file, so use the common one
export CTDB_BASE="$SIMPLE_TESTS_VAR_DIR"<|MERGE_RESOLUTION|>--- conflicted
+++ resolved
@@ -21,21 +21,13 @@
 {
 	local public_addresses=""
 	local no_event_scripts=false
-<<<<<<< HEAD
-	local disable_failover=false
-=======
 	local disable_failover=""
 	local reclock_use_command=""
->>>>>>> 5b2a3764
 	case "$1" in
 	--no-public-addresses) public_addresses="/dev/null" ;;
 	--no-event-scripts)    no_event_scripts=true    ;;
-<<<<<<< HEAD
-	--disable-failover)    disable_failover=true    ;;
-=======
 	--disable-failover)    disable_failover="yes"   ;;
 	--reclock-use-command) reclock_use_command="yes" ;;
->>>>>>> 5b2a3764
 	esac
 
 	$ctdb_local_daemons setup \
@@ -54,30 +46,6 @@
 		if $no_event_scripts ; then
 			rm -vf "${CTDB_BASE}/events/legacy/"*
 		fi
-<<<<<<< HEAD
-
-		cat >"${CTDB_BASE}/ctdb.conf" <<EOF
-[logging]
-	location = file:${CTDB_BASE}/log.ctdb
-	log level = INFO
-
-[cluster]
-	recovery lock = ${SIMPLE_TESTS_VAR_DIR}/rec.lock
-	node address = ${node_ip}
-
-[database]
-	volatile database directory = ${db_dir}/volatile
-	persistent database directory = ${db_dir}/persistent
-	state database directory = ${db_dir}/state
-
-[failover]
-	disabled = ${disable_failover}
-
-[event]
-	debug script = debug-hung-script.sh
-EOF
-=======
->>>>>>> 5b2a3764
 	done
 }
 
