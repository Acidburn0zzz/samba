--- conflicted
+++ resolved
@@ -117,18 +117,8 @@
 
 echo
 
-<<<<<<< HEAD
-num=$(sed -n -e 's|^Dumped \(.*\) records$|\1|p' "$outfile")
-if [ "$num" = 1 ] ; then
-	echo "OK: There was 1 record"
-else
-	echo "BAD: There were ${num} (!= 1) records"
-	exit 1
-fi
-=======
 check_db_num_records 0 "$TESTDB" 1
 check_db_num_records 1 "$TESTDB" 1
->>>>>>> 1f07059a
 
 if grep -q "^data(4) = \"bar1\"\$" "$outfile" ; then
 	echo "OK: Data from node 1 was returned"
