--- conflicted
+++ resolved
@@ -25,28 +25,6 @@
 echo "Starting CTDB with failover disabled..."
 ctdb_test_init --disable-failover
 
-<<<<<<< HEAD
-select_test_node_and_ips
-
-daemons_stop
-
-echo "Starting CTDB with failover disabled..."
-setup_ctdb --disable-failover
-daemons_start
-
-wait_until_ready
-
-echo "Getting IP allocation..."
-try_command_on_node -v any "$CTDB ip all | tail -n +2"
-
-while read ip pnn ; do
-	if [ "$pnn" != "-1" ] ; then
-		die "BAD: IP address ${ip} is assigned to node ${pnn}"
-	fi
-done <<EOF
-$out
-EOF
-=======
 cluster_is_healthy
 
 echo "Getting IP allocation..."
@@ -61,16 +39,9 @@
 EOF
 
 echo "GOOD: All IP addresses are unassigned"
->>>>>>> 5b2a3764
 
-echo "GOOD: All IP addresses are unassigned"
+echo "----------------------------------------"
 
-<<<<<<< HEAD
-echo "----------------------------------------"
-daemons_stop
-
-=======
->>>>>>> 5b2a3764
 echo "Starting CTDB with an empty public addresses configuration..."
 ctdb_test_init --no-public-addresses
 
