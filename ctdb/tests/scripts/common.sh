--- conflicted
+++ resolved
@@ -53,17 +53,6 @@
 # I is the recheck interval.
 wait_until ()
 {
-<<<<<<< HEAD
-    echo "$1" >&2 ; exit ${2:-1}
-}
-
-# Wait until either timeout expires or command succeeds.  The command
-# will be tried once per second, unless timeout has format T/I, where
-# I is the recheck interval.
-wait_until ()
-{
-=======
->>>>>>> 7c25ac38
     local timeout="$1" ; shift # "$@" is the command...
 
     local interval=1
