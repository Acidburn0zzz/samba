--- conflicted
+++ resolved
@@ -39,12 +39,9 @@
 check "RootDSE" $ldbsearch $CONFIGURATION $options --basedn='' -H $p://$SERVER -s base DUMMY=x dnsHostName highestCommittedUSN || failed=`expr $failed + 1`
 check "RootDSE (full)" $ldbsearch $CONFIGURATION $options --basedn='' -H $p://$SERVER -s base '(objectClass=*)' || failed=`expr $failed + 1`
 check "RootDSE (extended)" $ldbsearch $CONFIGURATION $options --basedn='' -H $p://$SERVER -s base '(objectClass=*)' --extended-dn || failed=`expr $failed + 1`
-<<<<<<< HEAD
-=======
 if [ x$p = x"ldaps" ]; then
    testit_expect_failure "RootDSE over SSLv3 should fail" $ldbsearch $CONFIGURATION $options --basedn='' -H $p://$SERVER -s base DUMMY=x dnsHostName highestCommittedUSN --option='tlspriority=NONE:+VERS-SSL3.0:+MAC-ALL:+CIPHER-ALL:+RSA:+SIGN-ALL:+COMP-NULL' && failed=`expr $failed + 1`
 fi
->>>>>>> b85f6018
 
 echo "Getting defaultNamingContext"
 BASEDN=`$ldbsearch $CONFIGURATION $options --basedn='' -H $p://$SERVER -s base DUMMY=x defaultNamingContext | grep defaultNamingContext | awk '{print $2}'`
