--- conflicted
+++ resolved
@@ -237,8 +237,6 @@
 
 testit "Remove OU=Servers" $VALGRIND $ldbdel -U$DC_USERNAME%$DC_PASSWORD -H ldap://$SERVER "OU=Servers,$base_dn"
 
-<<<<<<< HEAD
-=======
 #
 # Test createupn option of 'net ads join'
 #
@@ -256,7 +254,6 @@
 
 testit "leave+createupn" $VALGRIND $net_tool ads leave -U$DC_USERNAME%$DC_PASSWORD || failed=`expr $failed + 1`
 
->>>>>>> df7c3d5b
 rm -rf $BASEDIR/$WORKDIR
 
 exit $failed