--- conflicted
+++ resolved
@@ -141,12 +141,6 @@
        $PYTHON $BINDIR/samba-tool dbcheck --reindex -H tdb://$PREFIX_ABS/${RELEASE}/private/sam.ldb $@
 }
 
-<<<<<<< HEAD
-check_expected_before_values() {
-    if [ x$RELEASE = x"release-4-1-0rc3" ]; then
-	tmpldif=$PREFIX_ABS/$RELEASE/expected-replpropertymetadata-before-dbcheck.ldif.tmp
-	TZ=UTC $ldbsearch -H tdb://$PREFIX_ABS/${RELEASE}/private/sam.ldb -s base -b CN=ops_run_anything,OU=SUDOers,DC=release-4-1-0rc3,DC=samba,DC=corp \* replpropertymetadata --show-binary > $tmpldif
-=======
 do_current_version_mod() {
     if [ x$RELEASE = x"release-4-1-0rc3" ]; then
 	# Confirm (in combination with the ldbsearch below) that
@@ -162,13 +156,10 @@
     if [ x$RELEASE = x"release-4-1-0rc3" ]; then
 	tmpldif=$PREFIX_ABS/$RELEASE/expected-replpropertymetadata-before-dbcheck.ldif.tmp
 	TZ=UTC $ldbsearch -H tdb://$PREFIX_ABS/${RELEASE}/private/sam.ldb cn=ops_run_anything -s one -b OU=SUDOers,DC=release-4-1-0rc3,DC=samba,DC=corp \* replpropertymetadata --sorted --show-binary > $tmpldif
->>>>>>> 92b8875a
 	diff $tmpldif $release_dir/expected-replpropertymetadata-before-dbcheck.ldif
 	if [ "$?" != "0" ]; then
 	    return 1
 	fi
-<<<<<<< HEAD
-=======
 
 	TZ=UTC $ldbsearch -H tdb://$PREFIX_ABS/${RELEASE}/private/sam.ldb cn=ops_run_anything2 -s one -b OU=SUDOers,DC=release-4-1-0rc3,DC=samba,DC=corp \* replpropertymetadata --sorted --show-binary | grep -v originating_change_time| grep -v whenChanged > $tmpldif
 
@@ -185,7 +176,6 @@
 	if [ "$?" != "0" ]; then
 	    return 1
 	fi
->>>>>>> 92b8875a
     fi
     return 0
 }
@@ -197,11 +187,6 @@
 
 check_expected_after_values() {
     if [ x$RELEASE = x"release-4-1-0rc3" ]; then
-<<<<<<< HEAD
-	tmpldif=$PREFIX_ABS/$RELEASE/expected-replpropertymetadata-after-dbcheck.ldif.tmp
-	TZ=UTC $ldbsearch -H tdb://$PREFIX_ABS/${RELEASE}/private/sam.ldb -s base -b CN=ops_run_anything,OU=SUDOers,DC=release-4-1-0rc3,DC=samba,DC=corp \* replpropertymetadata --show-binary > $tmpldif
-	diff -u $tmpldif $release_dir/expected-replpropertymetadata-after-dbcheck.ldif
-=======
 	tmpldif=$PREFIX_ABS/$RELEASE/expected-replpropertymetadata-before-dbcheck.ldif.tmp
 	TZ=UTC $ldbsearch -H tdb://$PREFIX_ABS/${RELEASE}/private/sam.ldb cn=ops_run_anything -s one -b OU=SUDOers,DC=release-4-1-0rc3,DC=samba,DC=corp \* replpropertymetadata --sorted --show-binary > $tmpldif
 	diff $tmpldif $release_dir/expected-replpropertymetadata-after-dbcheck.ldif
@@ -248,7 +233,6 @@
 	tmpldif=$PREFIX_ABS/$RELEASE/expected-otherphone-after-dbcheck.ldif.tmp
 	TZ=UTC $ldbsearch -H tdb://$PREFIX_ABS/${RELEASE}/private/sam.ldb cn=administrator -s base -b cn=administrator,cn=users,DC=release-4-1-0rc3,DC=samba,DC=corp otherHomePhone --sorted --show-binary | grep -v \# | sort > $tmpldif
 	diff $tmpldif $release_dir/expected-otherphone-after-dbcheck.ldif
->>>>>>> 92b8875a
 	if [ "$?" != "0" ]; then
 	    return 1
 	fi
@@ -314,11 +298,6 @@
 if [ -d $release_dir ]; then
     testit $RELEASE undump
     testit "reindex" reindex
-<<<<<<< HEAD
-    testit "check_expected_before_values" check_expected_before_values
-    testit_expect_failure "dbcheck" dbcheck
-    testit "check_expected_after_values" check_expected_after_values
-=======
     testit "current_version_mod" do_current_version_mod
     testit "check_expected_before_values" check_expected_before_values
     testit_expect_failure "dbcheck" dbcheck
@@ -326,7 +305,6 @@
     testit "check_forced_duplicate_values" check_forced_duplicate_values
     testit_expect_failure "dbcheck_after_dup" dbcheck_after_dup
     testit "check_expected_after_dup_values" check_expected_after_dup_values
->>>>>>> 92b8875a
     testit "dbcheck_clean" dbcheck_clean
     testit_expect_failure "dbcheck_acl_reset" dbcheck_acl_reset
     testit "dbcheck_acl_reset_clean" dbcheck_acl_reset_clean
