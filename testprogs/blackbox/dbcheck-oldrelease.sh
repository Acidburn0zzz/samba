#!/bin/sh

if [ $# -lt 1 ]; then
cat <<EOF
Usage: dbcheck.sh PREFIX RELEASE
EOF
exit 1;
fi

PREFIX_ABS="$1"
RELEASE="$2"
shift 2

. `dirname $0`/subunit.sh

release_dir=`dirname $0`/../../source4/selftest/provisions/$RELEASE

ldbmodify="ldbmodify"
if [ -x "$BINDIR/ldbmodify" ]; then
    ldbmodify="$BINDIR/ldbmodify"
fi

ldbdel="ldbdel"
if [ -x "$BINDIR/ldbdel" ]; then
    ldbdel="$BINDIR/ldbdel"
fi

ldbsearch="ldbsearch"
if [ -x "$BINDIR/ldbsearch" ]; then
    ldbsearch="$BINDIR/ldbsearch"
fi

undump() {
       if test -x $BINDIR/tdbrestore;
       then
	`dirname $0`/../../source4/selftest/provisions/undump.sh $release_dir $PREFIX_ABS/$RELEASE $BINDIR/tdbrestore
       else
	`dirname $0`/../../source4/selftest/provisions/undump.sh $release_dir $PREFIX_ABS/$RELEASE
       fi
}

add_userparameters0() {
       if [ x$RELEASE = x"release-4-1-0rc3" ]; then
	   $ldbmodify -H tdb://$PREFIX_ABS/${RELEASE}/private/sam.ldb <<EOF
dn: cn=localdc,cn=domain controllers,dc=release-4-1-0rc3,dc=samba,dc=corp
changetype: modify
replace: userParameters
userParameters:: IAAgACAAIAAgACAAIAAgACAAIAAgACAAIAAgACAAIAAgACAAIAAgACAAIAAgACAAIAAgAC
 AAIAAgACAAIAAgACAAIAAgACAAIAAgACAAIAAgACAAIAAgACAAIAAgACAAUAAQABoACAAB
 AEMAdAB4AEMAZgBnAFAAcgBlAHMAZQBuAHQANTUxZTBiYjAYAAgAAQBDAHQAeABDAGYAZw
 BGAGwAYQBnAHMAMQAwMGUwMDAxMBYACAABAEMAdAB4AEMAYQBsAGwAYgBhAGMAawAwMDAw
 MDAwMBIACAABAEMAdAB4AFMAaABhAGQAbwB3ADAxMDAwMDAwKAAIAAEAQwB0AHgATQBhAH
 gAQwBvAG4AbgBlAGMAdABpAG8AbgBUAGkAbQBlADAwMDAwMDAwLgAIAAEAQwB0AHgATQBh
 AHgARABpAHMAYwBvAG4AbgBlAGMAdABpAG8AbgBUAGkAbQBlADAwMDAwMDAwHAAIAAEAQw
 B0AHgATQBhAHgASQBkAGwAZQBUAGkAbQBlADAwMDAwMDAwIgAIAAEAQwB0AHgASwBlAHkA
 YgBvAGEAcgBkAEwAYQB5AG8AdQB0ADAwMDAwMDAwKgACAAEAQwB0AHgATQBpAG4ARQBuAG
 MAcgB5AHAAdABpAG8AbgBMAGUAdgBlAGwAMDAgAAIAAQBDAHQAeABXAG8AcgBrAEQAaQBy
 AGUAYwB0AG8AcgB5ADAwIAACAAEAQwB0AHgATgBXAEwAbwBnAG8AbgBTAGUAcgB2AGUAcg
 AwMBgAJAABAEMAdAB4AFcARgBIAG8AbQBlAEQAaQByADVjNWM3MzYxNzQ3NTcyNmU2NTVj
 NzAyZTYyNjk2NDZmNmUwMCIABgABAEMAdAB4AFcARgBIAG8AbQBlAEQAaQByAEQAcgBpAH
 YAZQA1MDNhMDAgADoAAQBDAHQAeABXAEYAUAByAG8AZgBpAGwAZQBQAGEAdABoADVjNWM3
 MzYxNzQ3NTcyNmU2NTVjNzA3MjZmNjY2OTZjNjU3NDczNjU1YzcwMmU2MjY5NjQ2ZjZlMD
 AiAAIAAQBDAHQAeABJAG4AaQB0AGkAYQBsAFAAcgBvAGcAcgBhAG0AMDAiAAIAAQBDAHQA
 eABDAGEAbABsAGIAYQBjAGsATgB1AG0AYgBlAHIAMDA=
-
EOF
       fi
}
add_userparameters1() {
       if [ x$RELEASE = x"release-4-1-0rc3" ]; then
	   $ldbmodify -H tdb://$PREFIX_ABS/${RELEASE}/private/sam.ldb <<EOF
dn: cn=administrator,cn=users,dc=release-4-1-0rc3,dc=samba,dc=corp
changetype: modify
replace: userParameters
userParameters: IAAgACAAIAAgACAAIAAgACAAIAAgACAAIAAgACAAIAAgACAAIAAgACAAIAAgACAAIAAgAC
 AAIAAgACAAIAAgACAAIAAgACAAIAAgACAAIAAgACAAIAAgACAAIAAgACAAUAAQABoACAAB
 AEMAdAB4AEMAZgBnAFAAcgBlAHMAZQBuAHQANTUxZTBiYjAYAAgAAQBDAHQAeABDAGYAZw
 BGAGwAYQBnAHMAMQAwMGUwMDAxMBYACAABAEMAdAB4AEMAYQBsAGwAYgBhAGMAawAwMDAw
 MDAwMBIACAABAEMAdAB4AFMAaABhAGQAbwB3ADAxMDAwMDAwKAAIAAEAQwB0AHgATQBhAH
 gAQwBvAG4AbgBlAGMAdABpAG8AbgBUAGkAbQBlADAwMDAwMDAwLgAIAAEAQwB0AHgATQBh
 AHgARABpAHMAYwBvAG4AbgBlAGMAdABpAG8AbgBUAGkAbQBlADAwMDAwMDAwHAAIAAEAQw
 B0AHgATQBhAHgASQBkAGwAZQBUAGkAbQBlADAwMDAwMDAwIgAIAAEAQwB0AHgASwBlAHkA
 YgBvAGEAcgBkAEwAYQB5AG8AdQB0ADAwMDAwMDAwKgACAAEAQwB0AHgATQBpAG4ARQBuAG
 MAcgB5AHAAdABpAG8AbgBMAGUAdgBlAGwAMDAgAAIAAQBDAHQAeABXAG8AcgBrAEQAaQBy
 AGUAYwB0AG8AcgB5ADAwIAACAAEAQwB0AHgATgBXAEwAbwBnAG8AbgBTAGUAcgB2AGUAcg
 AwMBgAJAABAEMAdAB4AFcARgBIAG8AbQBlAEQAaQByADVjNWM3MzYxNzQ3NTcyNmU2NTVj
 NzAyZTYyNjk2NDZmNmUwMCIABgABAEMAdAB4AFcARgBIAG8AbQBlAEQAaQByAEQAcgBpAH
 YAZQA1MDNhMDAgADoAAQBDAHQAeABXAEYAUAByAG8AZgBpAGwAZQBQAGEAdABoADVjNWM3
 MzYxNzQ3NTcyNmU2NTVjNzA3MjZmNjY2OTZjNjU3NDczNjU1YzcwMmU2MjY5NjQ2ZjZlMD
 AiAAIAAQBDAHQAeABJAG4AaQB0AGkAYQBsAFAAcgBvAGcAcgBhAG0AMDAiAAIAAQBDAHQA
 eABDAGEAbABsAGIAYQBjAGsATgB1AG0AYgBlAHIAMDA=
-
EOF
       fi
}
add_userparameters2() {
       if [ x$RELEASE = x"release-4-1-0rc3" ]; then
	   $ldbmodify -H tdb://$PREFIX_ABS/${RELEASE}/private/sam.ldb <<EOF
dn: cn=krbtgt,cn=users,dc=release-4-1-0rc3,dc=samba,dc=corp
changetype: modify
replace: userParameters
userParameters:: Q3R4Q2ZnUHJlc2VudCAgICAgICAgICAgICAgICAgICAgICAgICAgICAgICAgI
 CAgUAsaCAFDdHhDZmdQcmVzZW5045S15pSx5oiw44GiIAIBQ3R4V0ZQcm9maWxlUGF0aOOAsBgCAU
 N0eFdGSG9tZURpcuOAsCICAUN0eFdGSG9tZURpckRyaXZl44CwEggBQ3R4U2hhZG9344Sw44Cw44C
 w44CwLggBQ3R4TWF4RGlzY29ubmVjdGlvblRpbWXjgaXjjLnjkLDjgLAoCAFDdHhNYXhDb25uZWN0
 aW9uVGltZeOAtOOct+aIseOAsBwIAUN0eE1heElkbGVUaW1l44Gj45yy46Sw44CwIAIBQ3R4V29ya
 0RpcmVjdG9yeeOAsBgIAUN0eENmZ0ZsYWdzMeOAsOOBpuOYsuOAuCICAUN0eEluaXRpYWxQcm9ncm
 Ft44Cw
-
EOF
       fi
}

add_userparameters3() {
       if [ x$RELEASE = x"release-4-1-0rc3" ]; then
	   $ldbmodify -H tdb://$PREFIX_ABS/${RELEASE}/private/sam.ldb <<EOF
dn: cn=guest,cn=users,dc=release-4-1-0rc3,dc=samba,dc=corp
changetype: modify
replace: userParameters
userParameters:: QwAAAHQAAAB4AAAAQwAAAGYAAABnAAAAUAAAAHIAAABlAAAAcwAAAGUAAABuA
 AAAdAAAACAAAAAgAAAAIAAAACAAAAAgAAAAIAAAACAAAAAgAAAAIAAAACAAAAAgAAAAIAAAACAAAA
 AgAAAAIAAAACAAAAAgAAAAIAAAACAAAAAgAAAAIAAAACAAAAAgAAAAIAAAACAAAAAgAAAAIAAAACA
 AAAAgAAAAIAAAACAAAAAgAAAAIAAAACAAAAAgAAAAUAAAAAsAAAAaAAAACAAAAAEAAABDAAAAdAAA
 AHgAAABDAAAAZgAAAGcAAABQAAAAcgAAAGUAAABzAAAAZQAAAG4AAAB0AAAANQA1ADEAZQAwAGIAY
 gAwACAAAAACAAAAAQAAAEMAAAB0AAAAeAAAAFcAAABGAAAAUAAAAHIAAABvAAAAZgAAAGkAAABsAA
 AAZQAAAFAAAABhAAAAdAAAAGgAAAAwADAAGAAAAAIAAAABAAAAQwAAAHQAAAB4AAAAVwAAAEYAAAB
 IAAAAbwAAAG0AAABlAAAARAAAAGkAAAByAAAAMAAwACIAAAACAAAAAQAAAEMAAAB0AAAAeAAAAFcA
 AABGAAAASAAAAG8AAABtAAAAZQAAAEQAAABpAAAAcgAAAEQAAAByAAAAaQAAAHYAAABlAAAAMAAwA
 BIAAAAIAAAAAQAAAEMAAAB0AAAAeAAAAFMAAABoAAAAYQAAAGQAAABvAAAAdwAAADAAMQAwADAAMA
 AwADAAMAAuAAAACAAAAAEAAABDAAAAdAAAAHgAAABNAAAAYQAAAHgAAABEAAAAaQAAAHMAAABjAAA
 AbwAAAG4AAABuAAAAZQAAAGMAAAB0AAAAaQAAAG8AAABuAAAAVAAAAGkAAABtAAAAZQAAAGUAMAA5
 ADMAMAA0ADAAMAAoAAAACAAAAAEAAABDAAAAdAAAAHgAAABNAAAAYQAAAHgAAABDAAAAbwAAAG4AA
 ABuAAAAZQAAAGMAAAB0AAAAaQAAAG8AAABuAAAAVAAAAGkAAABtAAAAZQAAADQAMAA3ADcAMQBiAD
 AAMAAcAAAACAAAAAEAAABDAAAAdAAAAHgAAABNAAAAYQAAAHgAAABJAAAAZAAAAGwAAABlAAAAVAA
 AAGkAAABtAAAAZQAAAGMAMAAyADcAMAA5ADAAMAAgAAAAAgAAAAEAAABDAAAAdAAAAHgAAABXAAAA
 bwAAAHIAAABrAAAARAAAAGkAAAByAAAAZQAAAGMAAAB0AAAAbwAAAHIAAAB5AAAAMAAwABgAAAAIA
 AAAAQAAAEMAAAB0AAAAeAAAAEMAAABmAAAAZwAAAEYAAABsAAAAYQAAAGcAAABzAAAAMQAAADAAMA
 BmADAAMgA2ADgAMAAiAAAAAgAAAAEAAABDAAAAdAAAAHgAAABJAAAAbgAAAGkAAAB0AAAAaQAAAGE
 AAABsAAAAUAAAAHIAAABvAAAAZwAAAHIAAABhAAAAbQAAADAAMAA=
-
EOF
       fi
}

reindex() {
       $PYTHON $BINDIR/samba-tool dbcheck --reindex -H tdb://$PREFIX_ABS/${RELEASE}/private/sam.ldb $@
}

do_current_version_mod() {
    if [ x$RELEASE = x"release-4-1-0rc3" ]; then
	# Confirm (in combination with the ldbsearch below) that
	# changing the attribute with current Samba fixes it, and that
	# a fixed attriute isn't unfixed by dbcheck.
	tmpldif=$release_dir/sudoers2-mod.ldif
	$ldbmodify -H tdb://$PREFIX_ABS/${RELEASE}/private/sam.ldb $tmpldif
    fi
    return 0
}

check_expected_before_values() {
    if [ x$RELEASE = x"release-4-1-0rc3" ]; then
	tmpldif=$PREFIX_ABS/$RELEASE/expected-replpropertymetadata-before-dbcheck.ldif.tmp
	TZ=UTC $ldbsearch -H tdb://$PREFIX_ABS/${RELEASE}/private/sam.ldb cn=ops_run_anything -s one -b OU=SUDOers,DC=release-4-1-0rc3,DC=samba,DC=corp \* replpropertymetadata --sorted --show-binary > $tmpldif
	diff $tmpldif $release_dir/expected-replpropertymetadata-before-dbcheck.ldif
	if [ "$?" != "0" ]; then
	    return 1
	fi

	TZ=UTC $ldbsearch -H tdb://$PREFIX_ABS/${RELEASE}/private/sam.ldb cn=ops_run_anything2 -s one -b OU=SUDOers,DC=release-4-1-0rc3,DC=samba,DC=corp \* replpropertymetadata --sorted --show-binary | grep -v originating_change_time| grep -v whenChanged > $tmpldif

	# Here we remove originating_change_time and whenChanged as
	# these are time-dependent, caused by the ldbmodify above.

	diff $tmpldif $release_dir/expected-replpropertymetadata-before-dbcheck2.ldif
	if [ "$?" != "0" ]; then
	    return 1
	fi

	TZ=UTC $ldbsearch -H tdb://$PREFIX_ABS/${RELEASE}/private/sam.ldb cn=ops_run_anything3 -s one -b OU=SUDOers,DC=release-4-1-0rc3,DC=samba,DC=corp \* replpropertymetadata --sorted --show-binary > $tmpldif
	diff $tmpldif $release_dir/expected-replpropertymetadata-before-dbcheck3.ldif
	if [ "$?" != "0" ]; then
	    return 1
	fi
    fi
    return 0
}

# This should 'fail', because it returns the number of modified records
dbcheck_objectclass() {
    if [ x$RELEASE = x"release-4-1-6-partial-object" ]; then
	$PYTHON $BINDIR/samba-tool dbcheck --cross-ncs --fix --yes -H tdb://$PREFIX_ABS/${RELEASE}/private/sam.ldb --attrs=objectclass $@
    else
	return 1
    fi
}

# This should 'fail', because it returns the number of modified records
dbcheck() {
       $PYTHON $BINDIR/samba-tool dbcheck --cross-ncs --fix --yes -H tdb://$PREFIX_ABS/${RELEASE}/private/sam.ldb $@
}

check_expected_after_values() {
    if [ x$RELEASE = x"release-4-1-0rc3" ]; then
<<<<<<< HEAD
	tmpldif=$PREFIX_ABS/$RELEASE/expected-replpropertymetadata-before-dbcheck.ldif.tmp
=======
	tmpldif=$PREFIX_ABS/$RELEASE/expected-replpropertymetadata-after-dbcheck.ldif.tmp
>>>>>>> a4dd3c91
	TZ=UTC $ldbsearch -H tdb://$PREFIX_ABS/${RELEASE}/private/sam.ldb cn=ops_run_anything -s one -b OU=SUDOers,DC=release-4-1-0rc3,DC=samba,DC=corp \* replpropertymetadata --sorted --show-binary > $tmpldif
	diff $tmpldif $release_dir/expected-replpropertymetadata-after-dbcheck.ldif
	if [ "$?" != "0" ]; then
	    return 1
	fi
	TZ=UTC $ldbsearch -H tdb://$PREFIX_ABS/${RELEASE}/private/sam.ldb cn=ops_run_anything2 -s one -b OU=SUDOers,DC=release-4-1-0rc3,DC=samba,DC=corp \* replpropertymetadata --sorted --show-binary | grep -v originating_change_time| grep -v whenChanged > $tmpldif
	diff $tmpldif $release_dir/expected-replpropertymetadata-after-dbcheck2.ldif
	if [ "$?" != "0" ]; then
	    return 1
	fi
	TZ=UTC $ldbsearch -H tdb://$PREFIX_ABS/${RELEASE}/private/sam.ldb cn=ops_run_anything3 -s one -b OU=SUDOers,DC=release-4-1-0rc3,DC=samba,DC=corp \* replpropertymetadata --sorted --show-binary > $tmpldif
	diff $tmpldif $release_dir/expected-replpropertymetadata-after-dbcheck3.ldif
	if [ "$?" != "0" ]; then
	    return 1
	fi
<<<<<<< HEAD
=======
	# Check DomainDNS partition for replica locations
	tmpldif=$PREFIX_ABS/$RELEASE/expected-replica-locations-after-dbcheck.ldif.tmp
	$ldbsearch -H tdb://$PREFIX_ABS/${RELEASE}/private/sam.ldb cn=49a69498-9a85-48af-9be4-aa0b3e0054f9 -s one -b CN=Partitions,CN=Configuration,DC=release-4-1-0rc3,DC=samba,DC=corp msDS-NC-Replica-Locations > $tmpldif
	diff $tmpldif $release_dir/expected-replica-locations-after-dbcheck.ldif
	if [ "$?" != "0" ]; then
	    return 1
	fi
	# Check ForestDNS partition for replica locations
	$ldbsearch -H tdb://$PREFIX_ABS/${RELEASE}/private/sam.ldb cn=7d2a15af-c0d4-487c-847e-e036292bcc65 -s one -b CN=Partitions,CN=Configuration,DC=release-4-1-0rc3,DC=samba,DC=corp msDS-NC-Replica-Locations > $tmpldif
	diff $tmpldif $release_dir/expected-replica-locations-after-dbcheck2.ldif
	if [ "$?" != "0" ]; then
	    return 1
	fi
    elif [ x$RELEASE = x"release-4-5-0-pre1" ]; then
        echo  $RELEASE  checking after values
	tmpldif=$PREFIX_ABS/$RELEASE/expected-links-after-dbcheck.ldif.tmp
        $BINDIR/ldbsearch -H  tdb://$PREFIX_ABS/${RELEASE}/private/sam.ldb --show-recycled --show-deleted  --show-deactivated-link --reveal member memberOf lastKnownParent objectCategory lastKnownParent wellKnownObjects legacyExchangeDN  sAMAccountType --sorted > $tmpldif
	diff $tmpldif $release_dir/expected-links-after-dbcheck.ldif
	if [ "$?" != "0" ]; then
	    return 1
	fi
>>>>>>> a4dd3c91
    fi
    return 0
}

check_forced_duplicate_values() {
    if [ x$RELEASE = x"release-4-1-0rc3" ]; then
	ldif=$release_dir/forced-duplicate-value-for-dbcheck.ldif
	TZ=UTC $ldbmodify -H tdb://$PREFIX_ABS/${RELEASE}/private/sam.ldb.d/DC%3DRELEASE-4-1-0RC3,DC%3DSAMBA,DC%3DCORP.ldb $ldif
	if [ "$?" != "0" ]; then
	    return 1
	fi
    else
	return 0
    fi
}

# This should 'fail', because it returns the number of modified records
dbcheck_after_dup() {
    if [ x$RELEASE = x"release-4-1-0rc3" ]; then
<<<<<<< HEAD
	$PYTHON $BINDIR/samba-tool dbcheck --cross-ncs --fix --yes -H tdb://$PREFIX_ABS/${RELEASE}/private/sam.ldb $@
=======
	$PYTHON $BINDIR/samba-tool dbcheck --fix --yes -H tdb://$PREFIX_ABS/${RELEASE}/private/sam.ldb cn=administrator,cn=users,DC=release-4-1-0rc3,DC=samba,DC=corp $@
>>>>>>> a4dd3c91
    else
	return 1
    fi
}

check_expected_after_dup_values() {
    if [ x$RELEASE = x"release-4-1-0rc3" ]; then
	tmpldif=$PREFIX_ABS/$RELEASE/expected-otherphone-after-dbcheck.ldif.tmp
	TZ=UTC $ldbsearch -H tdb://$PREFIX_ABS/${RELEASE}/private/sam.ldb cn=administrator -s base -b cn=administrator,cn=users,DC=release-4-1-0rc3,DC=samba,DC=corp otherHomePhone --sorted --show-binary | grep -v \# | sort > $tmpldif
	diff $tmpldif $release_dir/expected-otherphone-after-dbcheck.ldif
	if [ "$?" != "0" ]; then
	    return 1
	fi
    fi
    return 0
}

# But having fixed it all up, this should pass
dbcheck_clean() {
       $PYTHON $BINDIR/samba-tool dbcheck --cross-ncs -H tdb://$PREFIX_ABS/${RELEASE}/private/sam.ldb $@
}

# This should 'fail', because it returns the number of modified records.  
# We don't need to run this against 4.1 releases
dbcheck_acl_reset() {
    if [ x$RELEASE = x"release-4-0-0" -o x$RELEASE = x"alpha13" ]; then
       $PYTHON $BINDIR/samba-tool dbcheck --reset-well-known-acls --cross-ncs --fix --yes -H tdb://$PREFIX_ABS/${RELEASE}/private/sam.ldb $@
    else 
	return 1
    fi
}
# But having fixed it all up, this should pass.  
# We don't need to run this against 4.1.0rc3
dbcheck_acl_reset_clean() {
    if [ x$RELEASE != x"release-4-1-0rc3" ]; then
       $PYTHON $BINDIR/samba-tool dbcheck --reset-well-known-acls --cross-ncs -H tdb://$PREFIX_ABS/${RELEASE}/private/sam.ldb $@
    fi
}

# This should 'fail', because it returns the number of modified records
dbcheck2() {
    if [ x$RELEASE = x"release-4-1-0rc3" ]; then
       $PYTHON $BINDIR/samba-tool dbcheck --cross-ncs --fix --yes -H tdb://$PREFIX_ABS/${RELEASE}/private/sam.ldb $@
    else
	exit 1
    fi
}
# But having fixed it all up, this should pass
dbcheck_clean2() {
    if [ x$RELEASE = x"release-4-1-0rc3" ]; then
       $PYTHON $BINDIR/samba-tool dbcheck --cross-ncs -H tdb://$PREFIX_ABS/${RELEASE}/private/sam.ldb $@
    fi
}

rm_deleted_objects() {
    if [ x$RELEASE = x"release-4-1-0rc3" ]; then
	TZ=UTC $ldbdel -H tdb://$PREFIX_ABS/${RELEASE}/private/sam.ldb.d/DC%3DRELEASE-4-1-0RC3,DC%3DSAMBA,DC%3DCORP.ldb 'CN=Deleted Objects,DC=RELEASE-4-1-0RC3,DC=SAMBA,DC=CORP'
	if [ "$?" != "0" ]; then
	    return 1
	fi
    else
	return 0
    fi
}
# This should 'fail', because it returns the number of modified records
dbcheck3() {
    if [ x$RELEASE = x"release-4-1-0rc3" ]; then
       $PYTHON $BINDIR/samba-tool dbcheck --cross-ncs --fix --yes -H tdb://$PREFIX_ABS/${RELEASE}/private/sam.ldb $@
    else
	exit 1
    fi
}
# But having fixed it all up, this should pass
dbcheck_clean3() {
    if [ x$RELEASE = x"release-4-1-0rc3" ]; then
       $PYTHON $BINDIR/samba-tool dbcheck --cross-ncs -H tdb://$PREFIX_ABS/${RELEASE}/private/sam.ldb $@
    fi
}

check_expected_after_deleted_objects() {
    if [ x$RELEASE = x"release-4-1-0rc3" ]; then
	tmpldif=$PREFIX_ABS/$RELEASE/expected-deleted_objects-after-dbcheck.ldif.tmp
	TZ=UTC $ldbsearch -H tdb://$PREFIX_ABS/${RELEASE}/private/sam.ldb cn=deleted\ objects -s base -b cn=deleted\ objects,DC=release-4-1-0rc3,DC=samba,DC=corp objectClass description isDeleted isCriticalSystemObject objectGUID showInAdvancedViewOnly systemFlags --sorted --show-binary --show-deleted | grep -v \# | sort > $tmpldif
	diff $tmpldif $release_dir/expected-deleted_objects-after-dbcheck.ldif
	if [ "$?" != "0" ]; then
	    return 1
	fi
    fi
    return 0
}

referenceprovision() {
    if [ x$RELEASE == x"release-4-0-0" ]; then
        $PYTHON $BINDIR/samba-tool domain provision --server-role="dc" --domain=SAMBA --host-name=ares --realm=${RELEASE}.samba.corp --targetdir=$PREFIX_ABS/${RELEASE}_reference --use-ntvfs --host-ip=127.0.0.1 --host-ip6=::1 --function-level=2003
    fi
}

ldapcmp() {
    if [ x$RELEASE == x"release-4-0-0" ]; then
         $PYTHON $BINDIR/samba-tool ldapcmp tdb://$PREFIX_ABS/${RELEASE}_reference/private/sam.ldb tdb://$PREFIX_ABS/${RELEASE}/private/sam.ldb --two --skip-missing-dn --filter=dnsRecord
    fi
}

ldapcmp_sd() {
    if [ x$RELEASE == x"release-4-0-0" ]; then
        $PYTHON $BINDIR/samba-tool ldapcmp tdb://$PREFIX_ABS/${RELEASE}_reference/private/sam.ldb tdb://$PREFIX_ABS/${RELEASE}/private/sam.ldb --two --sd --skip-missing-dn
    fi
}

if [ -d $release_dir ]; then
    testit $RELEASE undump
    testit "reindex" reindex
    testit "current_version_mod" do_current_version_mod
    testit "check_expected_before_values" check_expected_before_values
    testit_expect_failure "dbcheck_objectclass" dbcheck_objectclass
    testit_expect_failure "dbcheck" dbcheck
    testit "check_expected_after_values" check_expected_after_values
    testit "check_forced_duplicate_values" check_forced_duplicate_values
    testit_expect_failure "dbcheck_after_dup" dbcheck_after_dup
    testit "check_expected_after_dup_values" check_expected_after_dup_values
    testit "dbcheck_clean" dbcheck_clean
    testit_expect_failure "dbcheck_acl_reset" dbcheck_acl_reset
    testit "dbcheck_acl_reset_clean" dbcheck_acl_reset_clean
    testit "add_userparameters0" add_userparameters1
    testit "add_userparameters1" add_userparameters1
    testit "add_userparameters2" add_userparameters2
    testit "add_userparameters3" add_userparameters3
    testit_expect_failure "dbcheck2" dbcheck2
    testit "dbcheck_clean2" dbcheck_clean2
    testit "rm_deleted_objects" rm_deleted_objects
    testit_expect_failure "dbcheck3" dbcheck3
    testit "dbcheck_clean3" dbcheck_clean3
    testit "check_expected_after_deleted_objects" check_expected_after_deleted_objects
    testit "referenceprovision" referenceprovision
    testit "ldapcmp" ldapcmp
    testit "ldapcmp_sd" ldapcmp_sd
else
    subunit_start_test $RELEASE
    subunit_skip_test $RELEASE <<EOF
no test provision
EOF

    subunit_start_test "reindex"
    subunit_skip_test "reindex" <<EOF
no test provision
EOF
    subunit_start_test check_expected_before_values
    subunit_skip_test check_expected_before_values<<EOF
no test provision
EOF
    subunit_start_test "dbcheck"
    subunit_skip_test "dbcheck" <<EOF
no test provision
EOF
    subunit_start_test "dbcheck_clean"
    subunit_skip_test "dbcheck_clean" <<EOF
no test provision
EOF
    subunit_start_test check_expected_after_values
    subunit_skip_test check_expected_after_values<<EOF
no test provision
EOF
    subunit_start_test "dbcheck_acl_reset"
    subunit_skip_test "dbcheck_acl_reset" <<EOF
no test provision
EOF
    subunit_start_test "dbcheck_clean_acl_reset"
    subunit_skip_test "dbcheck_clean_acl_reset" <<EOF
no test provision
EOF
    subunit_start_test add_userparameters0
    subunit_skip_test add_userparameters0<<EOF
no test provision
EOF

    subunit_start_test add_userparameters1
    subunit_skip_test add_userparameters1<<EOF
no test provision
EOF

    subunit_start_test add_userparameters2
    subunit_skip_test add_userparameters2<<EOF
no test provision
EOF

    subunit_start_test add_userparameters3
    subunit_skip_test add_userparameters3<<EOF
no test provision
EOF

    subunit_start_test check_expected_before_values
    subunit_skip_test check_expected_before_values<<EOF
no test provision
EOF

    subunit_start_test "dbcheck2"
    subunit_skip_test "dbcheck2" <<EOF
no test provision
EOF

    subunit_start_test "referenceprovision"
    subunit_skip_test "referenceprovision" <<EOF
no test provision
EOF
    subunit_start_test "ldapcmp"
    subunit_skip_test "ldapcmp" <<EOF
no test provision
EOF
    subunit_start_test "ldapcmp_sd"
    subunit_skip_test "ldapcmp_sd" <<EOF
no test provision
EOF
fi

if [ -d $PREFIX_ABS/${RELEASE} ]; then
    rm -fr $PREFIX_ABS/${RELEASE}
fi

if [ -d $PREFIX_ABS/${RELEASE}_reference ]; then
  rm -fr $PREFIX_ABS/${RELEASE}_reference
fi

exit $failed<|MERGE_RESOLUTION|>--- conflicted
+++ resolved
@@ -201,11 +201,7 @@
 
 check_expected_after_values() {
     if [ x$RELEASE = x"release-4-1-0rc3" ]; then
-<<<<<<< HEAD
-	tmpldif=$PREFIX_ABS/$RELEASE/expected-replpropertymetadata-before-dbcheck.ldif.tmp
-=======
 	tmpldif=$PREFIX_ABS/$RELEASE/expected-replpropertymetadata-after-dbcheck.ldif.tmp
->>>>>>> a4dd3c91
 	TZ=UTC $ldbsearch -H tdb://$PREFIX_ABS/${RELEASE}/private/sam.ldb cn=ops_run_anything -s one -b OU=SUDOers,DC=release-4-1-0rc3,DC=samba,DC=corp \* replpropertymetadata --sorted --show-binary > $tmpldif
 	diff $tmpldif $release_dir/expected-replpropertymetadata-after-dbcheck.ldif
 	if [ "$?" != "0" ]; then
@@ -221,8 +217,6 @@
 	if [ "$?" != "0" ]; then
 	    return 1
 	fi
-<<<<<<< HEAD
-=======
 	# Check DomainDNS partition for replica locations
 	tmpldif=$PREFIX_ABS/$RELEASE/expected-replica-locations-after-dbcheck.ldif.tmp
 	$ldbsearch -H tdb://$PREFIX_ABS/${RELEASE}/private/sam.ldb cn=49a69498-9a85-48af-9be4-aa0b3e0054f9 -s one -b CN=Partitions,CN=Configuration,DC=release-4-1-0rc3,DC=samba,DC=corp msDS-NC-Replica-Locations > $tmpldif
@@ -244,7 +238,6 @@
 	if [ "$?" != "0" ]; then
 	    return 1
 	fi
->>>>>>> a4dd3c91
     fi
     return 0
 }
@@ -264,11 +257,7 @@
 # This should 'fail', because it returns the number of modified records
 dbcheck_after_dup() {
     if [ x$RELEASE = x"release-4-1-0rc3" ]; then
-<<<<<<< HEAD
-	$PYTHON $BINDIR/samba-tool dbcheck --cross-ncs --fix --yes -H tdb://$PREFIX_ABS/${RELEASE}/private/sam.ldb $@
-=======
 	$PYTHON $BINDIR/samba-tool dbcheck --fix --yes -H tdb://$PREFIX_ABS/${RELEASE}/private/sam.ldb cn=administrator,cn=users,DC=release-4-1-0rc3,DC=samba,DC=corp $@
->>>>>>> a4dd3c91
     else
 	return 1
     fi
