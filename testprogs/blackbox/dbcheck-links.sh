#!/bin/sh

if [ $# -lt 1 ]; then
cat <<EOF
Usage: dbcheck-links.sh PREFIX RELEASE
EOF
exit 1;
fi

PREFIX_ABS="$1"
RELEASE="$2"
shift 2

. `dirname $0`/subunit.sh

. `dirname $0`/common-links.sh

dbcheck() {
    tmpfile=$PREFIX_ABS/$RELEASE/expected-dbcheck-link-output${1}.txt.tmp
    tmpldif1=$PREFIX_ABS/$RELEASE/expected-dbcheck-output${1}2.txt.tmp1

    TZ=UTC $ldbsearch -H tdb://$PREFIX_ABS/${RELEASE}/private/sam.ldb -s base -b '' | grep highestCommittedUSN > $tmpldif1

    $PYTHON $BINDIR/samba-tool dbcheck -H tdb://$PREFIX_ABS/${RELEASE}/private/sam.ldb $3 --fix --yes > $tmpfile
    if [ "$?" != "$2" ]; then
	return 1
    fi
    sort $tmpfile > $tmpfile.sorted
    sort $release_dir/expected-dbcheck-link-output${1}.txt > $tmpfile.expected
    diff -u $tmpfile.sorted $tmpfile.expected
    if [ "$?" != "0" ]; then
	return 1
    fi

    tmpldif2=$PREFIX_ABS/$RELEASE/expected-dbcheck-output${1}2.txt.tmp2
    TZ=UTC $ldbsearch -H tdb://$PREFIX_ABS/${RELEASE}/private/sam.ldb -s base -b '' | grep highestCommittedUSN > $tmpldif2

    diff -u $tmpldif1 $tmpldif2
    if [ "$?" != "0" ]; then
	return 1
    fi
}

dbcheck_dangling() {
    dbcheck "" "1" ""
    return $?
}

dbcheck_one_way() {
    dbcheck "_one_way" "0" "CN=Configuration,DC=release-4-5-0-pre1,DC=samba,DC=corp"
    return $?
}

dbcheck_clean() {
    tmpldif1=$PREFIX_ABS/$RELEASE/expected-dbcheck-output2.txt.tmp1

    TZ=UTC $ldbsearch -H tdb://$PREFIX_ABS/${RELEASE}/private/sam.ldb -s base -b '' | grep highestCommittedUSN > $tmpldif1

    $PYTHON $BINDIR/samba-tool dbcheck -H tdb://$PREFIX_ABS/${RELEASE}/private/sam.ldb
    if [ "$?" != "0" ]; then
	return 1
    fi
    tmpldif2=$PREFIX_ABS/$RELEASE/expected-dbcheck-output2.txt.tmp2
    TZ=UTC $ldbsearch -H tdb://$PREFIX_ABS/${RELEASE}/private/sam.ldb -s base -b '' | grep highestCommittedUSN > $tmpldif2

    diff $tmpldif1 $tmpldif2
    if [ "$?" != "0" ]; then
	return 1
    fi
}

check_expected_after_links() {
    tmpldif=$PREFIX_ABS/$RELEASE/expected-links-after-link-dbcheck.ldif.tmp
    TZ=UTC $ldbsearch -H tdb://$PREFIX_ABS/${RELEASE}/private/sam.ldb '(|(cn=swimmers)(cn=leaders)(cn=helpers))' -s sub -b DC=release-4-5-0-pre1,DC=samba,DC=corp --show-deleted --sorted member > $tmpldif
    diff $tmpldif $release_dir/expected-links-after-link-dbcheck.ldif
<<<<<<< HEAD
=======
    if [ "$?" != "0" ]; then
	return 1
    fi
}

check_expected_after_deleted_links() {
    tmpldif=$PREFIX_ABS/$RELEASE/expected-deleted-links-after-link-dbcheck.ldif.tmp
    TZ=UTC $ldbsearch -H tdb://$PREFIX_ABS/${RELEASE}/private/sam.ldb '(|(cn=swimmers)(cn=leaders)(cn=helpers))' -s sub -b DC=release-4-5-0-pre1,DC=samba,DC=corp --show-deleted --reveal --sorted member > $tmpldif
    diff $tmpldif $release_dir/expected-deleted-links-after-link-dbcheck.ldif
    if [ "$?" != "0" ]; then
	return 1
    fi
}

check_expected_after_objects() {
    tmpldif=$PREFIX_ABS/$RELEASE/expected-objects-after-link-dbcheck.ldif.tmp
    TZ=UTC $ldbsearch -H tdb://$PREFIX_ABS/${RELEASE}/private/sam.ldb '(|(samaccountname=fred)(samaccountname=ddg)(samaccountname=usg)(samaccountname=user1)(samaccountname=user1x)(samaccountname=user2))' -s sub -b DC=release-4-5-0-pre1,DC=samba,DC=corp --show-deleted --reveal --sorted samAccountName | grep sAMAccountName > $tmpldif
    diff $tmpldif $release_dir/expected-objects-after-link-dbcheck.ldif
    if [ "$?" != "0" ]; then
	return 1
    fi
}

duplicate_member() {
    # We use an exisiting group so we have a stable GUID in the
    # dbcheck output
    LDIF1=$(TZ=UTC $ldbsearch -H tdb://$PREFIX_ABS/${RELEASE}/private/sam.ldb -b 'CN=Enterprise Admins,CN=users,DC=release-4-5-0-pre1,DC=samba,DC=corp' -s base --reveal --extended-dn member)
    DN=$(echo "${LDIF1}" | grep '^dn: ')
    MSG=$(echo "${LDIF1}" | grep -v '^dn: ' | grep -v '^#' | grep -v '^$')
    ldif=$PREFIX_ABS/${RELEASE}/duplicate-member-multi.ldif
    {
	echo "${DN}"
	echo "changetype: modify"
	echo "replace: member"
	echo "${MSG}"
	echo "${MSG}" | sed -e 's!RMD_LOCAL_USN=[1-9][0-9]*!RMD_LOCAL_USN=0!'
    } > $ldif

    TZ=UTC $ldbmodify -H tdb://$PREFIX_ABS/${RELEASE}/private/sam.ldb.d/DC%3DRELEASE-4-5-0-PRE1,DC%3DSAMBA,DC%3DCORP.ldb $ldif
    if [ "$?" != "0" ]; then
	return 1
    fi
}

dbcheck_duplicate_member() {
    dbcheck "_duplicate_member" "1" ""
    return $?
}

check_expected_after_duplicate_links() {
    tmpldif=$PREFIX_ABS/$RELEASE/expected-duplicates-after-link-dbcheck.ldif.tmp
    TZ=UTC $ldbsearch -H tdb://$PREFIX_ABS/${RELEASE}/private/sam.ldb '(|(cn=administrator)(cn=enterprise admins))' -s sub -b DC=release-4-5-0-pre1,DC=samba,DC=corp --show-deleted --sorted memberOf member > $tmpldif
    diff $tmpldif $release_dir/expected-duplicates-after-link-dbcheck.ldif
    if [ "$?" != "0" ]; then
	return 1
    fi
}

forward_link_corruption() {
    #
    # Step1: add a duplicate forward link from
    # "CN=Enterprise Admins" to "CN=Administrator"
    #
    LDIF1=$(TZ=UTC $ldbsearch -H tdb://$PREFIX_ABS/${RELEASE}/private/sam.ldb -b 'CN=Enterprise Admins,CN=users,DC=release-4-5-0-pre1,DC=samba,DC=corp' -s base --reveal --extended-dn member)
    DN=$(echo "${LDIF1}" | grep '^dn: ')
    MSG=$(echo "${LDIF1}" | grep -v '^dn: ' | grep -v '^#' | grep -v '^$')
    ldif=$PREFIX_ABS/${RELEASE}/forward_link_corruption1.ldif
    {
	echo "${DN}"
	echo "changetype: modify"
	echo "replace: member"
	echo "${MSG}"
	echo "${MSG}" | sed -e 's!RMD_LOCAL_USN=[1-9][0-9]*!RMD_LOCAL_USN=0!'
    } > $ldif

    out=$(TZ=UTC $ldbmodify -H tdb://$PREFIX_ABS/${RELEASE}/private/sam.ldb.d/DC%3DRELEASE-4-5-0-PRE1,DC%3DSAMBA,DC%3DCORP.ldb $ldif)
    if [ "$?" != "0" ]; then
	echo "ldbmodify returned:\n$out"
	return 1
    fi

    #
    # Step2: add user "dangling"
    #
    ldif=$PREFIX_ABS/${RELEASE}/forward_link_corruption2.ldif
    cat > $ldif <<EOF
dn: CN=dangling,CN=users,DC=release-4-5-0-pre1,DC=samba,DC=corp
changetype: add
objectclass: user
samaccountname: dangling
objectGUID: fd8a04ac-cea0-4921-b1a6-c173e1155c22
EOF

    out=$(TZ=UTC $ldbmodify -H tdb://$PREFIX_ABS/${RELEASE}/private/sam.ldb --relax $ldif)
    if [ "$?" != "0" ]; then
	echo "ldbmodify returned:\n$out"
	return 1
    fi

    #
    # Step3: add a dangling backlink from
    # "CN=dangling" to "CN=Enterprise Admins"
    #
    ldif=$PREFIX_ABS/${RELEASE}/forward_link_corruption3.ldif
    {
	echo "dn: CN=dangling,CN=users,DC=release-4-5-0-pre1,DC=samba,DC=corp"
	echo "changetype: modify"
	echo "add: memberOf"
	echo "memberOf: <GUID=304ad703-468b-465e-9787-470b3dfd7d75>;<SID=S-1-5-21-4177067393-1453636373-93818738-519>;CN=Enterprise Admins,CN=Users,DC=release-4-5-0-pre1,DC=samba,DC=corp"
    } > $ldif

    out=$(TZ=UTC $ldbmodify -H tdb://$PREFIX_ABS/${RELEASE}/private/sam.ldb.d/DC%3DRELEASE-4-5-0-PRE1,DC%3DSAMBA,DC%3DCORP.ldb $ldif)
>>>>>>> 7c25ac38
    if [ "$?" != "0" ]; then
	echo "ldbmodify returned:\n$out"
	return 1
    fi
}

dbcheck_forward_link_corruption() {
    dbcheck "-forward-link-corruption" "1" ""
    return $?
}

check_expected_after_dbcheck_forward_link_corruption() {
    tmpldif=$PREFIX_ABS/$RELEASE/expected-after-dbcheck-forward-link-corruption.ldif.tmp
    TZ=UTC $ldbsearch -H tdb://$PREFIX_ABS/${RELEASE}/private/sam.ldb '(|(cn=dangling)(cn=enterprise admins))' -s sub -b DC=release-4-5-0-pre1,DC=samba,DC=corp --show-deleted --sorted memberOf member > $tmpldif
    diff $tmpldif $release_dir/expected-after-dbcheck-forward-link-corruption.ldif
    if [ "$?" != "0" ]; then
	return 1
    fi
}

<<<<<<< HEAD
duplicate_member() {
    # We use an exisiting group so we have a stable GUID in the
    # dbcheck output
    LDIF1=$(TZ=UTC $ldbsearch -H tdb://$PREFIX_ABS/${RELEASE}/private/sam.ldb -b 'CN=Enterprise Admins,CN=users,DC=release-4-5-0-pre1,DC=samba,DC=corp' -s base --reveal --extended-dn member)
    DN=$(echo "${LDIF1}" | grep '^dn: ')
    MSG=$(echo "${LDIF1}" | grep -v '^dn: ' | grep -v '^#' | grep -v '^$')
    ldif=$PREFIX_ABS/${RELEASE}/duplicate-member-multi.ldif
    {
	echo "${DN}"
	echo "changetype: modify"
	echo "replace: member"
	echo "${MSG}"
	echo "${MSG}" | sed -e 's!RMD_LOCAL_USN=[1-9][0-9]*!RMD_LOCAL_USN=0!'
    } > $ldif

    TZ=UTC $ldbmodify -H tdb://$PREFIX_ABS/${RELEASE}/private/sam.ldb.d/DC%3DRELEASE-4-5-0-PRE1,DC%3DSAMBA,DC%3DCORP.ldb $ldif
    if [ "$?" != "0" ]; then
	return 1
    fi
}

dbcheck_duplicate_member() {
    dbcheck "_duplicate_member" "1" ""
    return $?
}

check_expected_after_duplicate_links() {
    tmpldif=$PREFIX_ABS/$RELEASE/expected-duplicates-after-link-dbcheck.ldif.tmp
    TZ=UTC $ldbsearch -H tdb://$PREFIX_ABS/${RELEASE}/private/sam.ldb '(|(cn=administrator)(cn=enterprise admins))' -s sub -b DC=release-4-5-0-pre1,DC=samba,DC=corp --show-deleted --sorted memberOf member > $tmpldif
    diff $tmpldif $release_dir/expected-duplicates-after-link-dbcheck.ldif
    if [ "$?" != "0" ]; then
	return 1
    fi
}

=======
>>>>>>> 7c25ac38
dbcheck_dangling_multi_valued() {

    $PYTHON $BINDIR/samba-tool dbcheck -H tdb://$PREFIX_ABS/${RELEASE}/private/sam.ldb --fix --yes
    if [ "$?" != "1" ]; then
	return 1
    fi
}

dangling_multi_valued_check_missing() {
    WORDS=`TZ=UTC $ldbsearch -H tdb://$PREFIX_ABS/${RELEASE}/private/sam.ldb '(samaccountname=dangling-multi2)' -s sub -b DC=release-4-5-0-pre1,DC=samba,DC=corp --show-deleted --reveal --sorted msDS-RevealedDSAs | grep msDS-RevealedDSAs | wc -l`
    if [ $WORDS -ne 4 ]; then
        echo Got only $WORDS links for dangling-multi2
	return 1
    fi
    WORDS=`TZ=UTC $ldbsearch -H tdb://$PREFIX_ABS/${RELEASE}/private/sam.ldb '(samaccountname=dangling-multi3)' -s sub -b DC=release-4-5-0-pre1,DC=samba,DC=corp --show-deleted --reveal --sorted msDS-RevealedDSAs | grep msDS-RevealedDSAs | wc -l`
    if [ $WORDS -ne 4 ]; then
        echo Got only $WORDS links for dangling-multi3
	return 1
    fi
}

dangling_multi_valued_check_equal_or_too_many() {
    WORDS=`TZ=UTC $ldbsearch -H tdb://$PREFIX_ABS/${RELEASE}/private/sam.ldb '(samaccountname=dangling-multi1)' -s sub -b DC=release-4-5-0-pre1,DC=samba,DC=corp --show-deleted --reveal --sorted msDS-RevealedDSAs | grep msDS-RevealedDSAs | wc -l`
    if [ $WORDS -ne 4 ]; then
        echo Got $WORDS links for dangling-multi1
	return 1
    fi

    WORDS=`TZ=UTC $ldbsearch -H tdb://$PREFIX_ABS/${RELEASE}/private/sam.ldb '(samaccountname=dangling-multi5)' -s sub -b DC=release-4-5-0-pre1,DC=samba,DC=corp --show-deleted --reveal --sorted msDS-RevealedDSAs | grep msDS-RevealedDSAs | wc -l`

    if [ $WORDS -ne 0 ]; then
        echo Got $WORDS links for dangling-multi5
	return 1
    fi

    WORDS=`TZ=UTC $ldbsearch -H tdb://$PREFIX_ABS/${RELEASE}/private/sam.ldb '(samaccountname=Administrator)' -s sub -b DC=release-4-5-0-pre1,DC=samba,DC=corp --show-deleted --reveal --sorted msDS-RevealedDSAs | grep msDS-RevealedDSAs | wc -l`

    if [ $WORDS -ne 2 ]; then
        echo Got $WORDS links for Administrator
	return 1
    fi
}


if [ -d $release_dir ]; then
    testit $RELEASE undump
    testit "add_two_more_users" add_two_more_users
    testit "add_four_more_links" add_four_more_links
    testit "remove_one_link" remove_one_link
    testit "remove_one_user" remove_one_user
    testit "move_one_user" move_one_user
    testit "add_dangling_link" add_dangling_link
    testit "add_dangling_backlink" add_dangling_backlink
    testit "add_deleted_dangling_backlink" add_deleted_dangling_backlink
    testit "revive_links_on_deleted_group" revive_links_on_deleted_group
    testit "revive_backlink_on_deleted_group" revive_backlink_on_deleted_group
    testit "add_deleted_target_link" add_deleted_target_link
    testit "add_deleted_target_backlink" add_deleted_target_backlink
    testit "dbcheck_dangling" dbcheck_dangling
    testit "dbcheck_clean" dbcheck_clean
    testit "check_expected_after_deleted_links" check_expected_after_deleted_links
    testit "check_expected_after_links" check_expected_after_links
    testit "check_expected_after_objects" check_expected_after_objects
    testit "duplicate_member" duplicate_member
    testit "dbcheck_duplicate_member" dbcheck_duplicate_member
    testit "check_expected_after_duplicate_links" check_expected_after_duplicate_links
    testit "duplicate_clean" dbcheck_clean
<<<<<<< HEAD
=======
    testit "forward_link_corruption" forward_link_corruption
    testit "dbcheck_forward_link_corruption" dbcheck_forward_link_corruption
    testit "check_expected_after_dbcheck_forward_link_corruption" check_expected_after_dbcheck_forward_link_corruption
    testit "forward_link_corruption_clean" dbcheck_clean
>>>>>>> 7c25ac38
    testit "dangling_one_way_link" dangling_one_way_link
    testit "dbcheck_one_way" dbcheck_one_way
    testit "dbcheck_clean2" dbcheck_clean
    testit "dangling_one_way_dn" dangling_one_way_dn
    testit "deleted_one_way_dn" deleted_one_way_dn
    testit "dbcheck_clean3" dbcheck_clean
    testit "add_dangling_multi_valued" add_dangling_multi_valued
    testit "dbcheck_dangling_multi_valued" dbcheck_dangling_multi_valued
    testit "dangling_multi_valued_check_missing" dangling_multi_valued_check_missing
    testit "dangling_multi_valued_check_equal_or_too_many" dangling_multi_valued_check_equal_or_too_many
    # Currently this cannot pass
    testit "dbcheck_dangling_multi_valued_clean" dbcheck_clean
else
    subunit_start_test $RELEASE
    subunit_skip_test $RELEASE <<EOF
no test provision
EOF

    subunit_start_test "tombstones_expunge"
    subunit_skip_test "tombstones_expunge" <<EOF
no test provision
EOF
fi

if [ -d $PREFIX_ABS/${RELEASE} ]; then
    rm -fr $PREFIX_ABS/${RELEASE}
fi

exit $failed<|MERGE_RESOLUTION|>--- conflicted
+++ resolved
@@ -73,8 +73,6 @@
     tmpldif=$PREFIX_ABS/$RELEASE/expected-links-after-link-dbcheck.ldif.tmp
     TZ=UTC $ldbsearch -H tdb://$PREFIX_ABS/${RELEASE}/private/sam.ldb '(|(cn=swimmers)(cn=leaders)(cn=helpers))' -s sub -b DC=release-4-5-0-pre1,DC=samba,DC=corp --show-deleted --sorted member > $tmpldif
     diff $tmpldif $release_dir/expected-links-after-link-dbcheck.ldif
-<<<<<<< HEAD
-=======
     if [ "$?" != "0" ]; then
 	return 1
     fi
@@ -187,7 +185,6 @@
     } > $ldif
 
     out=$(TZ=UTC $ldbmodify -H tdb://$PREFIX_ABS/${RELEASE}/private/sam.ldb.d/DC%3DRELEASE-4-5-0-PRE1,DC%3DSAMBA,DC%3DCORP.ldb $ldif)
->>>>>>> 7c25ac38
     if [ "$?" != "0" ]; then
 	echo "ldbmodify returned:\n$out"
 	return 1
@@ -208,44 +205,6 @@
     fi
 }
 
-<<<<<<< HEAD
-duplicate_member() {
-    # We use an exisiting group so we have a stable GUID in the
-    # dbcheck output
-    LDIF1=$(TZ=UTC $ldbsearch -H tdb://$PREFIX_ABS/${RELEASE}/private/sam.ldb -b 'CN=Enterprise Admins,CN=users,DC=release-4-5-0-pre1,DC=samba,DC=corp' -s base --reveal --extended-dn member)
-    DN=$(echo "${LDIF1}" | grep '^dn: ')
-    MSG=$(echo "${LDIF1}" | grep -v '^dn: ' | grep -v '^#' | grep -v '^$')
-    ldif=$PREFIX_ABS/${RELEASE}/duplicate-member-multi.ldif
-    {
-	echo "${DN}"
-	echo "changetype: modify"
-	echo "replace: member"
-	echo "${MSG}"
-	echo "${MSG}" | sed -e 's!RMD_LOCAL_USN=[1-9][0-9]*!RMD_LOCAL_USN=0!'
-    } > $ldif
-
-    TZ=UTC $ldbmodify -H tdb://$PREFIX_ABS/${RELEASE}/private/sam.ldb.d/DC%3DRELEASE-4-5-0-PRE1,DC%3DSAMBA,DC%3DCORP.ldb $ldif
-    if [ "$?" != "0" ]; then
-	return 1
-    fi
-}
-
-dbcheck_duplicate_member() {
-    dbcheck "_duplicate_member" "1" ""
-    return $?
-}
-
-check_expected_after_duplicate_links() {
-    tmpldif=$PREFIX_ABS/$RELEASE/expected-duplicates-after-link-dbcheck.ldif.tmp
-    TZ=UTC $ldbsearch -H tdb://$PREFIX_ABS/${RELEASE}/private/sam.ldb '(|(cn=administrator)(cn=enterprise admins))' -s sub -b DC=release-4-5-0-pre1,DC=samba,DC=corp --show-deleted --sorted memberOf member > $tmpldif
-    diff $tmpldif $release_dir/expected-duplicates-after-link-dbcheck.ldif
-    if [ "$?" != "0" ]; then
-	return 1
-    fi
-}
-
-=======
->>>>>>> 7c25ac38
 dbcheck_dangling_multi_valued() {
 
     $PYTHON $BINDIR/samba-tool dbcheck -H tdb://$PREFIX_ABS/${RELEASE}/private/sam.ldb --fix --yes
@@ -313,13 +272,10 @@
     testit "dbcheck_duplicate_member" dbcheck_duplicate_member
     testit "check_expected_after_duplicate_links" check_expected_after_duplicate_links
     testit "duplicate_clean" dbcheck_clean
-<<<<<<< HEAD
-=======
     testit "forward_link_corruption" forward_link_corruption
     testit "dbcheck_forward_link_corruption" dbcheck_forward_link_corruption
     testit "check_expected_after_dbcheck_forward_link_corruption" check_expected_after_dbcheck_forward_link_corruption
     testit "forward_link_corruption_clean" dbcheck_clean
->>>>>>> 7c25ac38
     testit "dangling_one_way_link" dangling_one_way_link
     testit "dbcheck_one_way" dbcheck_one_way
     testit "dbcheck_clean2" dbcheck_clean
