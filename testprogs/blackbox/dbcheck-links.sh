--- conflicted
+++ resolved
@@ -205,8 +205,6 @@
     fi
 }
 
-<<<<<<< HEAD
-=======
 oneway_link_corruption() {
     #
     # Step1: add  OU "dangling-ou"
@@ -268,7 +266,6 @@
     fi
 }
 
->>>>>>> 76c3e172
 dbcheck_dangling_multi_valued() {
 
     $PYTHON $BINDIR/samba-tool dbcheck -H tdb://$PREFIX_ABS/${RELEASE}/private/sam.ldb --fix --yes
@@ -340,13 +337,10 @@
     testit "dbcheck_forward_link_corruption" dbcheck_forward_link_corruption
     testit "check_expected_after_dbcheck_forward_link_corruption" check_expected_after_dbcheck_forward_link_corruption
     testit "forward_link_corruption_clean" dbcheck_clean
-<<<<<<< HEAD
-=======
     testit "oneway_link_corruption" oneway_link_corruption
     testit "dbcheck_oneway_link_corruption" dbcheck_oneway_link_corruption
     testit "check_expected_after_dbcheck_oneway_link_corruption" check_expected_after_dbcheck_oneway_link_corruption
     testit "oneway_link_corruption_clean" dbcheck_clean
->>>>>>> 76c3e172
     testit "dangling_one_way_link" dangling_one_way_link
     testit "dbcheck_one_way" dbcheck_one_way
     testit "dbcheck_clean2" dbcheck_clean
