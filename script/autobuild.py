#!/usr/bin/env python3
# run tests on all Samba subprojects and push to a git tree on success
# Copyright Andrew Tridgell 2010
# released under GNU GPL v3 or later

from __future__ import print_function
from subprocess import call, check_call, check_output, Popen, PIPE
import os
import tarfile
import sys
import time
import random
from optparse import OptionParser
import smtplib
import email
from email.mime.text import MIMEText
from email.mime.base import MIMEBase
from email.mime.application import MIMEApplication
from email.mime.multipart import MIMEMultipart
from distutils.sysconfig import get_python_lib
import platform

try:
    from waflib.Build import CACHE_SUFFIX
except ImportError:
    sys.path.insert(0, "./third_party/waf")
    from waflib.Build import CACHE_SUFFIX


os.environ["PYTHONUNBUFFERED"] = "1"

# This speeds up testing remarkably.
os.environ['TDB_NO_FSYNC'] = '1'


def find_git_root():
    '''get to the top of the git repo'''
    p = os.getcwd()
    while p != '/':
        if os.path.isdir(os.path.join(p, ".git")):
            return p
        p = os.path.abspath(os.path.join(p, '..'))
    return None


gitroot = find_git_root()
if gitroot is None:
    raise Exception("Failed to find git root")


def_testbase = os.getenv("AUTOBUILD_TESTBASE", "/memdisk/%s" % os.getenv('USER'))

parser = OptionParser()
parser.add_option("--tail", help="show output while running", default=False, action="store_true")
parser.add_option("--keeplogs", help="keep logs", default=False, action="store_true")
parser.add_option("--nocleanup", help="don't remove test tree", default=False, action="store_true")
parser.add_option("--testbase", help="base directory to run tests in (default %s)" % def_testbase,
                  default=def_testbase)
parser.add_option("--passcmd", help="command to run on success", default=None)
parser.add_option("--verbose", help="show all commands as they are run",
                  default=False, action="store_true")
parser.add_option("--rebase", help="rebase on the given tree before testing",
                  default=None, type='str')
parser.add_option("--pushto", help="push to a git url on success",
                  default=None, type='str')
parser.add_option("--mark", help="add a Tested-By signoff before pushing",
                  default=False, action="store_true")
parser.add_option("--fix-whitespace", help="fix whitespace on rebase",
                  default=False, action="store_true")
parser.add_option("--retry", help="automatically retry if master changes",
                  default=False, action="store_true")
parser.add_option("--email", help="send email to the given address on failure",
                  type='str', default=None)
parser.add_option("--email-from", help="send email from the given address",
                  type='str', default="autobuild@samba.org")
parser.add_option("--email-server", help="send email via the given server",
                  type='str', default='localhost')
parser.add_option("--always-email", help="always send email, even on success",
                  action="store_true")
parser.add_option("--daemon", help="daemonize after initial setup",
                  action="store_true")
parser.add_option("--branch", help="the branch to work on (default=master)",
                  default="master", type='str')
parser.add_option("--log-base", help="location where the logs can be found (default=cwd)",
                  default=gitroot, type='str')
parser.add_option("--attach-logs", help="Attach logs to mails sent on success/failure?",
                  default=False, action="store_true")
parser.add_option("--restrict-tests", help="run as make test with this TESTS= regex",
                  default='')
parser.add_option("--enable-coverage", dest='enable_coverage',
                  action="store_const", const='--enable-coverage', default='',
                  help="Add --enable-coverage option while configure")

(options, args) = parser.parse_args()

if options.retry:
    if options.rebase is None:
        raise Exception('You can only use --retry if you also rebase')

testbase = "%s/b%u" % (options.testbase, os.getpid())
test_master = "%s/master" % testbase
test_prefix = "%s/prefix" % testbase
test_tmpdir = "%s/tmp" % testbase
os.environ['TMPDIR'] = test_tmpdir

if options.enable_coverage:
    LCOV_CMD = "cd ${TEST_SOURCE_DIR} && lcov --capture --directory . --output-file ${LOG_BASE}/${NAME}.info --rc 'geninfo_adjust_src_path=${TEST_SOURCE_DIR}/'"
else:
    LCOV_CMD = 'echo "lcov skipped since no --enable-coverage specified"'

if args:
    # If we are only running specific test,
    # do not sleep randomly to wait for it to start
    def random_sleep(low, high):
        return 'sleep 1'
else:
    def random_sleep(low, high):
        return 'sleep {}'.format(random.randint(low, high))

cleanup_list = []

builddirs = {
    "ctdb": "ctdb",
<<<<<<< HEAD
    "samba": ".",
    "samba-nt4": ".",
    "samba-fileserver": ".",
    "samba-ktest-heimdal": ".",
    "samba-ad-member": ".",
    "samba-xc": ".",
    "samba-o3": ".",
    "samba-ctdb": ".",
    "samba-libs": ".",
    "samba-static": ".",
    "samba-none-env": ".",
    "samba-ad-dc-1": ".",
    "samba-ad-dc-2": ".",
    "samba-ad-dc-3": ".",
    "samba-ad-dc-4": ".",
    "samba-ad-dc-5": ".",
    "samba-ad-dc-6": ".",
    "samba-ad-dc-ntvfs": ".",
    "samba-ad-dc-backup": ".",
    "samba-systemkrb5": ".",
    "samba-nopython": ".",
    "samba-nopython-py2": ".",
    "samba-schemaupgrade": ".",
=======
>>>>>>> df7c3d5b
    "ldb": "lib/ldb",
    "tdb": "lib/tdb",
    "talloc": "lib/talloc",
    "replace": "lib/replace",
    "tevent": "lib/tevent",
    "pidl": "pidl"
}

ctdb_configure_params = " --enable-developer ${PREFIX}"
samba_configure_params = " ${ENABLE_COVERAGE} ${PREFIX} --with-profiling-data"

samba_libs_envvars = "PYTHONPATH=${PYTHON_PREFIX}:$PYTHONPATH"
samba_libs_envvars += " PKG_CONFIG_PATH=$PKG_CONFIG_PATH:${PREFIX_DIR}/lib/pkgconfig"
samba_libs_envvars += " ADDITIONAL_CFLAGS='-Wmissing-prototypes'"
samba_libs_configure_base = samba_libs_envvars + " ./configure --abi-check ${ENABLE_COVERAGE} --enable-debug -C ${PREFIX}"
samba_libs_configure_libs = samba_libs_configure_base + " --bundled-libraries=cmocka,popt,NONE"
samba_libs_configure_bundled_libs = " --bundled-libraries=!talloc,!pytalloc-util,!tdb,!pytdb,!ldb,!pyldb,!pyldb-util,!tevent,!pytevent,!popt"
samba_libs_configure_samba = samba_libs_configure_base + samba_libs_configure_bundled_libs


def format_option(name, value=None):
    """Format option as str list."""
    if value is None:  # boolean option
        return [name]
    if not isinstance(value, list):  # single value option
        value = [value]
    # repeatable option
    return ['{}={}'.format(name, item) for item in value]


def make_test(
        cmd='make test',
        FAIL_IMMEDIATELY=1,
        TESTS='',
        include_envs=None,
        exclude_envs=None):

    test_options = []
    if include_envs:
        test_options = format_option('--include-env', include_envs)
    if exclude_envs:
        test_options = format_option('--exclude-env', exclude_envs)
    if test_options:
        # join envs options to original test options
        TESTS = (TESTS + ' ' + ' '.join(test_options)).strip()

    _options = []
    if FAIL_IMMEDIATELY:
        _options.append('FAIL_IMMEDIATELY=1')
    if TESTS:
        _options.append("TESTS='{}'".format(TESTS))

    return ' '.join([cmd] + _options)


# When updating this list, also update .gitlab-ci.yml to add the job
# and to make it a dependency of 'page' for the coverage report.

tasks = {
    "ctdb": [
        ("random-sleep", random_sleep(300, 900)),
        ("configure", "./configure " + ctdb_configure_params),
        ("make", "make all"),
        ("install", "make install"),
        ("test", "make autotest"),
        ("check-clean-tree", "../script/clean-source-tree.sh"),
        ("clean", "make clean"),
        ],

    # We have 'test' before 'install' because, 'test' should work without 'install (runs all the other envs)'
    "samba": [
        ("random-sleep", random_sleep(300, 900)),
        ("configure", "./configure.developer --with-selftest-prefix=./bin/ab" + samba_configure_params),
        ("make", "make -j"),
        ("test", make_test(exclude_envs=[
            "none",
            "nt4_dc",
            "nt4_dc_schannel",
            "nt4_member",
            "ad_dc",
            "ad_dc_backup",
            "ad_dc_ntvfs",
            "ad_dc_default",
            "ad_dc_slowtests",
            "ad_dc_no_nss",
            "ad_dc_no_ntlm",
            "fl2003dc",
            "fl2008dc",
            "fl2008r2dc",
            "ad_member",
            "ad_member_idmap_rid",
            "ad_member_idmap_ad",
            "ad_member_rfc2307",
            "chgdcpass",
            "vampire_2000_dc",
            "fl2000dc",
            "fileserver",
            "maptoguest",
            "simpleserver",
            "backupfromdc",
            "restoredc",
            "renamedc",
            "offlinebackupdc",
            "labdc",
            "preforkrestartdc",
            "proclimitdc",
            "promoted_dc",
            "vampire_dc",
            "rodc",
            "ad_dc_default",
            "ad_dc_slowtests",
            "schema_pair_dc",
            "schema_dc",
            ])),
        ("lcov", LCOV_CMD),
        ("install", "make install"),
        ("check-clean-tree", "script/clean-source-tree.sh"),
        ("clean", "make clean"),
        ],

    # We have 'test' before 'install' because, 'test' should work without 'install (runs all the other envs)'
    "samba-mitkrb5": [
        ("random-sleep", random_sleep(300, 900)),
        ("configure", "./configure.developer --with-selftest-prefix=./bin/ab --with-system-mitkrb5 --with-experimental-mit-ad-dc" + samba_configure_params),
        ("make", "make -j"),
        ("test", make_test(exclude_envs=[
            "none",
            "nt4_dc",
            "nt4_dc_schannel",
            "nt4_member",
            "ad_dc",
            "ad_dc_backup",
            "ad_dc_ntvfs",
            "ad_dc_default",
            "ad_dc_slowtests",
            "ad_dc_no_nss",
            "ad_dc_no_ntlm",
            "fl2003dc",
            "fl2008dc",
            "fl2008r2dc",
            "ad_member",
            "ad_member_idmap_rid",
            "ad_member_idmap_ad",
            "ad_member_rfc2307",
            "chgdcpass",
            "vampire_2000_dc",
            "fl2000dc",
            "fileserver",
            "maptoguest",
            "simpleserver",
            "backupfromdc",
            "restoredc",
            "renamedc",
            "offlinebackupdc",
            "labdc",
            "preforkrestartdc",
            "proclimitdc",
            "promoted_dc",
            "vampire_dc",
            "rodc",
            "ad_dc_default",
            "ad_dc_slowtests",
            "schema_pair_dc",
            "schema_dc",
            ])),
        ("lcov", LCOV_CMD),
        ("install", "make install"),
        ("check-clean-tree", "script/clean-source-tree.sh"),
        ("clean", "make clean"),
        ],

    "samba-nt4": [
        ("random-sleep", random_sleep(300, 900)),
        ("configure", "./configure.developer --without-ads --with-selftest-prefix=./bin/ab" + samba_configure_params),
        ("make", "make -j"),
        ("test", make_test(include_envs=[
            "nt4_dc",
            "nt4_dc_schannel",
            "nt4_member",
            ])),
        ("lcov", LCOV_CMD),
        ("install", "make install"),
        ("check-clean-tree", "script/clean-source-tree.sh"),
        ("clean", "make clean"),
        ],

    "samba-simpleserver": [
        ("random-sleep", random_sleep(300, 900)),
        ("configure", "./configure.developer --without-ad-dc --without-ldap --without-ads --without-json --with-selftest-prefix=./bin/ab" + samba_configure_params),
        ("make", "make -j"),
        ("test", make_test(include_envs=[
            "simpleserver",
            ])),
        ("lcov", LCOV_CMD),
        ("check-clean-tree", "script/clean-source-tree.sh"),
        ],

    "samba-fileserver": [
        ("random-sleep", random_sleep(300, 900)),
        ("configure", "./configure.developer --without-ad-dc --with-selftest-prefix=./bin/ab" + samba_configure_params),
        ("make", "make -j"),
        ("test", make_test(include_envs=[
            "fileserver",
            "maptoguest",
            ])),
        ("lcov", LCOV_CMD),
        ("check-clean-tree", "script/clean-source-tree.sh"),
        ],

    "samba-ktest-heimdal": [
        ("random-sleep", random_sleep(300, 900)),
        ("configure", "./configure.developer --without-ad-dc --with-system-heimdalkrb5 --with-selftest-prefix=./bin/ab" + samba_configure_params),
        ("make", "make -j"),
        ("test", make_test(include_envs=[
            "ktest",
            ])),
        ("lcov", LCOV_CMD),
        ("check-clean-tree", "script/clean-source-tree.sh"),
        ],

<<<<<<< HEAD
    "samba-ad-member": [
=======
    "samba-admem": [
>>>>>>> df7c3d5b
        ("random-sleep", random_sleep(300, 900)),
        ("configure", "./configure.developer --with-selftest-prefix=./bin/ab" + samba_configure_params),
        ("make", "make -j"),
        ("test", make_test(include_envs=[
            "ad_member",
            "ad_member_idmap_rid",
            "ad_member_idmap_ad",
            "ad_member_rfc2307",
            ])),
        ("lcov", LCOV_CMD),
        ("check-clean-tree", "script/clean-source-tree.sh"),
        ],

    "samba-ad-dc-1": [
        ("random-sleep", random_sleep(1, 1)),
        ("configure", "./configure.developer --with-selftest-prefix=./bin/ab" + samba_configure_params),
        ("make", "make -j"),
        ("test", make_test(include_envs=[
            "ad_dc",
            "ad_dc_no_nss",
            "ad_dc_no_ntlm",
            ])),
        ("lcov", LCOV_CMD),
        ("check-clean-tree", "script/clean-source-tree.sh"),
        ],

    "samba-ad-dc-2": [
        ("random-sleep", random_sleep(1, 1)),
        ("configure", "./configure.developer --with-selftest-prefix=./bin/ab" + samba_configure_params),
        ("make", "make -j"),
        ("test", make_test(include_envs=[
            "vampire_dc",
            "vampire_2000_dc",
            "rodc",
            ])),
        ("lcov", LCOV_CMD),
        ("check-clean-tree", "script/clean-source-tree.sh"),
        ],

    "samba-ad-dc-3": [
        ("random-sleep", random_sleep(1, 1)),
        ("configure", "./configure.developer --with-selftest-prefix=./bin/ab" + samba_configure_params),
        ("make", "make -j"),
        ("test", make_test(include_envs=[
            "promoted_dc",
            "chgdcpass",
            "preforkrestartdc",
            "proclimitdc",
            ])),
        ("lcov", LCOV_CMD),
        ("check-clean-tree", "script/clean-source-tree.sh"),
        ],

    "samba-ad-dc-4": [
        ("random-sleep", random_sleep(1, 1)),
        ("configure", "./configure.developer --with-selftest-prefix=./bin/ab" + samba_configure_params),
        ("make", "make -j"),
        ("test", make_test(include_envs=[
            "fl2000dc",
            "fl2003dc",
            "fl2008dc",
            "fl2008r2dc",
            ])),
        ("lcov", LCOV_CMD),
        ("check-clean-tree", "script/clean-source-tree.sh"),
        ],

    "samba-ad-dc-5": [
        ("random-sleep", random_sleep(1, 1)),
        ("configure", "./configure.developer --with-selftest-prefix=./bin/ab" + samba_configure_params),
        ("make", "make -j"),
        ("test", make_test(include_envs=["ad_dc_default"])),
        ("lcov", LCOV_CMD),
        ("check-clean-tree", "script/clean-source-tree.sh"),
        ],

    "samba-ad-dc-6": [
        ("random-sleep", random_sleep(1, 1)),
        ("configure", "./configure.developer --with-selftest-prefix=./bin/ab" + samba_configure_params),
        ("make", "make -j"),
        ("test", make_test(include_envs=["ad_dc_slowtests"])),
        ("lcov", LCOV_CMD),
        ("check-clean-tree", "script/clean-source-tree.sh"),
        ],

    "samba-schemaupgrade": [
        ("random-sleep", random_sleep(1, 1)),
        ("configure", "./configure.developer --with-selftest-prefix=./bin/ab" + samba_configure_params),
        ("make", "make -j"),
        ("test", make_test(include_envs=["schema_dc", "schema_pair_dc"])),
        ("lcov", LCOV_CMD),
        ("check-clean-tree", "script/clean-source-tree.sh"),
        ],

    # We split out the ad_dc_ntvfs tests (which are long) so other test do not wait
    # This is currently the longest task, so we don't randomly delay it.
    "samba-ad-dc-ntvfs": [
        ("random-sleep", random_sleep(1, 1)),
        ("configure", "./configure.developer --with-selftest-prefix=./bin/ab" + samba_configure_params),
        ("make", "make -j"),
        ("test", make_test(include_envs=["ad_dc_ntvfs"])),
        ("lcov", LCOV_CMD),
        ("check-clean-tree", "script/clean-source-tree.sh"),
        ],

    # run the backup/restore testenvs separately as they're fairly standalone
    # (and CI seems to max out at ~8 different DCs running at once)
    "samba-ad-dc-backup": [
        ("random-sleep", random_sleep(300, 900)),
        ("configure", "./configure.developer --with-selftest-prefix=./bin/ab" + samba_configure_params),
        ("make", "make -j"),
        ("test", make_test(include_envs=[
            "backupfromdc",
            "restoredc",
            "renamedc",
            "offlinebackupdc",
            "labdc",
            "ad_dc_backup",
            ])),
        ("lcov", LCOV_CMD),
        ("check-clean-tree", "script/clean-source-tree.sh"),
        ],

    "samba-admem-mit": [
        ("random-sleep", random_sleep(300, 900)),
        ("configure", "./configure.developer --with-selftest-prefix=./bin/ab --with-system-mitkrb5 --with-experimental-mit-ad-dc" + samba_configure_params),
        ("make", "make -j"),
        ("test", make_test(include_envs=[
            "ad_member",
            "ad_member_idmap_rid",
            "ad_member_idmap_ad",
            "ad_member_rfc2307",
            ])),
        ("lcov", LCOV_CMD),
        ("check-clean-tree", "script/clean-source-tree.sh"),
        ],

    "samba-ad-dc-1-mitkrb5": [
        ("random-sleep", random_sleep(1, 1)),
        ("configure", "./configure.developer --with-selftest-prefix=./bin/ab --with-system-mitkrb5 --with-experimental-mit-ad-dc" + samba_configure_params),
        ("make", "make -j"),
        ("test", make_test(include_envs=[
            "ad_dc",
            "ad_dc_no_nss",
            "ad_dc_no_ntlm",
            ])),
        ("lcov", LCOV_CMD),
        ("check-clean-tree", "script/clean-source-tree.sh"),
        ],

    "samba-ad-dc-4-mitkrb5": [
        ("random-sleep", random_sleep(1, 1)),
        ("configure", "./configure.developer --with-selftest-prefix=./bin/ab --with-system-mitkrb5 --with-experimental-mit-ad-dc" + samba_configure_params),
        ("make", "make -j"),
        ("test", make_test(include_envs=[
            "fl2000dc",
            "fl2003dc",
            "fl2008dc",
            "fl2008r2dc",
            ])),
        ("lcov", LCOV_CMD),
        ("check-clean-tree", "script/clean-source-tree.sh"),
        ],

    "samba-test-only": [
        ("configure", "./configure.developer --with-selftest-prefix=./bin/ab  --abi-check-disable" + samba_configure_params),
        ("make", "make -j"),
        ("test", make_test(TESTS="${TESTS}")),
        ("lcov", LCOV_CMD),
        ],

    # Test cross-compile infrastructure
    "samba-xc": [
        ("random-sleep", random_sleep(900, 1500)),
        ("configure-native", "./configure.developer --with-selftest-prefix=./bin/ab" + samba_configure_params),
        ("configure-cross-execute", "./configure.developer --out ./bin-xe --cross-compile --cross-execute=script/identity_cc.sh" \
            " --cross-answers=./bin-xe/cross-answers.txt --with-selftest-prefix=./bin-xe/ab" + samba_configure_params),
        ("verify-cross-execute-output", "grep '^Checking value of NSIG' ./bin-xe/cross-answers.txt"),
        ("configure-cross-answers", "./configure.developer --out ./bin-xa --cross-compile" \
            " --cross-answers=./bin-xe/cross-answers.txt --with-selftest-prefix=./bin-xa/ab" + samba_configure_params),
        ("compare-results", "script/compare_cc_results.py "
            "./bin/c4che/default{} "
            "./bin-xe/c4che/default{} "
            "./bin-xa/c4che/default{}".format(*([CACHE_SUFFIX]*3))),
        ("modify-cross-answers", "sed -i.bak -e 's/^\\(Checking value of NSIG:\\) .*/\\1 \"1234\"/' ./bin-xe/cross-answers.txt"),
        ("configure-cross-answers-modified", "./configure.developer --out ./bin-xa2 --cross-compile" \
            " --cross-answers=./bin-xe/cross-answers.txt --with-selftest-prefix=./bin-xa2/ab" + samba_configure_params),
        ("verify-cross-answers", "test $(sed -n -e 's/VALUEOF_NSIG = \\(.*\\)/\\1/p' ./bin-xa2/c4che/default{})" \
            " = \"'1234'\"".format(CACHE_SUFFIX)),
        ("invalidate-cross-answers", "sed -i.bak -e '/^Checking value of NSIG/d' ./bin-xe/cross-answers.txt"),
        ("configure-cross-answers-fail", "./configure.developer --out ./bin-xa3 --cross-compile" \
            " --cross-answers=./bin-xe/cross-answers.txt --with-selftest-prefix=./bin-xa3/ab" + samba_configure_params + \
            " ; test $? -ne 0"),
        ],

    # test build with -O3 -- catches extra warnings and bugs, tests the ad_dc environments
    "samba-o3": [
        ("random-sleep", random_sleep(300, 900)),
        ("configure", "ADDITIONAL_CFLAGS='-O3 -Wp,-D_FORTIFY_SOURCE=2' ./configure.developer --with-selftest-prefix=./bin/ab --abi-check-disable" + samba_configure_params),
        ("make", "make -j"),
        ("test", make_test(cmd='make quicktest', include_envs=["ad_dc"])),
        ("lcov", LCOV_CMD),
        ("install", "make install"),
        ("check-clean-tree", "script/clean-source-tree.sh"),
        ("clean", "make clean"),
        ],

    "samba-ctdb": [
        ("random-sleep", random_sleep(900, 1500)),

        # make sure we have tdb around:
        ("tdb-configure", "cd lib/tdb && PYTHONPATH=${PYTHON_PREFIX}:$PYTHONPATH PKG_CONFIG_PATH=$PKG_CONFIG_PATH:${PREFIX_DIR}/lib/pkgconfig ./configure --bundled-libraries=NONE --abi-check --enable-debug -C ${PREFIX}"),
        ("tdb-make", "cd lib/tdb && make"),
        ("tdb-install", "cd lib/tdb && make install"),

        # build samba with cluster support (also building ctdb):
        ("samba-configure", "PYTHONPATH=${PYTHON_PREFIX}:$PYTHONPATH PKG_CONFIG_PATH=${PREFIX_DIR}/lib/pkgconfig:${PKG_CONFIG_PATH} ./configure.developer ${PREFIX} --with-selftest-prefix=./bin/ab --with-cluster-support --bundled-libraries=!tdb"),
        ("samba-make", "make"),
        ("samba-check", "./bin/smbd -b | grep CLUSTER_SUPPORT"),
        ("samba-install", "make install"),
        ("ctdb-check", "test -e ${PREFIX_DIR}/sbin/ctdbd"),

        # clean up:
        ("check-clean-tree", "script/clean-source-tree.sh"),
        ("clean", "make clean"),
        ("ctdb-clean", "cd ./ctdb && make clean"),
        ],

    "samba-libs": [
        ("random-sleep", random_sleep(300, 900)),
        ("talloc-configure", "cd lib/talloc && " + samba_libs_configure_libs),
        ("talloc-make", "cd lib/talloc && make"),
        ("talloc-install", "cd lib/talloc && make install"),

        ("tdb-configure", "cd lib/tdb && " + samba_libs_configure_libs),
        ("tdb-make", "cd lib/tdb && make"),
        ("tdb-install", "cd lib/tdb && make install"),

        ("tevent-configure", "cd lib/tevent && " + samba_libs_configure_libs),
        ("tevent-make", "cd lib/tevent && make"),
        ("tevent-install", "cd lib/tevent && make install"),

        ("ldb-configure", "cd lib/ldb && " + samba_libs_configure_libs),
        ("ldb-make", "cd lib/ldb && make"),
        ("ldb-install", "cd lib/ldb && make install"),

        ("nondevel-configure", "./configure ${PREFIX}"),
        ("nondevel-make", "make -j"),
        ("nondevel-check", "./bin/smbd -b | grep WITH_NTVFS_FILESERVER && exit 1; exit 0"),
        ("nondevel-install", "make install"),
        ("nondevel-dist", "make dist"),

        # retry with all modules shared
        ("allshared-distclean", "make distclean"),
        ("allshared-configure", samba_libs_configure_samba + " --with-shared-modules=ALL"),
        ("allshared-make", "make -j"),
        ],

    "samba-none-env": [
        ("random-sleep", random_sleep(1, 1)),
        ("configure", "./configure.developer --with-selftest-prefix=./bin/ab" + samba_configure_params),
        ("make", "make -j"),
        ("test", make_test(include_envs=["none"])),
        ("lcov", LCOV_CMD),
        ],

    "samba-static": [
        ("random-sleep", random_sleep(1, 1)),
        # build with all modules static
        ("allstatic-configure", "./configure.developer " + samba_configure_params + " --with-static-modules=ALL"),
        ("allstatic-make", "make -j"),
        ("allstatic-test", make_test(TESTS="samba3.smb2.create.*nt4_dc")),
        ("lcov", LCOV_CMD),

        # retry without any required modules
        ("none-distclean", "make distclean"),
        ("none-configure", "./configure.developer " + samba_configure_params + " --with-static-modules=!FORCED,!DEFAULT --with-shared-modules=!FORCED,!DEFAULT"),
        ("none-make", "make -j"),

        # retry with nonshared smbd and smbtorture
        ("nonshared-distclean", "make distclean"),
        ("nonshared-configure", "./configure.developer " + samba_configure_params + " --bundled-libraries=ALL --with-static-modules=ALL --nonshared-binary=smbtorture,smbd/smbd"),
        ("nonshared-make", "make -j")
        ],

    "samba-fuzz": [
        # build the fuzzers (static) via the oss-fuzz script
        ("fuzzers-mkdir-prefix", "mkdir -p ${PREFIX_DIR}"),
        ("fuzzers-build", "OUT=${PREFIX_DIR} LIB_FUZZING_ENGINE= SANITIZER=address CXX= CFLAGS= ./lib/fuzzing/oss-fuzz/build_samba.sh --enable-afl"),
        ("fuzzers-check", "./lib/fuzzing/oss-fuzz/check_build.sh ${PREFIX_DIR}")
        ],

    # Test Samba without python still builds.  When this test fails
    # due to more use of Python, the expectations is that the newly
    # failing part of the code should be disabled when
    # --disable-python is set (rather than major work being done to
    # support this environment).  The target here is for vendors
    # shipping a minimal smbd.
    "samba-nopython": [
        ("random-sleep", random_sleep(300, 900)),
        ("configure", "./configure.developer ${ENABLE_COVERAGE} ${PREFIX} --with-profiling-data --disable-python --without-ad-dc"),
        ("make", "make -j"),
        ("install", "make install"),
        ("find-python", "script/find_python.sh ${PREFIX}"),
        ("test", "make test-nopython"),
        ("lcov", LCOV_CMD),
        ("check-clean-tree", "script/clean-source-tree.sh"),
        ("clean", "make clean"),

        ("talloc-configure", "cd lib/talloc && " + samba_libs_configure_base + " --bundled-libraries=cmocka,NONE --disable-python"),
        ("talloc-make", "cd lib/talloc && make"),
        ("talloc-install", "cd lib/talloc && make install"),

        ("tdb-configure", "cd lib/tdb && " + samba_libs_configure_base + " --bundled-libraries=cmocka,NONE --disable-python"),
        ("tdb-make", "cd lib/tdb && make"),
        ("tdb-install", "cd lib/tdb && make install"),

        ("tevent-configure", "cd lib/tevent && " + samba_libs_configure_base + " --bundled-libraries=cmocka,NONE --disable-python"),
        ("tevent-make", "cd lib/tevent && make"),
        ("tevent-install", "cd lib/tevent && make install"),

        ("ldb-configure", "cd lib/ldb && " + samba_libs_configure_base + " --bundled-libraries=cmocka,NONE --disable-python"),
        ("ldb-make", "cd lib/ldb && make"),
        ("ldb-install", "cd lib/ldb && make install"),

        # retry against installed library packages
        ("libs-configure", samba_libs_configure_base + samba_libs_configure_bundled_libs + " --disable-python --without-ad-dc"),
        ("libs-make", "make -j"),
        ("libs-install", "make install"),
        ("libs-check-clean-tree", "script/clean-source-tree.sh"),
        ("libs-clean", "make clean"),
        ],

    # check we can do the same thing using python2
    "samba-nopython-py2": [
        ("random-sleep", random_sleep(300, 900)),
        ("configure", "PYTHON=python2 ./configure.developer ${ENABLE_COVERAGE} ${PREFIX} --with-profiling-data --disable-python --without-ad-dc"),
        ("make", "PYTHON=python2 make -j"),
        ("install", "PYTHON=python2 make install"),
        ("find-python", "script/find_python.sh ${PREFIX}"),
        ("test", "make test-nopython"),
        ("lcov", LCOV_CMD),
        ("check-clean-tree", "script/clean-source-tree.sh"),
        ("clean", "PYTHON=python2 make clean"),

        ("talloc-configure", "cd lib/talloc && PYTHON=python2 " + samba_libs_configure_base + " --bundled-libraries=cmocka,NONE --disable-python"),
        ("talloc-make", "cd lib/talloc && PYTHON=python2 make"),
        ("talloc-install", "cd lib/talloc && PYTHON=python2 make install"),

        ("tdb-configure", "cd lib/tdb && PYTHON=python2 " + samba_libs_configure_base + " --bundled-libraries=cmocka,NONE --disable-python"),
        ("tdb-make", "cd lib/tdb && PYTHON=python2 make"),
        ("tdb-install", "cd lib/tdb && PYTHON=python2 make install"),

        ("tevent-configure", "cd lib/tevent && PYTHON=python2 " + samba_libs_configure_base + " --bundled-libraries=cmocka,NONE --disable-python"),
        ("tevent-make", "cd lib/tevent && PYTHON=python2 make"),
        ("tevent-install", "cd lib/tevent && PYTHON=python2 make install"),

        ("ldb-configure", "cd lib/ldb && PYTHON=python2 " + samba_libs_configure_base + " --bundled-libraries=cmocka,NONE --disable-python"),
        ("ldb-make", "cd lib/ldb && PYTHON=python2 make"),
        ("ldb-install", "cd lib/ldb && PYTHON=python2 make install"),

        # retry against installed library packages
        ("libs-configure", "PYTHON=python2 " + samba_libs_configure_base + samba_libs_configure_bundled_libs + " --disable-python --without-ad-dc"),
        ("libs-make", "PYTHON=python2 make -j"),
        ("libs-install", "PYTHON=python2 make install"),
        ("libs-check-clean-tree", "script/clean-source-tree.sh"),
        ("libs-clean", "PYTHON=python2 make clean"),
        ],

    "ldb": [
        ("random-sleep", random_sleep(60, 600)),
        ("configure", "./configure ${ENABLE_COVERAGE} --enable-developer -C ${PREFIX}"),
        ("make", "make"),
        ("install", "make install"),
        ("test", "make test"),
        ("lcov", LCOV_CMD),
        ("clean", "make clean"),
        ("configure-no-lmdb", "./configure ${ENABLE_COVERAGE} --enable-developer --without-ldb-lmdb -C ${PREFIX}"),
        ("make-no-lmdb", "make"),
        ("test-no-lmdb", "make test"),
        ("lcov-no-lmdb", LCOV_CMD),
        ("install-no-lmdb", "make install"),
        ("check-clean-tree", "../../script/clean-source-tree.sh"),
        ("distcheck", "make distcheck"),
        ("clean", "make clean"),
        ],

    "tdb": [
        ("random-sleep", random_sleep(60, 600)),
        ("configure", "./configure ${ENABLE_COVERAGE} --enable-developer -C ${PREFIX}"),
        ("make", "make"),
        ("install", "make install"),
        ("test", "make test"),
        ("lcov", LCOV_CMD),
        ("check-clean-tree", "../../script/clean-source-tree.sh"),
        ("distcheck", "make distcheck"),
        ("clean", "make clean"),
        ],

    "talloc": [
        ("random-sleep", random_sleep(60, 600)),
        ("configure", "./configure ${ENABLE_COVERAGE} --enable-developer -C ${PREFIX}"),
        ("make", "make"),
        ("install", "make install"),
        ("test", "make test"),
        ("lcov", LCOV_CMD),
        ("check-clean-tree", "../../script/clean-source-tree.sh"),
        ("distcheck", "make distcheck"),
        ("clean", "make clean"),
        ],

    "replace": [
        ("random-sleep", random_sleep(60, 600)),
        ("configure", "./configure ${ENABLE_COVERAGE} --enable-developer -C ${PREFIX}"),
        ("make", "make"),
        ("install", "make install"),
        ("test", "make test"),
        ("lcov", LCOV_CMD),
        ("check-clean-tree", "../../script/clean-source-tree.sh"),
        ("distcheck", "make distcheck"),
        ("clean", "make clean"),
        ],

    "tevent": [
        ("random-sleep", random_sleep(60, 600)),
        ("configure", "./configure ${ENABLE_COVERAGE} --enable-developer -C ${PREFIX}"),
        ("make", "make"),
        ("install", "make install"),
        ("test", "make test"),
        ("lcov", LCOV_CMD),
        ("check-clean-tree", "../../script/clean-source-tree.sh"),
        ("distcheck", "make distcheck"),
        ("clean", "make clean"),
        ],

    "pidl": [
        ("random-sleep", random_sleep(60, 600)),
        ("configure", "perl Makefile.PL PREFIX=${PREFIX_DIR}"),
        ("touch", "touch *.yp"),
        ("make", "make"),
        ("test", "make test"),
        ("install", "make install"),
        ("checkout-yapp-generated", "git checkout lib/Parse/Pidl/IDL.pm lib/Parse/Pidl/Expr.pm"),
        ("check-clean-tree", "../script/clean-source-tree.sh"),
        ("clean", "make clean"),
        ],

    # these are useful for debugging autobuild
    'pass': [("pass", 'echo passing && /bin/true')],
    'fail': [("fail", 'echo failing && /bin/false')],
}

defaulttasks = list(tasks.keys())

defaulttasks.remove("pass")
defaulttasks.remove("fail")
defaulttasks.remove("samba-test-only")
defaulttasks.remove("samba-fuzz")
if os.environ.get("AUTOBUILD_SKIP_SAMBA_O3", "0") == "1":
    defaulttasks.remove("samba-o3")


def do_print(msg):
    print("%s" % msg)
    sys.stdout.flush()
    sys.stderr.flush()


def run_cmd(cmd, dir=".", show=None, output=False, checkfail=True):
    if show is None:
        show = options.verbose
    if show:
        do_print("Running: '%s' in '%s'" % (cmd, dir))
    if output:
        out = check_output([cmd], shell=True, cwd=dir)
        return out.decode(encoding='utf-8', errors='backslashreplace')
    elif checkfail:
        return check_call(cmd, shell=True, cwd=dir)
    else:
        return call(cmd, shell=True, cwd=dir)


class builder(object):
    '''handle build of one directory'''

    def __init__(self, name, sequence, cp=True):
        self.name = name
        self.dir = builddirs.get(name, '.')
        self.tag = self.name.replace('/', '_')
        self.sequence = sequence
        self.next = 0
        self.stdout_path = "%s/%s.stdout" % (gitroot, self.tag)
        self.stderr_path = "%s/%s.stderr" % (gitroot, self.tag)
        if options.verbose:
            do_print("stdout for %s in %s" % (self.name, self.stdout_path))
            do_print("stderr for %s in %s" % (self.name, self.stderr_path))
        run_cmd("rm -f %s %s" % (self.stdout_path, self.stderr_path))
        self.stdout = open(self.stdout_path, 'w')
        self.stderr = open(self.stderr_path, 'w')
        self.stdin  = open("/dev/null", 'r')
        self.test_source_dir = "%s/%s" % (testbase, self.tag)
        self.cwd = "%s/%s" % (self.test_source_dir, self.dir)
        self.prefix = "%s/%s" % (test_prefix, self.tag)
        run_cmd("rm -rf %s" % self.test_source_dir)
        run_cmd("rm -rf %s" % self.prefix)
        if cp:
            run_cmd("cp --recursive --link --archive %s %s" % (test_master, self.test_source_dir), dir=test_master, show=True)
        else:
            run_cmd("git clone --recursive --shared %s %s" % (test_master, self.test_source_dir), dir=test_master, show=True)
        self.start_next()

    def start_next(self):
        if self.next == len(self.sequence):
            if not options.nocleanup:
                run_cmd("rm -rf %s" % self.test_source_dir)
                run_cmd("rm -rf %s" % self.prefix)
            do_print('%s: Completed OK' % self.name)
            self.done = True
            return
        (self.stage, self.cmd) = self.sequence[self.next]
        self.cmd = self.cmd.replace("${PYTHON_PREFIX}", get_python_lib(plat_specific=1, standard_lib=0, prefix=self.prefix))
        self.cmd = self.cmd.replace("${PREFIX}", "--prefix=%s" % self.prefix)
        self.cmd = self.cmd.replace("${PREFIX_DIR}", "%s" % self.prefix)
        self.cmd = self.cmd.replace("${TESTS}", options.restrict_tests)
        self.cmd = self.cmd.replace("${TEST_SOURCE_DIR}", self.test_source_dir)
        self.cmd = self.cmd.replace("${LOG_BASE}", options.log_base)
        self.cmd = self.cmd.replace("${NAME}", self.name)
        self.cmd = self.cmd.replace("${ENABLE_COVERAGE}", options.enable_coverage)
        do_print('%s: [%s] Running %s in %r' % (self.name, self.stage, self.cmd, self.cwd))
        self.proc = Popen(self.cmd, shell=True,
                          close_fds=True, cwd=self.cwd,
                          stdout=self.stdout, stderr=self.stderr, stdin=self.stdin)
        self.next += 1


class buildlist(object):
    '''handle build of multiple directories'''

    def __init__(self, tasknames, rebase_url, rebase_branch="master"):
        self.tail_proc = None
        self.retry = None
        if not tasknames:
            if options.restrict_tests:
                tasknames = ["samba-test-only"]
            else:
                tasknames = defaulttasks

        self.tlist = [builder(n, tasks[n], cp=(n != "pidl")) for n in tasknames]

        if options.retry:
            rebase_remote = "rebaseon"
            retry_task = [("retry",
                            '''set -e
                            git remote add -t %s %s %s
                            git fetch %s
                            while :; do
                              sleep 60
                              git describe %s/%s > old_remote_branch.desc
                              git fetch %s
                              git describe %s/%s > remote_branch.desc
                              diff old_remote_branch.desc remote_branch.desc
                            done
                           ''' % (
                               rebase_branch, rebase_remote, rebase_url,
                               rebase_remote,
                               rebase_remote, rebase_branch,
                               rebase_remote,
                               rebase_remote, rebase_branch
                            ))]

            self.retry = builder('retry', retry_task, cp=False)
            self.need_retry = False

    def kill_kids(self):
        if self.tail_proc is not None:
            self.tail_proc.terminate()
            self.tail_proc.wait()
            self.tail_proc = None
        if self.retry is not None:
            self.retry.proc.terminate()
            self.retry.proc.wait()
            self.retry = None
        for b in self.tlist:
            if b.proc is not None:
                run_cmd("killbysubdir %s > /dev/null 2>&1" % b.test_source_dir, checkfail=False)
                b.proc.terminate()
                b.proc.wait()
                b.proc = None

    def wait_one(self):
        while True:
            none_running = True
            for b in self.tlist:
                if b.proc is None:
                    continue
                none_running = False
                b.status = b.proc.poll()
                if b.status is None:
                    continue
                b.proc = None
                return b
            if options.retry:
                ret = self.retry.proc.poll()
                if ret is not None:
                    self.need_retry = True
                    self.retry = None
                    return None
            if none_running:
                return None
            time.sleep(0.1)

    def run(self):
        while True:
            b = self.wait_one()
            if options.retry and self.need_retry:
                self.kill_kids()
                do_print("retry needed")
                return (0, None, None, None, "retry")
            if b is None:
                break
            if os.WIFSIGNALED(b.status) or os.WEXITSTATUS(b.status) != 0:
                self.kill_kids()
                return (b.status, b.name, b.stage, b.tag, "%s: [%s] failed '%s' with status %d" % (b.name, b.stage, b.cmd, b.status))
            b.start_next()
        self.kill_kids()
        return (0, None, None, None, "All OK")

    def write_system_info(self, filename):
        with open(filename, 'w') as f:
            for cmd in ['uname -a',
                        'lsb_release -a',
                        'free',
                        'mount',
                        'cat /proc/cpuinfo',
                        'cc --version',
                        'df -m .',
                        'df -m %s' % testbase]:
                out = run_cmd(cmd, output=True, checkfail=False)
                print('### %s' % cmd, file=f)
                print(out, file=f)
                print(file=f)

    def tarlogs(self, fname):
        with tarfile.open(fname, "w:gz") as tar:
            for b in self.tlist:
                tar.add(b.stdout_path, arcname="%s.stdout" % b.tag)
                tar.add(b.stderr_path, arcname="%s.stderr" % b.tag)
            if os.path.exists("autobuild.log"):
                tar.add("autobuild.log")
            filename = 'system-info.txt'
            self.write_system_info(filename)
            tar.add(filename)

    def remove_logs(self):
        for b in self.tlist:
            os.unlink(b.stdout_path)
            os.unlink(b.stderr_path)

    def start_tail(self):
        cmd = ["tail", "-f"]
        for b in self.tlist:
            cmd.append(b.stdout_path)
            cmd.append(b.stderr_path)
        self.tail_proc = Popen(cmd, close_fds=True)


def cleanup():
    if options.nocleanup:
        return
    run_cmd("stat %s || true" % test_tmpdir, show=True)
    run_cmd("stat %s" % testbase, show=True)
    do_print("Cleaning up %r" % cleanup_list)
    for d in cleanup_list:
        run_cmd("rm -rf %s" % d)


def daemonize(logfile):
    pid = os.fork()
    if pid == 0:  # Parent
        os.setsid()
        pid = os.fork()
        if pid != 0:  # Actual daemon
            os._exit(0)
    else:  # Grandparent
        os._exit(0)

    import resource      # Resource usage information.
    maxfd = resource.getrlimit(resource.RLIMIT_NOFILE)[1]
    if maxfd == resource.RLIM_INFINITY:
        maxfd = 1024  # Rough guess at maximum number of open file descriptors.
    for fd in range(0, maxfd):
        try:
            os.close(fd)
        except OSError:
            pass
    os.open(logfile, os.O_RDWR | os.O_CREAT)
    os.dup2(0, 1)
    os.dup2(0, 2)


def write_pidfile(fname):
    '''write a pid file, cleanup on exit'''
    with open(fname, mode='w') as f:
        f.write("%u\n" % os.getpid())


def rebase_tree(rebase_url, rebase_branch="master"):
    rebase_remote = "rebaseon"
    do_print("Rebasing on %s" % rebase_url)
    run_cmd("git describe HEAD", show=True, dir=test_master)
    run_cmd("git remote add -t %s %s %s" %
            (rebase_branch, rebase_remote, rebase_url),
            show=True, dir=test_master)
    run_cmd("git fetch %s" % rebase_remote, show=True, dir=test_master)
    if options.fix_whitespace:
        run_cmd("git rebase --force-rebase --whitespace=fix %s/%s" %
                (rebase_remote, rebase_branch),
                show=True, dir=test_master)
    else:
        run_cmd("git rebase --force-rebase %s/%s" %
                (rebase_remote, rebase_branch),
                show=True, dir=test_master)
    diff = run_cmd("git --no-pager diff HEAD %s/%s" %
                   (rebase_remote, rebase_branch),
                   dir=test_master, output=True)
    if diff == '':
        do_print("No differences between HEAD and %s/%s - exiting" %
                 (rebase_remote, rebase_branch))
        sys.exit(0)
    run_cmd("git describe %s/%s" %
            (rebase_remote, rebase_branch),
            show=True, dir=test_master)
    run_cmd("git describe HEAD", show=True, dir=test_master)
    run_cmd("git --no-pager diff --stat HEAD %s/%s" %
            (rebase_remote, rebase_branch),
            show=True, dir=test_master)


def push_to(push_url, push_branch="master"):
    push_remote = "pushto"
    do_print("Pushing to %s" % push_url)
    if options.mark:
        run_cmd("git config --replace-all core.editor script/commit_mark.sh", dir=test_master)
        run_cmd("git commit --amend -c HEAD", dir=test_master)
        # the notes method doesn't work yet, as metze hasn't allowed refs/notes/* in master
        # run_cmd("EDITOR=script/commit_mark.sh git notes edit HEAD", dir=test_master)
    run_cmd("git remote add -t %s %s %s" %
            (push_branch, push_remote, push_url),
            show=True, dir=test_master)
    run_cmd("git push %s +HEAD:%s" %
            (push_remote, push_branch),
            show=True, dir=test_master)


def send_email(subject, text, log_tar):
    if options.email is None:
        do_print("not sending email because the recipient is not set")
        do_print("the text content would have been:\n\nSubject: %s\n\n%s" %
                 (subject, text))
        return
    outer = MIMEMultipart()
    outer['Subject'] = subject
    outer['To'] = options.email
    outer['From'] = options.email_from
    outer['Date'] = email.utils.formatdate(localtime=True)
    outer.preamble = 'Autobuild mails are now in MIME because we optionally attach the logs.\n'
    outer.attach(MIMEText(text, 'plain'))
    if options.attach_logs:
        with open(log_tar, 'rb') as fp:
            msg = MIMEApplication(fp.read(), 'gzip', email.encoders.encode_base64)
        # Set the filename parameter
        msg.add_header('Content-Disposition', 'attachment', filename=os.path.basename(log_tar))
        outer.attach(msg)
    content = outer.as_string()
    s = smtplib.SMTP(options.email_server)
    email_user = os.getenv('SMTP_USERNAME')
    email_password = os.getenv('SMTP_PASSWORD')
    if email_user is not None:
        s.starttls()
        s.login(email_user, email_password)

    s.sendmail(options.email_from, [options.email], content)
    s.set_debuglevel(1)
    s.quit()


def email_failure(status, failed_task, failed_stage, failed_tag, errstr,
                  elapsed_time, log_base=None, add_log_tail=True):
    '''send an email to options.email about the failure'''
    elapsed_minutes = elapsed_time / 60.0
    if log_base is None:
        log_base = gitroot
    text = '''
Dear Developer,

Your autobuild on %s failed after %.1f minutes
when trying to test %s with the following error:

   %s

the autobuild has been abandoned. Please fix the error and resubmit.

A summary of the autobuild process is here:

  %s/autobuild.log
''' % (platform.node(), elapsed_minutes, failed_task, errstr, log_base)

    if options.restrict_tests:
        text += """
The build was restricted to tests matching %s\n""" % options.restrict_tests

    if failed_task != 'rebase':
        text += '''
You can see logs of the failed task here:

  %s/%s.stdout
  %s/%s.stderr

or you can get full logs of all tasks in this job here:

  %s/logs.tar.gz

The top commit for the tree that was built was:

%s

''' % (log_base, failed_tag, log_base, failed_tag, log_base, top_commit_msg)

    if add_log_tail:
        f = open("%s/%s.stdout" % (gitroot, failed_tag), 'r')
        lines = f.readlines()
        log_tail = "".join(lines[-50:])
        num_lines = len(lines)
        if num_lines < 50:
            # Also include stderr (compile failures) if < 50 lines of stdout
            f = open("%s/%s.stderr" % (gitroot, failed_tag), 'r')
            log_tail += "".join(f.readlines()[-(50 - num_lines):])

        text += '''
The last 50 lines of log messages:

%s
    ''' % log_tail
        f.close()

    logs = os.path.join(gitroot, 'logs.tar.gz')
    send_email('autobuild[%s] failure on %s for task %s during %s'
               % (options.branch, platform.node(), failed_task, failed_stage),
               text, logs)


def email_success(elapsed_time, log_base=None):
    '''send an email to options.email about a successful build'''
    if log_base is None:
        log_base = gitroot
    text = '''
Dear Developer,

Your autobuild on %s has succeeded after %.1f minutes.

''' % (platform.node(), elapsed_time / 60.)

    if options.restrict_tests:
        text += """
The build was restricted to tests matching %s\n""" % options.restrict_tests

    if options.keeplogs:
        text += '''

you can get full logs of all tasks in this job here:

  %s/logs.tar.gz

''' % log_base

    text += '''
The top commit for the tree that was built was:

%s
''' % top_commit_msg

    logs = os.path.join(gitroot, 'logs.tar.gz')
    send_email('autobuild[%s] success on %s' % (options.branch, platform.node()),
               text, logs)


# get the top commit message, for emails
top_commit_msg = run_cmd("git log -1", dir=gitroot, output=True)

try:
    os.makedirs(testbase)
except Exception as reason:
    raise Exception("Unable to create %s : %s" % (testbase, reason))
cleanup_list.append(testbase)

if options.daemon:
    logfile = os.path.join(testbase, "log")
    do_print("Forking into the background, writing progress to %s" % logfile)
    daemonize(logfile)

write_pidfile(gitroot + "/autobuild.pid")

start_time = time.time()

while True:
    try:
        run_cmd("rm -rf %s" % test_tmpdir, show=True)
        os.makedirs(test_tmpdir)
        # The waf uninstall code removes empty directories all the way
        # up the tree.  Creating a file in test_tmpdir stops it from
        # being removed.
        run_cmd("touch %s" % os.path.join(test_tmpdir,
                                          ".directory-is-not-empty"), show=True)
        run_cmd("stat %s" % test_tmpdir, show=True)
        run_cmd("stat %s" % testbase, show=True)
        run_cmd("git clone --recursive --shared %s %s" % (gitroot, test_master), show=True, dir=gitroot)
    except Exception:
        cleanup()
        raise

    try:
        if options.rebase is not None:
            rebase_tree(options.rebase, rebase_branch=options.branch)
    except Exception:
        cleanup_list.append(gitroot + "/autobuild.pid")
        cleanup()
        elapsed_time = time.time() - start_time
        email_failure(-1, 'rebase', 'rebase', 'rebase',
                      'rebase on %s failed' % options.branch,
                      elapsed_time, log_base=options.log_base)
        sys.exit(1)

    try:
        blist = buildlist(args, options.rebase, rebase_branch=options.branch)
        if options.tail:
            blist.start_tail()
        (status, failed_task, failed_stage, failed_tag, errstr) = blist.run()
        if status != 0 or errstr != "retry":
            break
        cleanup()
    except Exception:
        cleanup()
        raise

cleanup_list.append(gitroot + "/autobuild.pid")

do_print(errstr)

blist.kill_kids()
if options.tail:
    do_print("waiting for tail to flush")
    time.sleep(1)

elapsed_time = time.time() - start_time
if status == 0:
    if options.passcmd is not None:
        do_print("Running passcmd: %s" % options.passcmd)
        run_cmd(options.passcmd, dir=test_master)
    if options.pushto is not None:
        push_to(options.pushto, push_branch=options.branch)
    if options.keeplogs or options.attach_logs:
        blist.tarlogs("logs.tar.gz")
        do_print("Logs in logs.tar.gz")
    if options.always_email:
        email_success(elapsed_time, log_base=options.log_base)
    blist.remove_logs()
    cleanup()
    do_print(errstr)
    sys.exit(0)

# something failed, gather a tar of the logs
blist.tarlogs("logs.tar.gz")

if options.email is not None:
    email_failure(status, failed_task, failed_stage, failed_tag, errstr,
                  elapsed_time, log_base=options.log_base)
else:
    elapsed_minutes = elapsed_time / 60.0
    print('''

####################################################################

AUTOBUILD FAILURE

Your autobuild[%s] on %s failed after %.1f minutes
when trying to test %s with the following error:

   %s

the autobuild has been abandoned. Please fix the error and resubmit.

####################################################################

''' % (options.branch, platform.node(), elapsed_minutes, failed_task, errstr))

cleanup()
do_print(errstr)
do_print("Logs in logs.tar.gz")
sys.exit(status)<|MERGE_RESOLUTION|>--- conflicted
+++ resolved
@@ -121,32 +121,6 @@
 
 builddirs = {
     "ctdb": "ctdb",
-<<<<<<< HEAD
-    "samba": ".",
-    "samba-nt4": ".",
-    "samba-fileserver": ".",
-    "samba-ktest-heimdal": ".",
-    "samba-ad-member": ".",
-    "samba-xc": ".",
-    "samba-o3": ".",
-    "samba-ctdb": ".",
-    "samba-libs": ".",
-    "samba-static": ".",
-    "samba-none-env": ".",
-    "samba-ad-dc-1": ".",
-    "samba-ad-dc-2": ".",
-    "samba-ad-dc-3": ".",
-    "samba-ad-dc-4": ".",
-    "samba-ad-dc-5": ".",
-    "samba-ad-dc-6": ".",
-    "samba-ad-dc-ntvfs": ".",
-    "samba-ad-dc-backup": ".",
-    "samba-systemkrb5": ".",
-    "samba-nopython": ".",
-    "samba-nopython-py2": ".",
-    "samba-schemaupgrade": ".",
-=======
->>>>>>> df7c3d5b
     "ldb": "lib/ldb",
     "tdb": "lib/tdb",
     "talloc": "lib/talloc",
@@ -367,11 +341,7 @@
         ("check-clean-tree", "script/clean-source-tree.sh"),
         ],
 
-<<<<<<< HEAD
-    "samba-ad-member": [
-=======
     "samba-admem": [
->>>>>>> df7c3d5b
         ("random-sleep", random_sleep(300, 900)),
         ("configure", "./configure.developer --with-selftest-prefix=./bin/ab" + samba_configure_params),
         ("make", "make -j"),
