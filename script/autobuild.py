--- conflicted
+++ resolved
@@ -113,12 +113,6 @@
                       ("ldb-make", "cd lib/ldb && make", "text/plain"),
                       ("ldb-install", "cd lib/ldb && make install", "text/plain"),
 
-<<<<<<< HEAD
-                      ("configure", "PYTHONPATH=${PYTHON_PREFIX}/site-packages:$PYTHONPATH PKG_CONFIG_PATH=$PKG_CONFIG_PATH:${PREFIX_DIR}/lib/pkgconfig ./configure --bundled-libraries=!talloc,!tdb,!pytdb,!ldb,!pyldb,!tevent,!pytevent --minimum-library-version=ldb:1.1.21,pyldb-util:1.1.21 --abi-check --enable-debug -C ${PREFIX}", "text/plain"),
-                      ("make", "make", "text/plain"),
-                      ("install", "make install", "text/plain"),
-                      ("dist", "make dist", "text/plain")],
-=======
                       ("nondevel-configure", "./configure ${PREFIX}", "text/plain"),
                       ("nondevel-make", "make -j", "text/plain"),
                       ("nondevel-check", "./bin/smbd -b | grep WITH_NTVFS_FILESERVER && exit 1; exit 0", "text/plain"),
@@ -145,7 +139,6 @@
                       ("nonshared-distclean", "make distclean", "text/plain"),
                       ("nonshared-configure", "./configure.developer " + samba_configure_params + " --bundled-libraries=talloc,tdb,pytdb,ldb,pyldb,tevent,pytevent --with-static-modules=ALL --nonshared-binary=smbtorture,smbd/smbd", "text/plain"),
                       ("nonshared-make", "make -j", "text/plain")],
->>>>>>> 92b8875a
 
     "ldb" : [
               ("random-sleep", "../../script/random-sleep.sh 60 600", "text/plain"),
