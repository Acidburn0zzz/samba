#!/usr/bin/env python
# run tests on all Samba subprojects and push to a git tree on success
# Copyright Andrew Tridgell 2010
# released under GNU GPL v3 or later

from subprocess import call, check_call,Popen, PIPE
import os, tarfile, sys, time
from optparse import OptionParser
import smtplib
import email
from email.mime.text import MIMEText
from email.mime.base import MIMEBase
from email.mime.application import MIMEApplication
from email.mime.multipart import MIMEMultipart
from distutils.sysconfig import get_python_lib
import platform

# This speeds up testing remarkably.
os.environ['TDB_NO_FSYNC'] = '1'

cleanup_list = []

builddirs = {
    "ctdb"    : "ctdb",
    "samba"  : ".",
    "samba-xc" : ".",
    "samba-ctdb" : ".",
    "samba-libs"  : ".",
    "ldb"     : "lib/ldb",
    "tdb"     : "lib/tdb",
    "talloc"  : "lib/talloc",
    "replace" : "lib/replace",
    "tevent"  : "lib/tevent",
    "pidl"    : "pidl",
    "pass"    : ".",
    "fail"    : ".",
    "retry"   : "."
    }

defaulttasks = [ "ctdb", "samba", "samba-xc", "samba-ctdb", "samba-libs", "ldb", "tdb", "talloc", "replace", "tevent", "pidl" ]

samba_configure_params = " --picky-developer ${PREFIX} --with-profiling-data"

tasks = {
    "ctdb" : [ ("random-sleep", "../script/random-sleep.sh 60 600", "text/plain"),
               ("configure", "./configure ${PREFIX}", "text/plain"),
               ("make", "make all", "text/plain"),
               ("install", "make install", "text/plain"),
               ("test", "make autotest", "text/plain"),
               ("check-clean-tree", "../script/clean-source-tree.sh", "text/plain"),
               ("clean", "make clean", "text/plain") ],

    # We have 'test' before 'install' because, 'test' should work without 'install'
    "samba" : [ ("configure", "./configure.developer --with-selftest-prefix=./bin/ab" + samba_configure_params, "text/plain"),
                ("make", "make -j", "text/plain"),
                ("test", "make test FAIL_IMMEDIATELY=1", "text/plain"),
                ("install", "make install", "text/plain"),
                ("check-clean-tree", "script/clean-source-tree.sh", "text/plain"),
                ("clean", "make clean", "text/plain") ],

    # Test cross-compile infrastructure
    "samba-xc" : [ ("configure-native", "./configure.developer --with-selftest-prefix=./bin/ab" + samba_configure_params, "text/plain"),
                   ("configure-cross-execute", "./configure.developer -b ./bin-xe --cross-compile --cross-execute=script/identity_cc.sh" \
                    " --cross-answers=./bin-xe/cross-answers.txt --with-selftest-prefix=./bin-xe/ab" + samba_configure_params, "text/plain"),
                   ("configure-cross-answers", "./configure.developer -b ./bin-xa --cross-compile" \
                    " --cross-answers=./bin-xe/cross-answers.txt --with-selftest-prefix=./bin-xa/ab" + samba_configure_params, "text/plain"),
                   ("compare-results", "script/compare_cc_results.py ./bin/c4che/default.cache.py ./bin-xe/c4che/default.cache.py ./bin-xa/c4che/default.cache.py", "text/plain")],


    "samba-ctdb" : [ ("random-sleep", "script/random-sleep.sh 60 600", "text/plain"),

                     # make sure we have tdb around:
                     ("tdb-configure", "cd lib/tdb && PYTHONPATH=${PYTHON_PREFIX}/site-packages:$PYTHONPATH PKG_CONFIG_PATH=$PKG_CONFIG_PATH:${PREFIX_DIR}/lib/pkgconfig ./configure --bundled-libraries=NONE --abi-check --enable-debug -C ${PREFIX}", "text/plain"),
                     ("tdb-make", "cd lib/tdb && make", "text/plain"),
                     ("tdb-install", "cd lib/tdb && make install", "text/plain"),


<<<<<<< HEAD
                     # build samba with cluster support against this ctdb:
                     ("samba-configure", "PYTHONPATH=${PYTHON_PREFIX}/site-packages:$PYTHONPATH PKG_CONFIG_PATH=${PREFIX_DIR}/lib/pkgconfig:${PKG_CONFIG_PATH} ./configure.developer ${PREFIX} --with-selftest-prefix=./bin/ab --with-cluster-support --bundled-libraries=!tdb", "text/plain"),
=======
                     # build samba with cluster support (also building ctdb):
                     ("samba-configure", "PYTHONPATH=${PYTHON_PREFIX}/site-packages:$PYTHONPATH PKG_CONFIG_PATH=${PREFIX_DIR}/lib/pkgconfig:${PKG_CONFIG_PATH} ./configure.developer --picky-developer ${PREFIX} --with-selftest-prefix=./bin/ab --with-cluster-support --bundled-libraries=!tdb", "text/plain"),
>>>>>>> b85f6018
                     ("samba-make", "make", "text/plain"),
                     ("samba-check", "./bin/smbd -b | grep CLUSTER_SUPPORT", "text/plain"),
                     ("samba-install", "make install", "text/plain"),
                     ("ctdb-check", "test -e ${PREFIX_DIR}/sbin/ctdbd", "text/plain"),

                     # clean up:
                     ("check-clean-tree", "script/clean-source-tree.sh", "text/plain"),
                     ("clean", "make clean", "text/plain"),
                     ("ctdb-clean", "cd ./ctdb && make clean", "text/plain") ],

    "samba-libs" : [
                      ("random-sleep", "script/random-sleep.sh 60 600", "text/plain"),
                      ("talloc-configure", "cd lib/talloc && PYTHONPATH=${PYTHON_PREFIX}/site-packages:$PYTHONPATH PKG_CONFIG_PATH=$PKG_CONFIG_PATH:${PREFIX_DIR}/lib/pkgconfig ./configure --bundled-libraries=NONE --abi-check --enable-debug -C ${PREFIX}", "text/plain"),
                      ("talloc-make", "cd lib/talloc && make", "text/plain"),
                      ("talloc-install", "cd lib/talloc && make install", "text/plain"),

                      ("tdb-configure", "cd lib/tdb && PYTHONPATH=${PYTHON_PREFIX}/site-packages:$PYTHONPATH PKG_CONFIG_PATH=$PKG_CONFIG_PATH:${PREFIX_DIR}/lib/pkgconfig ./configure --bundled-libraries=NONE --abi-check --enable-debug -C ${PREFIX}", "text/plain"),
                      ("tdb-make", "cd lib/tdb && make", "text/plain"),
                      ("tdb-install", "cd lib/tdb && make install", "text/plain"),

                      ("tevent-configure", "cd lib/tevent && PYTHONPATH=${PYTHON_PREFIX}/site-packages:$PYTHONPATH PKG_CONFIG_PATH=$PKG_CONFIG_PATH:${PREFIX_DIR}/lib/pkgconfig ./configure --bundled-libraries=NONE --abi-check --enable-debug -C ${PREFIX}", "text/plain"),
                      ("tevent-make", "cd lib/tevent && make", "text/plain"),
                      ("tevent-install", "cd lib/tevent && make install", "text/plain"),

                      ("ldb-configure", "cd lib/ldb && PYTHONPATH=${PYTHON_PREFIX}/site-packages:$PYTHONPATH PKG_CONFIG_PATH=$PKG_CONFIG_PATH:${PREFIX_DIR}/lib/pkgconfig ./configure --bundled-libraries=NONE --abi-check --enable-debug -C ${PREFIX}", "text/plain"),
                      ("ldb-make", "cd lib/ldb && make", "text/plain"),
                      ("ldb-install", "cd lib/ldb && make install", "text/plain"),

                      ("configure", "PYTHONPATH=${PYTHON_PREFIX}/site-packages:$PYTHONPATH PKG_CONFIG_PATH=$PKG_CONFIG_PATH:${PREFIX_DIR}/lib/pkgconfig ./configure --bundled-libraries=!talloc,!tdb,!pytdb,!ldb,!pyldb,!tevent,!pytevent --abi-check --enable-debug -C ${PREFIX}", "text/plain"),
                      ("make", "make", "text/plain"),
                      ("install", "make install", "text/plain"),
                      ("dist", "make dist", "text/plain")],

    "ldb" : [
              ("random-sleep", "../../script/random-sleep.sh 60 600", "text/plain"),
              ("configure", "./configure --enable-developer -C ${PREFIX}", "text/plain"),
              ("make", "make", "text/plain"),
              ("install", "make install", "text/plain"),
              ("test", "make test", "text/plain"),
              ("check-clean-tree", "../../script/clean-source-tree.sh", "text/plain"),
              ("distcheck", "make distcheck", "text/plain"),
              ("clean", "make clean", "text/plain") ],

    "tdb" : [
              ("random-sleep", "../../script/random-sleep.sh 60 600", "text/plain"),
              ("configure", "./configure --enable-developer -C ${PREFIX}", "text/plain"),
              ("make", "make", "text/plain"),
              ("install", "make install", "text/plain"),
              ("test", "make test", "text/plain"),
              ("check-clean-tree", "../../script/clean-source-tree.sh", "text/plain"),
              ("distcheck", "make distcheck", "text/plain"),
              ("clean", "make clean", "text/plain") ],

    "talloc" : [
                 ("random-sleep", "../../script/random-sleep.sh 60 600", "text/plain"),
                 ("configure", "./configure --enable-developer -C ${PREFIX}", "text/plain"),
                 ("make", "make", "text/plain"),
                 ("install", "make install", "text/plain"),
                 ("test", "make test", "text/plain"),
                 ("check-clean-tree", "../../script/clean-source-tree.sh", "text/plain"),
                 ("distcheck", "make distcheck", "text/plain"),
                 ("clean", "make clean", "text/plain") ],

    "replace" : [
                  ("random-sleep", "../../script/random-sleep.sh 60 600", "text/plain"),
                  ("configure", "./configure --enable-developer -C ${PREFIX}", "text/plain"),
                  ("make", "make", "text/plain"),
                  ("install", "make install", "text/plain"),
                  ("test", "make test", "text/plain"),
                  ("check-clean-tree", "../../script/clean-source-tree.sh", "text/plain"),
                  ("distcheck", "make distcheck", "text/plain"),
                  ("clean", "make clean", "text/plain") ],

    "tevent" : [
                 ("random-sleep", "../../script/random-sleep.sh 60 600", "text/plain"),
                 ("configure", "./configure --enable-developer -C ${PREFIX}", "text/plain"),
                 ("make", "make", "text/plain"),
                 ("install", "make install", "text/plain"),
                 ("test", "make test", "text/plain"),
                 ("check-clean-tree", "../../script/clean-source-tree.sh", "text/plain"),
                 ("distcheck", "make distcheck", "text/plain"),
                 ("clean", "make clean", "text/plain") ],

    "pidl" : [
               ("random-sleep", "../script/random-sleep.sh 60 600", "text/plain"),
               ("configure", "perl Makefile.PL PREFIX=${PREFIX_DIR}", "text/plain"),
               ("touch", "touch *.yp", "text/plain"),
               ("make", "make", "text/plain"),
               ("test", "make test", "text/plain"),
               ("install", "make install", "text/plain"),
               ("checkout-yapp-generated", "git checkout lib/Parse/Pidl/IDL.pm lib/Parse/Pidl/Expr.pm", "text/plain"),
               ("check-clean-tree", "../script/clean-source-tree.sh", "text/plain"),
               ("clean", "make clean", "text/plain") ],

    # these are useful for debugging autobuild
    'pass' : [ ("pass", 'echo passing && /bin/true', "text/plain") ],
    'fail' : [ ("fail", 'echo failing && /bin/false', "text/plain") ]
}

def run_cmd(cmd, dir=".", show=None, output=False, checkfail=True):
    if show is None:
        show = options.verbose
    if show:
        print("Running: '%s' in '%s'" % (cmd, dir))
    if output:
        return Popen([cmd], shell=True, stdout=PIPE, cwd=dir).communicate()[0]
    elif checkfail:
        return check_call(cmd, shell=True, cwd=dir)
    else:
        return call(cmd, shell=True, cwd=dir)


class builder(object):
    '''handle build of one directory'''

    def __init__(self, name, sequence):
        self.name = name
        self.dir = builddirs[name]

        self.tag = self.name.replace('/', '_')
        self.sequence = sequence
        self.next = 0
        self.stdout_path = "%s/%s.stdout" % (gitroot, self.tag)
        self.stderr_path = "%s/%s.stderr" % (gitroot, self.tag)
        if options.verbose:
            print("stdout for %s in %s" % (self.name, self.stdout_path))
            print("stderr for %s in %s" % (self.name, self.stderr_path))
        run_cmd("rm -f %s %s" % (self.stdout_path, self.stderr_path))
        self.stdout = open(self.stdout_path, 'w')
        self.stderr = open(self.stderr_path, 'w')
        self.stdin  = open("/dev/null", 'r')
        self.sdir = "%s/%s" % (testbase, self.tag)
        self.prefix = "%s/prefix/%s" % (testbase, self.tag)
        run_cmd("rm -rf %s" % self.sdir)
        cleanup_list.append(self.sdir)
        cleanup_list.append(self.prefix)
        os.makedirs(self.sdir)
        run_cmd("rm -rf %s" % self.sdir)
        run_cmd("git clone --recursive --shared %s %s" % (test_master, self.sdir), dir=test_master, show=True)
        self.start_next()

    def start_next(self):
        if self.next == len(self.sequence):
            print '%s: Completed OK' % self.name
            self.done = True
            return
        (self.stage, self.cmd, self.output_mime_type) = self.sequence[self.next]
        self.cmd = self.cmd.replace("${PYTHON_PREFIX}", get_python_lib(standard_lib=1, prefix=self.prefix))
        self.cmd = self.cmd.replace("${PREFIX}", "--prefix=%s" % self.prefix)
        self.cmd = self.cmd.replace("${PREFIX_DIR}", "%s" % self.prefix)
#        if self.output_mime_type == "text/x-subunit":
#            self.cmd += " | %s --immediate" % (os.path.join(os.path.dirname(__file__), "selftest/format-subunit"))
        print '%s: [%s] Running %s' % (self.name, self.stage, self.cmd)
        cwd = os.getcwd()
        os.chdir("%s/%s" % (self.sdir, self.dir))
        self.proc = Popen(self.cmd, shell=True,
                          stdout=self.stdout, stderr=self.stderr, stdin=self.stdin)
        os.chdir(cwd)
        self.next += 1


class buildlist(object):
    '''handle build of multiple directories'''

    def __init__(self, tasklist, tasknames, rebase_url, rebase_branch="master"):
        global tasks
        self.tlist = []
        self.tail_proc = None
        self.retry = None
        if tasknames == []:
            tasknames = defaulttasks
        else:
            # If we are only running one test,
            # do not sleep randomly to wait for it to start
            os.environ['AUTOBUILD_RANDOM_SLEEP_OVERRIDE'] = '1'

        for n in tasknames:
            b = builder(n, tasks[n])
            self.tlist.append(b)
        if options.retry:
            rebase_remote = "rebaseon"
            retry_task = [ ("retry",
                            '''set -e
                            git remote add -t %s %s %s
                            git fetch %s
                            while :; do
                              sleep 60
                              git describe %s/%s > old_remote_branch.desc
                              git fetch %s
                              git describe %s/%s > remote_branch.desc
                              diff old_remote_branch.desc remote_branch.desc
                            done
                           ''' % (
                               rebase_branch, rebase_remote, rebase_url,
                               rebase_remote,
                               rebase_remote, rebase_branch,
                               rebase_remote,
                               rebase_remote, rebase_branch
                           ),
                           "test/plain" ) ]

            self.retry = builder('retry', retry_task)
            self.need_retry = False

    def kill_kids(self):
        if self.tail_proc is not None:
            self.tail_proc.terminate()
            self.tail_proc.wait()
            self.tail_proc = None
        if self.retry is not None:
            self.retry.proc.terminate()
            self.retry.proc.wait()
            self.retry = None
        for b in self.tlist:
            if b.proc is not None:
                run_cmd("killbysubdir %s > /dev/null 2>&1" % b.sdir, checkfail=False)
                b.proc.terminate()
                b.proc.wait()
                b.proc = None

    def wait_one(self):
        while True:
            none_running = True
            for b in self.tlist:
                if b.proc is None:
                    continue
                none_running = False
                b.status = b.proc.poll()
                if b.status is None:
                    continue
                b.proc = None
                return b
            if options.retry:
                ret = self.retry.proc.poll()
                if ret is not None:
                    self.need_retry = True
                    self.retry = None
                    return None
            if none_running:
                return None
            time.sleep(0.1)

    def run(self):
        while True:
            b = self.wait_one()
            if options.retry and self.need_retry:
                self.kill_kids()
                print("retry needed")
                return (0, None, None, None, "retry")
            if b is None:
                break
            if os.WIFSIGNALED(b.status) or os.WEXITSTATUS(b.status) != 0:
                self.kill_kids()
                return (b.status, b.name, b.stage, b.tag, "%s: [%s] failed '%s' with status %d" % (b.name, b.stage, b.cmd, b.status))
            b.start_next()
        self.kill_kids()
        return (0, None, None, None, "All OK")

    def tarlogs(self, fname):
        tar = tarfile.open(fname, "w:gz")
        for b in self.tlist:
            tar.add(b.stdout_path, arcname="%s.stdout" % b.tag)
            tar.add(b.stderr_path, arcname="%s.stderr" % b.tag)
        if os.path.exists("autobuild.log"):
            tar.add("autobuild.log")
        tar.close()

    def remove_logs(self):
        for b in self.tlist:
            os.unlink(b.stdout_path)
            os.unlink(b.stderr_path)

    def start_tail(self):
        cwd = os.getcwd()
        cmd = "tail -f *.stdout *.stderr"
        os.chdir(gitroot)
        self.tail_proc = Popen(cmd, shell=True)
        os.chdir(cwd)


def cleanup():
    if options.nocleanup:
        return
    print("Cleaning up ....")
    for d in cleanup_list:
        run_cmd("rm -rf %s" % d)


def find_git_root():
    '''get to the top of the git repo'''
    p=os.getcwd()
    while p != '/':
        if os.path.isdir(os.path.join(p, ".git")):
            return p
        p = os.path.abspath(os.path.join(p, '..'))
    return None


def daemonize(logfile):
    pid = os.fork()
    if pid == 0: # Parent
        os.setsid()
        pid = os.fork()
        if pid != 0: # Actual daemon
            os._exit(0)
    else: # Grandparent
        os._exit(0)

    import resource      # Resource usage information.
    maxfd = resource.getrlimit(resource.RLIMIT_NOFILE)[1]
    if maxfd == resource.RLIM_INFINITY:
        maxfd = 1024 # Rough guess at maximum number of open file descriptors.
    for fd in range(0, maxfd):
        try:
            os.close(fd)
        except OSError:
            pass
    os.open(logfile, os.O_RDWR | os.O_CREAT)
    os.dup2(0, 1)
    os.dup2(0, 2)

def write_pidfile(fname):
    '''write a pid file, cleanup on exit'''
    f = open(fname, mode='w')
    f.write("%u\n" % os.getpid())
    f.close()


def rebase_tree(rebase_url, rebase_branch = "master"):
    rebase_remote = "rebaseon"
    print("Rebasing on %s" % rebase_url)
    run_cmd("git describe HEAD", show=True, dir=test_master)
    run_cmd("git remote add -t %s %s %s" %
            (rebase_branch, rebase_remote, rebase_url),
            show=True, dir=test_master)
    run_cmd("git fetch %s" % rebase_remote, show=True, dir=test_master)
    if options.fix_whitespace:
        run_cmd("git rebase --force-rebase --whitespace=fix %s/%s" %
                (rebase_remote, rebase_branch),
                show=True, dir=test_master)
    else:
        run_cmd("git rebase --force-rebase %s/%s" %
                (rebase_remote, rebase_branch),
                show=True, dir=test_master)
    diff = run_cmd("git --no-pager diff HEAD %s/%s" %
                   (rebase_remote, rebase_branch),
                   dir=test_master, output=True)
    if diff == '':
        print("No differences between HEAD and %s/%s - exiting" %
              (rebase_remote, rebase_branch))
        sys.exit(0)
    run_cmd("git describe %s/%s" %
            (rebase_remote, rebase_branch),
            show=True, dir=test_master)
    run_cmd("git describe HEAD", show=True, dir=test_master)
    run_cmd("git --no-pager diff --stat HEAD %s/%s" %
            (rebase_remote, rebase_branch),
            show=True, dir=test_master)

def push_to(push_url, push_branch = "master"):
    push_remote = "pushto"
    print("Pushing to %s" % push_url)
    if options.mark:
        run_cmd("git config --replace-all core.editor script/commit_mark.sh", dir=test_master)
        run_cmd("git commit --amend -c HEAD", dir=test_master)
        # the notes method doesn't work yet, as metze hasn't allowed refs/notes/* in master
        # run_cmd("EDITOR=script/commit_mark.sh git notes edit HEAD", dir=test_master)
    run_cmd("git remote add -t %s %s %s" %
            (push_branch, push_remote, push_url),
            show=True, dir=test_master)
    run_cmd("git push %s +HEAD:%s" %
            (push_remote, push_branch),
            show=True, dir=test_master)

def_testbase = os.getenv("AUTOBUILD_TESTBASE", "/memdisk/%s" % os.getenv('USER'))

gitroot = find_git_root()
if gitroot is None:
    raise Exception("Failed to find git root")

parser = OptionParser()
parser.add_option("", "--tail", help="show output while running", default=False, action="store_true")
parser.add_option("", "--keeplogs", help="keep logs", default=False, action="store_true")
parser.add_option("", "--nocleanup", help="don't remove test tree", default=False, action="store_true")
parser.add_option("", "--testbase", help="base directory to run tests in (default %s)" % def_testbase,
                  default=def_testbase)
parser.add_option("", "--passcmd", help="command to run on success", default=None)
parser.add_option("", "--verbose", help="show all commands as they are run",
                  default=False, action="store_true")
parser.add_option("", "--rebase", help="rebase on the given tree before testing",
                  default=None, type='str')
parser.add_option("", "--pushto", help="push to a git url on success",
                  default=None, type='str')
parser.add_option("", "--mark", help="add a Tested-By signoff before pushing",
                  default=False, action="store_true")
parser.add_option("", "--fix-whitespace", help="fix whitespace on rebase",
                  default=False, action="store_true")
parser.add_option("", "--retry", help="automatically retry if master changes",
                  default=False, action="store_true")
parser.add_option("", "--email", help="send email to the given address on failure",
                  type='str', default=None)
parser.add_option("", "--email-from", help="send email from the given address",
                  type='str', default="autobuild@samba.org")
parser.add_option("", "--email-server", help="send email via the given server",
                  type='str', default='localhost')
parser.add_option("", "--always-email", help="always send email, even on success",
                  action="store_true")
parser.add_option("", "--daemon", help="daemonize after initial setup",
                  action="store_true")
parser.add_option("", "--branch", help="the branch to work on (default=master)",
                  default="master", type='str')
parser.add_option("", "--log-base", help="location where the logs can be found (default=cwd)",
                  default=gitroot, type='str')
parser.add_option("", "--attach-logs", help="Attach logs to mails sent on success/failure?",
                  default=False, action="store_true")

def send_email(subject, text, log_tar):
    outer = MIMEMultipart()
    outer['Subject'] = subject
    outer['To'] = options.email
    outer['From'] = options.email_from
    outer['Date'] = email.utils.formatdate(localtime = True)
    outer.preamble = 'Autobuild mails are now in MIME because we optionally attach the logs.\n'
    outer.attach(MIMEText(text, 'plain'))
    if options.attach_logs:
        fp = open(log_tar, 'rb')
        msg = MIMEApplication(fp.read(), 'gzip', email.encoders.encode_base64)
        fp.close()
        # Set the filename parameter
        msg.add_header('Content-Disposition', 'attachment', filename=os.path.basename(log_tar))
        outer.attach(msg)
    content = outer.as_string()
    s = smtplib.SMTP(options.email_server)
    s.sendmail(options.email_from, [options.email], content)
    s.set_debuglevel(1)
    s.quit()

def email_failure(status, failed_task, failed_stage, failed_tag, errstr,
                  elapsed_time, log_base=None):
    '''send an email to options.email about the failure'''
    elapsed_minutes = elapsed_time / 60.0
    user = os.getenv("USER")
    if log_base is None:
        log_base = gitroot
    text = '''
Dear Developer,

Your autobuild on %s failed after %.1f minutes
when trying to test %s with the following error:

   %s

the autobuild has been abandoned. Please fix the error and resubmit.

A summary of the autobuild process is here:

  %s/autobuild.log
''' % (platform.node(), elapsed_minutes, failed_task, errstr, log_base)

    if failed_task != 'rebase':
        text += '''
You can see logs of the failed task here:

  %s/%s.stdout
  %s/%s.stderr

or you can get full logs of all tasks in this job here:

  %s/logs.tar.gz

The top commit for the tree that was built was:

%s

''' % (log_base, failed_tag, log_base, failed_tag, log_base, top_commit_msg)

    logs = os.path.join(gitroot, 'logs.tar.gz')
    send_email('autobuild failure on %s for task %s during %s'
               % (platform.node(), failed_task, failed_stage),
               text, logs)

def email_success(elapsed_time, log_base=None):
    '''send an email to options.email about a successful build'''
    user = os.getenv("USER")
    if log_base is None:
        log_base = gitroot
    text = '''
Dear Developer,

Your autobuild on %s has succeeded after %.1f minutes.

''' % (platform.node(), elapsed_time / 60.)

    if options.keeplogs:
        text += '''

you can get full logs of all tasks in this job here:

  %s/logs.tar.gz

''' % log_base

    text += '''
The top commit for the tree that was built was:

%s
''' % top_commit_msg

    logs = os.path.join(gitroot, 'logs.tar.gz')
    send_email('autobuild sucess on %s ' % platform.node(),
               text, logs)


(options, args) = parser.parse_args()

if options.retry:
    if options.rebase is None:
        raise Exception('You can only use --retry if you also rebase')

testbase = "%s/b%u" % (options.testbase, os.getpid())
test_master = "%s/master" % testbase

# get the top commit message, for emails
top_commit_msg = run_cmd("git log -1", dir=gitroot, output=True)

try:
    os.makedirs(testbase)
except Exception, reason:
    raise Exception("Unable to create %s : %s" % (testbase, reason))
cleanup_list.append(testbase)

if options.daemon:
    logfile = os.path.join(testbase, "log")
    print "Forking into the background, writing progress to %s" % logfile
    daemonize(logfile)

write_pidfile(gitroot + "/autobuild.pid")

start_time = time.time()

while True:
    try:
        run_cmd("rm -rf %s" % test_master)
        cleanup_list.append(test_master)
        run_cmd("git clone --recursive --shared %s %s" % (gitroot, test_master), show=True, dir=gitroot)
    except Exception:
        cleanup()
        raise

    try:
        try:
            if options.rebase is not None:
                rebase_tree(options.rebase, rebase_branch=options.branch)
        except Exception:
            cleanup_list.append(gitroot + "/autobuild.pid")
            cleanup()
            elapsed_time = time.time() - start_time
            email_failure(-1, 'rebase', 'rebase', 'rebase',
                          'rebase on %s failed' % options.branch,
                          elapsed_time, log_base=options.log_base)
            sys.exit(1)
        blist = buildlist(tasks, args, options.rebase, rebase_branch=options.branch)
        if options.tail:
            blist.start_tail()
        (status, failed_task, failed_stage, failed_tag, errstr) = blist.run()
        if status != 0 or errstr != "retry":
            break
        cleanup()
    except Exception:
        cleanup()
        raise

cleanup_list.append(gitroot + "/autobuild.pid")

blist.kill_kids()
if options.tail:
    print("waiting for tail to flush")
    time.sleep(1)

elapsed_time = time.time() - start_time
if status == 0:
    print errstr
    if options.passcmd is not None:
        print("Running passcmd: %s" % options.passcmd)
        run_cmd(options.passcmd, dir=test_master)
    if options.pushto is not None:
        push_to(options.pushto, push_branch=options.branch)
    if options.keeplogs or options.attach_logs:
        blist.tarlogs("logs.tar.gz")
        print("Logs in logs.tar.gz")
    if options.always_email:
        email_success(elapsed_time, log_base=options.log_base)
    blist.remove_logs()
    cleanup()
    print(errstr)
    sys.exit(0)

# something failed, gather a tar of the logs
blist.tarlogs("logs.tar.gz")

if options.email is not None:
    email_failure(status, failed_task, failed_stage, failed_tag, errstr,
                  elapsed_time, log_base=options.log_base)

cleanup()
print(errstr)
print("Logs in logs.tar.gz")
sys.exit(status)<|MERGE_RESOLUTION|>--- conflicted
+++ resolved
@@ -75,13 +75,8 @@
                      ("tdb-install", "cd lib/tdb && make install", "text/plain"),
 
 
-<<<<<<< HEAD
-                     # build samba with cluster support against this ctdb:
-                     ("samba-configure", "PYTHONPATH=${PYTHON_PREFIX}/site-packages:$PYTHONPATH PKG_CONFIG_PATH=${PREFIX_DIR}/lib/pkgconfig:${PKG_CONFIG_PATH} ./configure.developer ${PREFIX} --with-selftest-prefix=./bin/ab --with-cluster-support --bundled-libraries=!tdb", "text/plain"),
-=======
                      # build samba with cluster support (also building ctdb):
                      ("samba-configure", "PYTHONPATH=${PYTHON_PREFIX}/site-packages:$PYTHONPATH PKG_CONFIG_PATH=${PREFIX_DIR}/lib/pkgconfig:${PKG_CONFIG_PATH} ./configure.developer --picky-developer ${PREFIX} --with-selftest-prefix=./bin/ab --with-cluster-support --bundled-libraries=!tdb", "text/plain"),
->>>>>>> b85f6018
                      ("samba-make", "make", "text/plain"),
                      ("samba-check", "./bin/smbd -b | grep CLUSTER_SUPPORT", "text/plain"),
                      ("samba-install", "make install", "text/plain"),
