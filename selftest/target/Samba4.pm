#!/usr/bin/perl
# Bootstrap Samba and run a number of tests against it.
# Copyright (C) 2005-2007 Jelmer Vernooij <jelmer@samba.org>
# Published under the GNU GPL, v3 or later.

package Samba4;

use strict;
use Cwd qw(abs_path);
use FindBin qw($RealBin);
use POSIX;
use SocketWrapper;
use target::Samba;
use target::Samba3;

sub new($$$$$) {
	my ($classname, $bindir, $ldap, $srcdir, $server_maxtime) = @_;

	my $self = {
		vars => {},
		ldap => $ldap,
		bindir => $bindir,
		srcdir => $srcdir,
		server_maxtime => $server_maxtime,
		target3 => new Samba3($bindir, $srcdir, $server_maxtime)
	};
	bless $self;
	return $self;
}

sub scriptdir_path($$) {
	my ($self, $path) = @_;
	return "$self->{srcdir}/source4/scripting/$path";
}

sub openldap_start($$$) {
}

sub slapd_start($$)
{
	my $count = 0;
	my ($self, $env_vars, $STDIN_READER) = @_;
	my $ldbsearch = Samba::bindir_path($self, "ldbsearch");

	my $uri = $env_vars->{LDAP_URI};

	if (system("$ldbsearch -H $uri -s base -b \"\" supportedLDAPVersion > /dev/null") == 0) {
	    print "A SLAPD is still listening to $uri before we started the LDAP backend.  Aborting!";
	    return 1;
	}
	# running slapd in the background means it stays in the same process group, so it can be
	# killed by timelimit
	my $pid = fork();
	if ($pid == 0) {
		open STDOUT, ">$env_vars->{LDAPDIR}/logs";
		open STDERR, '>&STDOUT';
		close($env_vars->{STDIN_PIPE});
		open STDIN, ">&", $STDIN_READER or die "can't dup STDIN_READER to STDIN: $!";

		if ($self->{ldap} eq "fedora-ds") {
			exec("$ENV{FEDORA_DS_ROOT}/sbin/ns-slapd", "-D", $env_vars->{FEDORA_DS_DIR}, "-d0", "-i", $env_vars->{FEDORA_DS_PIDFILE});
		} elsif ($self->{ldap} eq "openldap") {
			exec($ENV{OPENLDAP_SLAPD}, "-dnone", "-F", $env_vars->{SLAPD_CONF_D}, "-h", $uri);
		}
		die("Unable to start slapd: $!");
	}
	$env_vars->{SLAPD_PID} = $pid;
	sleep(1);
	while (system("$ldbsearch -H $uri -s base -b \"\" supportedLDAPVersion > /dev/null") != 0) {
		$count++;
		if ($count > 40) {
			$self->slapd_stop($env_vars);
			return 0;
		}
		sleep(1);
	}
	return 1;
}

sub slapd_stop($$)
{
	my ($self, $envvars) = @_;
	kill 9, $envvars->{SLAPD_PID};
	return 1;
}

sub check_or_start($$$)
{
        my ($self, $env_vars, $process_model) = @_;
	my $STDIN_READER;

	my $env_ok = $self->check_env($env_vars);
	if ($env_ok) {
	    return $env_vars->{SAMBA_PID};
	}

	# use a pipe for stdin in the child processes. This allows
	# those processes to monitor the pipe for EOF to ensure they
	# exit when the test script exits
	pipe($STDIN_READER, $env_vars->{STDIN_PIPE});

	# Start slapd before samba, but with the fifo on stdin
	if (defined($self->{ldap})) {
		unless($self->slapd_start($env_vars, $STDIN_READER)) {
			warn("couldn't start slapd (main run)");
			return undef;
		}
	}

	print "STARTING SAMBA...";
	my $pid = fork();
	if ($pid == 0) {
		# we want out from samba to go to the log file, but also
		# to the users terminal when running 'make test' on the command
		# line. This puts it on stderr on the terminal
		open STDOUT, "| tee $env_vars->{SAMBA_TEST_LOG} 1>&2";
		open STDERR, '>&STDOUT';

		SocketWrapper::set_default_iface($env_vars->{SOCKET_WRAPPER_DEFAULT_IFACE});

		$ENV{KRB5_CONFIG} = $env_vars->{KRB5_CONFIG};
		$ENV{SELFTEST_WINBINDD_SOCKET_DIR} = $env_vars->{SELFTEST_WINBINDD_SOCKET_DIR};
		$ENV{NMBD_SOCKET_DIR} = $env_vars->{NMBD_SOCKET_DIR};

		$ENV{NSS_WRAPPER_PASSWD} = $env_vars->{NSS_WRAPPER_PASSWD};
		$ENV{NSS_WRAPPER_GROUP} = $env_vars->{NSS_WRAPPER_GROUP};
		$ENV{NSS_WRAPPER_HOSTS} = $env_vars->{NSS_WRAPPER_HOSTS};
		$ENV{NSS_WRAPPER_MODULE_SO_PATH} = $env_vars->{NSS_WRAPPER_MODULE_SO_PATH};
		$ENV{NSS_WRAPPER_MODULE_FN_PREFIX} = $env_vars->{NSS_WRAPPER_MODULE_FN_PREFIX};

		if (defined($env_vars->{RESOLV_WRAPPER_CONF})) {
			$ENV{RESOLV_WRAPPER_CONF} = $env_vars->{RESOLV_WRAPPER_CONF};
		} else {
			$ENV{RESOLV_WRAPPER_HOSTS} = $env_vars->{RESOLV_WRAPPER_HOSTS};
		}

		$ENV{UID_WRAPPER} = "1";
		$ENV{UID_WRAPPER_ROOT} = "1";

		$ENV{MAKE_TEST_BINARY} = Samba::bindir_path($self, "samba");
		my @preargs = ();
		my @optargs = ();
		if (defined($ENV{SAMBA_OPTIONS})) {
			@optargs = split(/ /, $ENV{SAMBA_OPTIONS});
		}
		if(defined($ENV{SAMBA_VALGRIND})) {
			@preargs = split(/ /,$ENV{SAMBA_VALGRIND});
		}

		close($env_vars->{STDIN_PIPE});
		open STDIN, ">&", $STDIN_READER or die "can't dup STDIN_READER to STDIN: $!";

		exec(@preargs, Samba::bindir_path($self, "samba"), "-M", $process_model, "-i", "--maximum-runtime=$self->{server_maxtime}", $env_vars->{CONFIGURATION}, @optargs) or die("Unable to start samba: $!");
	}
	$env_vars->{SAMBA_PID} = $pid;
	print "DONE ($pid)\n";

	close($STDIN_READER);

	if ($self->wait_for_start($env_vars) != 0) {
	    warn("Samba $pid failed to start up");
	    return undef;
	}

	return $pid;
}

sub wait_for_start($$)
{
	my ($self, $testenv_vars) = @_;
	my $ret = 0;

	if (not $self->check_env($testenv_vars)) {
	    warn("unable to confirm Samba $testenv_vars->{SAMBA_PID} is running");
	    return -1;
	}

	# give time for nbt server to register its names
	print "delaying for nbt name registration\n";
	sleep 2;

	# This will return quickly when things are up, but be slow if we
	# need to wait for (eg) SSL init
	my $nmblookup =  Samba::bindir_path($self, "nmblookup4");
	system("$nmblookup $testenv_vars->{CONFIGURATION} $testenv_vars->{SERVER}");
	system("$nmblookup $testenv_vars->{CONFIGURATION} -U $testenv_vars->{SERVER_IP} $testenv_vars->{SERVER}");
	system("$nmblookup $testenv_vars->{CONFIGURATION} $testenv_vars->{NETBIOSNAME}");
	system("$nmblookup $testenv_vars->{CONFIGURATION} -U $testenv_vars->{SERVER_IP} $testenv_vars->{NETBIOSNAME}");
	system("$nmblookup $testenv_vars->{CONFIGURATION} $testenv_vars->{NETBIOSNAME}");
	system("$nmblookup $testenv_vars->{CONFIGURATION} -U $testenv_vars->{SERVER_IP} $testenv_vars->{NETBIOSNAME}");
	system("$nmblookup $testenv_vars->{CONFIGURATION} $testenv_vars->{SERVER}");
	system("$nmblookup $testenv_vars->{CONFIGURATION} -U $testenv_vars->{SERVER_IP} $testenv_vars->{SERVER}");
	system("$nmblookup $testenv_vars->{CONFIGURATION} $testenv_vars->{NETBIOSNAME}");
	system("$nmblookup $testenv_vars->{CONFIGURATION} -U $testenv_vars->{SERVER_IP} $testenv_vars->{NETBIOSNAME}");
	system("$nmblookup $testenv_vars->{CONFIGURATION} $testenv_vars->{NETBIOSNAME}");
	system("$nmblookup $testenv_vars->{CONFIGURATION} -U $testenv_vars->{SERVER_IP} $testenv_vars->{NETBIOSNAME}");

	# Ensure we have the first RID Set before we start tests.  This makes the tests more reliable.
	if ($testenv_vars->{SERVER_ROLE} eq "domain controller" and not ($testenv_vars->{NETBIOSNAME} eq "RODC")) {
	    # Add hosts file for name lookups
	    $ENV{NSS_WRAPPER_HOSTS} = $testenv_vars->{NSS_WRAPPER_HOSTS};
		if (defined($testenv_vars->{RESOLV_WRAPPER_CONF})) {
			$ENV{RESOLV_WRAPPER_CONF} = $testenv_vars->{RESOLV_WRAPPER_CONF};
		} else {
			$ENV{RESOLV_WRAPPER_HOSTS} = $testenv_vars->{RESOLV_WRAPPER_HOSTS};
		}

	    print "waiting for working LDAP and a RID Set to be allocated\n";
	    my $ldbsearch = Samba::bindir_path($self, "ldbsearch");
	    my $count = 0;
	    my $base_dn = "DC=".join(",DC=", split(/\./, $testenv_vars->{REALM}));
	    my $rid_set_dn = "cn=RID Set,cn=$testenv_vars->{NETBIOSNAME},ou=domain controllers,$base_dn";
	    sleep(1);
	    while (system("$ldbsearch -H ldap://$testenv_vars->{SERVER} -U$testenv_vars->{USERNAME}%$testenv_vars->{PASSWORD} -s base -b \"$rid_set_dn\" rIDAllocationPool > /dev/null") != 0) {
		$count++;
		if ($count > 40) {
		    $ret = -1;
		    last;
		}
		sleep(1);
	    }
	}
	print $self->getlog_env($testenv_vars);

	return $ret
}

sub write_ldb_file($$$)
{
	my ($self, $file, $ldif) = @_;

	my $ldbadd =  Samba::bindir_path($self, "ldbadd");
	open(LDIF, "|$ldbadd -H $file >/dev/null");
	print LDIF $ldif;
	return(close(LDIF));
}

sub add_wins_config($$)
{
	my ($self, $privatedir) = @_;

	return $self->write_ldb_file("$privatedir/wins_config.ldb", "
dn: name=TORTURE_11,CN=PARTNERS
objectClass: wreplPartner
name: TORTURE_11
address: 127.0.0.11
pullInterval: 0
pushChangeCount: 0
type: 0x3
");
}

sub mk_fedora_ds($$)
{
	my ($self, $ctx) = @_;

	#Make the subdirectory be as fedora DS would expect
	my $fedora_ds_dir = "$ctx->{ldapdir}/slapd-$ctx->{ldap_instance}";

	my $pidfile = "$fedora_ds_dir/logs/slapd-$ctx->{ldap_instance}.pid";

	return ($fedora_ds_dir, $pidfile);
}

sub mk_openldap($$)
{
	my ($self, $ctx) = @_;

	my $slapd_conf_d = "$ctx->{ldapdir}/slapd.d";
	my $pidfile = "$ctx->{ldapdir}/slapd.pid";

	return ($slapd_conf_d, $pidfile);
}

sub mk_keyblobs($$)
{
	my ($self, $tlsdir) = @_;

	#TLS and PKINIT crypto blobs
	my $dhfile = "$tlsdir/dhparms.pem";
	my $cafile = "$tlsdir/ca.pem";
	my $certfile = "$tlsdir/cert.pem";
	my $reqkdc = "$tlsdir/req-kdc.der";
	my $kdccertfile = "$tlsdir/kdc.pem";
	my $keyfile = "$tlsdir/key.pem";
	my $adminkeyfile = "$tlsdir/adminkey.pem";
	my $reqadmin = "$tlsdir/req-admin.der";
	my $admincertfile = "$tlsdir/admincert.pem";
	my $admincertupnfile = "$tlsdir/admincertupn.pem";

	mkdir($tlsdir, 0700);
	my $oldumask = umask;
	umask 0077;

	#This is specified here to avoid draining entropy on every run
	open(DHFILE, ">$dhfile");
	print DHFILE <<EOF;
-----BEGIN DH PARAMETERS-----
MGYCYQC/eWD2xkb7uELmqLi+ygPMKyVcpHUo2yCluwnbPutEueuxrG/Cys8j8wLO
svCN/jYNyR2NszOmg7ZWcOC/4z/4pWDVPUZr8qrkhj5MRKJc52MncfaDglvEdJrv
YX70obsCAQI=
-----END DH PARAMETERS-----
EOF
	close(DHFILE);

	#Likewise, we pregenerate the key material.  This allows the
	#other certificates to be pre-generated
	open(KEYFILE, ">$keyfile");
	print KEYFILE <<EOF;
-----BEGIN RSA PRIVATE KEY-----
MIICXQIBAAKBgQDKg6pAwCHUMA1DfHDmWhZfd+F0C+9Jxcqvpw9ii9En3E1uflpc
ol3+S9/6I/uaTmJHZre+DF3dTzb/UOZo0Zem8N+IzzkgoGkFafjXuT3BL5UPY2/H
6H+pPqVIRLOmrWImai359YyoKhFyo37Y6HPeU8QcZ+u2rS9geapIWfeuowIDAQAB
AoGAAqDLzFRR/BF1kpsiUfL4WFvTarCe9duhwj7ORc6fs785qAXuwUYAJ0Uvzmy6
HqoGv3t3RfmeHDmjcpPHsbOKnsOQn2MgmthidQlPBMWtQMff5zdoYNUFiPS0XQBq
szNW4PRjaA9KkLQVTwnzdXGkBSkn/nGxkaVu7OR3vJOBoo0CQQDO4upypesnbe6p
9/xqfZ2uim8IwV1fLlFClV7WlCaER8tsQF4lEi0XSzRdXGUD/dilpY88Nb+xok/X
8Z8OvgAXAkEA+pcLsx1gN7kxnARxv54jdzQjC31uesJgMKQXjJ0h75aUZwTNHmZQ
vPxi6u62YiObrN5oivkixwFNncT9MxTxVQJBAMaWUm2SjlLe10UX4Zdm1MEB6OsC
kVoX37CGKO7YbtBzCfTzJGt5Mwc1DSLA2cYnGJqIfSFShptALlwedot0HikCQAJu
jNKEKnbf+TdGY8Q0SKvTebOW2Aeg80YFkaTvsXCdyXrmdQcifw4WdO9KucJiDhSz
Y9hVapz7ykEJtFtWjLECQQDIlfc63I5ZpXfg4/nN4IJXUW6AmPVOYIA5215itgki
cSlMYli1H9MEXH0pQMGv5Qyd0OYIx2DDg96mZ+aFvqSG
-----END RSA PRIVATE KEY-----
EOF
	close(KEYFILE);

	open(ADMINKEYFILE, ">$adminkeyfile");

	print ADMINKEYFILE <<EOF;
-----BEGIN RSA PRIVATE KEY-----
MIICXQIBAAKBgQD0+OL7TQBj0RejbIH1+g5GeRaWaM9xF43uE5y7jUHEsi5owhZF
5iIoHZeeL6cpDF5y1BZRs0JlA1VqMry1jjKlzFYVEMMFxB6esnXhl0Jpip1JkUMM
XLOP1m/0dqayuHBWozj9f/cdyCJr0wJIX1Z8Pr+EjYRGPn/MF0xdl3JRlwIDAQAB
AoGAP8mjCP628Ebc2eACQzOWjgEvwYCPK4qPmYOf1zJkArzG2t5XAGJ5WGrENRuB
cm3XFh1lpmaADl982UdW3gul4gXUy6w4XjKK4vVfhyHj0kZ/LgaXUK9BAGhroJ2L
osIOUsaC6jdx9EwSRctwdlF3wWJ8NK0g28AkvIk+FlolW4ECQQD7w5ouCDnf58CN
u4nARx4xv5XJXekBvOomkCQAmuOsdOb6b9wn3mm2E3au9fueITjb3soMR31AF6O4
eAY126rXAkEA+RgHzybzZEP8jCuznMqoN2fq/Vrs6+W3M8/G9mzGEMgLLpaf2Jiz
I9tLZ0+OFk9tkRaoCHPfUOCrVWJZ7Y53QQJBAMhoA6rw0WDyUcyApD5yXg6rusf4
ASpo/tqDkqUIpoL464Qe1tjFqtBM3gSXuhs9xsz+o0bzATirmJ+WqxrkKTECQHt2
OLCpKqwAspU7N+w32kaUADoRLisCEdrhWklbwpQgwsIVsCaoEOpt0CLloJRYTANE
yoZeAErTALjyZYZEPcECQQDlUi0N8DFxQ/lOwWyR3Hailft+mPqoPCa8QHlQZnlG
+cfgNl57YHMTZFwgUVFRdJNpjH/WdZ5QxDcIVli0q+Ko
-----END RSA PRIVATE KEY-----
EOF

	#generated with
	# hxtool issue-certificate --self-signed --issue-ca \
	# --ca-private-key="FILE:$KEYFILE" \
	# --subject="CN=CA,DC=samba,DC=example,DC=com" \
	# --certificate="FILE:$CAFILE" --lifetime="25 years"

	open(CAFILE, ">$cafile");
	print CAFILE <<EOF;
-----BEGIN CERTIFICATE-----
MIICcTCCAdqgAwIBAgIUaBPmjnPVqyFqR5foICmLmikJTzgwCwYJKoZIhvcNAQEFMFIxEzAR
BgoJkiaJk/IsZAEZDANjb20xFzAVBgoJkiaJk/IsZAEZDAdleGFtcGxlMRUwEwYKCZImiZPy
LGQBGQwFc2FtYmExCzAJBgNVBAMMAkNBMCIYDzIwMDgwMzAxMTIyMzEyWhgPMjAzMzAyMjQx
MjIzMTJaMFIxEzARBgoJkiaJk/IsZAEZDANjb20xFzAVBgoJkiaJk/IsZAEZDAdleGFtcGxl
MRUwEwYKCZImiZPyLGQBGQwFc2FtYmExCzAJBgNVBAMMAkNBMIGfMA0GCSqGSIb3DQEBAQUA
A4GNADCBiQKBgQDKg6pAwCHUMA1DfHDmWhZfd+F0C+9Jxcqvpw9ii9En3E1uflpcol3+S9/6
I/uaTmJHZre+DF3dTzb/UOZo0Zem8N+IzzkgoGkFafjXuT3BL5UPY2/H6H+pPqVIRLOmrWIm
ai359YyoKhFyo37Y6HPeU8QcZ+u2rS9geapIWfeuowIDAQABo0IwQDAOBgNVHQ8BAf8EBAMC
AaYwHQYDVR0OBBYEFMLZufegDKLZs0VOyFXYK1L6M8oyMA8GA1UdEwEB/wQFMAMBAf8wDQYJ
KoZIhvcNAQEFBQADgYEAAZJbCAAkaqgFJ0xgNovn8Ydd0KswQPjicwiODPgw9ZPoD2HiOUVO
yYDRg/dhFF9y656OpcHk4N7qZ2sl3RlHkzDu+dseETW+CnKvQIoXNyeARRJSsSlwrwcoD4JR
HTLk2sGigsWwrJ2N99sG/cqSJLJ1MFwLrs6koweBnYU0f/g=
-----END CERTIFICATE-----
EOF

	#generated with GNUTLS internally in Samba.

	open(CERTFILE, ">$certfile");
	print CERTFILE <<EOF;
-----BEGIN CERTIFICATE-----
MIICYTCCAcygAwIBAgIE5M7SRDALBgkqhkiG9w0BAQUwZTEdMBsGA1UEChMUU2Ft
YmEgQWRtaW5pc3RyYXRpb24xNDAyBgNVBAsTK1NhbWJhIC0gdGVtcG9yYXJ5IGF1
dG9nZW5lcmF0ZWQgY2VydGlmaWNhdGUxDjAMBgNVBAMTBVNhbWJhMB4XDTA2MDgw
NDA0MzY1MloXDTA4MDcwNDA0MzY1MlowZTEdMBsGA1UEChMUU2FtYmEgQWRtaW5p
c3RyYXRpb24xNDAyBgNVBAsTK1NhbWJhIC0gdGVtcG9yYXJ5IGF1dG9nZW5lcmF0
ZWQgY2VydGlmaWNhdGUxDjAMBgNVBAMTBVNhbWJhMIGcMAsGCSqGSIb3DQEBAQOB
jAAwgYgCgYDKg6pAwCHUMA1DfHDmWhZfd+F0C+9Jxcqvpw9ii9En3E1uflpcol3+
S9/6I/uaTmJHZre+DF3dTzb/UOZo0Zem8N+IzzkgoGkFafjXuT3BL5UPY2/H6H+p
PqVIRLOmrWImai359YyoKhFyo37Y6HPeU8QcZ+u2rS9geapIWfeuowIDAQABoyUw
IzAMBgNVHRMBAf8EAjAAMBMGA1UdJQQMMAoGCCsGAQUFBwMBMAsGCSqGSIb3DQEB
BQOBgQAmkN6XxvDnoMkGcWLCTwzxGfNNSVcYr7TtL2aJh285Xw9zaxcm/SAZBFyG
LYOChvh6hPU7joMdDwGfbiLrBnMag+BtGlmPLWwp/Kt1wNmrRhduyTQFhN3PP6fz
nBr9vVny2FewB2gHmelaPS//tXdxivSXKz3NFqqXLDJjq7P8wA==
-----END CERTIFICATE-----
EOF
	close(CERTFILE);

	#KDC certificate
	# hxtool request-create \
	# --subject="CN=krbtgt,CN=users,DC=samba,DC=example,DC=com" \
	# --key="FILE:$KEYFILE" $KDCREQ

	# hxtool issue-certificate --ca-certificate=FILE:$CAFILE,$KEYFILE \
	# --type="pkinit-kdc" \
	# --pk-init-principal="krbtgt/SAMBA.EXAMPLE.COM@SAMBA.EXAMPLE.COM" \
	# --req="PKCS10:$KDCREQ" --certificate="FILE:$KDCCERTFILE" \
	# --lifetime="25 years"

	open(KDCCERTFILE, ">$kdccertfile");
	print KDCCERTFILE <<EOF;
-----BEGIN CERTIFICATE-----
MIIDDDCCAnWgAwIBAgIUI2Tzj+JnMzMcdeabcNo30rovzFAwCwYJKoZIhvcNAQEFMFIxEzAR
BgoJkiaJk/IsZAEZDANjb20xFzAVBgoJkiaJk/IsZAEZDAdleGFtcGxlMRUwEwYKCZImiZPy
LGQBGQwFc2FtYmExCzAJBgNVBAMMAkNBMCIYDzIwMDgwMzAxMTMxOTIzWhgPMjAzMzAyMjQx
MzE5MjNaMGYxEzARBgoJkiaJk/IsZAEZDANjb20xFzAVBgoJkiaJk/IsZAEZDAdleGFtcGxl
MRUwEwYKCZImiZPyLGQBGQwFc2FtYmExDjAMBgNVBAMMBXVzZXJzMQ8wDQYDVQQDDAZrcmJ0
Z3QwgZ8wDQYJKoZIhvcNAQEBBQADgY0AMIGJAoGBAMqDqkDAIdQwDUN8cOZaFl934XQL70nF
yq+nD2KL0SfcTW5+WlyiXf5L3/oj+5pOYkdmt74MXd1PNv9Q5mjRl6bw34jPOSCgaQVp+Ne5
PcEvlQ9jb8fof6k+pUhEs6atYiZqLfn1jKgqEXKjftjoc95TxBxn67atL2B5qkhZ966jAgMB
AAGjgcgwgcUwDgYDVR0PAQH/BAQDAgWgMBIGA1UdJQQLMAkGBysGAQUCAwUwVAYDVR0RBE0w
S6BJBgYrBgEFAgKgPzA9oBMbEVNBTUJBLkVYQU1QTEUuQ09NoSYwJKADAgEBoR0wGxsGa3Ji
dGd0GxFTQU1CQS5FWEFNUExFLkNPTTAfBgNVHSMEGDAWgBTC2bn3oAyi2bNFTshV2CtS+jPK
MjAdBgNVHQ4EFgQUwtm596AMotmzRU7IVdgrUvozyjIwCQYDVR0TBAIwADANBgkqhkiG9w0B
AQUFAAOBgQBmrVD5MCmZjfHp1nEnHqTIh8r7lSmVtDx4s9MMjxm9oNrzbKXynvdhwQYFVarc
ge4yRRDXtSebErOl71zVJI9CVeQQpwcH+tA85oGA7oeFtO/S7ls581RUU6tGgyxV4veD+lJv
KPH5LevUtgD+q9H4LU4Sq5N3iFwBaeryB0g2wg==
-----END CERTIFICATE-----
EOF

	# hxtool request-create \
	# --subject="CN=Administrator,CN=users,DC=samba,DC=example,DC=com" \
	# --key="FILE:$ADMINKEYFILE" $ADMINREQFILE

	# hxtool issue-certificate --ca-certificate=FILE:$CAFILE,$KEYFILE \
	# --type="pkinit-client" \
	# --pk-init-principal="administrator@SAMBA.EXAMPLE.COM" \
	# --req="PKCS10:$ADMINREQFILE" --certificate="FILE:$ADMINCERTFILE" \
	# --lifetime="25 years"
	
	open(ADMINCERTFILE, ">$admincertfile");
	print ADMINCERTFILE <<EOF;
-----BEGIN CERTIFICATE-----
MIIDHTCCAoagAwIBAgIUUggzW4lLRkMKe1DAR2NKatkMDYwwCwYJKoZIhvcNAQELMFIxEzAR
BgoJkiaJk/IsZAEZDANjb20xFzAVBgoJkiaJk/IsZAEZDAdleGFtcGxlMRUwEwYKCZImiZPy
LGQBGQwFc2FtYmExCzAJBgNVBAMMAkNBMCIYDzIwMDkwNzI3MDMzMjE1WhgPMjAzNDA3MjIw
MzMyMTVaMG0xEzARBgoJkiaJk/IsZAEZDANjb20xFzAVBgoJkiaJk/IsZAEZDAdleGFtcGxl
MRUwEwYKCZImiZPyLGQBGQwFc2FtYmExDjAMBgNVBAMMBXVzZXJzMRYwFAYDVQQDDA1BZG1p
bmlzdHJhdG9yMIGfMA0GCSqGSIb3DQEBAQUAA4GNADCBiQKBgQD0+OL7TQBj0RejbIH1+g5G
eRaWaM9xF43uE5y7jUHEsi5owhZF5iIoHZeeL6cpDF5y1BZRs0JlA1VqMry1jjKlzFYVEMMF
xB6esnXhl0Jpip1JkUMMXLOP1m/0dqayuHBWozj9f/cdyCJr0wJIX1Z8Pr+EjYRGPn/MF0xd
l3JRlwIDAQABo4HSMIHPMA4GA1UdDwEB/wQEAwIFoDAoBgNVHSUEITAfBgcrBgEFAgMEBggr
BgEFBQcDAgYKKwYBBAGCNxQCAjBIBgNVHREEQTA/oD0GBisGAQUCAqAzMDGgExsRU0FNQkEu
RVhBTVBMRS5DT02hGjAYoAMCAQGhETAPGw1BZG1pbmlzdHJhdG9yMB8GA1UdIwQYMBaAFMLZ
ufegDKLZs0VOyFXYK1L6M8oyMB0GA1UdDgQWBBQg81bLyfCA88C2B/BDjXlGuaFaxjAJBgNV
HRMEAjAAMA0GCSqGSIb3DQEBCwUAA4GBAEf/OSHUDJaGdtWGNuJeqcVYVMwrfBAc0OSwVhz1
7/xqKHWo8wIMPkYRtaRHKLNDsF8GkhQPCpVsa6mX/Nt7YQnNvwd+1SBP5E8GvwWw9ZzLJvma
nk2n89emuayLpVtp00PymrDLRBcNaRjFReQU8f0o509kiVPHduAp3jOiy13l
-----END CERTIFICATE-----
EOF
	close(ADMINCERTFILE);

	# hxtool issue-certificate --ca-certificate=FILE:$CAFILE,$KEYFILE \
	# --type="pkinit-client" \
	# --ms-upn="administrator@samba.example.com" \
	# --req="PKCS10:$ADMINREQFILE" --certificate="FILE:$ADMINCERTUPNFILE" \
	# --lifetime="25 years"
	
	open(ADMINCERTUPNFILE, ">$admincertupnfile");
	print ADMINCERTUPNFILE <<EOF;
-----BEGIN CERTIFICATE-----
MIIDDzCCAnigAwIBAgIUUp3CJMuNaEaAdPKp3QdNIwG7a4wwCwYJKoZIhvcNAQELMFIxEzAR
BgoJkiaJk/IsZAEZDANjb20xFzAVBgoJkiaJk/IsZAEZDAdleGFtcGxlMRUwEwYKCZImiZPy
LGQBGQwFc2FtYmExCzAJBgNVBAMMAkNBMCIYDzIwMDkwNzI3MDMzMzA1WhgPMjAzNDA3MjIw
MzMzMDVaMG0xEzARBgoJkiaJk/IsZAEZDANjb20xFzAVBgoJkiaJk/IsZAEZDAdleGFtcGxl
MRUwEwYKCZImiZPyLGQBGQwFc2FtYmExDjAMBgNVBAMMBXVzZXJzMRYwFAYDVQQDDA1BZG1p
bmlzdHJhdG9yMIGfMA0GCSqGSIb3DQEBAQUAA4GNADCBiQKBgQD0+OL7TQBj0RejbIH1+g5G
eRaWaM9xF43uE5y7jUHEsi5owhZF5iIoHZeeL6cpDF5y1BZRs0JlA1VqMry1jjKlzFYVEMMF
xB6esnXhl0Jpip1JkUMMXLOP1m/0dqayuHBWozj9f/cdyCJr0wJIX1Z8Pr+EjYRGPn/MF0xd
l3JRlwIDAQABo4HEMIHBMA4GA1UdDwEB/wQEAwIFoDAoBgNVHSUEITAfBgcrBgEFAgMEBggr
BgEFBQcDAgYKKwYBBAGCNxQCAjA6BgNVHREEMzAxoC8GCisGAQQBgjcUAgOgIQwfYWRtaW5p
c3RyYXRvckBzYW1iYS5leGFtcGxlLmNvbTAfBgNVHSMEGDAWgBTC2bn3oAyi2bNFTshV2CtS
+jPKMjAdBgNVHQ4EFgQUIPNWy8nwgPPAtgfwQ415RrmhWsYwCQYDVR0TBAIwADANBgkqhkiG
9w0BAQsFAAOBgQBk42+egeUB3Ji2PC55fbt3FNKxvmm2xUUFkV9POK/YR9rajKOwk5jtYSeS
Zd7J9s//rNFNa7waklFkDaY56+QWTFtdvxfE+KoHaqt6X8u6pqi7p3M4wDKQox+9Dx8yWFyq
Wfz/8alZ5aMezCQzXJyIaJsCLeKABosSwHcpAFmxlQ==
-----END CERTIFICATE-----
EOF

	umask $oldumask;
}

sub setup_namespaces($$:$$)
{
	my ($self, $localenv, $upn_array, $spn_array) = @_;

	@{$upn_array} = [] unless defined($upn_array);
	my $upn_args = "";
	foreach my $upn (@{$upn_array}) {
		$upn_args .= " --add-upn-suffix=$upn";
	}

	@{$spn_array} = [] unless defined($spn_array);
	my $spn_args = "";
	foreach my $spn (@{$spn_array}) {
		$spn_args .= " --add-spn-suffix=$spn";
	}

	my $samba_tool =  Samba::bindir_path($self, "samba-tool");

	my $cmd_env = "";
	$cmd_env .= "SOCKET_WRAPPER_DEFAULT_IFACE=\"$localenv->{SOCKET_WRAPPER_DEFAULT_IFACE}\" ";
	if (defined($localenv->{RESOLV_WRAPPER_CONF})) {
		$cmd_env .= "RESOLV_WRAPPER_CONF=\"$localenv->{RESOLV_WRAPPER_CONF}\" ";
	} else {
		$cmd_env .= "RESOLV_WRAPPER_HOSTS=\"$localenv->{RESOLV_WRAPPER_HOSTS}\" ";
	}
	$cmd_env .= " KRB5_CONFIG=\"$localenv->{KRB5_CONFIG}\"";

	my $cmd_config = " $localenv->{CONFIGURATION}";

	my $namespaces = $cmd_env;
	$namespaces .= " $samba_tool domain trust namespaces $upn_args $spn_args";
	$namespaces .= $cmd_config;
	unless (system($namespaces) == 0) {
		warn("Failed to add namespaces \n$namespaces");
		return;
	}

	return;
}

sub setup_trust($$$$$)
{
	my ($self, $localenv, $remoteenv, $type, $extra_args) = @_;

	$localenv->{TRUST_SERVER} = $remoteenv->{SERVER};
	$localenv->{TRUST_SERVER_IP} = $remoteenv->{SERVER_IP};
	$localenv->{TRUST_SERVER_IPV6} = $remoteenv->{SERVER_IPV6};
	$localenv->{TRUST_NETBIOSNAME} = $remoteenv->{NETBIOSNAME};
	$localenv->{TRUST_USERNAME} = $remoteenv->{USERNAME};
	$localenv->{TRUST_PASSWORD} = $remoteenv->{PASSWORD};
	$localenv->{TRUST_DOMAIN} = $remoteenv->{DOMAIN};
	$localenv->{TRUST_REALM} = $remoteenv->{REALM};

	my $samba_tool =  Samba::bindir_path($self, "samba-tool");
	# setup the trust
	my $cmd_env = "";
	$cmd_env .= "SOCKET_WRAPPER_DEFAULT_IFACE=\"$localenv->{SOCKET_WRAPPER_DEFAULT_IFACE}\" ";
	if (defined($localenv->{RESOLV_WRAPPER_CONF})) {
		$cmd_env .= "RESOLV_WRAPPER_CONF=\"$localenv->{RESOLV_WRAPPER_CONF}\" ";
	} else {
		$cmd_env .= "RESOLV_WRAPPER_HOSTS=\"$localenv->{RESOLV_WRAPPER_HOSTS}\" ";
	}
	$cmd_env .= " KRB5_CONFIG=\"$localenv->{KRB5_CONFIG}\"";

	my $cmd_config = " $localenv->{CONFIGURATION}";
	my $cmd_creds = $cmd_config;
	$cmd_creds .= " -U$localenv->{TRUST_DOMAIN}\\\\$localenv->{TRUST_USERNAME}\%$localenv->{TRUST_PASSWORD}";

	my $create = $cmd_env;
	$create .= " $samba_tool domain trust create --type=${type} $localenv->{TRUST_REALM}";
	$create .= " $extra_args";
	$create .= $cmd_creds;
	unless (system($create) == 0) {
		warn("Failed to create trust \n$create");
		return undef;
	}

	return $localenv
}

sub provision_raw_prepare($$$$$$$$$$$)
{
	my ($self, $prefix, $server_role, $hostname,
	    $domain, $realm, $functional_level,
	    $password, $kdc_ipv4, $kdc_ipv6) = @_;
	my $ctx;
	my $netbiosname = uc($hostname);

	unless(-d $prefix or mkdir($prefix, 0777)) {
		warn("Unable to create $prefix");
		return undef;
	}
	my $prefix_abs = abs_path($prefix);

	die ("prefix=''") if $prefix_abs eq "";
	die ("prefix='/'") if $prefix_abs eq "/";

	unless (system("rm -rf $prefix_abs/*") == 0) {
		warn("Unable to clean up");
	}

	
	my $swiface = Samba::get_interface($hostname);

	$ctx->{prefix} = $prefix;
	$ctx->{prefix_abs} = $prefix_abs;

	$ctx->{server_role} = $server_role;
	$ctx->{hostname} = $hostname;
	$ctx->{netbiosname} = $netbiosname;
	$ctx->{swiface} = $swiface;
	$ctx->{password} = $password;
	$ctx->{kdc_ipv4} = $kdc_ipv4;
	$ctx->{kdc_ipv6} = $kdc_ipv6;

#
# Set smbd log level here.
#
	$ctx->{server_loglevel} =$ENV{SERVER_LOG_LEVEL} || 1;
	$ctx->{username} = "Administrator";
	$ctx->{domain} = $domain;
	$ctx->{realm} = uc($realm);
	$ctx->{dnsname} = lc($realm);

	$ctx->{functional_level} = $functional_level;

	my $unix_name = ($ENV{USER} or $ENV{LOGNAME} or `whoami`);
	chomp $unix_name;
	$ctx->{unix_name} = $unix_name;
	$ctx->{unix_uid} = $>;
	my @mygid = split(" ", $();
	$ctx->{unix_gid} = $mygid[0];
	$ctx->{unix_gids_str} = $);
	@{$ctx->{unix_gids}} = split(" ", $ctx->{unix_gids_str});

	$ctx->{etcdir} = "$prefix_abs/etc";
	$ctx->{piddir} = "$prefix_abs/pid";
	$ctx->{smb_conf} = "$ctx->{etcdir}/smb.conf";
	$ctx->{krb5_conf} = "$ctx->{etcdir}/krb5.conf";
	$ctx->{privatedir} = "$prefix_abs/private";
	$ctx->{ncalrpcdir} = "$prefix_abs/ncalrpc";
	$ctx->{lockdir} = "$prefix_abs/lockdir";
	$ctx->{logdir} = "$prefix_abs/logs";
	$ctx->{statedir} = "$prefix_abs/statedir";
	$ctx->{cachedir} = "$prefix_abs/cachedir";
	$ctx->{winbindd_socket_dir} = "$prefix_abs/winbindd_socket";
	$ctx->{winbindd_privileged_socket_dir} = "$prefix_abs/winbindd_privileged_socket";
	$ctx->{ntp_signd_socket_dir} = "$prefix_abs/ntp_signd_socket";
	$ctx->{nsswrap_passwd} = "$ctx->{etcdir}/passwd";
	$ctx->{nsswrap_group} = "$ctx->{etcdir}/group";
	$ctx->{nsswrap_hosts} = "$ENV{SELFTEST_PREFIX}/hosts";
	if ($ENV{SAMBA_DNS_FAKING}) {
		$ctx->{dns_host_file} = "$ENV{SELFTEST_PREFIX}/dns_host_file";
		$ctx->{samba_dnsupdate} = "$ENV{SRCDIR_ABS}/source4/scripting/bin/samba_dnsupdate -s $ctx->{smb_conf} --all-interfaces --use-file=$ctx->{dns_host_file}";
	} else {
		$ctx->{resolv_conf} = "$ctx->{etcdir}/resolv.conf";
		$ctx->{samba_dnsupdate} = "$ENV{SRCDIR_ABS}/source4/scripting/bin/samba_dnsupdate -s $ctx->{smb_conf}";
	}

	$ctx->{tlsdir} = "$ctx->{privatedir}/tls";

	$ctx->{ipv4} = "127.0.0.$swiface";
	$ctx->{ipv6} = sprintf("fd00:0000:0000:0000:0000:0000:5357:5f%02x", $swiface);
	$ctx->{interfaces} = "$ctx->{ipv4}/8 $ctx->{ipv6}/64";

	push(@{$ctx->{directories}}, $ctx->{privatedir});
	push(@{$ctx->{directories}}, $ctx->{etcdir});
	push(@{$ctx->{directories}}, $ctx->{piddir});
	push(@{$ctx->{directories}}, $ctx->{lockdir});
	push(@{$ctx->{directories}}, $ctx->{logdir});
	push(@{$ctx->{directories}}, $ctx->{statedir});
	push(@{$ctx->{directories}}, $ctx->{cachedir});

	$ctx->{smb_conf_extra_options} = "";

	my @provision_options = ();
	push (@provision_options, "KRB5_CONFIG=\"$ctx->{krb5_config}\"");
	push (@provision_options, "NSS_WRAPPER_PASSWD=\"$ctx->{nsswrap_passwd}\"");
	push (@provision_options, "NSS_WRAPPER_GROUP=\"$ctx->{nsswrap_group}\"");
	push (@provision_options, "NSS_WRAPPER_HOSTS=\"$ctx->{nsswrap_hosts}\"");
	if (defined($ctx->{resolv_conf})) {
		push (@provision_options, "RESOLV_WRAPPER_CONF=\"$ctx->{resolv_conf}\"");
	} else {
		push (@provision_options, "RESOLV_WRAPPER_HOSTS=\"$ctx->{dns_host_file}\"");
	}
	if (defined($ENV{GDB_PROVISION})) {
		push (@provision_options, "gdb --args");
		if (!defined($ENV{PYTHON})) {
		    push (@provision_options, "env");
		    push (@provision_options, "python");
		}
	}
	if (defined($ENV{VALGRIND_PROVISION})) {
		push (@provision_options, "valgrind");
		if (!defined($ENV{PYTHON})) {
		    push (@provision_options, "env");
		    push (@provision_options, "python");
		}
	}
	if (defined($ENV{PYTHON})) {
		push (@provision_options, $ENV{PYTHON});
	}
	push (@provision_options, Samba::bindir_path($self, "samba-tool"));
	push (@provision_options, "domain");
	push (@provision_options, "provision");
	push (@provision_options, "--configfile=$ctx->{smb_conf}");
	push (@provision_options, "--host-name=$ctx->{hostname}");
	push (@provision_options, "--host-ip=$ctx->{ipv4}");
	push (@provision_options, "--quiet");
	push (@provision_options, "--domain=$ctx->{domain}");
	push (@provision_options, "--realm=$ctx->{realm}");
	push (@provision_options, "--adminpass=$ctx->{password}");
	push (@provision_options, "--krbtgtpass=krbtgt$ctx->{password}");
	push (@provision_options, "--machinepass=machine$ctx->{password}");
	push (@provision_options, "--root=$ctx->{unix_name}");
	push (@provision_options, "--server-role=\"$ctx->{server_role}\"");
	push (@provision_options, "--function-level=\"$ctx->{functional_level}\"");

	@{$ctx->{provision_options}} = @provision_options;

	return $ctx;
}

#
# Step1 creates the basic configuration
#
sub provision_raw_step1($$)
{
	my ($self, $ctx) = @_;

	mkdir($_, 0777) foreach (@{$ctx->{directories}});

	##
	## lockdir and piddir must be 0755
	##
	chmod 0755, $ctx->{lockdir};
	chmod 0755, $ctx->{piddir};

	unless (open(CONFFILE, ">$ctx->{smb_conf}")) {
		warn("can't open $ctx->{smb_conf}$?");
		return undef;
	}
	print CONFFILE "
[global]
	netbios name = $ctx->{netbiosname}
	posix:eadb = $ctx->{statedir}/eadb.tdb
	workgroup = $ctx->{domain}
	realm = $ctx->{realm}
	private dir = $ctx->{privatedir}
	pid directory = $ctx->{piddir}
	ncalrpc dir = $ctx->{ncalrpcdir}
	lock dir = $ctx->{lockdir}
	state directory = $ctx->{statedir}
	cache directory = $ctx->{cachedir}
	winbindd socket directory = $ctx->{winbindd_socket_dir}
	winbindd privileged socket directory = $ctx->{winbindd_privileged_socket_dir}
	ntp signd socket directory = $ctx->{ntp_signd_socket_dir}
	winbind separator = /
	interfaces = $ctx->{interfaces}
	tls dh params file = $ctx->{tlsdir}/dhparms.pem
	panic action = $RealBin/gdb_backtrace \%d
	wins support = yes
	server role = $ctx->{server_role}
	server services = +echo +smb -s3fs
        dcerpc endpoint servers = +winreg +srvsvc
	notify:inotify = false
	ldb:nosync = true
#We don't want to pass our self-tests if the PAC code is wrong
	gensec:require_pac = true
	log file = $ctx->{logdir}/log.\%m
	log level = $ctx->{server_loglevel}
	lanman auth = Yes
	rndc command = true
	dns update command = $ctx->{samba_dnsupdate}
	spn update command = $ENV{SRCDIR_ABS}/source4/scripting/bin/samba_spnupdate -s $ctx->{smb_conf}
	dreplsrv:periodic_startup_interval = 0
	dsdb:schema update allowed = yes

        vfs objects = dfs_samba4 acl_xattr fake_acls xattr_tdb streams_depot

	# remove this again, when our smb2 client library
	# supports signin on compound related requests
	server signing = on

        idmap_ldb:use rfc2307=yes
	winbind enum users = yes
	winbind enum groups = yes
";

	print CONFFILE "

	# Begin extra options
	$ctx->{smb_conf_extra_options}
	# End extra options
";
	close(CONFFILE);

	$self->mk_keyblobs($ctx->{tlsdir});

        #Default the KDC IP to the server's IP
	if (not defined($ctx->{kdc_ipv4})) {
		$ctx->{kdc_ipv4} = $ctx->{ipv4};
	}
	if (not defined($ctx->{kdc_ipv6})) {
		$ctx->{kdc_ipv6} = $ctx->{ipv6};
	}

	Samba::mk_krb5_conf($ctx);

	open(PWD, ">$ctx->{nsswrap_passwd}");
	if ($ctx->{unix_uid} != 0) {
		print PWD "root:x:0:0:root gecos:$ctx->{prefix_abs}:/bin/false\n";
	}
	print PWD "$ctx->{unix_name}:x:$ctx->{unix_uid}:65531:$ctx->{unix_name} gecos:$ctx->{prefix_abs}:/bin/false\n";
	print PWD "nobody:x:65534:65533:nobody gecos:$ctx->{prefix_abs}:/bin/false
pdbtest:x:65533:65533:pdbtest gecos:$ctx->{prefix_abs}:/bin/false
pdbtest2:x:65532:65533:pdbtest gecos:$ctx->{prefix_abs}:/bin/false
pdbtest3:x:65531:65533:pdbtest gecos:$ctx->{prefix_abs}:/bin/false
pdbtest4:x:65530:65533:pdbtest gecos:$ctx->{prefix_abs}:/bin/false
";
	close(PWD);
        my $uid_rfc2307test = 65533;

	open(GRP, ">$ctx->{nsswrap_group}");
	if ($ctx->{unix_gid} != 0) {
		print GRP "root:x:0:\n";
	}
	print GRP "$ctx->{unix_name}:x:$ctx->{unix_gid}:\n";
	print GRP "wheel:x:10:
users:x:65531:
nobody:x:65533:
nogroup:x:65534:nobody
";
	close(GRP);
        my $gid_rfc2307test = 65532;

	my $hostname = lc($ctx->{hostname});
	open(HOSTS, ">>$ctx->{nsswrap_hosts}");
	if ($hostname eq "localdc") {
		print HOSTS "$ctx->{ipv4} ${hostname}.$ctx->{dnsname} $ctx->{dnsname} ${hostname}\n";
		print HOSTS "$ctx->{ipv6} ${hostname}.$ctx->{dnsname} $ctx->{dnsname} ${hostname}\n";
	} else {
		print HOSTS "$ctx->{ipv4} ${hostname}.$ctx->{dnsname} ${hostname}\n";
		print HOSTS "$ctx->{ipv6} ${hostname}.$ctx->{dnsname} ${hostname}\n";
	}
	close(HOSTS);

	if (defined($ctx->{resolv_conf})) {
		open(RESOLV_CONF, ">$ctx->{resolv_conf}");
		print RESOLV_CONF "nameserver $ctx->{kdc_ipv4}\n";
		print RESOLV_CONF "nameserver $ctx->{kdc_ipv6}\n";
		close(RESOLV_CONF);
	}

	my $configuration = "--configfile=$ctx->{smb_conf}";

#Ensure the config file is valid before we start
	my $testparm = Samba::bindir_path($self, "samba-tool") . " testparm";
	if (system("$testparm $configuration -v --suppress-prompt >/dev/null 2>&1") != 0) {
		system("$testparm -v --suppress-prompt $configuration >&2");
		warn("Failed to create a valid smb.conf configuration $testparm!");
		return undef;
	}
	unless (system("($testparm $configuration -v --suppress-prompt --parameter-name=\"netbios name\" --section-name=global 2> /dev/null | grep -i \"^$ctx->{netbiosname}\" ) >/dev/null 2>&1") == 0) {
		warn("Failed to create a valid smb.conf configuration! $testparm $configuration -v --suppress-prompt --parameter-name=\"netbios name\" --section-name=global");
		return undef;
	}

	my $ret = {
		KRB5_CONFIG => $ctx->{krb5_conf},
		PIDDIR => $ctx->{piddir},
		SERVER => $ctx->{hostname},
		SERVER_IP => $ctx->{ipv4},
		SERVER_IPV6 => $ctx->{ipv6},
		NETBIOSNAME => $ctx->{netbiosname},
		DOMAIN => $ctx->{domain},
		USERNAME => $ctx->{username},
		REALM => $ctx->{realm},
		PASSWORD => $ctx->{password},
		LDAPDIR => $ctx->{ldapdir},
		LDAP_INSTANCE => $ctx->{ldap_instance},
		SELFTEST_WINBINDD_SOCKET_DIR => $ctx->{winbindd_socket_dir},
		NCALRPCDIR => $ctx->{ncalrpcdir},
		LOCKDIR => $ctx->{lockdir},
		STATEDIR => $ctx->{statedir},
		CACHEDIR => $ctx->{cachedir},
		PRIVATEDIR => $ctx->{privatedir},
		SERVERCONFFILE => $ctx->{smb_conf},
		CONFIGURATION => $configuration,
		SOCKET_WRAPPER_DEFAULT_IFACE => $ctx->{swiface},
		NSS_WRAPPER_PASSWD => $ctx->{nsswrap_passwd},
		NSS_WRAPPER_GROUP => $ctx->{nsswrap_group},
		NSS_WRAPPER_HOSTS => $ctx->{nsswrap_hosts},
		SAMBA_TEST_FIFO => "$ctx->{prefix}/samba_test.fifo",
		SAMBA_TEST_LOG => "$ctx->{prefix}/samba_test.log",
		SAMBA_TEST_LOG_POS => 0,
		NSS_WRAPPER_MODULE_SO_PATH => Samba::nss_wrapper_winbind_so_path($self),
		NSS_WRAPPER_MODULE_FN_PREFIX => "winbind",
                LOCAL_PATH => $ctx->{share},
                UID_RFC2307TEST => $uid_rfc2307test,
                GID_RFC2307TEST => $gid_rfc2307test,
                SERVER_ROLE => $ctx->{server_role}
	};

	if (defined($ctx->{resolv_conf})) {
		$ret->{RESOLV_WRAPPER_CONF} = $ctx->{resolv_conf};
	} else {
		$ret->{RESOLV_WRAPPER_HOSTS} = $ctx->{dns_host_file};
	}

	return $ret;
}

#
# Step2 runs the provision script
#
sub provision_raw_step2($$$)
{
	my ($self, $ctx, $ret) = @_;

	my $provision_cmd = join(" ", @{$ctx->{provision_options}});
	unless (system($provision_cmd) == 0) {
		warn("Unable to provision: \n$provision_cmd\n");
		return undef;
	}

	my $testallowed_account = "testallowed";
	my $samba_tool_cmd = "";
	$samba_tool_cmd .= "KRB5_CONFIG=\"$ret->{KRB5_CONFIG}\" ";
	$samba_tool_cmd .= Samba::bindir_path($self, "samba-tool")
	    . " user add --configfile=$ctx->{smb_conf} $testallowed_account $ctx->{password}";
	unless (system($samba_tool_cmd) == 0) {
		warn("Unable to add testallowed user: \n$samba_tool_cmd\n");
		return undef;
	}

	my $ldbmodify = "";
	$ldbmodify .= "KRB5_CONFIG=\"$ret->{KRB5_CONFIG}\" ";
	$ldbmodify .= Samba::bindir_path($self, "ldbmodify");
	my $base_dn = "DC=".join(",DC=", split(/\./, $ctx->{realm}));

	if ($ctx->{server_role} ne "domain controller") {
		$base_dn = "DC=$ctx->{netbiosname}";
	}

	my $user_dn = "cn=$testallowed_account,cn=users,$base_dn";
	$testallowed_account = "testallowed account";
	open(LDIF, "|$ldbmodify -H $ctx->{privatedir}/sam.ldb");
	print LDIF "dn: $user_dn
changetype: modify
replace: samAccountName
samAccountName: $testallowed_account
-
";
	close(LDIF);

	open(LDIF, "|$ldbmodify -H $ctx->{privatedir}/sam.ldb");
	print LDIF "dn: $user_dn
changetype: modify
replace: userPrincipalName
userPrincipalName: testallowed upn\@$ctx->{realm}
replace: servicePrincipalName
servicePrincipalName: host/testallowed
-	    
";
	close(LDIF);

	$samba_tool_cmd = "";
	$samba_tool_cmd .= "KRB5_CONFIG=\"$ret->{KRB5_CONFIG}\" ";
	$samba_tool_cmd .= Samba::bindir_path($self, "samba-tool")
	    . " user add --configfile=$ctx->{smb_conf} testdenied $ctx->{password}";
	unless (system($samba_tool_cmd) == 0) {
		warn("Unable to add testdenied user: \n$samba_tool_cmd\n");
		return undef;
	}

	my $user_dn = "cn=testdenied,cn=users,$base_dn";
	open(LDIF, "|$ldbmodify -H $ctx->{privatedir}/sam.ldb");
	print LDIF "dn: $user_dn
changetype: modify
replace: userPrincipalName
userPrincipalName: testdenied_upn\@$ctx->{realm}.upn
-	    
";
	close(LDIF);

	$samba_tool_cmd = "";
	$samba_tool_cmd .= "KRB5_CONFIG=\"$ret->{KRB5_CONFIG}\" ";
	$samba_tool_cmd .= Samba::bindir_path($self, "samba-tool")
	    . " group addmembers --configfile=$ctx->{smb_conf} 'Allowed RODC Password Replication Group' '$testallowed_account'";
	unless (system($samba_tool_cmd) == 0) {
		warn("Unable to add '$testallowed_account' user to 'Allowed RODC Password Replication Group': \n$samba_tool_cmd\n");
		return undef;
	}

	return $ret;
}

sub provision($$$$$$$$$$)
{
	my ($self, $prefix, $server_role, $hostname,
	    $domain, $realm, $functional_level,
	    $password, $kdc_ipv4, $kdc_ipv6, $extra_smbconf_options, $extra_smbconf_shares,
	    $extra_provision_options) = @_;

	my $ctx = $self->provision_raw_prepare($prefix, $server_role,
					       $hostname,
					       $domain, $realm, $functional_level,
					       $password, $kdc_ipv4, $kdc_ipv6);

	if (defined($extra_provision_options)) {
		push (@{$ctx->{provision_options}}, @{$extra_provision_options});
	} else {
		push (@{$ctx->{provision_options}}, "--use-ntvfs");
	}

	$ctx->{share} = "$ctx->{prefix_abs}/share";
	push(@{$ctx->{directories}}, "$ctx->{share}");
	push(@{$ctx->{directories}}, "$ctx->{share}/test1");
	push(@{$ctx->{directories}}, "$ctx->{share}/test2");

	# precreate directories for printer drivers
	push(@{$ctx->{directories}}, "$ctx->{share}/W32X86");
	push(@{$ctx->{directories}}, "$ctx->{share}/x64");
	push(@{$ctx->{directories}}, "$ctx->{share}/WIN40");

	my $msdfs = "no";
	$msdfs = "yes" if ($server_role eq "domain controller");
	$ctx->{smb_conf_extra_options} = "

	max xmit = 32K
	server max protocol = SMB2
	host msdfs = $msdfs
	lanman auth = yes
	allow nt4 crypto = yes

	# fruit:copyfile is a global option
	fruit:copyfile = yes

	$extra_smbconf_options

[tmp]
	path = $ctx->{share}
	read only = no
	posix:sharedelay = 100000
	posix:oplocktimeout = 3
	posix:writetimeupdatedelay = 500000

[xcopy_share]
	path = $ctx->{share}
	read only = no
	posix:sharedelay = 100000
	posix:oplocktimeout = 3
	posix:writetimeupdatedelay = 500000
	create mask = 777
	force create mode = 777

[posix_share]
	path = $ctx->{share}
	read only = no
	create mask = 0777
	force create mode = 0
	directory mask = 0777
	force directory mode = 0

[test1]
	path = $ctx->{share}/test1
	read only = no
	posix:sharedelay = 100000
	posix:oplocktimeout = 3
	posix:writetimeupdatedelay = 500000

[test2]
	path = $ctx->{share}/test2
	read only = no
	posix:sharedelay = 100000
	posix:oplocktimeout = 3
	posix:writetimeupdatedelay = 500000

[cifs]
	path = $ctx->{share}/_ignore_cifs_
	read only = no
	ntvfs handler = cifs
	cifs:server = $ctx->{netbiosname}
	cifs:share = tmp
	cifs:use-s4u2proxy = yes
	# There is no username specified here, instead the client is expected
	# to log in with kerberos, and the serverwill use delegated credentials.
	# Or the server tries s4u2self/s4u2proxy to impersonate the client

[simple]
	path = $ctx->{share}
	read only = no
	ntvfs handler = simple

[sysvol]
	path = $ctx->{statedir}/sysvol
	read only = no

[netlogon]
	path = $ctx->{statedir}/sysvol/$ctx->{dnsname}/scripts
	read only = no

[cifsposix]
	copy = simple
	ntvfs handler = cifsposix

[vfs_fruit]
	path = $ctx->{share}
	vfs objects = catia fruit streams_xattr acl_xattr
	ea support = yes
	fruit:ressource = file
	fruit:metadata = netatalk
	fruit:locking = netatalk
	fruit:encoding = native

$extra_smbconf_shares
";

	if (defined($self->{ldap})) {
		$ctx->{ldapdir} = "$ctx->{privatedir}/ldap";
		push(@{$ctx->{directories}}, "$ctx->{ldapdir}");

		my $ldap_uri= "$ctx->{ldapdir}/ldapi";
		$ldap_uri =~ s|/|%2F|g;
		$ldap_uri = "ldapi://$ldap_uri";
		$ctx->{ldap_uri} = $ldap_uri;

		$ctx->{ldap_instance} = lc($ctx->{netbiosname});
	}

	my $ret = $self->provision_raw_step1($ctx);
	unless (defined $ret) {
		return undef;
	}

	if (defined($self->{ldap})) {
		$ret->{LDAP_URI} = $ctx->{ldap_uri};
		push (@{$ctx->{provision_options}}, "--ldap-backend-type=" . $self->{ldap});
		push (@{$ctx->{provision_options}}, "--ldap-backend-nosync");
		if ($self->{ldap} eq "openldap") {
			push (@{$ctx->{provision_options}}, "--slapd-path=" . $ENV{OPENLDAP_SLAPD});
			($ret->{SLAPD_CONF_D}, $ret->{OPENLDAP_PIDFILE}) = $self->mk_openldap($ctx) or die("Unable to create openldap directories");

                } elsif ($self->{ldap} eq "fedora-ds") {
 		        push (@{$ctx->{provision_options}}, "--slapd-path=" . "$ENV{FEDORA_DS_ROOT}/sbin/ns-slapd");
 		        push (@{$ctx->{provision_options}}, "--setup-ds-path=" . "$ENV{FEDORA_DS_ROOT}/sbin/setup-ds.pl");
			($ret->{FEDORA_DS_DIR}, $ret->{FEDORA_DS_PIDFILE}) = $self->mk_fedora_ds($ctx) or die("Unable to create fedora ds directories");
		}

	}

	return $self->provision_raw_step2($ctx, $ret);
}

sub provision_s4member($$$)
{
	my ($self, $prefix, $dcvars) = @_;
	print "PROVISIONING MEMBER...";
	my $extra_smb_conf = "
        passdb backend = samba_dsdb
winbindd:use external pipes = true

rpc_server:default = external
rpc_server:svcctl = embedded
rpc_server:srvsvc = embedded
rpc_server:eventlog = embedded
rpc_server:ntsvcs = embedded
rpc_server:winreg = embedded
rpc_server:spoolss = embedded
rpc_daemon:spoolssd = embedded
rpc_server:tcpip = no
";
	my $ret = $self->provision($prefix,
				   "member server",
				   "s4member",
				   "SAMBADOMAIN",
				   "samba.example.com",
				   "2008",
				   "locMEMpass3",
				   $dcvars->{SERVER_IP},
				   $dcvars->{SERVER_IPV6},
				   $extra_smb_conf, "", undef);
	unless ($ret) {
		return undef;
	}

	my $samba_tool =  Samba::bindir_path($self, "samba-tool");
	my $cmd = "";
	$cmd .= "SOCKET_WRAPPER_DEFAULT_IFACE=\"$ret->{SOCKET_WRAPPER_DEFAULT_IFACE}\" ";
	if (defined($ret->{RESOLV_WRAPPER_CONF})) {
		$cmd .= "RESOLV_WRAPPER_CONF=\"$ret->{RESOLV_WRAPPER_CONF}\" ";
	} else {
		$cmd .= "RESOLV_WRAPPER_HOSTS=\"$ret->{RESOLV_WRAPPER_HOSTS}\" ";
	}
	$cmd .= "KRB5_CONFIG=\"$ret->{KRB5_CONFIG}\" ";
	$cmd .= "$samba_tool domain join $ret->{CONFIGURATION} $dcvars->{REALM} member";
	$cmd .= " -U$dcvars->{DC_USERNAME}\%$dcvars->{DC_PASSWORD}";
	$cmd .= " --machinepass=machine$ret->{PASSWORD}";

	unless (system($cmd) == 0) {
		warn("Join failed\n$cmd");
		return undef;
	}

	$ret->{MEMBER_SERVER} = $ret->{SERVER};
	$ret->{MEMBER_SERVER_IP} = $ret->{SERVER_IP};
	$ret->{MEMBER_SERVER_IPV6} = $ret->{SERVER_IPV6};
	$ret->{MEMBER_NETBIOSNAME} = $ret->{NETBIOSNAME};
	$ret->{MEMBER_USERNAME} = $ret->{USERNAME};
	$ret->{MEMBER_PASSWORD} = $ret->{PASSWORD};

	$ret->{DC_SERVER} = $dcvars->{DC_SERVER};
	$ret->{DC_SERVER_IP} = $dcvars->{DC_SERVER_IP};
	$ret->{DC_SERVER_IPV6} = $dcvars->{DC_SERVER_IPV6};
	$ret->{DC_NETBIOSNAME} = $dcvars->{DC_NETBIOSNAME};
	$ret->{DC_USERNAME} = $dcvars->{DC_USERNAME};
	$ret->{DC_PASSWORD} = $dcvars->{DC_PASSWORD};

	return $ret;
}

sub provision_rpc_proxy($$$)
{
	my ($self, $prefix, $dcvars) = @_;
	print "PROVISIONING RPC PROXY...";

	my $extra_smbconf_options = "
        passdb backend = samba_dsdb

	# rpc_proxy
	dcerpc_remote:binding = ncacn_ip_tcp:$dcvars->{SERVER}
	dcerpc endpoint servers = epmapper, remote
	dcerpc_remote:interfaces = rpcecho

[cifs_to_dc]
	path = /tmp/_ignore_cifs_to_dc_/_none_
	read only = no
	ntvfs handler = cifs
	cifs:server = $dcvars->{SERVER}
	cifs:share = cifs
	cifs:use-s4u2proxy = yes
	# There is no username specified here, instead the client is expected
	# to log in with kerberos, and the serverwill use delegated credentials.
	# Or the server tries s4u2self/s4u2proxy to impersonate the client

";

	my $ret = $self->provision($prefix,
				   "member server",
				   "localrpcproxy",
				   "SAMBADOMAIN",
				   "samba.example.com",
				   "2008",
				   "locRPCproxypass4",
				   $dcvars->{SERVER_IP},
				   $dcvars->{SERVER_IPV6},
				   $extra_smbconf_options, "", undef);

	unless ($ret) {
		return undef;
	}

	my $samba_tool =  Samba::bindir_path($self, "samba-tool");

	# The joind runs in the context of the rpc_proxy/member for now
	my $cmd = "";
	$cmd .= "SOCKET_WRAPPER_DEFAULT_IFACE=\"$ret->{SOCKET_WRAPPER_DEFAULT_IFACE}\" ";
	if (defined($ret->{RESOLV_WRAPPER_CONF})) {
		$cmd .= "RESOLV_WRAPPER_CONF=\"$ret->{RESOLV_WRAPPER_CONF}\" ";
	} else {
		$cmd .= "RESOLV_WRAPPER_HOSTS=\"$ret->{RESOLV_WRAPPER_HOSTS}\" ";
	}
	$cmd .= "KRB5_CONFIG=\"$ret->{KRB5_CONFIG}\" ";
	$cmd .= "$samba_tool domain join $ret->{CONFIGURATION} $dcvars->{REALM} member";
	$cmd .= " -U$dcvars->{DC_USERNAME}\%$dcvars->{DC_PASSWORD}";
	$cmd .= " --machinepass=machine$ret->{PASSWORD}";

	unless (system($cmd) == 0) {
		warn("Join failed\n$cmd");
		return undef;
	}

	# Setting up delegation runs in the context of the DC for now
	$cmd = "";
	$cmd .= "SOCKET_WRAPPER_DEFAULT_IFACE=\"$dcvars->{SOCKET_WRAPPER_DEFAULT_IFACE}\" ";
	$cmd .= "KRB5_CONFIG=\"$dcvars->{KRB5_CONFIG}\" ";
	$cmd .= "$samba_tool delegation for-any-protocol '$ret->{NETBIOSNAME}\$' on";
        $cmd .= " $dcvars->{CONFIGURATION}";
        print $cmd;

	unless (system($cmd) == 0) {
		warn("Delegation failed\n$cmd");
		return undef;
	}

	# Setting up delegation runs in the context of the DC for now
	$cmd = "";
	$cmd .= "SOCKET_WRAPPER_DEFAULT_IFACE=\"$dcvars->{SOCKET_WRAPPER_DEFAULT_IFACE}\" ";
	$cmd .= "KRB5_CONFIG=\"$dcvars->{KRB5_CONFIG}\" ";
	$cmd .= "$samba_tool delegation add-service '$ret->{NETBIOSNAME}\$' cifs/$dcvars->{SERVER}";
        $cmd .= " $dcvars->{CONFIGURATION}";

	unless (system($cmd) == 0) {
		warn("Delegation failed\n$cmd");
		return undef;
	}

	$ret->{RPC_PROXY_SERVER} = $ret->{SERVER};
	$ret->{RPC_PROXY_SERVER_IP} = $ret->{SERVER_IP};
	$ret->{RPC_PROXY_SERVER_IPV6} = $ret->{SERVER_IPV6};
	$ret->{RPC_PROXY_NETBIOSNAME} = $ret->{NETBIOSNAME};
	$ret->{RPC_PROXY_USERNAME} = $ret->{USERNAME};
	$ret->{RPC_PROXY_PASSWORD} = $ret->{PASSWORD};

	$ret->{DC_SERVER} = $dcvars->{DC_SERVER};
	$ret->{DC_SERVER_IP} = $dcvars->{DC_SERVER_IP};
	$ret->{DC_SERVER_IPV6} = $dcvars->{DC_SERVER_IPV6};
	$ret->{DC_NETBIOSNAME} = $dcvars->{DC_NETBIOSNAME};
	$ret->{DC_USERNAME} = $dcvars->{DC_USERNAME};
	$ret->{DC_PASSWORD} = $dcvars->{DC_PASSWORD};

	return $ret;
}

sub provision_promoted_dc($$$)
{
	my ($self, $prefix, $dcvars) = @_;
	print "PROVISIONING PROMOTED DC...";

	# We do this so that we don't run the provision.  That's the job of 'samba-tool domain dcpromo'.
	my $ctx = $self->provision_raw_prepare($prefix, "domain controller",
					       "promotedvdc",
					       "SAMBADOMAIN",
					       "samba.example.com",
					       "2008",
					       $dcvars->{PASSWORD},
					       $dcvars->{SERVER_IP},
					       $dcvars->{SERVER_IPV6});

	push (@{$ctx->{provision_options}}, "--use-ntvfs");

	$ctx->{smb_conf_extra_options} = "
	max xmit = 32K
	server max protocol = SMB2

[sysvol]
	path = $ctx->{statedir}/sysvol
	read only = yes

[netlogon]
	path = $ctx->{statedir}/sysvol/$ctx->{dnsname}/scripts
	read only = no

";

	my $ret = $self->provision_raw_step1($ctx);
	unless ($ret) {
		return undef;
	}

	my $samba_tool =  Samba::bindir_path($self, "samba-tool");
	my $cmd = "";
	$cmd .= "SOCKET_WRAPPER_DEFAULT_IFACE=\"$ret->{SOCKET_WRAPPER_DEFAULT_IFACE}\" ";
	if (defined($ret->{RESOLV_WRAPPER_CONF})) {
		$cmd .= "RESOLV_WRAPPER_CONF=\"$ret->{RESOLV_WRAPPER_CONF}\" ";
	} else {
		$cmd .= "RESOLV_WRAPPER_HOSTS=\"$ret->{RESOLV_WRAPPER_HOSTS}\" ";
	}
	$cmd .= "KRB5_CONFIG=\"$ret->{KRB5_CONFIG}\" ";
	$cmd .= "$samba_tool domain join $ret->{CONFIGURATION} $dcvars->{REALM} MEMBER --realm=$dcvars->{REALM}";
	$cmd .= " -U$dcvars->{DC_USERNAME}\%$dcvars->{DC_PASSWORD}";
	$cmd .= " --machinepass=machine$ret->{PASSWORD}";

	unless (system($cmd) == 0) {
		warn("Join failed\n$cmd");
		return undef;
	}

	my $samba_tool =  Samba::bindir_path($self, "samba-tool");
	my $cmd = "";
	$cmd .= "SOCKET_WRAPPER_DEFAULT_IFACE=\"$ret->{SOCKET_WRAPPER_DEFAULT_IFACE}\" ";
	$cmd .= "KRB5_CONFIG=\"$ret->{KRB5_CONFIG}\" ";
	$cmd .= "$samba_tool domain dcpromo $ret->{CONFIGURATION} $dcvars->{REALM} DC --realm=$dcvars->{REALM}";
	$cmd .= " -U$dcvars->{DC_USERNAME}\%$dcvars->{DC_PASSWORD}";
	$cmd .= " --machinepass=machine$ret->{PASSWORD} --use-ntvfs --dns-backend=BIND9_DLZ";

	unless (system($cmd) == 0) {
		warn("Join failed\n$cmd");
		return undef;
	}

	$ret->{PROMOTED_DC_SERVER} = $ret->{SERVER};
	$ret->{PROMOTED_DC_SERVER_IP} = $ret->{SERVER_IP};
	$ret->{PROMOTED_DC_SERVER_IPV6} = $ret->{SERVER_IPV6};
	$ret->{PROMOTED_DC_NETBIOSNAME} = $ret->{NETBIOSNAME};

	$ret->{DC_SERVER} = $dcvars->{DC_SERVER};
	$ret->{DC_SERVER_IP} = $dcvars->{DC_SERVER_IP};
	$ret->{DC_SERVER_IPV6} = $dcvars->{DC_SERVER_IPV6};
	$ret->{DC_NETBIOSNAME} = $dcvars->{DC_NETBIOSNAME};
	$ret->{DC_USERNAME} = $dcvars->{DC_USERNAME};
	$ret->{DC_PASSWORD} = $dcvars->{DC_PASSWORD};

	return $ret;
}

sub provision_vampire_dc($$$)
{
	my ($self, $prefix, $dcvars) = @_;
	print "PROVISIONING VAMPIRE DC...";

	# We do this so that we don't run the provision.  That's the job of 'net vampire'.
	my $ctx = $self->provision_raw_prepare($prefix, "domain controller",
					       "localvampiredc",
					       "SAMBADOMAIN",
					       "samba.example.com",
					       "2008",
					       $dcvars->{PASSWORD},
					       $dcvars->{SERVER_IP},
					       $dcvars->{SERVER_IPV6});

	push (@{$ctx->{provision_options}}, "--use-ntvfs");

	$ctx->{smb_conf_extra_options} = "
	max xmit = 32K
	server max protocol = SMB2

[sysvol]
	path = $ctx->{statedir}/sysvol
	read only = yes

[netlogon]
	path = $ctx->{statedir}/sysvol/$ctx->{dnsname}/scripts
	read only = no

";

	my $ret = $self->provision_raw_step1($ctx);
	unless ($ret) {
		return undef;
	}

	my $samba_tool =  Samba::bindir_path($self, "samba-tool");
	my $cmd = "";
	$cmd .= "SOCKET_WRAPPER_DEFAULT_IFACE=\"$ret->{SOCKET_WRAPPER_DEFAULT_IFACE}\" ";
	if (defined($ret->{RESOLV_WRAPPER_CONF})) {
		$cmd .= "RESOLV_WRAPPER_CONF=\"$ret->{RESOLV_WRAPPER_CONF}\" ";
	} else {
		$cmd .= "RESOLV_WRAPPER_HOSTS=\"$ret->{RESOLV_WRAPPER_HOSTS}\" ";
	}
	$cmd .= "KRB5_CONFIG=\"$ret->{KRB5_CONFIG}\" ";
	$cmd .= "$samba_tool domain join $ret->{CONFIGURATION} $dcvars->{REALM} DC --realm=$dcvars->{REALM}";
	$cmd .= " -U$dcvars->{DC_USERNAME}\%$dcvars->{DC_PASSWORD} --domain-critical-only";
	$cmd .= " --machinepass=machine$ret->{PASSWORD} --use-ntvfs";

	unless (system($cmd) == 0) {
		warn("Join failed\n$cmd");
		return undef;
	}

	$ret->{VAMPIRE_DC_SERVER} = $ret->{SERVER};
	$ret->{VAMPIRE_DC_SERVER_IP} = $ret->{SERVER_IP};
	$ret->{VAMPIRE_DC_SERVER_IPV6} = $ret->{SERVER_IPV6};
	$ret->{VAMPIRE_DC_NETBIOSNAME} = $ret->{NETBIOSNAME};

	$ret->{DC_SERVER} = $dcvars->{DC_SERVER};
	$ret->{DC_SERVER_IP} = $dcvars->{DC_SERVER_IP};
	$ret->{DC_SERVER_IPV6} = $dcvars->{DC_SERVER_IPV6};
	$ret->{DC_NETBIOSNAME} = $dcvars->{DC_NETBIOSNAME};
	$ret->{DC_USERNAME} = $dcvars->{DC_USERNAME};
	$ret->{DC_PASSWORD} = $dcvars->{DC_PASSWORD};
	$ret->{DC_REALM} = $dcvars->{DC_REALM};

	return $ret;
}

sub provision_subdom_dc($$$)
{
	my ($self, $prefix, $dcvars) = @_;
	print "PROVISIONING SUBDOMAIN DC...";

	# We do this so that we don't run the provision.  That's the job of 'net vampire'.
	my $ctx = $self->provision_raw_prepare($prefix, "domain controller",
					       "localsubdc",
					       "SAMBASUBDOM",
					       "sub.samba.example.com",
					       "2008",
					       $dcvars->{PASSWORD},
					       undef);

	push (@{$ctx->{provision_options}}, "--use-ntvfs");

	$ctx->{smb_conf_extra_options} = "
	max xmit = 32K
	server max protocol = SMB2

[sysvol]
	path = $ctx->{statedir}/sysvol
	read only = yes

[netlogon]
	path = $ctx->{statedir}/sysvol/$ctx->{dnsname}/scripts
	read only = no

";

	my $ret = $self->provision_raw_step1($ctx);
	unless ($ret) {
		return undef;
	}

	Samba::mk_krb5_conf($ctx);

	my $samba_tool =  Samba::bindir_path($self, "samba-tool");
	my $cmd = "";
	$cmd .= "SOCKET_WRAPPER_DEFAULT_IFACE=\"$ret->{SOCKET_WRAPPER_DEFAULT_IFACE}\" ";
	if (defined($ret->{RESOLV_WRAPPER_CONF})) {
		$cmd .= "RESOLV_WRAPPER_CONF=\"$ret->{RESOLV_WRAPPER_CONF}\" ";
	} else {
		$cmd .= "RESOLV_WRAPPER_HOSTS=\"$ret->{RESOLV_WRAPPER_HOSTS}\" ";
	}
	$cmd .= "KRB5_CONFIG=\"$ret->{KRB5_CONFIG}\" ";
	$cmd .= "$samba_tool domain join $ret->{CONFIGURATION} $ctx->{dnsname} subdomain ";
	$cmd .= "--parent-domain=$dcvars->{REALM} -U$dcvars->{DC_USERNAME}\@$dcvars->{REALM}\%$dcvars->{DC_PASSWORD}";
	$cmd .= " --machinepass=machine$ret->{PASSWORD} --use-ntvfs";
	$cmd .= " --adminpass=$ret->{PASSWORD}";

	unless (system($cmd) == 0) {
		warn("Join failed\n$cmd");
		return undef;
	}

	$ret->{SUBDOM_DC_SERVER} = $ret->{SERVER};
	$ret->{SUBDOM_DC_SERVER_IP} = $ret->{SERVER_IP};
	$ret->{SUBDOM_DC_SERVER_IPV6} = $ret->{SERVER_IPV6};
	$ret->{SUBDOM_DC_NETBIOSNAME} = $ret->{NETBIOSNAME};

	$ret->{DC_SERVER} = $dcvars->{DC_SERVER};
	$ret->{DC_SERVER_IP} = $dcvars->{DC_SERVER_IP};
	$ret->{DC_SERVER_IPV6} = $dcvars->{DC_SERVER_IPV6};
	$ret->{DC_NETBIOSNAME} = $dcvars->{DC_NETBIOSNAME};
	$ret->{DC_USERNAME} = $dcvars->{DC_USERNAME};
	$ret->{DC_PASSWORD} = $dcvars->{DC_PASSWORD};

	return $ret;
}

sub provision_ad_dc_ntvfs($$)
{
	my ($self, $prefix) = @_;

	# We keep the old 'winbind' name here in server services to
	# ensure upgrades which used that name still work with the now
	# alias.

	print "PROVISIONING AD DC (NTVFS)...";
        my $extra_conf_options = "netbios aliases = localDC1-a
        server services = +winbind -winbindd";
	my $ret = $self->provision($prefix,
				   "domain controller",
				   "localdc",
				   "SAMBADOMAIN",
				   "samba.example.com",
				   "2008",
				   "locDCpass1",
				   undef,
				   undef,
				   $extra_conf_options,
				   "",
				   undef);

	return undef unless(defined $ret);
	unless($self->add_wins_config("$prefix/private")) {
		warn("Unable to add wins configuration");
		return undef;
	}
	$ret->{NETBIOSALIAS} = "localdc1-a";
	$ret->{DC_SERVER} = $ret->{SERVER};
	$ret->{DC_SERVER_IP} = $ret->{SERVER_IP};
	$ret->{DC_SERVER_IPV6} = $ret->{SERVER_IPV6};
	$ret->{DC_NETBIOSNAME} = $ret->{NETBIOSNAME};
	$ret->{DC_USERNAME} = $ret->{USERNAME};
	$ret->{DC_PASSWORD} = $ret->{PASSWORD};
	$ret->{DC_REALM} = $ret->{REALM};

	return $ret;
}

sub provision_fl2000dc($$)
{
	my ($self, $prefix) = @_;

	print "PROVISIONING DC WITH FOREST LEVEL 2000...";
	my $ret = $self->provision($prefix,
				   "domain controller",
				   "dc5",
				   "SAMBA2000",
				   "samba2000.example.com",
				   "2000",
				   "locDCpass5",
				   undef,
				   undef,
				   "",
				   "",
				   undef);

	unless($self->add_wins_config("$prefix/private")) {
		warn("Unable to add wins configuration");
		return undef;
	}

	return $ret;
}

sub provision_fl2003dc($$$)
{
	my ($self, $prefix, $dcvars) = @_;

	print "PROVISIONING DC WITH FOREST LEVEL 2003...";
        my $extra_conf_options = "allow dns updates = nonsecure and secure";
	my $ret = $self->provision($prefix,
				   "domain controller",
				   "dc6",
				   "SAMBA2003",
				   "samba2003.example.com",
				   "2003",
				   "locDCpass6",
				   undef,
				   undef,
				   $extra_conf_options,
				   "",
				   undef);

	unless (defined $ret) {
		return undef;
	}

	$ret->{DC_SERVER} = $ret->{SERVER};
	$ret->{DC_SERVER_IP} = $ret->{SERVER_IP};
	$ret->{DC_SERVER_IPV6} = $ret->{SERVER_IPV6};
	$ret->{DC_NETBIOSNAME} = $ret->{NETBIOSNAME};
	$ret->{DC_USERNAME} = $ret->{USERNAME};
	$ret->{DC_PASSWORD} = $ret->{PASSWORD};

	my @samba_tool_options;
	push (@samba_tool_options, Samba::bindir_path($self, "samba-tool"));
	push (@samba_tool_options, "domain");
	push (@samba_tool_options, "passwordsettings");
	push (@samba_tool_options, "set");
	push (@samba_tool_options, "--configfile=$ret->{SERVERCONFFILE}");
	push (@samba_tool_options, "--min-pwd-age=0");
	push (@samba_tool_options, "--history-length=1");

	my $samba_tool_cmd = join(" ", @samba_tool_options);

	unless (system($samba_tool_cmd) == 0) {
		warn("Unable to set min password age to 0: \n$samba_tool_cmd\n");
		return undef;
	}

        return $ret;

	unless($self->add_wins_config("$prefix/private")) {
		warn("Unable to add wins configuration");
		return undef;
	}

	return $ret;
}

sub provision_fl2008r2dc($$$)
{
	my ($self, $prefix, $dcvars) = @_;

	print "PROVISIONING DC WITH FOREST LEVEL 2008r2...";
	my $ret = $self->provision($prefix,
				   "domain controller",
				   "dc7",
				   "SAMBA2008R2",
				   "samba2008R2.example.com",
				   "2008_R2",
				   "locDCpass7",
				   undef,
				   undef,
				   "",
				   "",
				   undef);

	unless ($self->add_wins_config("$prefix/private")) {
		warn("Unable to add wins configuration");
		return undef;
	}

	return $ret;
}


sub provision_rodc($$$)
{
	my ($self, $prefix, $dcvars) = @_;
	print "PROVISIONING RODC...";

	# We do this so that we don't run the provision.  That's the job of 'net join RODC'.
	my $ctx = $self->provision_raw_prepare($prefix, "domain controller",
					       "rodc",
					       "SAMBADOMAIN",
					       "samba.example.com",
					       "2008",
					       $dcvars->{PASSWORD},
					       $dcvars->{SERVER_IP},
					       $dcvars->{SERVER_IPV6});
	unless ($ctx) {
		return undef;
	}

	push (@{$ctx->{provision_options}}, "--use-ntvfs");

	$ctx->{share} = "$ctx->{prefix_abs}/share";
	push(@{$ctx->{directories}}, "$ctx->{share}");

	$ctx->{smb_conf_extra_options} = "
	max xmit = 32K
	server max protocol = SMB2

[sysvol]
	path = $ctx->{statedir}/sysvol
	read only = yes

[netlogon]
	path = $ctx->{statedir}/sysvol/$ctx->{dnsname}/scripts
	read only = yes

[tmp]
	path = $ctx->{share}
	read only = no
	posix:sharedelay = 10000
	posix:oplocktimeout = 3
	posix:writetimeupdatedelay = 50000

";

	my $ret = $self->provision_raw_step1($ctx);
	unless ($ret) {
		return undef;
	}

	my $samba_tool =  Samba::bindir_path($self, "samba-tool");
	my $cmd = "";
	$cmd .= "SOCKET_WRAPPER_DEFAULT_IFACE=\"$ret->{SOCKET_WRAPPER_DEFAULT_IFACE}\" ";
	if (defined($ret->{RESOLV_WRAPPER_CONF})) {
		$cmd .= "RESOLV_WRAPPER_CONF=\"$ret->{RESOLV_WRAPPER_CONF}\" ";
	} else {
		$cmd .= "RESOLV_WRAPPER_HOSTS=\"$ret->{RESOLV_WRAPPER_HOSTS}\" ";
	}
	$cmd .= "KRB5_CONFIG=\"$ret->{KRB5_CONFIG}\" ";
	$cmd .= "$samba_tool domain join $ret->{CONFIGURATION} $dcvars->{REALM} RODC";
	$cmd .= " -U$dcvars->{DC_USERNAME}\%$dcvars->{DC_PASSWORD}";
	$cmd .= " --server=$dcvars->{DC_SERVER} --use-ntvfs";

	unless (system($cmd) == 0) {
		warn("RODC join failed\n$cmd");
		return undef;
	}

        # This ensures deterministic behaviour for tests that want to have the 'testallowed account'
        # user password verified on the RODC
	my $testallowed_account = "testallowed account";
	$cmd = "KRB5_CONFIG=\"$ret->{KRB5_CONFIG}\" ";
	$cmd .= "$samba_tool rodc preload '$testallowed_account' $ret->{CONFIGURATION}";
	$cmd .= " --server=$dcvars->{DC_SERVER}";

	unless (system($cmd) == 0) {
		warn("RODC join failed\n$cmd");
		return undef;
	}

	# we overwrite the kdc after the RODC join
	# so that use the RODC as kdc and test
	# the proxy code
	$ctx->{kdc_ipv4} = $ret->{SERVER_IP};
	$ctx->{kdc_ipv6} = $ret->{SERVER_IPV6};
	Samba::mk_krb5_conf($ctx);

	$ret->{RODC_DC_SERVER} = $ret->{SERVER};
	$ret->{RODC_DC_SERVER_IP} = $ret->{SERVER_IP};
	$ret->{RODC_DC_SERVER_IPV6} = $ret->{SERVER_IPV6};
	$ret->{RODC_DC_NETBIOSNAME} = $ret->{NETBIOSNAME};

	$ret->{DC_SERVER} = $dcvars->{DC_SERVER};
	$ret->{DC_SERVER_IP} = $dcvars->{DC_SERVER_IP};
	$ret->{DC_SERVER_IPV6} = $dcvars->{DC_SERVER_IPV6};
	$ret->{DC_NETBIOSNAME} = $dcvars->{DC_NETBIOSNAME};
	$ret->{DC_USERNAME} = $dcvars->{DC_USERNAME};
	$ret->{DC_PASSWORD} = $dcvars->{DC_PASSWORD};

	return $ret;
}

sub provision_ad_dc($$)
{
	my ($self, $prefix) = @_;

	my $prefix_abs = abs_path($prefix);

	my $bindir_abs = abs_path($self->{bindir});
	my $lockdir="$prefix_abs/lockdir";
        my $conffile="$prefix_abs/etc/smb.conf";

	my $extra_smbconf_options = "
        server services = -smb +s3fs
        xattr_tdb:file = $prefix_abs/statedir/xattr.tdb

	dbwrap_tdb_mutexes:* = yes

	kernel oplocks = no
	kernel change notify = no

	logging = file
	printing = bsd
	printcap name = /dev/null

	max protocol = SMB3
	read only = no
	server signing = auto

	smbd:sharedelay = 100000
	smbd:writetimeupdatedelay = 500000
	create mask = 755
	dos filemode = yes

        dcerpc endpoint servers = -winreg -srvsvc

	printcap name = /dev/null

	addprinter command = $ENV{SRCDIR_ABS}/source3/script/tests/printing/modprinter.pl -a -s $conffile --
	deleteprinter command = $ENV{SRCDIR_ABS}/source3/script/tests/printing/modprinter.pl -d -s $conffile --

	printing = vlp
	print command = $bindir_abs/vlp tdbfile=$lockdir/vlp.tdb print %p %s
	lpq command = $bindir_abs/vlp tdbfile=$lockdir/vlp.tdb lpq %p
	lp rm command = $bindir_abs/vlp tdbfile=$lockdir/vlp.tdb lprm %p %j
	lp pause command = $bindir_abs/vlp tdbfile=$lockdir/vlp.tdb lppause %p %j
	lp resume command = $bindir_abs/vlp tdbfile=$lockdir/vlp.tdb lpresume %p %j
	queue pause command = $bindir_abs/vlp tdbfile=$lockdir/vlp.tdb queuepause %p
	queue resume command = $bindir_abs/vlp tdbfile=$lockdir/vlp.tdb queueresume %p
	lpq cache time = 0
	print notify backchannel = yes
";

	my $extra_smbconf_shares = "

[tmpenc]
	copy = tmp
	smb encrypt = required

[tmpcase]
	copy = tmp
	case sensitive = yes

[tmpguest]
	copy = tmp
        guest ok = yes

[hideunread]
	copy = tmp
	hide unreadable = yes

[durable]
	copy = tmp
	kernel share modes = no
	kernel oplocks = no
	posix locking = no

[print\$]
	copy = tmp

[print1]
	copy = tmp
	printable = yes

[print2]
	copy = print1
[print3]
	copy = print1
[lp]
	copy = print1
";

	print "PROVISIONING AD DC...";
	my $ret = $self->provision($prefix,
				   "domain controller",
				   "addc",
				   "ADDOMAIN",
				   "addc.samba.example.com",
				   "2008",
				   "locDCpass1",
				   undef,
				   undef,
				   $extra_smbconf_options,
				   $extra_smbconf_shares,
				   undef);

	return undef unless(defined $ret);
	unless($self->add_wins_config("$prefix/private")) {
		warn("Unable to add wins configuration");
		return undef;
	}

	$ret->{DC_SERVER} = $ret->{SERVER};
	$ret->{DC_SERVER_IP} = $ret->{SERVER_IP};
	$ret->{DC_SERVER_IPV6} = $ret->{SERVER_IPV6};
	$ret->{DC_NETBIOSNAME} = $ret->{NETBIOSNAME};
	$ret->{DC_USERNAME} = $ret->{USERNAME};
	$ret->{DC_PASSWORD} = $ret->{PASSWORD};

	return $ret;
}

sub provision_chgdcpass($$)
{
	my ($self, $prefix) = @_;

	print "PROVISIONING CHGDCPASS...";
	my $extra_provision_options = undef;
	push (@{$extra_provision_options}, "--dns-backend=BIND9_DLZ");
	my $ret = $self->provision($prefix,
				   "domain controller",
				   "chgdcpass",
				   "CHDCDOMAIN",
				   "chgdcpassword.samba.example.com",
				   "2008",
				   "chgDCpass1",
				   undef,
				   undef,
				   "",
				   "",
				   $extra_provision_options);

	return undef unless(defined $ret);
	unless($self->add_wins_config("$prefix/private")) {
		warn("Unable to add wins configuration");
		return undef;
	}
	
	# Remove secrets.tdb from this environment to test that we
	# still start up on systems without the new matching
	# secrets.tdb records.
	unless (unlink("$ret->{PRIVATEDIR}/secrets.tdb") || unlink("$ret->{PRIVATEDIR}/secrets.ntdb")) {
		warn("Unable to remove $ret->{PRIVATEDIR}/secrets.tdb added during provision");
		return undef;
	}
	    
	$ret->{DC_SERVER} = $ret->{SERVER};
	$ret->{DC_SERVER_IP} = $ret->{SERVER_IP};
	$ret->{DC_SERVER_IPV6} = $ret->{SERVER_IPV6};
	$ret->{DC_NETBIOSNAME} = $ret->{NETBIOSNAME};
	$ret->{DC_USERNAME} = $ret->{USERNAME};
	$ret->{DC_PASSWORD} = $ret->{PASSWORD};

	return $ret;
}

sub teardown_env($$)
{
	my ($self, $envvars) = @_;
	my $pid;

	# This should cause samba to terminate gracefully
	close($envvars->{STDIN_PIPE});

	$pid = $envvars->{SAMBA_PID};
	my $count = 0;
	my $childpid;

	# This should give it time to write out the gcov data
	until ($count > 30) {
	    if (Samba::cleanup_child($pid, "samba") == -1) {
		last;
	    }
	    sleep(1);
	    $count++;
	}

	if ($count > 30 || kill(0, $pid)) {
	    kill "TERM", $pid;

	    until ($count > 40) {
		if (Samba::cleanup_child($pid, "samba") == -1) {
		    last;
		}
		sleep(1);
		$count++;
	    }
	    # If it is still around, kill it
	    warn "server process $pid took more than $count seconds to exit, killing\n";
	    kill 9, $pid;
	}

	$self->slapd_stop($envvars) if ($self->{ldap});

	print $self->getlog_env($envvars);

	return;
}

sub getlog_env($$)
{
	my ($self, $envvars) = @_;
	my $title = "SAMBA LOG of: $envvars->{NETBIOSNAME}\n";
	my $out = $title;

	open(LOG, "<$envvars->{SAMBA_TEST_LOG}");

	seek(LOG, $envvars->{SAMBA_TEST_LOG_POS}, SEEK_SET);
	while (<LOG>) {
		$out .= $_;
	}
	$envvars->{SAMBA_TEST_LOG_POS} = tell(LOG);
	close(LOG);

	return "" if $out eq $title;

	return $out;
}

sub check_env($$)
{
	my ($self, $envvars) = @_;
	my $samba_pid = $envvars->{SAMBA_PID};
<<<<<<< HEAD

	return 1 if $samba_pid == -1;

	my $childpid = Samba::cleanup_child($samba_pid, "samba");
=======

	if (not defined($samba_pid)) {
	    return 0;
	} elsif ($samba_pid > 0) {
	    my $childpid = Samba::cleanup_child($samba_pid, "samba");

	    if ($childpid == 0) {
		return 1;
	    }
	    return 0;
	} else {
	    return 1;
	}
>>>>>>> 92b8875a

}

sub setup_env($$$)
{
	my ($self, $envname, $path) = @_;
	my $target3 = $self->{target3};

	$ENV{ENVNAME} = $envname;

	if (defined($self->{vars}->{$envname})) {
	        return $self->{vars}->{$envname};
	}

	if ($envname eq "ad_dc_ntvfs") {
		return $self->setup_ad_dc_ntvfs("$path/ad_dc_ntvfs");
	} elsif ($envname eq "fl2000dc") {
		return $self->setup_fl2000dc("$path/fl2000dc");
	} elsif ($envname eq "fl2003dc") {
		if (not defined($self->{vars}->{ad_dc})) {
			$self->setup_ad_dc("$path/ad_dc");
		}
		return $self->setup_fl2003dc("$path/fl2003dc", $self->{vars}->{ad_dc});
	} elsif ($envname eq "fl2008r2dc") {
		if (not defined($self->{vars}->{ad_dc})) {
			$self->setup_ad_dc("$path/ad_dc");
		}
		return $self->setup_fl2008r2dc("$path/fl2008r2dc", $self->{vars}->{ad_dc});
	} elsif ($envname eq "rpc_proxy") {
		if (not defined($self->{vars}->{ad_dc_ntvfs})) {
			$self->setup_ad_dc_ntvfs("$path/ad_dc_ntvfs");
		}
		return $self->setup_rpc_proxy("$path/rpc_proxy", $self->{vars}->{ad_dc_ntvfs});
	} elsif ($envname eq "vampire_dc") {
		if (not defined($self->{vars}->{ad_dc_ntvfs})) {
			$self->setup_ad_dc_ntvfs("$path/ad_dc_ntvfs");
		}
		return $self->setup_vampire_dc("$path/vampire_dc", $self->{vars}->{ad_dc_ntvfs});
	} elsif ($envname eq "promoted_dc") {
		if (not defined($self->{vars}->{ad_dc_ntvfs})) {
			$self->setup_ad_dc_ntvfs("$path/ad_dc_ntvfs");
		}
		return $self->setup_promoted_dc("$path/promoted_dc", $self->{vars}->{ad_dc_ntvfs});
	} elsif ($envname eq "subdom_dc") {
		if (not defined($self->{vars}->{ad_dc_ntvfs})) {
			$self->setup_ad_dc_ntvfs("$path/ad_dc_ntvfs");
		}
		return $self->setup_subdom_dc("$path/subdom_dc", $self->{vars}->{ad_dc_ntvfs});
	} elsif ($envname eq "s4member") {
		if (not defined($self->{vars}->{ad_dc_ntvfs})) {
			$self->setup_ad_dc_ntvfs("$path/ad_dc_ntvfs");
		}
		return $self->setup_s4member("$path/s4member", $self->{vars}->{ad_dc_ntvfs});
	} elsif ($envname eq "rodc") {
		if (not defined($self->{vars}->{ad_dc_ntvfs})) {
			$self->setup_ad_dc_ntvfs("$path/ad_dc_ntvfs");
		}
		return $self->setup_rodc("$path/rodc", $self->{vars}->{ad_dc_ntvfs});
	} elsif ($envname eq "chgdcpass") {
		return $self->setup_chgdcpass("$path/chgdcpass", $self->{vars}->{chgdcpass});
	} elsif ($envname eq "ad_member") {
		if (not defined($self->{vars}->{ad_dc_ntvfs})) {
			$self->setup_ad_dc_ntvfs("$path/ad_dc_ntvfs");
		}
		return $target3->setup_admember("$path/ad_member", $self->{vars}->{ad_dc_ntvfs}, 29);
	} elsif ($envname eq "ad_dc") {
		return $self->setup_ad_dc("$path/ad_dc");
	} elsif ($envname eq "ad_dc_no_nss") {
		return $self->setup_ad_dc("$path/ad_dc_no_nss", "no_nss");
	} elsif ($envname eq "ad_member_rfc2307") {
		if (not defined($self->{vars}->{ad_dc_ntvfs})) {
			$self->setup_ad_dc_ntvfs("$path/ad_dc_ntvfs");
		}
		return $target3->setup_admember_rfc2307("$path/ad_member_rfc2307",
							$self->{vars}->{ad_dc_ntvfs}, 34);
	} elsif ($envname eq "none") {
		return $self->setup_none("$path/none");
	} else {
		return "UNKNOWN";
	}
}

sub setup_s4member($$$)
{
	my ($self, $path, $dc_vars) = @_;

	my $env = $self->provision_s4member($path, $dc_vars);

	if (defined $env) {
	        if (not defined($self->check_or_start($env, "single"))) {
		        return undef;
		}

		$self->{vars}->{s4member} = $env;
	}

	return $env;
}

sub setup_rpc_proxy($$$)
{
	my ($self, $path, $dc_vars) = @_;

	my $env = $self->provision_rpc_proxy($path, $dc_vars);

	if (defined $env) {
	        if (not defined($self->check_or_start($env, "single"))) {
		        return undef;
		}

		$self->{vars}->{rpc_proxy} = $env;
	}
	return $env;
}

sub setup_ad_dc_ntvfs($$)
{
	my ($self, $path) = @_;

	my $env = $self->provision_ad_dc_ntvfs($path);
	if (defined $env) {
	        if (not defined($self->check_or_start($env, "standard"))) {
		    warn("Failed to start ad_dc_ntvfs");
		        return undef;
		}

		$self->{vars}->{ad_dc_ntvfs} = $env;
	}
	return $env;
}

sub setup_chgdcpass($$)
{
	my ($self, $path) = @_;

	my $env = $self->provision_chgdcpass($path);
	if (defined $env) {
	        if (not defined($self->check_or_start($env, "single"))) {
		        return undef;
		}

		$self->{vars}->{chgdcpass} = $env;
	}
	return $env;
}

sub setup_fl2000dc($$)
{
	my ($self, $path) = @_;

	my $env = $self->provision_fl2000dc($path);
	if (defined $env) {
	        if (not defined($self->check_or_start($env, "single"))) {
		        return undef;
		}

		$self->{vars}->{fl2000dc} = $env;
	}

	return $env;
}

sub setup_fl2003dc($$$)
{
	my ($self, $path, $dc_vars) = @_;

	my $env = $self->provision_fl2003dc($path);

	if (defined $env) {
	        if (not defined($self->check_or_start($env, "single"))) {
		        return undef;
		}

		$env = $self->setup_trust($env, $dc_vars, "external", "--no-aes-keys");

		$self->{vars}->{fl2003dc} = $env;
	}
	return $env;
}

sub setup_fl2008r2dc($$$)
{
	my ($self, $path, $dc_vars) = @_;

	my $env = $self->provision_fl2008r2dc($path);

	if (defined $env) {
	        if (not defined($self->check_or_start($env, "single"))) {
		        return undef;
		}

		my $upn_array = ["$env->{REALM}.upn"];
		my $spn_array = ["$env->{REALM}.spn"];

		$self->setup_namespaces($env, $upn_array, $spn_array);

		$env = $self->setup_trust($env, $dc_vars, "forest", "");

		$self->{vars}->{fl2008r2dc} = $env;
	}

	return $env;
}

sub setup_vampire_dc($$$)
{
	my ($self, $path, $dc_vars) = @_;

	my $env = $self->provision_vampire_dc($path, $dc_vars);

	if (defined $env) {
	        if (not defined($self->check_or_start($env, "single"))) {
		        return undef;
		}

		$self->{vars}->{vampire_dc} = $env;

		# force replicated DC to update repsTo/repsFrom
		# for vampired partitions
		my $samba_tool =  Samba::bindir_path($self, "samba-tool");
		my $cmd = "";
		$cmd .= "SOCKET_WRAPPER_DEFAULT_IFACE=\"$env->{SOCKET_WRAPPER_DEFAULT_IFACE}\" ";
		if (defined($env->{RESOLV_WRAPPER_CONF})) {
			$cmd .= "RESOLV_WRAPPER_CONF=\"$env->{RESOLV_WRAPPER_CONF}\" ";
		} else {
			$cmd .= "RESOLV_WRAPPER_HOSTS=\"$env->{RESOLV_WRAPPER_HOSTS}\" ";
		}
		$cmd .= " KRB5_CONFIG=\"$env->{KRB5_CONFIG}\"";
		$cmd .= " $samba_tool drs kcc -k no $env->{DC_SERVER}";
		$cmd .= " $env->{CONFIGURATION}";
		$cmd .= " -U$dc_vars->{DC_USERNAME}\%$dc_vars->{DC_PASSWORD}";
		unless (system($cmd) == 0) {
			warn("Failed to exec kcc\n$cmd");
			return undef;
		}

		# as 'vampired' dc may add data in its local replica
		# we need to synchronize data between DCs
		my $base_dn = "DC=".join(",DC=", split(/\./, $dc_vars->{REALM}));
		$cmd = "";
		$cmd .= "SOCKET_WRAPPER_DEFAULT_IFACE=\"$env->{SOCKET_WRAPPER_DEFAULT_IFACE}\" ";
		if (defined($env->{RESOLV_WRAPPER_CONF})) {
			$cmd .= "RESOLV_WRAPPER_CONF=\"$env->{RESOLV_WRAPPER_CONF}\" ";
		} else {
			$cmd .= "RESOLV_WRAPPER_HOSTS=\"$env->{RESOLV_WRAPPER_HOSTS}\" ";
		}
		$cmd .= " KRB5_CONFIG=\"$env->{KRB5_CONFIG}\"";
		$cmd .= " $samba_tool drs replicate $env->{DC_SERVER} $env->{SERVER}";
		$cmd .= " $dc_vars->{CONFIGURATION}";
		$cmd .= " -U$dc_vars->{DC_USERNAME}\%$dc_vars->{DC_PASSWORD}";
		# replicate Configuration NC
		my $cmd_repl = "$cmd \"CN=Configuration,$base_dn\"";
		unless(system($cmd_repl) == 0) {
			warn("Failed to replicate\n$cmd_repl");
			return undef;
		}
		# replicate Default NC
		$cmd_repl = "$cmd \"$base_dn\"";
		unless(system($cmd_repl) == 0) {
			warn("Failed to replicate\n$cmd_repl");
			return undef;
		}
	}

	return $env;
}

sub setup_promoted_dc($$$)
{
	my ($self, $path, $dc_vars) = @_;

	my $env = $self->provision_promoted_dc($path, $dc_vars);

	if (defined $env) {
	        if (not defined($self->check_or_start($env, "single"))) {
		        return undef;
		}

		$self->{vars}->{promoted_dc} = $env;

		# force source and replicated DC to update repsTo/repsFrom
		# for vampired partitions
		my $samba_tool =  Samba::bindir_path($self, "samba-tool");
		my $cmd = "";
		$cmd .= "SOCKET_WRAPPER_DEFAULT_IFACE=\"$env->{SOCKET_WRAPPER_DEFAULT_IFACE}\"";
		$cmd .= " KRB5_CONFIG=\"$env->{KRB5_CONFIG}\"";
		$cmd .= " $samba_tool drs kcc $env->{DC_SERVER}";
		$cmd .= " $env->{CONFIGURATION}";
		$cmd .= " -U$dc_vars->{DC_USERNAME}\%$dc_vars->{DC_PASSWORD}";
		unless (system($cmd) == 0) {
			warn("Failed to exec kcc\n$cmd");
			return undef;
		}

		my $samba_tool =  Samba::bindir_path($self, "samba-tool");
		my $cmd = "";
		$cmd .= "SOCKET_WRAPPER_DEFAULT_IFACE=\"$env->{SOCKET_WRAPPER_DEFAULT_IFACE}\"";
		$cmd .= " KRB5_CONFIG=\"$env->{KRB5_CONFIG}\"";
		$cmd .= " $samba_tool drs kcc $env->{SERVER}";
		$cmd .= " $env->{CONFIGURATION}";
		$cmd .= " -U$dc_vars->{DC_USERNAME}\%$dc_vars->{DC_PASSWORD}";
		unless (system($cmd) == 0) {
			warn("Failed to exec kcc\n$cmd");
			return undef;
		}

		# as 'vampired' dc may add data in its local replica
		# we need to synchronize data between DCs
		my $base_dn = "DC=".join(",DC=", split(/\./, $dc_vars->{REALM}));
		$cmd = "SOCKET_WRAPPER_DEFAULT_IFACE=\"$env->{SOCKET_WRAPPER_DEFAULT_IFACE}\"";
		$cmd .= " KRB5_CONFIG=\"$env->{KRB5_CONFIG}\"";
		$cmd .= " $samba_tool drs replicate $env->{DC_SERVER} $env->{SERVER}";
		$cmd .= " $dc_vars->{CONFIGURATION}";
		$cmd .= " -U$dc_vars->{DC_USERNAME}\%$dc_vars->{DC_PASSWORD}";
		# replicate Configuration NC
		my $cmd_repl = "$cmd \"CN=Configuration,$base_dn\"";
		unless(system($cmd_repl) == 0) {
			warn("Failed to replicate\n$cmd_repl");
			return undef;
		}
		# replicate Default NC
		$cmd_repl = "$cmd \"$base_dn\"";
		unless(system($cmd_repl) == 0) {
			warn("Failed to replicate\n$cmd_repl");
			return undef;
		}
	}

	return $env;
}

sub setup_subdom_dc($$$)
{
	my ($self, $path, $dc_vars) = @_;

	my $env = $self->provision_subdom_dc($path, $dc_vars);

	if (defined $env) {
	        if (not defined($self->check_or_start($env, "single"))) {
		        return undef;
		}

		$self->{vars}->{subdom_dc} = $env;

		# force replicated DC to update repsTo/repsFrom
		# for primary domain partitions
		my $samba_tool =  Samba::bindir_path($self, "samba-tool");
		my $cmd = "";
		$cmd .= "SOCKET_WRAPPER_DEFAULT_IFACE=\"$env->{SOCKET_WRAPPER_DEFAULT_IFACE}\"";
		$cmd .= " KRB5_CONFIG=\"$env->{KRB5_CONFIG}\"";
		$cmd .= " $samba_tool drs kcc $env->{DC_SERVER}";
		$cmd .= " $env->{CONFIGURATION}";
		$cmd .= " -U$dc_vars->{DC_USERNAME}\%$dc_vars->{DC_PASSWORD} --realm=$dc_vars->{DC_REALM}";
		unless (system($cmd) == 0) {
			warn("Failed to exec kcc\n$cmd");
			return undef;
		}

		# as 'subdomain' dc may add data in its local replica
		# we need to synchronize data between DCs
		my $base_dn = "DC=".join(",DC=", split(/\./, $env->{REALM}));
		my $config_dn = "CN=Configuration,DC=".join(",DC=", split(/\./, $dc_vars->{REALM}));
		$cmd = "SOCKET_WRAPPER_DEFAULT_IFACE=\"$env->{SOCKET_WRAPPER_DEFAULT_IFACE}\"";
		$cmd .= " KRB5_CONFIG=\"$env->{KRB5_CONFIG}\"";
		$cmd .= " $samba_tool drs replicate $env->{DC_SERVER} $env->{SUBDOM_DC_SERVER}";
		$cmd .= " $dc_vars->{CONFIGURATION}";
		$cmd .= " -U$dc_vars->{DC_USERNAME}\%$dc_vars->{DC_PASSWORD} --realm=$dc_vars->{DC_REALM}";
		# replicate Configuration NC
		my $cmd_repl = "$cmd \"$config_dn\"";
		unless(system($cmd_repl) == 0) {
			warn("Failed to replicate\n$cmd_repl");
			return undef;
		}
		# replicate Default NC
		$cmd_repl = "$cmd \"$base_dn\"";
		unless(system($cmd_repl) == 0) {
			warn("Failed to replicate\n$cmd_repl");
			return undef;
		}
	}

	return $env;
}

sub setup_rodc($$$)
{
	my ($self, $path, $dc_vars) = @_;

	my $env = $self->provision_rodc($path, $dc_vars);

	unless ($env) {
		return undef;
	}

	if (not defined($self->check_or_start($env, "single"))) {
	    return undef;
	}

	# force source and replicated DC to update repsTo/repsFrom
	# for vampired partitions
	my $samba_tool =  Samba::bindir_path($self, "samba-tool");
	my $cmd = "";
	$cmd .= "SOCKET_WRAPPER_DEFAULT_IFACE=\"$env->{SOCKET_WRAPPER_DEFAULT_IFACE}\"";
	$cmd .= " KRB5_CONFIG=\"$env->{KRB5_CONFIG}\"";
	$cmd .= " $samba_tool drs kcc -k no $env->{DC_SERVER}";
	$cmd .= " $env->{CONFIGURATION}";
	$cmd .= " -U$dc_vars->{DC_USERNAME}\%$dc_vars->{DC_PASSWORD}";
	unless (system($cmd) == 0) {
	    warn("Failed to exec kcc\n$cmd");
	    return undef;
	}

	my $samba_tool =  Samba::bindir_path($self, "samba-tool");
	my $cmd = "";
	$cmd .= "SOCKET_WRAPPER_DEFAULT_IFACE=\"$env->{SOCKET_WRAPPER_DEFAULT_IFACE}\"";
	$cmd .= " KRB5_CONFIG=\"$env->{KRB5_CONFIG}\"";
	$cmd .= " $samba_tool drs kcc -k no $env->{SERVER}";
	$cmd .= " $env->{CONFIGURATION}";
	$cmd .= " -U$dc_vars->{DC_USERNAME}\%$dc_vars->{DC_PASSWORD}";
	unless (system($cmd) == 0) {
	    warn("Failed to exec kcc\n$cmd");
	    return undef;
	}

	my $base_dn = "DC=".join(",DC=", split(/\./, $dc_vars->{REALM}));
	$cmd = "SOCKET_WRAPPER_DEFAULT_IFACE=\"$env->{SOCKET_WRAPPER_DEFAULT_IFACE}\"";
	$cmd .= " KRB5_CONFIG=\"$env->{KRB5_CONFIG}\"";
	$cmd .= " $samba_tool drs replicate $env->{SERVER} $env->{DC_SERVER}";
	$cmd .= " $dc_vars->{CONFIGURATION}";
	$cmd .= " -U$dc_vars->{DC_USERNAME}\%$dc_vars->{DC_PASSWORD}";
	# replicate Configuration NC
	my $cmd_repl = "$cmd \"CN=Configuration,$base_dn\"";
	unless(system($cmd_repl) == 0) {
	    warn("Failed to replicate\n$cmd_repl");
	    return undef;
	}
	# replicate Default NC
	$cmd_repl = "$cmd \"$base_dn\"";
	unless(system($cmd_repl) == 0) {
	    warn("Failed to replicate\n$cmd_repl");
	    return undef;
	}

	$self->{vars}->{rodc} = $env;

	return $env;
}

sub setup_ad_dc($$)
{
	my ($self, $path, $no_nss) = @_;

	# If we didn't build with ADS, pretend this env was never available
	if (not $self->{target3}->have_ads()) {
	       return "UNKNOWN";
	}

	my $env = $self->provision_ad_dc($path);
	unless ($env) {
		return undef;
	}

	if (defined($no_nss) and $no_nss) {
		$env->{NSS_WRAPPER_MODULE_SO_PATH} = undef;
		$env->{NSS_WRAPPER_MODULE_FN_PREFIX} = undef;
	}

	if (not defined($self->check_or_start($env, "single"))) {
	    return undef;
	}

	my $upn_array = ["$env->{REALM}.upn"];
	my $spn_array = ["$env->{REALM}.spn"];

	$self->setup_namespaces($env, $upn_array, $spn_array);

	$self->{vars}->{ad_dc} = $env;
	return $env;
}

sub setup_none($$)
{
	my ($self, $path) = @_;

	my $ret = {
		KRB5_CONFIG => abs_path($path) . "/no_krb5.conf",
		SAMBA_PID => -1,
	}
}

1;<|MERGE_RESOLUTION|>--- conflicted
+++ resolved
@@ -2015,12 +2015,6 @@
 {
 	my ($self, $envvars) = @_;
 	my $samba_pid = $envvars->{SAMBA_PID};
-<<<<<<< HEAD
-
-	return 1 if $samba_pid == -1;
-
-	my $childpid = Samba::cleanup_child($samba_pid, "samba");
-=======
 
 	if (not defined($samba_pid)) {
 	    return 0;
@@ -2034,7 +2028,6 @@
 	} else {
 	    return 1;
 	}
->>>>>>> 92b8875a
 
 }
 
